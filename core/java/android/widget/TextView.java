/*
 * Copyright (C) 2006 The Android Open Source Project
 *
 * Licensed under the Apache License, Version 2.0 (the "License");
 * you may not use this file except in compliance with the License.
 * You may obtain a copy of the License at
 *
 *      http://www.apache.org/licenses/LICENSE-2.0
 *
 * Unless required by applicable law or agreed to in writing, software
 * distributed under the License is distributed on an "AS IS" BASIS,
 * WITHOUT WARRANTIES OR CONDITIONS OF ANY KIND, either express or implied.
 * See the License for the specific language governing permissions and
 * limitations under the License.
 */

package android.widget;

import com.android.internal.util.FastMath;
import com.android.internal.widget.EditableInputConnection;

import org.xmlpull.v1.XmlPullParserException;

import android.content.ClipData;
import android.content.ClipboardManager;
import android.content.Context;
import android.content.pm.PackageManager;
import android.content.res.ColorStateList;
import android.content.res.Resources;
import android.content.res.TypedArray;
import android.content.res.XmlResourceParser;
import android.graphics.Canvas;
import android.graphics.Paint;
import android.graphics.Path;
import android.graphics.Rect;
import android.graphics.RectF;
import android.graphics.Typeface;
import android.graphics.drawable.Drawable;
import android.inputmethodservice.ExtractEditText;
import android.net.Uri;
import android.os.Bundle;
import android.os.Handler;
import android.os.Message;
import android.os.Parcel;
import android.os.Parcelable;
import android.os.ResultReceiver;
import android.os.SystemClock;
import android.text.BoringLayout;
import android.text.DynamicLayout;
import android.text.Editable;
import android.text.GetChars;
import android.text.GraphicsOperations;
import android.text.InputFilter;
import android.text.InputType;
import android.text.Layout;
import android.text.ParcelableSpan;
import android.text.Selection;
import android.text.SpanWatcher;
import android.text.Spannable;
import android.text.SpannableString;
import android.text.Spanned;
import android.text.SpannedString;
import android.text.StaticLayout;
import android.text.TextPaint;
import android.text.TextUtils;
import android.text.TextWatcher;
import android.text.method.DateKeyListener;
import android.text.method.DateTimeKeyListener;
import android.text.method.DialerKeyListener;
import android.text.method.DigitsKeyListener;
import android.text.method.KeyListener;
import android.text.method.LinkMovementMethod;
import android.text.method.MetaKeyKeyListener;
import android.text.method.MovementMethod;
import android.text.method.PasswordTransformationMethod;
import android.text.method.SingleLineTransformationMethod;
import android.text.method.TextKeyListener;
import android.text.method.TimeKeyListener;
import android.text.method.TransformationMethod;
import android.text.style.ParagraphStyle;
import android.text.style.URLSpan;
import android.text.style.UpdateAppearance;
import android.text.util.Linkify;
import android.util.AttributeSet;
import android.util.FloatMath;
import android.util.Log;
import android.util.TypedValue;
import android.view.ActionMode;
import android.view.ContextMenu;
import android.view.Gravity;
import android.view.HapticFeedbackConstants;
import android.view.KeyEvent;
import android.view.LayoutInflater;
import android.view.Menu;
import android.view.MenuItem;
import android.view.MotionEvent;
import android.view.View;
import android.view.ViewDebug;
import android.view.ViewGroup.LayoutParams;
import android.view.ViewRoot;
import android.view.ViewTreeObserver;
import android.view.accessibility.AccessibilityEvent;
import android.view.accessibility.AccessibilityManager;
import android.view.animation.AnimationUtils;
import android.view.inputmethod.BaseInputConnection;
import android.view.inputmethod.CompletionInfo;
import android.view.inputmethod.EditorInfo;
import android.view.inputmethod.ExtractedText;
import android.view.inputmethod.ExtractedTextRequest;
import android.view.inputmethod.InputConnection;
import android.view.inputmethod.InputMethodManager;
import android.widget.RemoteViews.RemoteView;

import java.io.IOException;
import java.lang.ref.WeakReference;
import java.util.ArrayList;

/**
 * Displays text to the user and optionally allows them to edit it.  A TextView
 * is a complete text editor, however the basic class is configured to not
 * allow editing; see {@link EditText} for a subclass that configures the text
 * view for editing.
 *
 * <p>
 * <b>XML attributes</b>
 * <p>
 * See {@link android.R.styleable#TextView TextView Attributes},
 * {@link android.R.styleable#View View Attributes}
 *
 * @attr ref android.R.styleable#TextView_text
 * @attr ref android.R.styleable#TextView_bufferType
 * @attr ref android.R.styleable#TextView_hint
 * @attr ref android.R.styleable#TextView_textColor
 * @attr ref android.R.styleable#TextView_textColorHighlight
 * @attr ref android.R.styleable#TextView_textColorHint
 * @attr ref android.R.styleable#TextView_textAppearance
 * @attr ref android.R.styleable#TextView_textColorLink
 * @attr ref android.R.styleable#TextView_textSize
 * @attr ref android.R.styleable#TextView_textScaleX
 * @attr ref android.R.styleable#TextView_typeface
 * @attr ref android.R.styleable#TextView_textStyle
 * @attr ref android.R.styleable#TextView_cursorVisible
 * @attr ref android.R.styleable#TextView_maxLines
 * @attr ref android.R.styleable#TextView_maxHeight
 * @attr ref android.R.styleable#TextView_lines
 * @attr ref android.R.styleable#TextView_height
 * @attr ref android.R.styleable#TextView_minLines
 * @attr ref android.R.styleable#TextView_minHeight
 * @attr ref android.R.styleable#TextView_maxEms
 * @attr ref android.R.styleable#TextView_maxWidth
 * @attr ref android.R.styleable#TextView_ems
 * @attr ref android.R.styleable#TextView_width
 * @attr ref android.R.styleable#TextView_minEms
 * @attr ref android.R.styleable#TextView_minWidth
 * @attr ref android.R.styleable#TextView_gravity
 * @attr ref android.R.styleable#TextView_scrollHorizontally
 * @attr ref android.R.styleable#TextView_password
 * @attr ref android.R.styleable#TextView_singleLine
 * @attr ref android.R.styleable#TextView_selectAllOnFocus
 * @attr ref android.R.styleable#TextView_includeFontPadding
 * @attr ref android.R.styleable#TextView_maxLength
 * @attr ref android.R.styleable#TextView_shadowColor
 * @attr ref android.R.styleable#TextView_shadowDx
 * @attr ref android.R.styleable#TextView_shadowDy
 * @attr ref android.R.styleable#TextView_shadowRadius
 * @attr ref android.R.styleable#TextView_autoLink
 * @attr ref android.R.styleable#TextView_linksClickable
 * @attr ref android.R.styleable#TextView_numeric
 * @attr ref android.R.styleable#TextView_digits
 * @attr ref android.R.styleable#TextView_phoneNumber
 * @attr ref android.R.styleable#TextView_inputMethod
 * @attr ref android.R.styleable#TextView_capitalize
 * @attr ref android.R.styleable#TextView_autoText
 * @attr ref android.R.styleable#TextView_editable
 * @attr ref android.R.styleable#TextView_freezesText
 * @attr ref android.R.styleable#TextView_ellipsize
 * @attr ref android.R.styleable#TextView_drawableTop
 * @attr ref android.R.styleable#TextView_drawableBottom
 * @attr ref android.R.styleable#TextView_drawableRight
 * @attr ref android.R.styleable#TextView_drawableLeft
 * @attr ref android.R.styleable#TextView_drawablePadding
 * @attr ref android.R.styleable#TextView_lineSpacingExtra
 * @attr ref android.R.styleable#TextView_lineSpacingMultiplier
 * @attr ref android.R.styleable#TextView_marqueeRepeatLimit
 * @attr ref android.R.styleable#TextView_inputType
 * @attr ref android.R.styleable#TextView_imeOptions
 * @attr ref android.R.styleable#TextView_privateImeOptions
 * @attr ref android.R.styleable#TextView_imeActionLabel
 * @attr ref android.R.styleable#TextView_imeActionId
 * @attr ref android.R.styleable#TextView_editorExtras
 */
@RemoteView
public class TextView extends View implements ViewTreeObserver.OnPreDrawListener {
    static final String LOG_TAG = "TextView";
    static final boolean DEBUG_EXTRACT = false;
    
    private static final int PRIORITY = 100;

    private int mCurrentAlpha = 255;    

    private final int[] mTempCoords = new int[2];

    private ColorStateList mTextColor;
    private int mCurTextColor;
    private ColorStateList mHintTextColor;
    private ColorStateList mLinkTextColor;
    private int mCurHintTextColor;
    private boolean mFreezesText;
    private boolean mFrozenWithFocus;
    private boolean mTemporaryDetach;
    private boolean mDispatchTemporaryDetach;

    private boolean mEatTouchRelease = false;
    private boolean mScrolled = false;

    private Editable.Factory mEditableFactory = Editable.Factory.getInstance();
    private Spannable.Factory mSpannableFactory = Spannable.Factory.getInstance();

    private float mShadowRadius, mShadowDx, mShadowDy;

    private static final int PREDRAW_NOT_REGISTERED = 0;
    private static final int PREDRAW_PENDING = 1;
    private static final int PREDRAW_DONE = 2;
    private int mPreDrawState = PREDRAW_NOT_REGISTERED;

    private TextUtils.TruncateAt mEllipsize = null;

    // Enum for the "typeface" XML parameter.
    // TODO: How can we get this from the XML instead of hardcoding it here?
    private static final int SANS = 1;
    private static final int SERIF = 2;
    private static final int MONOSPACE = 3;

    // Bitfield for the "numeric" XML parameter.
    // TODO: How can we get this from the XML instead of hardcoding it here?
    private static final int SIGNED = 2;
    private static final int DECIMAL = 4;

    class Drawables {
        final Rect mCompoundRect = new Rect();
        Drawable mDrawableTop, mDrawableBottom, mDrawableLeft, mDrawableRight;
        int mDrawableSizeTop, mDrawableSizeBottom, mDrawableSizeLeft, mDrawableSizeRight;
        int mDrawableWidthTop, mDrawableWidthBottom, mDrawableHeightLeft, mDrawableHeightRight;
        int mDrawablePadding;
    }
    private Drawables mDrawables;

    private CharSequence mError;
    private boolean mErrorWasChanged;
    private ErrorPopup mPopup;
    /**
     * This flag is set if the TextView tries to display an error before it
     * is attached to the window (so its position is still unknown).
     * It causes the error to be shown later, when onAttachedToWindow()
     * is called.
     */
    private boolean mShowErrorAfterAttach;

    private CharWrapper mCharWrapper = null;

    private boolean mSelectionMoved = false;
    private boolean mTouchFocusSelected = false;

    private Marquee mMarquee;
    private boolean mRestartMarquee;

    private int mMarqueeRepeatLimit = 3;

    class InputContentType {
        int imeOptions = EditorInfo.IME_NULL;
        String privateImeOptions;
        CharSequence imeActionLabel;
        int imeActionId;
        Bundle extras;
        OnEditorActionListener onEditorActionListener;
        boolean enterDown;
    }
    InputContentType mInputContentType;

    class InputMethodState {
        Rect mCursorRectInWindow = new Rect();
        RectF mTmpRectF = new RectF();
        float[] mTmpOffset = new float[2];
        ExtractedTextRequest mExtracting;
        final ExtractedText mTmpExtracted = new ExtractedText();
        int mBatchEditNesting;
        boolean mCursorChanged;
        boolean mSelectionModeChanged;
        boolean mContentChanged;
        int mChangedStart, mChangedEnd, mChangedDelta;
    }
    InputMethodState mInputMethodState;

    private int mTextSelectHandleLeftRes;
    private int mTextSelectHandleRightRes;
    private int mTextSelectHandleRes;

    /*
     * Kick-start the font cache for the zygote process (to pay the cost of
     * initializing freetype for our default font only once).
     */
    static {
        Paint p = new Paint();
        p.setAntiAlias(true);
        // We don't care about the result, just the side-effect of measuring.
        p.measureText("H");
    }

    /**
     * Interface definition for a callback to be invoked when an action is
     * performed on the editor.
     */
    public interface OnEditorActionListener {
        /**
         * Called when an action is being performed.
         *
         * @param v The view that was clicked.
         * @param actionId Identifier of the action.  This will be either the
         * identifier you supplied, or {@link EditorInfo#IME_NULL
         * EditorInfo.IME_NULL} if being called due to the enter key
         * being pressed.
         * @param event If triggered by an enter key, this is the event;
         * otherwise, this is null.
         * @return Return true if you have consumed the action, else false.
         */
        boolean onEditorAction(TextView v, int actionId, KeyEvent event);
    }
    
    public TextView(Context context) {
        this(context, null);
    }

    public TextView(Context context,
                    AttributeSet attrs) {
        this(context, attrs, com.android.internal.R.attr.textViewStyle);
    }

    @SuppressWarnings("deprecation")
    public TextView(Context context,
                    AttributeSet attrs,
                    int defStyle) {
        super(context, attrs, defStyle);
        mText = "";

        mTextPaint = new TextPaint(Paint.ANTI_ALIAS_FLAG);
        mTextPaint.density = getResources().getDisplayMetrics().density;
        mTextPaint.setCompatibilityScaling(
                getResources().getCompatibilityInfo().applicationScale);
        
        // If we get the paint from the skin, we should set it to left, since
        // the layout always wants it to be left.
        // mTextPaint.setTextAlign(Paint.Align.LEFT);

        mHighlightPaint = new Paint(Paint.ANTI_ALIAS_FLAG);
        mHighlightPaint.setCompatibilityScaling(
                getResources().getCompatibilityInfo().applicationScale);

        mMovement = getDefaultMovementMethod();
        mTransformation = null;

        TypedArray a =
            context.obtainStyledAttributes(
                attrs, com.android.internal.R.styleable.TextView, defStyle, 0);

        int textColorHighlight = 0;
        ColorStateList textColor = null;
        ColorStateList textColorHint = null;
        ColorStateList textColorLink = null;
        int textSize = 15;
        int typefaceIndex = -1;
        int styleIndex = -1;

        /*
         * Look the appearance up without checking first if it exists because
         * almost every TextView has one and it greatly simplifies the logic
         * to be able to parse the appearance first and then let specific tags
         * for this View override it.
         */
        TypedArray appearance = null;
        int ap = a.getResourceId(com.android.internal.R.styleable.TextView_textAppearance, -1);
        if (ap != -1) {
            appearance = context.obtainStyledAttributes(ap,
                                com.android.internal.R.styleable.
                                TextAppearance);
        }
        if (appearance != null) {
            int n = appearance.getIndexCount();
            for (int i = 0; i < n; i++) {
                int attr = appearance.getIndex(i);

                switch (attr) {
                case com.android.internal.R.styleable.TextAppearance_textColorHighlight:
                    textColorHighlight = appearance.getColor(attr, textColorHighlight);
                    break;

                case com.android.internal.R.styleable.TextAppearance_textColor:
                    textColor = appearance.getColorStateList(attr);
                    break;

                case com.android.internal.R.styleable.TextAppearance_textColorHint:
                    textColorHint = appearance.getColorStateList(attr);
                    break;

                case com.android.internal.R.styleable.TextAppearance_textColorLink:
                    textColorLink = appearance.getColorStateList(attr);
                    break;

                case com.android.internal.R.styleable.TextAppearance_textSize:
                    textSize = appearance.getDimensionPixelSize(attr, textSize);
                    break;

                case com.android.internal.R.styleable.TextAppearance_typeface:
                    typefaceIndex = appearance.getInt(attr, -1);
                    break;

                case com.android.internal.R.styleable.TextAppearance_textStyle:
                    styleIndex = appearance.getInt(attr, -1);
                    break;
                }
            }

            appearance.recycle();
        }

        boolean editable = getDefaultEditable();
        CharSequence inputMethod = null;
        int numeric = 0;
        CharSequence digits = null;
        boolean phone = false;
        boolean autotext = false;
        int autocap = -1;
        int buffertype = 0;
        boolean selectallonfocus = false;
        Drawable drawableLeft = null, drawableTop = null, drawableRight = null,
            drawableBottom = null;
        int drawablePadding = 0;
        int ellipsize = -1;
        boolean singleLine = false;
        int maxlength = -1;
        CharSequence text = "";
        CharSequence hint = null;
        int shadowcolor = 0;
        float dx = 0, dy = 0, r = 0;
        boolean password = false;
        int inputType = EditorInfo.TYPE_NULL;

        int n = a.getIndexCount();
        for (int i = 0; i < n; i++) {
            int attr = a.getIndex(i);

            switch (attr) {
            case com.android.internal.R.styleable.TextView_editable:
                editable = a.getBoolean(attr, editable);
                break;

            case com.android.internal.R.styleable.TextView_inputMethod:
                inputMethod = a.getText(attr);
                break;

            case com.android.internal.R.styleable.TextView_numeric:
                numeric = a.getInt(attr, numeric);
                break;

            case com.android.internal.R.styleable.TextView_digits:
                digits = a.getText(attr);
                break;

            case com.android.internal.R.styleable.TextView_phoneNumber:
                phone = a.getBoolean(attr, phone);
                break;

            case com.android.internal.R.styleable.TextView_autoText:
                autotext = a.getBoolean(attr, autotext);
                break;

            case com.android.internal.R.styleable.TextView_capitalize:
                autocap = a.getInt(attr, autocap);
                break;

            case com.android.internal.R.styleable.TextView_bufferType:
                buffertype = a.getInt(attr, buffertype);
                break;

            case com.android.internal.R.styleable.TextView_selectAllOnFocus:
                selectallonfocus = a.getBoolean(attr, selectallonfocus);
                break;

            case com.android.internal.R.styleable.TextView_autoLink:
                mAutoLinkMask = a.getInt(attr, 0);
                break;

            case com.android.internal.R.styleable.TextView_linksClickable:
                mLinksClickable = a.getBoolean(attr, true);
                break;

            case com.android.internal.R.styleable.TextView_drawableLeft:
                drawableLeft = a.getDrawable(attr);
                break;

            case com.android.internal.R.styleable.TextView_drawableTop:
                drawableTop = a.getDrawable(attr);
                break;

            case com.android.internal.R.styleable.TextView_drawableRight:
                drawableRight = a.getDrawable(attr);
                break;

            case com.android.internal.R.styleable.TextView_drawableBottom:
                drawableBottom = a.getDrawable(attr);
                break;

            case com.android.internal.R.styleable.TextView_drawablePadding:
                drawablePadding = a.getDimensionPixelSize(attr, drawablePadding);
                break;

            case com.android.internal.R.styleable.TextView_maxLines:
                setMaxLines(a.getInt(attr, -1));
                break;

            case com.android.internal.R.styleable.TextView_maxHeight:
                setMaxHeight(a.getDimensionPixelSize(attr, -1));
                break;

            case com.android.internal.R.styleable.TextView_lines:
                setLines(a.getInt(attr, -1));
                break;

            case com.android.internal.R.styleable.TextView_height:
                setHeight(a.getDimensionPixelSize(attr, -1));
                break;

            case com.android.internal.R.styleable.TextView_minLines:
                setMinLines(a.getInt(attr, -1));
                break;

            case com.android.internal.R.styleable.TextView_minHeight:
                setMinHeight(a.getDimensionPixelSize(attr, -1));
                break;

            case com.android.internal.R.styleable.TextView_maxEms:
                setMaxEms(a.getInt(attr, -1));
                break;

            case com.android.internal.R.styleable.TextView_maxWidth:
                setMaxWidth(a.getDimensionPixelSize(attr, -1));
                break;

            case com.android.internal.R.styleable.TextView_ems:
                setEms(a.getInt(attr, -1));
                break;

            case com.android.internal.R.styleable.TextView_width:
                setWidth(a.getDimensionPixelSize(attr, -1));
                break;

            case com.android.internal.R.styleable.TextView_minEms:
                setMinEms(a.getInt(attr, -1));
                break;

            case com.android.internal.R.styleable.TextView_minWidth:
                setMinWidth(a.getDimensionPixelSize(attr, -1));
                break;

            case com.android.internal.R.styleable.TextView_gravity:
                setGravity(a.getInt(attr, -1));
                break;

            case com.android.internal.R.styleable.TextView_hint:
                hint = a.getText(attr);
                break;

            case com.android.internal.R.styleable.TextView_text:
                text = a.getText(attr);
                break;

            case com.android.internal.R.styleable.TextView_scrollHorizontally:
                if (a.getBoolean(attr, false)) {
                    setHorizontallyScrolling(true);
                }
                break;

            case com.android.internal.R.styleable.TextView_singleLine:
                singleLine = a.getBoolean(attr, singleLine);
                break;

            case com.android.internal.R.styleable.TextView_ellipsize:
                ellipsize = a.getInt(attr, ellipsize);
                break;

            case com.android.internal.R.styleable.TextView_marqueeRepeatLimit:
                setMarqueeRepeatLimit(a.getInt(attr, mMarqueeRepeatLimit));
                break;

            case com.android.internal.R.styleable.TextView_includeFontPadding:
                if (!a.getBoolean(attr, true)) {
                    setIncludeFontPadding(false);
                }
                break;

            case com.android.internal.R.styleable.TextView_cursorVisible:
                if (!a.getBoolean(attr, true)) {
                    setCursorVisible(false);
                }
                break;

            case com.android.internal.R.styleable.TextView_maxLength:
                maxlength = a.getInt(attr, -1);
                break;

            case com.android.internal.R.styleable.TextView_textScaleX:
                setTextScaleX(a.getFloat(attr, 1.0f));
                break;

            case com.android.internal.R.styleable.TextView_freezesText:
                mFreezesText = a.getBoolean(attr, false);
                break;

            case com.android.internal.R.styleable.TextView_shadowColor:
                shadowcolor = a.getInt(attr, 0);
                break;

            case com.android.internal.R.styleable.TextView_shadowDx:
                dx = a.getFloat(attr, 0);
                break;

            case com.android.internal.R.styleable.TextView_shadowDy:
                dy = a.getFloat(attr, 0);
                break;

            case com.android.internal.R.styleable.TextView_shadowRadius:
                r = a.getFloat(attr, 0);
                break;

            case com.android.internal.R.styleable.TextView_enabled:
                setEnabled(a.getBoolean(attr, isEnabled()));
                break;

            case com.android.internal.R.styleable.TextView_textColorHighlight:
                textColorHighlight = a.getColor(attr, textColorHighlight);
                break;

            case com.android.internal.R.styleable.TextView_textColor:
                textColor = a.getColorStateList(attr);
                break;

            case com.android.internal.R.styleable.TextView_textColorHint:
                textColorHint = a.getColorStateList(attr);
                break;

            case com.android.internal.R.styleable.TextView_textColorLink:
                textColorLink = a.getColorStateList(attr);
                break;

            case com.android.internal.R.styleable.TextView_textSize:
                textSize = a.getDimensionPixelSize(attr, textSize);
                break;

            case com.android.internal.R.styleable.TextView_typeface:
                typefaceIndex = a.getInt(attr, typefaceIndex);
                break;

            case com.android.internal.R.styleable.TextView_textStyle:
                styleIndex = a.getInt(attr, styleIndex);
                break;

            case com.android.internal.R.styleable.TextView_password:
                password = a.getBoolean(attr, password);
                break;

            case com.android.internal.R.styleable.TextView_lineSpacingExtra:
                mSpacingAdd = a.getDimensionPixelSize(attr, (int) mSpacingAdd);
                break;

            case com.android.internal.R.styleable.TextView_lineSpacingMultiplier:
                mSpacingMult = a.getFloat(attr, mSpacingMult);
                break;

            case com.android.internal.R.styleable.TextView_inputType:
                inputType = a.getInt(attr, mInputType);
                break;

            case com.android.internal.R.styleable.TextView_imeOptions:
                if (mInputContentType == null) {
                    mInputContentType = new InputContentType();
                }
                mInputContentType.imeOptions = a.getInt(attr,
                        mInputContentType.imeOptions);
                break;

            case com.android.internal.R.styleable.TextView_imeActionLabel:
                if (mInputContentType == null) {
                    mInputContentType = new InputContentType();
                }
                mInputContentType.imeActionLabel = a.getText(attr);
                break;

            case com.android.internal.R.styleable.TextView_imeActionId:
                if (mInputContentType == null) {
                    mInputContentType = new InputContentType();
                }
                mInputContentType.imeActionId = a.getInt(attr,
                        mInputContentType.imeActionId);
                break;

            case com.android.internal.R.styleable.TextView_privateImeOptions:
                setPrivateImeOptions(a.getString(attr));
                break;

            case com.android.internal.R.styleable.TextView_editorExtras:
                try {
                    setInputExtras(a.getResourceId(attr, 0));
                } catch (XmlPullParserException e) {
                    Log.w(LOG_TAG, "Failure reading input extras", e);
                } catch (IOException e) {
                    Log.w(LOG_TAG, "Failure reading input extras", e);
                }
                break;

            case com.android.internal.R.styleable.TextView_textSelectHandleLeft:
                mTextSelectHandleLeftRes = a.getResourceId(attr, 0);
                break;

            case com.android.internal.R.styleable.TextView_textSelectHandleRight:
                mTextSelectHandleRightRes = a.getResourceId(attr, 0);
                break;

            case com.android.internal.R.styleable.TextView_textSelectHandle:
                mTextSelectHandleRes = a.getResourceId(attr, 0);
                break;
            }
        }
        a.recycle();

        BufferType bufferType = BufferType.EDITABLE;

        if ((inputType & (EditorInfo.TYPE_MASK_CLASS | EditorInfo.TYPE_MASK_VARIATION))
                == (EditorInfo.TYPE_CLASS_TEXT | EditorInfo.TYPE_TEXT_VARIATION_PASSWORD)) {
            password = true;
        }

        if (inputMethod != null) {
            Class<?> c;

            try {
                c = Class.forName(inputMethod.toString());
            } catch (ClassNotFoundException ex) {
                throw new RuntimeException(ex);
            }

            try {
                mInput = (KeyListener) c.newInstance();
            } catch (InstantiationException ex) {
                throw new RuntimeException(ex);
            } catch (IllegalAccessException ex) {
                throw new RuntimeException(ex);
            }
            try {
                mInputType = inputType != EditorInfo.TYPE_NULL
                        ? inputType
                        : mInput.getInputType();
            } catch (IncompatibleClassChangeError e) {
                mInputType = EditorInfo.TYPE_CLASS_TEXT;
            }
        } else if (digits != null) {
            mInput = DigitsKeyListener.getInstance(digits.toString());
            // If no input type was specified, we will default to generic
            // text, since we can't tell the IME about the set of digits
            // that was selected.
            mInputType = inputType != EditorInfo.TYPE_NULL
                    ? inputType : EditorInfo.TYPE_CLASS_TEXT;
        } else if (inputType != EditorInfo.TYPE_NULL) {
            setInputType(inputType, true);
            singleLine = (inputType&(EditorInfo.TYPE_MASK_CLASS
                            | EditorInfo.TYPE_TEXT_FLAG_MULTI_LINE)) !=
                    (EditorInfo.TYPE_CLASS_TEXT
                            | EditorInfo.TYPE_TEXT_FLAG_MULTI_LINE);
        } else if (phone) {
            mInput = DialerKeyListener.getInstance();
            mInputType = inputType = EditorInfo.TYPE_CLASS_PHONE;
        } else if (numeric != 0) {
            mInput = DigitsKeyListener.getInstance((numeric & SIGNED) != 0,
                                                   (numeric & DECIMAL) != 0);
            inputType = EditorInfo.TYPE_CLASS_NUMBER;
            if ((numeric & SIGNED) != 0) {
                inputType |= EditorInfo.TYPE_NUMBER_FLAG_SIGNED;
            }
            if ((numeric & DECIMAL) != 0) {
                inputType |= EditorInfo.TYPE_NUMBER_FLAG_DECIMAL;
            }
            mInputType = inputType;
        } else if (autotext || autocap != -1) {
            TextKeyListener.Capitalize cap;

            inputType = EditorInfo.TYPE_CLASS_TEXT;
            if (!singleLine) {
                inputType |= EditorInfo.TYPE_TEXT_FLAG_MULTI_LINE;
            }

            switch (autocap) {
            case 1:
                cap = TextKeyListener.Capitalize.SENTENCES;
                inputType |= EditorInfo.TYPE_TEXT_FLAG_CAP_SENTENCES;
                break;

            case 2:
                cap = TextKeyListener.Capitalize.WORDS;
                inputType |= EditorInfo.TYPE_TEXT_FLAG_CAP_WORDS;
                break;

            case 3:
                cap = TextKeyListener.Capitalize.CHARACTERS;
                inputType |= EditorInfo.TYPE_TEXT_FLAG_CAP_CHARACTERS;
                break;

            default:
                cap = TextKeyListener.Capitalize.NONE;
                break;
            }

            mInput = TextKeyListener.getInstance(autotext, cap);
            mInputType = inputType;
        } else if (editable) {
            mInput = TextKeyListener.getInstance();
            mInputType = EditorInfo.TYPE_CLASS_TEXT;
            if (!singleLine) {
                mInputType |= EditorInfo.TYPE_TEXT_FLAG_MULTI_LINE;
            }
        } else {
            mInput = null;

            switch (buffertype) {
                case 0:
                    bufferType = BufferType.NORMAL;
                    break;
                case 1:
                    bufferType = BufferType.SPANNABLE;
                    break;
                case 2:
                    bufferType = BufferType.EDITABLE;
                    break;
            }
        }

        if (password && (mInputType&EditorInfo.TYPE_MASK_CLASS)
                == EditorInfo.TYPE_CLASS_TEXT) {
            mInputType = (mInputType & ~(EditorInfo.TYPE_MASK_VARIATION))
                | EditorInfo.TYPE_TEXT_VARIATION_PASSWORD;
        }

        if (selectallonfocus) {
            mSelectAllOnFocus = true;

            if (bufferType == BufferType.NORMAL)
                bufferType = BufferType.SPANNABLE;
        }

        setCompoundDrawablesWithIntrinsicBounds(
            drawableLeft, drawableTop, drawableRight, drawableBottom);
        setCompoundDrawablePadding(drawablePadding);

        if (singleLine) {
            setSingleLine();

            if (mInput == null && ellipsize < 0) {
                ellipsize = 3; // END
            }
        }

        switch (ellipsize) {
            case 1:
                setEllipsize(TextUtils.TruncateAt.START);
                break;
            case 2:
                setEllipsize(TextUtils.TruncateAt.MIDDLE);
                break;
            case 3:
                setEllipsize(TextUtils.TruncateAt.END);
                break;
            case 4:
                setHorizontalFadingEdgeEnabled(true);
                setEllipsize(TextUtils.TruncateAt.MARQUEE);
                break;
        }

        setTextColor(textColor != null ? textColor : ColorStateList.valueOf(0xFF000000));
        setHintTextColor(textColorHint);
        setLinkTextColor(textColorLink);
        if (textColorHighlight != 0) {
            setHighlightColor(textColorHighlight);
        }
        setRawTextSize(textSize);

        if (password) {
            setTransformationMethod(PasswordTransformationMethod.getInstance());
            typefaceIndex = MONOSPACE;
        } else if ((mInputType&(EditorInfo.TYPE_MASK_CLASS
                |EditorInfo.TYPE_MASK_VARIATION))
                == (EditorInfo.TYPE_CLASS_TEXT
                        |EditorInfo.TYPE_TEXT_VARIATION_PASSWORD)) {
            typefaceIndex = MONOSPACE;
        }

        setTypefaceByIndex(typefaceIndex, styleIndex);

        if (shadowcolor != 0) {
            setShadowLayer(r, dx, dy, shadowcolor);
        }

        if (maxlength >= 0) {
            setFilters(new InputFilter[] { new InputFilter.LengthFilter(maxlength) });
        } else {
            setFilters(NO_FILTERS);
        }

        setText(text, bufferType);
        if (hint != null) setHint(hint);

        /*
         * Views are not normally focusable unless specified to be.
         * However, TextViews that have input or movement methods *are*
         * focusable by default.
         */
        a = context.obtainStyledAttributes(attrs,
                                           com.android.internal.R.styleable.View,
                                           defStyle, 0);

        boolean focusable = mMovement != null || mInput != null;
        boolean clickable = focusable;
        boolean longClickable = focusable;

        n = a.getIndexCount();
        for (int i = 0; i < n; i++) {
            int attr = a.getIndex(i);

            switch (attr) {
            case com.android.internal.R.styleable.View_focusable:
                focusable = a.getBoolean(attr, focusable);
                break;

            case com.android.internal.R.styleable.View_clickable:
                clickable = a.getBoolean(attr, clickable);
                break;

            case com.android.internal.R.styleable.View_longClickable:
                longClickable = a.getBoolean(attr, longClickable);
                break;
            }
        }
        a.recycle();

        setFocusable(focusable);
        setClickable(clickable);
        setLongClickable(longClickable);

        prepareCursorControllers();
    }

    private void setTypefaceByIndex(int typefaceIndex, int styleIndex) {
        Typeface tf = null;
        switch (typefaceIndex) {
            case SANS:
                tf = Typeface.SANS_SERIF;
                break;

            case SERIF:
                tf = Typeface.SERIF;
                break;

            case MONOSPACE:
                tf = Typeface.MONOSPACE;
                break;
        }

        setTypeface(tf, styleIndex);
    }

    /**
     * Sets the typeface and style in which the text should be displayed,
     * and turns on the fake bold and italic bits in the Paint if the
     * Typeface that you provided does not have all the bits in the
     * style that you specified.
     *
     * @attr ref android.R.styleable#TextView_typeface
     * @attr ref android.R.styleable#TextView_textStyle
     */
    public void setTypeface(Typeface tf, int style) {
        if (style > 0) {
            if (tf == null) {
                tf = Typeface.defaultFromStyle(style);
            } else {
                tf = Typeface.create(tf, style);
            }

            setTypeface(tf);
            // now compute what (if any) algorithmic styling is needed
            int typefaceStyle = tf != null ? tf.getStyle() : 0;
            int need = style & ~typefaceStyle;
            mTextPaint.setFakeBoldText((need & Typeface.BOLD) != 0);
            mTextPaint.setTextSkewX((need & Typeface.ITALIC) != 0 ? -0.25f : 0);
        } else {
            mTextPaint.setFakeBoldText(false);
            mTextPaint.setTextSkewX(0);
            setTypeface(tf);
        }
    }

    /**
     * Subclasses override this to specify that they have a KeyListener
     * by default even if not specifically called for in the XML options.
     */
    protected boolean getDefaultEditable() {
        return false;
    }

    /**
     * Subclasses override this to specify a default movement method.
     */
    protected MovementMethod getDefaultMovementMethod() {
        return null;
    }

    /**
     * Return the text the TextView is displaying. If setText() was called with
     * an argument of BufferType.SPANNABLE or BufferType.EDITABLE, you can cast
     * the return value from this method to Spannable or Editable, respectively.
     *
     * Note: The content of the return value should not be modified. If you want
     * a modifiable one, you should make your own copy first.
     */
    @ViewDebug.CapturedViewProperty
    public CharSequence getText() {
        return mText;
    }

    /**
     * Returns the length, in characters, of the text managed by this TextView
     */
    public int length() {
        return mText.length();
    }

    /**
     * Return the text the TextView is displaying as an Editable object.  If
     * the text is not editable, null is returned.
     *
     * @see #getText
     */
    public Editable getEditableText() {
        return (mText instanceof Editable) ? (Editable)mText : null;
    }

    /**
     * @return the height of one standard line in pixels.  Note that markup
     * within the text can cause individual lines to be taller or shorter
     * than this height, and the layout may contain additional first-
     * or last-line padding.
     */
    public int getLineHeight() {
        return FastMath.round(mTextPaint.getFontMetricsInt(null) * mSpacingMult
                          + mSpacingAdd);
    }

    /**
     * @return the Layout that is currently being used to display the text.
     * This can be null if the text or width has recently changes.
     */
    public final Layout getLayout() {
        return mLayout;
    }

    /**
     * @return the current key listener for this TextView.
     * This will frequently be null for non-EditText TextViews.
     */
    public final KeyListener getKeyListener() {
        return mInput;
    }

    /**
     * Sets the key listener to be used with this TextView.  This can be null
     * to disallow user input.  Note that this method has significant and
     * subtle interactions with soft keyboards and other input method:
     * see {@link KeyListener#getInputType() KeyListener.getContentType()}
     * for important details.  Calling this method will replace the current
     * content type of the text view with the content type returned by the
     * key listener.
     * <p>
     * Be warned that if you want a TextView with a key listener or movement
     * method not to be focusable, or if you want a TextView without a
     * key listener or movement method to be focusable, you must call
     * {@link #setFocusable} again after calling this to get the focusability
     * back the way you want it.
     *
     * @attr ref android.R.styleable#TextView_numeric
     * @attr ref android.R.styleable#TextView_digits
     * @attr ref android.R.styleable#TextView_phoneNumber
     * @attr ref android.R.styleable#TextView_inputMethod
     * @attr ref android.R.styleable#TextView_capitalize
     * @attr ref android.R.styleable#TextView_autoText
     */
    public void setKeyListener(KeyListener input) {
        setKeyListenerOnly(input);
        fixFocusableAndClickableSettings();

        if (input != null) {
            try {
                mInputType = mInput.getInputType();
            } catch (IncompatibleClassChangeError e) {
                mInputType = EditorInfo.TYPE_CLASS_TEXT;
            }
            if ((mInputType&EditorInfo.TYPE_MASK_CLASS)
                    == EditorInfo.TYPE_CLASS_TEXT) {
                if (mSingleLine) {
                    mInputType &= ~EditorInfo.TYPE_TEXT_FLAG_MULTI_LINE;
                } else {
                    mInputType |= EditorInfo.TYPE_TEXT_FLAG_MULTI_LINE;
                }
            }
        } else {
            mInputType = EditorInfo.TYPE_NULL;
        }

        InputMethodManager imm = InputMethodManager.peekInstance();
        if (imm != null) imm.restartInput(this);
    }

    private void setKeyListenerOnly(KeyListener input) {
        mInput = input;
        if (mInput != null && !(mText instanceof Editable))
            setText(mText);

        setFilters((Editable) mText, mFilters);
    }

    /**
     * @return the movement method being used for this TextView.
     * This will frequently be null for non-EditText TextViews.
     */
    public final MovementMethod getMovementMethod() {
        return mMovement;
    }

    /**
     * Sets the movement method (arrow key handler) to be used for
     * this TextView.  This can be null to disallow using the arrow keys
     * to move the cursor or scroll the view.
     * <p>
     * Be warned that if you want a TextView with a key listener or movement
     * method not to be focusable, or if you want a TextView without a
     * key listener or movement method to be focusable, you must call
     * {@link #setFocusable} again after calling this to get the focusability
     * back the way you want it.
     */
    public final void setMovementMethod(MovementMethod movement) {
        mMovement = movement;

        if (mMovement != null && !(mText instanceof Spannable))
            setText(mText);

        fixFocusableAndClickableSettings();

        // SelectionModifierCursorController depends on textCanBeSelected, which depends on mMovement
        prepareCursorControllers();
    }

    private void fixFocusableAndClickableSettings() {
        if ((mMovement != null) || mInput != null) {
            setFocusable(true);
            setClickable(true);
            setLongClickable(true);
        } else {
            setFocusable(false);
            setClickable(false);
            setLongClickable(false);
        }
    }

    /**
     * @return the current transformation method for this TextView.
     * This will frequently be null except for single-line and password
     * fields.
     */
    public final TransformationMethod getTransformationMethod() {
        return mTransformation;
    }

    /**
     * Sets the transformation that is applied to the text that this
     * TextView is displaying.
     *
     * @attr ref android.R.styleable#TextView_password
     * @attr ref android.R.styleable#TextView_singleLine
     */
    public final void setTransformationMethod(TransformationMethod method) {
        if (method == mTransformation) {
            // Avoid the setText() below if the transformation is
            // the same.
            return;
        }
        if (mTransformation != null) {
            if (mText instanceof Spannable) {
                ((Spannable) mText).removeSpan(mTransformation);
            }
        }

        mTransformation = method;

        setText(mText);
    }

    /**
     * Returns the top padding of the view, plus space for the top
     * Drawable if any.
     */
    public int getCompoundPaddingTop() {
        final Drawables dr = mDrawables;
        if (dr == null || dr.mDrawableTop == null) {
            return mPaddingTop;
        } else {
            return mPaddingTop + dr.mDrawablePadding + dr.mDrawableSizeTop;
        }
    }

    /**
     * Returns the bottom padding of the view, plus space for the bottom
     * Drawable if any.
     */
    public int getCompoundPaddingBottom() {
        final Drawables dr = mDrawables;
        if (dr == null || dr.mDrawableBottom == null) {
            return mPaddingBottom;
        } else {
            return mPaddingBottom + dr.mDrawablePadding + dr.mDrawableSizeBottom;
        }
    }

    /**
     * Returns the left padding of the view, plus space for the left
     * Drawable if any.
     */
    public int getCompoundPaddingLeft() {
        final Drawables dr = mDrawables;
        if (dr == null || dr.mDrawableLeft == null) {
            return mPaddingLeft;
        } else {
            return mPaddingLeft + dr.mDrawablePadding + dr.mDrawableSizeLeft;
        }
    }

    /**
     * Returns the right padding of the view, plus space for the right
     * Drawable if any.
     */
    public int getCompoundPaddingRight() {
        final Drawables dr = mDrawables;
        if (dr == null || dr.mDrawableRight == null) {
            return mPaddingRight;
        } else {
            return mPaddingRight + dr.mDrawablePadding + dr.mDrawableSizeRight;
        }
    }

    /**
     * Returns the extended top padding of the view, including both the
     * top Drawable if any and any extra space to keep more than maxLines
     * of text from showing.  It is only valid to call this after measuring.
     */
    public int getExtendedPaddingTop() {
        if (mMaxMode != LINES) {
            return getCompoundPaddingTop();
        }

        if (mLayout.getLineCount() <= mMaximum) {
            return getCompoundPaddingTop();
        }

        int top = getCompoundPaddingTop();
        int bottom = getCompoundPaddingBottom();
        int viewht = getHeight() - top - bottom;
        int layoutht = mLayout.getLineTop(mMaximum);

        if (layoutht >= viewht) {
            return top;
        }

        final int gravity = mGravity & Gravity.VERTICAL_GRAVITY_MASK;
        if (gravity == Gravity.TOP) {
            return top;
        } else if (gravity == Gravity.BOTTOM) {
            return top + viewht - layoutht;
        } else { // (gravity == Gravity.CENTER_VERTICAL)
            return top + (viewht - layoutht) / 2;
        }
    }

    /**
     * Returns the extended bottom padding of the view, including both the
     * bottom Drawable if any and any extra space to keep more than maxLines
     * of text from showing.  It is only valid to call this after measuring.
     */
    public int getExtendedPaddingBottom() {
        if (mMaxMode != LINES) {
            return getCompoundPaddingBottom();
        }

        if (mLayout.getLineCount() <= mMaximum) {
            return getCompoundPaddingBottom();
        }

        int top = getCompoundPaddingTop();
        int bottom = getCompoundPaddingBottom();
        int viewht = getHeight() - top - bottom;
        int layoutht = mLayout.getLineTop(mMaximum);

        if (layoutht >= viewht) {
            return bottom;
        }

        final int gravity = mGravity & Gravity.VERTICAL_GRAVITY_MASK;
        if (gravity == Gravity.TOP) {
            return bottom + viewht - layoutht;
        } else if (gravity == Gravity.BOTTOM) {
            return bottom;
        } else { // (gravity == Gravity.CENTER_VERTICAL)
            return bottom + (viewht - layoutht) / 2;
        }
    }

    /**
     * Returns the total left padding of the view, including the left
     * Drawable if any.
     */
    public int getTotalPaddingLeft() {
        return getCompoundPaddingLeft();
    }

    /**
     * Returns the total right padding of the view, including the right
     * Drawable if any.
     */
    public int getTotalPaddingRight() {
        return getCompoundPaddingRight();
    }

    /**
     * Returns the total top padding of the view, including the top
     * Drawable if any, the extra space to keep more than maxLines
     * from showing, and the vertical offset for gravity, if any.
     */
    public int getTotalPaddingTop() {
        return getExtendedPaddingTop() + getVerticalOffset(true);
    }

    /**
     * Returns the total bottom padding of the view, including the bottom
     * Drawable if any, the extra space to keep more than maxLines
     * from showing, and the vertical offset for gravity, if any.
     */
    public int getTotalPaddingBottom() {
        return getExtendedPaddingBottom() + getBottomVerticalOffset(true);
    }

    /**
     * Sets the Drawables (if any) to appear to the left of, above,
     * to the right of, and below the text.  Use null if you do not
     * want a Drawable there.  The Drawables must already have had
     * {@link Drawable#setBounds} called.
     *
     * @attr ref android.R.styleable#TextView_drawableLeft
     * @attr ref android.R.styleable#TextView_drawableTop
     * @attr ref android.R.styleable#TextView_drawableRight
     * @attr ref android.R.styleable#TextView_drawableBottom
     */
    public void setCompoundDrawables(Drawable left, Drawable top,
                                     Drawable right, Drawable bottom) {
        Drawables dr = mDrawables;

        final boolean drawables = left != null || top != null
                || right != null || bottom != null;

        if (!drawables) {
            // Clearing drawables...  can we free the data structure?
            if (dr != null) {
                if (dr.mDrawablePadding == 0) {
                    mDrawables = null;
                } else {
                    // We need to retain the last set padding, so just clear
                    // out all of the fields in the existing structure.
                    if (dr.mDrawableLeft != null) dr.mDrawableLeft.setCallback(null);
                    dr.mDrawableLeft = null;
                    if (dr.mDrawableTop != null) dr.mDrawableTop.setCallback(null);
                    dr.mDrawableTop = null;
                    if (dr.mDrawableRight != null) dr.mDrawableRight.setCallback(null);
                    dr.mDrawableRight = null;
                    if (dr.mDrawableBottom != null) dr.mDrawableBottom.setCallback(null);
                    dr.mDrawableBottom = null;
                    dr.mDrawableSizeLeft = dr.mDrawableHeightLeft = 0;
                    dr.mDrawableSizeRight = dr.mDrawableHeightRight = 0;
                    dr.mDrawableSizeTop = dr.mDrawableWidthTop = 0;
                    dr.mDrawableSizeBottom = dr.mDrawableWidthBottom = 0;
                }
            }
        } else {
            if (dr == null) {
                mDrawables = dr = new Drawables();
            }

            if (dr.mDrawableLeft != left && dr.mDrawableLeft != null) {
                dr.mDrawableLeft.setCallback(null);
            }
            dr.mDrawableLeft = left;

            if (dr.mDrawableTop != top && dr.mDrawableTop != null) {
                dr.mDrawableTop.setCallback(null);
            }
            dr.mDrawableTop = top;

            if (dr.mDrawableRight != right && dr.mDrawableRight != null) {
                dr.mDrawableRight.setCallback(null);
            }
            dr.mDrawableRight = right;

            if (dr.mDrawableBottom != bottom && dr.mDrawableBottom != null) {
                dr.mDrawableBottom.setCallback(null);
            }
            dr.mDrawableBottom = bottom;

            final Rect compoundRect = dr.mCompoundRect;
            int[] state;

            state = getDrawableState();

            if (left != null) {
                left.setState(state);
                left.copyBounds(compoundRect);
                left.setCallback(this);
                dr.mDrawableSizeLeft = compoundRect.width();
                dr.mDrawableHeightLeft = compoundRect.height();
            } else {
                dr.mDrawableSizeLeft = dr.mDrawableHeightLeft = 0;
            }

            if (right != null) {
                right.setState(state);
                right.copyBounds(compoundRect);
                right.setCallback(this);
                dr.mDrawableSizeRight = compoundRect.width();
                dr.mDrawableHeightRight = compoundRect.height();
            } else {
                dr.mDrawableSizeRight = dr.mDrawableHeightRight = 0;
            }

            if (top != null) {
                top.setState(state);
                top.copyBounds(compoundRect);
                top.setCallback(this);
                dr.mDrawableSizeTop = compoundRect.height();
                dr.mDrawableWidthTop = compoundRect.width();
            } else {
                dr.mDrawableSizeTop = dr.mDrawableWidthTop = 0;
            }

            if (bottom != null) {
                bottom.setState(state);
                bottom.copyBounds(compoundRect);
                bottom.setCallback(this);
                dr.mDrawableSizeBottom = compoundRect.height();
                dr.mDrawableWidthBottom = compoundRect.width();
            } else {
                dr.mDrawableSizeBottom = dr.mDrawableWidthBottom = 0;
            }
        }

        invalidate();
        requestLayout();
    }

    /**
     * Sets the Drawables (if any) to appear to the left of, above,
     * to the right of, and below the text.  Use 0 if you do not
     * want a Drawable there. The Drawables' bounds will be set to
     * their intrinsic bounds.
     *
     * @param left Resource identifier of the left Drawable.
     * @param top Resource identifier of the top Drawable.
     * @param right Resource identifier of the right Drawable.
     * @param bottom Resource identifier of the bottom Drawable.
     *
     * @attr ref android.R.styleable#TextView_drawableLeft
     * @attr ref android.R.styleable#TextView_drawableTop
     * @attr ref android.R.styleable#TextView_drawableRight
     * @attr ref android.R.styleable#TextView_drawableBottom
     */
    public void setCompoundDrawablesWithIntrinsicBounds(int left, int top, int right, int bottom) {
        final Resources resources = getContext().getResources();
        setCompoundDrawablesWithIntrinsicBounds(left != 0 ? resources.getDrawable(left) : null,
                top != 0 ? resources.getDrawable(top) : null,
                right != 0 ? resources.getDrawable(right) : null,
                bottom != 0 ? resources.getDrawable(bottom) : null);
    }

    /**
     * Sets the Drawables (if any) to appear to the left of, above,
     * to the right of, and below the text.  Use null if you do not
     * want a Drawable there. The Drawables' bounds will be set to
     * their intrinsic bounds.
     *
     * @attr ref android.R.styleable#TextView_drawableLeft
     * @attr ref android.R.styleable#TextView_drawableTop
     * @attr ref android.R.styleable#TextView_drawableRight
     * @attr ref android.R.styleable#TextView_drawableBottom
     */
    public void setCompoundDrawablesWithIntrinsicBounds(Drawable left, Drawable top,
            Drawable right, Drawable bottom) {

        if (left != null) {
            left.setBounds(0, 0, left.getIntrinsicWidth(), left.getIntrinsicHeight());
        }
        if (right != null) {
            right.setBounds(0, 0, right.getIntrinsicWidth(), right.getIntrinsicHeight());
        }
        if (top != null) {
            top.setBounds(0, 0, top.getIntrinsicWidth(), top.getIntrinsicHeight());
        }
        if (bottom != null) {
            bottom.setBounds(0, 0, bottom.getIntrinsicWidth(), bottom.getIntrinsicHeight());
        }
        setCompoundDrawables(left, top, right, bottom);
    }

    /**
     * Returns drawables for the left, top, right, and bottom borders.
     */
    public Drawable[] getCompoundDrawables() {
        final Drawables dr = mDrawables;
        if (dr != null) {
            return new Drawable[] {
                dr.mDrawableLeft, dr.mDrawableTop, dr.mDrawableRight, dr.mDrawableBottom
            };
        } else {
            return new Drawable[] { null, null, null, null };
        }
    }

    /**
     * Sets the size of the padding between the compound drawables and
     * the text.
     *
     * @attr ref android.R.styleable#TextView_drawablePadding
     */
    public void setCompoundDrawablePadding(int pad) {
        Drawables dr = mDrawables;
        if (pad == 0) {
            if (dr != null) {
                dr.mDrawablePadding = pad;
            }
        } else {
            if (dr == null) {
                mDrawables = dr = new Drawables();
            }
            dr.mDrawablePadding = pad;
        }

        invalidate();
        requestLayout();
    }

    /**
     * Returns the padding between the compound drawables and the text.
     */
    public int getCompoundDrawablePadding() {
        final Drawables dr = mDrawables;
        return dr != null ? dr.mDrawablePadding : 0;
    }

    @Override
    public void setPadding(int left, int top, int right, int bottom) {
        if (left != mPaddingLeft ||
            right != mPaddingRight ||
            top != mPaddingTop ||
            bottom != mPaddingBottom) {
            nullLayouts();
        }

        // the super call will requestLayout()
        super.setPadding(left, top, right, bottom);
        invalidate();
    }

    /**
     * Gets the autolink mask of the text.  See {@link
     * android.text.util.Linkify#ALL Linkify.ALL} and peers for
     * possible values.
     *
     * @attr ref android.R.styleable#TextView_autoLink
     */
    public final int getAutoLinkMask() {
        return mAutoLinkMask;
    }

    /**
     * Sets the text color, size, style, hint color, and highlight color
     * from the specified TextAppearance resource.
     */
    public void setTextAppearance(Context context, int resid) {
        TypedArray appearance =
            context.obtainStyledAttributes(resid,
                                           com.android.internal.R.styleable.TextAppearance);

        int color;
        ColorStateList colors;
        int ts;

        color = appearance.getColor(com.android.internal.R.styleable.TextAppearance_textColorHighlight, 0);
        if (color != 0) {
            setHighlightColor(color);
        }

        colors = appearance.getColorStateList(com.android.internal.R.styleable.
                                              TextAppearance_textColor);
        if (colors != null) {
            setTextColor(colors);
        }

        ts = appearance.getDimensionPixelSize(com.android.internal.R.styleable.
                                              TextAppearance_textSize, 0);
        if (ts != 0) {
            setRawTextSize(ts);
        }

        colors = appearance.getColorStateList(com.android.internal.R.styleable.
                                              TextAppearance_textColorHint);
        if (colors != null) {
            setHintTextColor(colors);
        }

        colors = appearance.getColorStateList(com.android.internal.R.styleable.
                                              TextAppearance_textColorLink);
        if (colors != null) {
            setLinkTextColor(colors);
        }

        int typefaceIndex, styleIndex;

        typefaceIndex = appearance.getInt(com.android.internal.R.styleable.
                                          TextAppearance_typeface, -1);
        styleIndex = appearance.getInt(com.android.internal.R.styleable.
                                       TextAppearance_textStyle, -1);

        setTypefaceByIndex(typefaceIndex, styleIndex);
        appearance.recycle();
    }

    /**
     * @return the size (in pixels) of the default text size in this TextView.
     */
    public float getTextSize() {
        return mTextPaint.getTextSize();
    }

    /**
     * Set the default text size to the given value, interpreted as "scaled
     * pixel" units.  This size is adjusted based on the current density and
     * user font size preference.
     *
     * @param size The scaled pixel size.
     *
     * @attr ref android.R.styleable#TextView_textSize
     */
    @android.view.RemotableViewMethod
    public void setTextSize(float size) {
        setTextSize(TypedValue.COMPLEX_UNIT_SP, size);
    }

    /**
     * Set the default text size to a given unit and value.  See {@link
     * TypedValue} for the possible dimension units.
     *
     * @param unit The desired dimension unit.
     * @param size The desired size in the given units.
     *
     * @attr ref android.R.styleable#TextView_textSize
     */
    public void setTextSize(int unit, float size) {
        Context c = getContext();
        Resources r;

        if (c == null)
            r = Resources.getSystem();
        else
            r = c.getResources();

        setRawTextSize(TypedValue.applyDimension(
            unit, size, r.getDisplayMetrics()));
    }

    private void setRawTextSize(float size) {
        if (size != mTextPaint.getTextSize()) {
            mTextPaint.setTextSize(size);

            if (mLayout != null) {
                nullLayouts();
                requestLayout();
                invalidate();
            }
        }
    }

    /**
     * @return the extent by which text is currently being stretched
     * horizontally.  This will usually be 1.
     */
    public float getTextScaleX() {
        return mTextPaint.getTextScaleX();
    }

    /**
     * Sets the extent by which text should be stretched horizontally.
     *
     * @attr ref android.R.styleable#TextView_textScaleX
     */
    @android.view.RemotableViewMethod
    public void setTextScaleX(float size) {
        if (size != mTextPaint.getTextScaleX()) {
            mUserSetTextScaleX = true;
            mTextPaint.setTextScaleX(size);

            if (mLayout != null) {
                nullLayouts();
                requestLayout();
                invalidate();
            }
        }
    }

    /**
     * Sets the typeface and style in which the text should be displayed.
     * Note that not all Typeface families actually have bold and italic
     * variants, so you may need to use
     * {@link #setTypeface(Typeface, int)} to get the appearance
     * that you actually want.
     *
     * @attr ref android.R.styleable#TextView_typeface
     * @attr ref android.R.styleable#TextView_textStyle
     */
    public void setTypeface(Typeface tf) {
        if (mTextPaint.getTypeface() != tf) {
            mTextPaint.setTypeface(tf);

            if (mLayout != null) {
                nullLayouts();
                requestLayout();
                invalidate();
            }
        }
    }

    /**
     * @return the current typeface and style in which the text is being
     * displayed.
     */
    public Typeface getTypeface() {
        return mTextPaint.getTypeface();
    }

    /**
     * Sets the text color for all the states (normal, selected,
     * focused) to be this color.
     *
     * @attr ref android.R.styleable#TextView_textColor
     */
    @android.view.RemotableViewMethod
    public void setTextColor(int color) {
        mTextColor = ColorStateList.valueOf(color);
        updateTextColors();
    }

    /**
     * Sets the text color.
     *
     * @attr ref android.R.styleable#TextView_textColor
     */
    public void setTextColor(ColorStateList colors) {
        if (colors == null) {
            throw new NullPointerException();
        }

        mTextColor = colors;
        updateTextColors();
    }

    /**
     * Return the set of text colors.
     *
     * @return Returns the set of text colors.
     */
    public final ColorStateList getTextColors() {
        return mTextColor;
    }

    /**
     * <p>Return the current color selected for normal text.</p>
     *
     * @return Returns the current text color.
     */
    public final int getCurrentTextColor() {
        return mCurTextColor;
    }

    /**
     * Sets the color used to display the selection highlight.
     *
     * @attr ref android.R.styleable#TextView_textColorHighlight
     */
    @android.view.RemotableViewMethod
    public void setHighlightColor(int color) {
        if (mHighlightColor != color) {
            mHighlightColor = color;
            invalidate();
        }
    }

    /**
     * Gives the text a shadow of the specified radius and color, the specified
     * distance from its normal position.
     *
     * @attr ref android.R.styleable#TextView_shadowColor
     * @attr ref android.R.styleable#TextView_shadowDx
     * @attr ref android.R.styleable#TextView_shadowDy
     * @attr ref android.R.styleable#TextView_shadowRadius
     */
    public void setShadowLayer(float radius, float dx, float dy, int color) {
        mTextPaint.setShadowLayer(radius, dx, dy, color);

        mShadowRadius = radius;
        mShadowDx = dx;
        mShadowDy = dy;

        invalidate();
    }

    /**
     * @return the base paint used for the text.  Please use this only to
     * consult the Paint's properties and not to change them.
     */
    public TextPaint getPaint() {
        return mTextPaint;
    }

    /**
     * Sets the autolink mask of the text.  See {@link
     * android.text.util.Linkify#ALL Linkify.ALL} and peers for
     * possible values.
     *
     * @attr ref android.R.styleable#TextView_autoLink
     */
    @android.view.RemotableViewMethod
    public final void setAutoLinkMask(int mask) {
        mAutoLinkMask = mask;
    }

    /**
     * Sets whether the movement method will automatically be set to
     * {@link LinkMovementMethod} if {@link #setAutoLinkMask} has been
     * set to nonzero and links are detected in {@link #setText}.
     * The default is true.
     *
     * @attr ref android.R.styleable#TextView_linksClickable
     */
    @android.view.RemotableViewMethod
    public final void setLinksClickable(boolean whether) {
        mLinksClickable = whether;
    }

    /**
     * Returns whether the movement method will automatically be set to
     * {@link LinkMovementMethod} if {@link #setAutoLinkMask} has been
     * set to nonzero and links are detected in {@link #setText}.
     * The default is true.
     *
     * @attr ref android.R.styleable#TextView_linksClickable
     */
    public final boolean getLinksClickable() {
        return mLinksClickable;
    }

    /**
     * Returns the list of URLSpans attached to the text
     * (by {@link Linkify} or otherwise) if any.  You can call
     * {@link URLSpan#getURL} on them to find where they link to
     * or use {@link Spanned#getSpanStart} and {@link Spanned#getSpanEnd}
     * to find the region of the text they are attached to.
     */
    public URLSpan[] getUrls() {
        if (mText instanceof Spanned) {
            return ((Spanned) mText).getSpans(0, mText.length(), URLSpan.class);
        } else {
            return new URLSpan[0];
        }
    }

    /**
     * Sets the color of the hint text.
     *
     * @attr ref android.R.styleable#TextView_textColorHint
     */
    @android.view.RemotableViewMethod
    public final void setHintTextColor(int color) {
        mHintTextColor = ColorStateList.valueOf(color);
        updateTextColors();
    }

    /**
     * Sets the color of the hint text.
     *
     * @attr ref android.R.styleable#TextView_textColorHint
     */
    public final void setHintTextColor(ColorStateList colors) {
        mHintTextColor = colors;
        updateTextColors();
    }

    /**
     * <p>Return the color used to paint the hint text.</p>
     *
     * @return Returns the list of hint text colors.
     */
    public final ColorStateList getHintTextColors() {
        return mHintTextColor;
    }

    /**
     * <p>Return the current color selected to paint the hint text.</p>
     *
     * @return Returns the current hint text color.
     */
    public final int getCurrentHintTextColor() {
        return mHintTextColor != null ? mCurHintTextColor : mCurTextColor;
    }

    /**
     * Sets the color of links in the text.
     *
     * @attr ref android.R.styleable#TextView_textColorLink
     */
    @android.view.RemotableViewMethod
    public final void setLinkTextColor(int color) {
        mLinkTextColor = ColorStateList.valueOf(color);
        updateTextColors();
    }

    /**
     * Sets the color of links in the text.
     *
     * @attr ref android.R.styleable#TextView_textColorLink
     */
    public final void setLinkTextColor(ColorStateList colors) {
        mLinkTextColor = colors;
        updateTextColors();
    }

    /**
     * <p>Returns the color used to paint links in the text.</p>
     *
     * @return Returns the list of link text colors.
     */
    public final ColorStateList getLinkTextColors() {
        return mLinkTextColor;
    }

    /**
     * Sets the horizontal alignment of the text and the
     * vertical gravity that will be used when there is extra space
     * in the TextView beyond what is required for the text itself.
     *
     * @see android.view.Gravity
     * @attr ref android.R.styleable#TextView_gravity
     */
    public void setGravity(int gravity) {
        if ((gravity & Gravity.HORIZONTAL_GRAVITY_MASK) == 0) {
            gravity |= Gravity.LEFT;
        }
        if ((gravity & Gravity.VERTICAL_GRAVITY_MASK) == 0) {
            gravity |= Gravity.TOP;
        }

        boolean newLayout = false;

        if ((gravity & Gravity.HORIZONTAL_GRAVITY_MASK) !=
            (mGravity & Gravity.HORIZONTAL_GRAVITY_MASK)) {
            newLayout = true;
        }

        if (gravity != mGravity) {
            invalidate();
        }

        mGravity = gravity;

        if (mLayout != null && newLayout) {
            // XXX this is heavy-handed because no actual content changes.
            int want = mLayout.getWidth();
            int hintWant = mHintLayout == null ? 0 : mHintLayout.getWidth();

            makeNewLayout(want, hintWant, UNKNOWN_BORING, UNKNOWN_BORING,
                          mRight - mLeft - getCompoundPaddingLeft() -
                          getCompoundPaddingRight(), true);
        }
    }

    /**
     * Returns the horizontal and vertical alignment of this TextView.
     *
     * @see android.view.Gravity
     * @attr ref android.R.styleable#TextView_gravity
     */
    public int getGravity() {
        return mGravity;
    }

    /**
     * @return the flags on the Paint being used to display the text.
     * @see Paint#getFlags
     */
    public int getPaintFlags() {
        return mTextPaint.getFlags();
    }

    /**
     * Sets flags on the Paint being used to display the text and
     * reflows the text if they are different from the old flags.
     * @see Paint#setFlags
     */
    @android.view.RemotableViewMethod
    public void setPaintFlags(int flags) {
        if (mTextPaint.getFlags() != flags) {
            mTextPaint.setFlags(flags);

            if (mLayout != null) {
                nullLayouts();
                requestLayout();
                invalidate();
            }
        }
    }

    /**
     * Sets whether the text should be allowed to be wider than the
     * View is.  If false, it will be wrapped to the width of the View.
     *
     * @attr ref android.R.styleable#TextView_scrollHorizontally
     */
    public void setHorizontallyScrolling(boolean whether) {
        mHorizontallyScrolling = whether;

        if (mLayout != null) {
            nullLayouts();
            requestLayout();
            invalidate();
        }
    }

    /**
     * Makes the TextView at least this many lines tall
     *
     * @attr ref android.R.styleable#TextView_minLines
     */
    @android.view.RemotableViewMethod
    public void setMinLines(int minlines) {
        mMinimum = minlines;
        mMinMode = LINES;

        requestLayout();
        invalidate();
    }

    /**
     * Makes the TextView at least this many pixels tall
     *
     * @attr ref android.R.styleable#TextView_minHeight
     */
    @android.view.RemotableViewMethod
    public void setMinHeight(int minHeight) {
        mMinimum = minHeight;
        mMinMode = PIXELS;

        requestLayout();
        invalidate();
    }

    /**
     * Makes the TextView at most this many lines tall
     *
     * @attr ref android.R.styleable#TextView_maxLines
     */
    @android.view.RemotableViewMethod
    public void setMaxLines(int maxlines) {
        mMaximum = maxlines;
        mMaxMode = LINES;

        requestLayout();
        invalidate();
    }

    /**
     * Makes the TextView at most this many pixels tall
     *
     * @attr ref android.R.styleable#TextView_maxHeight
     */
    @android.view.RemotableViewMethod
    public void setMaxHeight(int maxHeight) {
        mMaximum = maxHeight;
        mMaxMode = PIXELS;

        requestLayout();
        invalidate();
    }

    /**
     * Makes the TextView exactly this many lines tall
     *
     * @attr ref android.R.styleable#TextView_lines
     */
    @android.view.RemotableViewMethod
    public void setLines(int lines) {
        mMaximum = mMinimum = lines;
        mMaxMode = mMinMode = LINES;

        requestLayout();
        invalidate();
    }

    /**
     * Makes the TextView exactly this many pixels tall.
     * You could do the same thing by specifying this number in the
     * LayoutParams.
     *
     * @attr ref android.R.styleable#TextView_height
     */
    @android.view.RemotableViewMethod
    public void setHeight(int pixels) {
        mMaximum = mMinimum = pixels;
        mMaxMode = mMinMode = PIXELS;

        requestLayout();
        invalidate();
    }

    /**
     * Makes the TextView at least this many ems wide
     *
     * @attr ref android.R.styleable#TextView_minEms
     */
    @android.view.RemotableViewMethod
    public void setMinEms(int minems) {
        mMinWidth = minems;
        mMinWidthMode = EMS;

        requestLayout();
        invalidate();
    }

    /**
     * Makes the TextView at least this many pixels wide
     *
     * @attr ref android.R.styleable#TextView_minWidth
     */
    @android.view.RemotableViewMethod
    public void setMinWidth(int minpixels) {
        mMinWidth = minpixels;
        mMinWidthMode = PIXELS;

        requestLayout();
        invalidate();
    }

    /**
     * Makes the TextView at most this many ems wide
     *
     * @attr ref android.R.styleable#TextView_maxEms
     */
    @android.view.RemotableViewMethod
    public void setMaxEms(int maxems) {
        mMaxWidth = maxems;
        mMaxWidthMode = EMS;

        requestLayout();
        invalidate();
    }

    /**
     * Makes the TextView at most this many pixels wide
     *
     * @attr ref android.R.styleable#TextView_maxWidth
     */
    @android.view.RemotableViewMethod
    public void setMaxWidth(int maxpixels) {
        mMaxWidth = maxpixels;
        mMaxWidthMode = PIXELS;

        requestLayout();
        invalidate();
    }

    /**
     * Makes the TextView exactly this many ems wide
     *
     * @attr ref android.R.styleable#TextView_ems
     */
    @android.view.RemotableViewMethod
    public void setEms(int ems) {
        mMaxWidth = mMinWidth = ems;
        mMaxWidthMode = mMinWidthMode = EMS;

        requestLayout();
        invalidate();
    }

    /**
     * Makes the TextView exactly this many pixels wide.
     * You could do the same thing by specifying this number in the
     * LayoutParams.
     *
     * @attr ref android.R.styleable#TextView_width
     */
    @android.view.RemotableViewMethod
    public void setWidth(int pixels) {
        mMaxWidth = mMinWidth = pixels;
        mMaxWidthMode = mMinWidthMode = PIXELS;

        requestLayout();
        invalidate();
    }


    /**
     * Sets line spacing for this TextView.  Each line will have its height
     * multiplied by <code>mult</code> and have <code>add</code> added to it.
     *
     * @attr ref android.R.styleable#TextView_lineSpacingExtra
     * @attr ref android.R.styleable#TextView_lineSpacingMultiplier
     */
    public void setLineSpacing(float add, float mult) {
        mSpacingMult = mult;
        mSpacingAdd = add;

        if (mLayout != null) {
            nullLayouts();
            requestLayout();
            invalidate();
        }
    }

    /**
     * Convenience method: Append the specified text to the TextView's
     * display buffer, upgrading it to BufferType.EDITABLE if it was
     * not already editable.
     */
    public final void append(CharSequence text) {
        append(text, 0, text.length());
    }

    /**
     * Convenience method: Append the specified text slice to the TextView's
     * display buffer, upgrading it to BufferType.EDITABLE if it was
     * not already editable.
     */
    public void append(CharSequence text, int start, int end) {
        if (!(mText instanceof Editable)) {
            setText(mText, BufferType.EDITABLE);
        }

        ((Editable) mText).append(text, start, end);
    }

    private void updateTextColors() {
        boolean inval = false;
        int color = mTextColor.getColorForState(getDrawableState(), 0);
        if (color != mCurTextColor) {
            mCurTextColor = color;
            inval = true;
        }
        if (mLinkTextColor != null) {
            color = mLinkTextColor.getColorForState(getDrawableState(), 0);
            if (color != mTextPaint.linkColor) {
                mTextPaint.linkColor = color;
                inval = true;
            }
        }
        if (mHintTextColor != null) {
            color = mHintTextColor.getColorForState(getDrawableState(), 0);
            if (color != mCurHintTextColor && mText.length() == 0) {
                mCurHintTextColor = color;
                inval = true;
            }
        }
        if (inval) {
            invalidate();
        }
    }

    @Override
    protected void drawableStateChanged() {
        super.drawableStateChanged();
        if (mTextColor != null && mTextColor.isStateful()
                || (mHintTextColor != null && mHintTextColor.isStateful())
                || (mLinkTextColor != null && mLinkTextColor.isStateful())) {
            updateTextColors();
        }

        final Drawables dr = mDrawables;
        if (dr != null) {
            int[] state = getDrawableState();
            if (dr.mDrawableTop != null && dr.mDrawableTop.isStateful()) {
                dr.mDrawableTop.setState(state);
            }
            if (dr.mDrawableBottom != null && dr.mDrawableBottom.isStateful()) {
                dr.mDrawableBottom.setState(state);
            }
            if (dr.mDrawableLeft != null && dr.mDrawableLeft.isStateful()) {
                dr.mDrawableLeft.setState(state);
            }
            if (dr.mDrawableRight != null && dr.mDrawableRight.isStateful()) {
                dr.mDrawableRight.setState(state);
            }
        }
    }

    /**
     * User interface state that is stored by TextView for implementing
     * {@link View#onSaveInstanceState}.
     */
    public static class SavedState extends BaseSavedState {
        int selStart;
        int selEnd;
        CharSequence text;
        boolean frozenWithFocus;
        CharSequence error;

        SavedState(Parcelable superState) {
            super(superState);
        }

        @Override
        public void writeToParcel(Parcel out, int flags) {
            super.writeToParcel(out, flags);
            out.writeInt(selStart);
            out.writeInt(selEnd);
            out.writeInt(frozenWithFocus ? 1 : 0);
            TextUtils.writeToParcel(text, out, flags);

            if (error == null) {
                out.writeInt(0);
            } else {
                out.writeInt(1);
                TextUtils.writeToParcel(error, out, flags);
            }
        }

        @Override
        public String toString() {
            String str = "TextView.SavedState{"
                    + Integer.toHexString(System.identityHashCode(this))
                    + " start=" + selStart + " end=" + selEnd;
            if (text != null) {
                str += " text=" + text;
            }
            return str + "}";
        }

        @SuppressWarnings("hiding")
        public static final Parcelable.Creator<SavedState> CREATOR
                = new Parcelable.Creator<SavedState>() {
            public SavedState createFromParcel(Parcel in) {
                return new SavedState(in);
            }

            public SavedState[] newArray(int size) {
                return new SavedState[size];
            }
        };

        private SavedState(Parcel in) {
            super(in);
            selStart = in.readInt();
            selEnd = in.readInt();
            frozenWithFocus = (in.readInt() != 0);
            text = TextUtils.CHAR_SEQUENCE_CREATOR.createFromParcel(in);

            if (in.readInt() != 0) {
                error = TextUtils.CHAR_SEQUENCE_CREATOR.createFromParcel(in);
            }
        }
    }

    @Override
    public Parcelable onSaveInstanceState() {
        Parcelable superState = super.onSaveInstanceState();

        // Save state if we are forced to
        boolean save = mFreezesText;
        int start = 0;
        int end = 0;

        if (mText != null) {
            start = getSelectionStart();
            end = getSelectionEnd();
            if (start >= 0 || end >= 0) {
                // Or save state if there is a selection
                save = true;
            }
        }

        if (save) {
            SavedState ss = new SavedState(superState);
            // XXX Should also save the current scroll position!
            ss.selStart = start;
            ss.selEnd = end;

            if (mText instanceof Spanned) {
                /*
                 * Calling setText() strips off any ChangeWatchers;
                 * strip them now to avoid leaking references.
                 * But do it to a copy so that if there are any
                 * further changes to the text of this view, it
                 * won't get into an inconsistent state.
                 */

                Spannable sp = new SpannableString(mText);

                for (ChangeWatcher cw :
                     sp.getSpans(0, sp.length(), ChangeWatcher.class)) {
                    sp.removeSpan(cw);
                }

                ss.text = sp;
            } else {
                ss.text = mText.toString();
            }

            if (isFocused() && start >= 0 && end >= 0) {
                ss.frozenWithFocus = true;
            }

            ss.error = mError;

            return ss;
        }

        return superState;
    }

    @Override
    public void onRestoreInstanceState(Parcelable state) {
        if (!(state instanceof SavedState)) {
            super.onRestoreInstanceState(state);
            return;
        }

        SavedState ss = (SavedState)state;
        super.onRestoreInstanceState(ss.getSuperState());

        // XXX restore buffer type too, as well as lots of other stuff
        if (ss.text != null) {
            setText(ss.text);
        }

        if (ss.selStart >= 0 && ss.selEnd >= 0) {
            if (mText instanceof Spannable) {
                int len = mText.length();

                if (ss.selStart > len || ss.selEnd > len) {
                    String restored = "";

                    if (ss.text != null) {
                        restored = "(restored) ";
                    }

                    Log.e(LOG_TAG, "Saved cursor position " + ss.selStart +
                          "/" + ss.selEnd + " out of range for " + restored +
                          "text " + mText);
                } else {
                    Selection.setSelection((Spannable) mText, ss.selStart,
                                           ss.selEnd);

                    if (ss.frozenWithFocus) {
                        mFrozenWithFocus = true;
                    }
                }
            }
        }

        if (ss.error != null) {
            final CharSequence error = ss.error;
            // Display the error later, after the first layout pass
            post(new Runnable() {
                public void run() {
                    setError(error);
                }
            });
        }
    }

    /**
     * Control whether this text view saves its entire text contents when
     * freezing to an icicle, in addition to dynamic state such as cursor
     * position.  By default this is false, not saving the text.  Set to true
     * if the text in the text view is not being saved somewhere else in
     * persistent storage (such as in a content provider) so that if the
     * view is later thawed the user will not lose their data.
     *
     * @param freezesText Controls whether a frozen icicle should include the
     * entire text data: true to include it, false to not.
     *
     * @attr ref android.R.styleable#TextView_freezesText
     */
    @android.view.RemotableViewMethod
    public void setFreezesText(boolean freezesText) {
        mFreezesText = freezesText;
    }

    /**
     * Return whether this text view is including its entire text contents
     * in frozen icicles.
     *
     * @return Returns true if text is included, false if it isn't.
     *
     * @see #setFreezesText
     */
    public boolean getFreezesText() {
        return mFreezesText;
    }

    ///////////////////////////////////////////////////////////////////////////

    /**
     * Sets the Factory used to create new Editables.
     */
    public final void setEditableFactory(Editable.Factory factory) {
        mEditableFactory = factory;
        setText(mText);
    }

    /**
     * Sets the Factory used to create new Spannables.
     */
    public final void setSpannableFactory(Spannable.Factory factory) {
        mSpannableFactory = factory;
        setText(mText);
    }

    /**
     * Sets the string value of the TextView. TextView <em>does not</em> accept
     * HTML-like formatting, which you can do with text strings in XML resource files.
     * To style your strings, attach android.text.style.* objects to a
     * {@link android.text.SpannableString SpannableString}, or see the
     * <a href="{@docRoot}guide/topics/resources/available-resources.html#stringresources">
     * Available Resource Types</a> documentation for an example of setting 
     * formatted text in the XML resource file.
     *
     * @attr ref android.R.styleable#TextView_text
     */
    @android.view.RemotableViewMethod
    public final void setText(CharSequence text) {
        setText(text, mBufferType);
    }

    /**
     * Like {@link #setText(CharSequence)},
     * except that the cursor position (if any) is retained in the new text.
     *
     * @param text The new text to place in the text view.
     *
     * @see #setText(CharSequence)
     */
    @android.view.RemotableViewMethod
    public final void setTextKeepState(CharSequence text) {
        setTextKeepState(text, mBufferType);
    }

    /**
     * Sets the text that this TextView is to display (see
     * {@link #setText(CharSequence)}) and also sets whether it is stored
     * in a styleable/spannable buffer and whether it is editable.
     *
     * @attr ref android.R.styleable#TextView_text
     * @attr ref android.R.styleable#TextView_bufferType
     */
    public void setText(CharSequence text, BufferType type) {
        setText(text, type, true, 0);

        if (mCharWrapper != null) {
            mCharWrapper.mChars = null;
        }
    }

    private void setText(CharSequence text, BufferType type,
                         boolean notifyBefore, int oldlen) {
        if (text == null) {
            text = "";
        }

        if (!mUserSetTextScaleX) mTextPaint.setTextScaleX(1.0f);

        if (text instanceof Spanned &&
            ((Spanned) text).getSpanStart(TextUtils.TruncateAt.MARQUEE) >= 0) {
            setHorizontalFadingEdgeEnabled(true);
            setEllipsize(TextUtils.TruncateAt.MARQUEE);
        }

        int n = mFilters.length;
        for (int i = 0; i < n; i++) {
            CharSequence out = mFilters[i].filter(text, 0, text.length(),
                                                  EMPTY_SPANNED, 0, 0);
            if (out != null) {
                text = out;
            }
        }

        if (notifyBefore) {
            if (mText != null) {
                oldlen = mText.length();
                sendBeforeTextChanged(mText, 0, oldlen, text.length());
            } else {
                sendBeforeTextChanged("", 0, 0, text.length());
            }
        }

        boolean needEditableForNotification = false;

        if (mListeners != null && mListeners.size() != 0) {
            needEditableForNotification = true;
        }

        if (type == BufferType.EDITABLE || mInput != null ||
            needEditableForNotification) {
            Editable t = mEditableFactory.newEditable(text);
            text = t;
            setFilters(t, mFilters);
            InputMethodManager imm = InputMethodManager.peekInstance();
            if (imm != null) imm.restartInput(this);
        } else if (type == BufferType.SPANNABLE || mMovement != null) {
            text = mSpannableFactory.newSpannable(text);
        } else if (!(text instanceof CharWrapper)) {
            text = TextUtils.stringOrSpannedString(text);
        }

        if (mAutoLinkMask != 0) {
            Spannable s2;

            if (type == BufferType.EDITABLE || text instanceof Spannable) {
                s2 = (Spannable) text;
            } else {
                s2 = mSpannableFactory.newSpannable(text);
            }

            if (Linkify.addLinks(s2, mAutoLinkMask)) {
                text = s2;
                type = (type == BufferType.EDITABLE) ? BufferType.EDITABLE : BufferType.SPANNABLE;

                /*
                 * We must go ahead and set the text before changing the
                 * movement method, because setMovementMethod() may call
                 * setText() again to try to upgrade the buffer type.
                 */
                mText = text;

                if (mLinksClickable) {
                    setMovementMethod(LinkMovementMethod.getInstance());
                }
            }
        }

        mBufferType = type;
        mText = text;

        if (mTransformation == null)
            mTransformed = text;
        else
            mTransformed = mTransformation.getTransformation(text, this);

        final int textLength = text.length();

        if (text instanceof Spannable) {
            Spannable sp = (Spannable) text;

            // Remove any ChangeWatchers that might have come
            // from other TextViews.
            final ChangeWatcher[] watchers = sp.getSpans(0, sp.length(), ChangeWatcher.class);
            final int count = watchers.length;
            for (int i = 0; i < count; i++)
                sp.removeSpan(watchers[i]);

            if (mChangeWatcher == null)
                mChangeWatcher = new ChangeWatcher();

            sp.setSpan(mChangeWatcher, 0, textLength, Spanned.SPAN_INCLUSIVE_INCLUSIVE |
                       (PRIORITY << Spanned.SPAN_PRIORITY_SHIFT));

            if (mInput != null) {
                sp.setSpan(mInput, 0, textLength, Spanned.SPAN_INCLUSIVE_INCLUSIVE);
            }

            if (mTransformation != null) {
                sp.setSpan(mTransformation, 0, textLength, Spanned.SPAN_INCLUSIVE_INCLUSIVE);

            }

            if (mMovement != null) {
                mMovement.initialize(this, (Spannable) text);

                /*
                 * Initializing the movement method will have set the
                 * selection, so reset mSelectionMoved to keep that from
                 * interfering with the normal on-focus selection-setting.
                 */
                mSelectionMoved = false;
            }
        }

        if (mLayout != null) {
            checkForRelayout();
        }

        sendOnTextChanged(text, 0, oldlen, textLength);
        onTextChanged(text, 0, oldlen, textLength);

        if (needEditableForNotification) {
            sendAfterTextChanged((Editable) text);
        }

        // SelectionModifierCursorController depends on textCanBeSelected, which depends on text
        prepareCursorControllers();
    }

    /**
     * Sets the TextView to display the specified slice of the specified
     * char array.  You must promise that you will not change the contents
     * of the array except for right before another call to setText(),
     * since the TextView has no way to know that the text
     * has changed and that it needs to invalidate and re-layout.
     */
    public final void setText(char[] text, int start, int len) {
        int oldlen = 0;

        if (start < 0 || len < 0 || start + len > text.length) {
            throw new IndexOutOfBoundsException(start + ", " + len);
        }

        /*
         * We must do the before-notification here ourselves because if
         * the old text is a CharWrapper we destroy it before calling
         * into the normal path.
         */
        if (mText != null) {
            oldlen = mText.length();
            sendBeforeTextChanged(mText, 0, oldlen, len);
        } else {
            sendBeforeTextChanged("", 0, 0, len);
        }

        if (mCharWrapper == null) {
            mCharWrapper = new CharWrapper(text, start, len);
        } else {
            mCharWrapper.set(text, start, len);
        }

        setText(mCharWrapper, mBufferType, false, oldlen);
    }

    private static class CharWrapper
            implements CharSequence, GetChars, GraphicsOperations {
        private char[] mChars;
        private int mStart, mLength;

        public CharWrapper(char[] chars, int start, int len) {
            mChars = chars;
            mStart = start;
            mLength = len;
        }

        /* package */ void set(char[] chars, int start, int len) {
            mChars = chars;
            mStart = start;
            mLength = len;
        }

        public int length() {
            return mLength;
        }

        public char charAt(int off) {
            return mChars[off + mStart];
        }

        @Override
        public String toString() {
            return new String(mChars, mStart, mLength);
        }

        public CharSequence subSequence(int start, int end) {
            if (start < 0 || end < 0 || start > mLength || end > mLength) {
                throw new IndexOutOfBoundsException(start + ", " + end);
            }

            return new String(mChars, start + mStart, end - start);
        }

        public void getChars(int start, int end, char[] buf, int off) {
            if (start < 0 || end < 0 || start > mLength || end > mLength) {
                throw new IndexOutOfBoundsException(start + ", " + end);
            }

            System.arraycopy(mChars, start + mStart, buf, off, end - start);
        }

        public void drawText(Canvas c, int start, int end,
                             float x, float y, Paint p) {
            c.drawText(mChars, start + mStart, end - start, x, y, p);
        }

        public void drawTextRun(Canvas c, int start, int end,
                int contextStart, int contextEnd, float x, float y, int flags, Paint p) {
            int count = end - start;
            int contextCount = contextEnd - contextStart;
            c.drawTextRun(mChars, start + mStart, count, contextStart + mStart,
                    contextCount, x, y, flags, p);
        }

        public float measureText(int start, int end, Paint p) {
            return p.measureText(mChars, start + mStart, end - start);
        }

        public int getTextWidths(int start, int end, float[] widths, Paint p) {
            return p.getTextWidths(mChars, start + mStart, end - start, widths);
        }

        public float getTextRunAdvances(int start, int end, int contextStart,
                int contextEnd, int flags, float[] advances, int advancesIndex,
                Paint p) {
            int count = end - start;
            int contextCount = contextEnd - contextStart;
            return p.getTextRunAdvances(mChars, start + mStart, count,
                    contextStart + mStart, contextCount, flags, advances,
                    advancesIndex);
        }

        public int getTextRunCursor(int contextStart, int contextEnd, int flags,
                int offset, int cursorOpt, Paint p) {
            int contextCount = contextEnd - contextStart;
            return p.getTextRunCursor(mChars, contextStart + mStart,
                    contextCount, flags, offset + mStart, cursorOpt);
        }
    }

    /**
     * Like {@link #setText(CharSequence, android.widget.TextView.BufferType)},
     * except that the cursor position (if any) is retained in the new text.
     *
     * @see #setText(CharSequence, android.widget.TextView.BufferType)
     */
    public final void setTextKeepState(CharSequence text, BufferType type) {
        int start = getSelectionStart();
        int end = getSelectionEnd();
        int len = text.length();

        setText(text, type);

        if (start >= 0 || end >= 0) {
            if (mText instanceof Spannable) {
                Selection.setSelection((Spannable) mText,
                                       Math.max(0, Math.min(start, len)),
                                       Math.max(0, Math.min(end, len)));
            }
        }
    }

    @android.view.RemotableViewMethod
    public final void setText(int resid) {
        setText(getContext().getResources().getText(resid));
    }

    public final void setText(int resid, BufferType type) {
        setText(getContext().getResources().getText(resid), type);
    }

    /**
     * Sets the text to be displayed when the text of the TextView is empty.
     * Null means to use the normal empty text. The hint does not currently
     * participate in determining the size of the view.
     *
     * @attr ref android.R.styleable#TextView_hint
     */
    @android.view.RemotableViewMethod
    public final void setHint(CharSequence hint) {
        mHint = TextUtils.stringOrSpannedString(hint);

        if (mLayout != null) {
            checkForRelayout();
        }

        if (mText.length() == 0) {
            invalidate();
        }
    }

    /**
     * Sets the text to be displayed when the text of the TextView is empty,
     * from a resource.
     *
     * @attr ref android.R.styleable#TextView_hint
     */
    @android.view.RemotableViewMethod
    public final void setHint(int resid) {
        setHint(getContext().getResources().getText(resid));
    }

    /**
     * Returns the hint that is displayed when the text of the TextView
     * is empty.
     *
     * @attr ref android.R.styleable#TextView_hint
     */
    @ViewDebug.CapturedViewProperty
    public CharSequence getHint() {
        return mHint;
    }

    /**
     * Set the type of the content with a constant as defined for
     * {@link EditorInfo#inputType}.  This will take care of changing
     * the key listener, by calling {@link #setKeyListener(KeyListener)}, to
     * match the given content type.  If the given content type is
     * {@link EditorInfo#TYPE_NULL} then a soft keyboard will
     * not be displayed for this text view.
     *
     * @see #getInputType()
     * @see #setRawInputType(int)
     * @see android.text.InputType
     * @attr ref android.R.styleable#TextView_inputType
     */
    public void setInputType(int type) {
        final boolean wasPassword = isPasswordInputType(mInputType);
        final boolean wasVisiblePassword = isVisiblePasswordInputType(mInputType);
        setInputType(type, false);
        final boolean isPassword = isPasswordInputType(type);
        final boolean isVisiblePassword = isVisiblePasswordInputType(type);
        boolean forceUpdate = false;
        if (isPassword) {
            setTransformationMethod(PasswordTransformationMethod.getInstance());
            setTypefaceByIndex(MONOSPACE, 0);
        } else if (isVisiblePassword) {
            if (mTransformation == PasswordTransformationMethod.getInstance()) {
                forceUpdate = true;
            }
            setTypefaceByIndex(MONOSPACE, 0);
        } else if (wasPassword || wasVisiblePassword) {
            // not in password mode, clean up typeface and transformation
            setTypefaceByIndex(-1, -1);
            if (mTransformation == PasswordTransformationMethod.getInstance()) {
                forceUpdate = true;
            }
        }
        
        boolean multiLine = (type&(EditorInfo.TYPE_MASK_CLASS
                        | EditorInfo.TYPE_TEXT_FLAG_MULTI_LINE)) ==
                (EditorInfo.TYPE_CLASS_TEXT
                        | EditorInfo.TYPE_TEXT_FLAG_MULTI_LINE);
        
        // We need to update the single line mode if it has changed or we
        // were previously in password mode.
        if (mSingleLine == multiLine || forceUpdate) {
            // Change single line mode, but only change the transformation if
            // we are not in password mode.
            applySingleLine(!multiLine, !isPassword);
        }
        
        InputMethodManager imm = InputMethodManager.peekInstance();
        if (imm != null) imm.restartInput(this);
    }

    private boolean isPasswordInputType(int inputType) {
        final int variation = inputType & (EditorInfo.TYPE_MASK_CLASS
                | EditorInfo.TYPE_MASK_VARIATION);
        return variation
                == (EditorInfo.TYPE_CLASS_TEXT
                        | EditorInfo.TYPE_TEXT_VARIATION_PASSWORD);
    }

    private boolean isVisiblePasswordInputType(int inputType) {
        final int variation = inputType & (EditorInfo.TYPE_MASK_CLASS
                | EditorInfo.TYPE_MASK_VARIATION);
        return variation
                == (EditorInfo.TYPE_CLASS_TEXT
                        | EditorInfo.TYPE_TEXT_VARIATION_VISIBLE_PASSWORD);
    }

    /**
     * Directly change the content type integer of the text view, without
     * modifying any other state.
     * @see #setInputType(int)
     * @see android.text.InputType
     * @attr ref android.R.styleable#TextView_inputType
     */
    public void setRawInputType(int type) {
        mInputType = type;
    }

    private void setInputType(int type, boolean direct) {
        final int cls = type & EditorInfo.TYPE_MASK_CLASS;
        KeyListener input;
        if (cls == EditorInfo.TYPE_CLASS_TEXT) {
            boolean autotext = (type & EditorInfo.TYPE_TEXT_FLAG_AUTO_CORRECT) != 0;
            TextKeyListener.Capitalize cap;
            if ((type & EditorInfo.TYPE_TEXT_FLAG_CAP_CHARACTERS) != 0) {
                cap = TextKeyListener.Capitalize.CHARACTERS;
            } else if ((type & EditorInfo.TYPE_TEXT_FLAG_CAP_WORDS) != 0) {
                cap = TextKeyListener.Capitalize.WORDS;
            } else if ((type & EditorInfo.TYPE_TEXT_FLAG_CAP_SENTENCES) != 0) {
                cap = TextKeyListener.Capitalize.SENTENCES;
            } else {
                cap = TextKeyListener.Capitalize.NONE;
            }
            input = TextKeyListener.getInstance(autotext, cap);
        } else if (cls == EditorInfo.TYPE_CLASS_NUMBER) {
            input = DigitsKeyListener.getInstance(
                    (type & EditorInfo.TYPE_NUMBER_FLAG_SIGNED) != 0,
                    (type & EditorInfo.TYPE_NUMBER_FLAG_DECIMAL) != 0);
        } else if (cls == EditorInfo.TYPE_CLASS_DATETIME) {
            switch (type & EditorInfo.TYPE_MASK_VARIATION) {
                case EditorInfo.TYPE_DATETIME_VARIATION_DATE:
                    input = DateKeyListener.getInstance();
                    break;
                case EditorInfo.TYPE_DATETIME_VARIATION_TIME:
                    input = TimeKeyListener.getInstance();
                    break;
                default:
                    input = DateTimeKeyListener.getInstance();
                    break;
            }
        } else if (cls == EditorInfo.TYPE_CLASS_PHONE) {
            input = DialerKeyListener.getInstance();
        } else {
            input = TextKeyListener.getInstance();
        }
        setRawInputType(type);
        if (direct) mInput = input;
        else {
            setKeyListenerOnly(input);
        }
    }

    /**
     * Get the type of the content.
     *
     * @see #setInputType(int)
     * @see android.text.InputType
     */
    public int getInputType() {
        return mInputType;
    }

    /**
     * Change the editor type integer associated with the text view, which
     * will be reported to an IME with {@link EditorInfo#imeOptions} when it
     * has focus.
     * @see #getImeOptions
     * @see android.view.inputmethod.EditorInfo
     * @attr ref android.R.styleable#TextView_imeOptions
     */
    public void setImeOptions(int imeOptions) {
        if (mInputContentType == null) {
            mInputContentType = new InputContentType();
        }
        mInputContentType.imeOptions = imeOptions;
    }

    /**
     * Get the type of the IME editor.
     *
     * @see #setImeOptions(int)
     * @see android.view.inputmethod.EditorInfo
     */
    public int getImeOptions() {
        return mInputContentType != null
                ? mInputContentType.imeOptions : EditorInfo.IME_NULL;
    }

    /**
     * Change the custom IME action associated with the text view, which
     * will be reported to an IME with {@link EditorInfo#actionLabel}
     * and {@link EditorInfo#actionId} when it has focus.
     * @see #getImeActionLabel
     * @see #getImeActionId
     * @see android.view.inputmethod.EditorInfo
     * @attr ref android.R.styleable#TextView_imeActionLabel
     * @attr ref android.R.styleable#TextView_imeActionId
     */
    public void setImeActionLabel(CharSequence label, int actionId) {
        if (mInputContentType == null) {
            mInputContentType = new InputContentType();
        }
        mInputContentType.imeActionLabel = label;
        mInputContentType.imeActionId = actionId;
    }

    /**
     * Get the IME action label previous set with {@link #setImeActionLabel}.
     *
     * @see #setImeActionLabel
     * @see android.view.inputmethod.EditorInfo
     */
    public CharSequence getImeActionLabel() {
        return mInputContentType != null
                ? mInputContentType.imeActionLabel : null;
    }

    /**
     * Get the IME action ID previous set with {@link #setImeActionLabel}.
     *
     * @see #setImeActionLabel
     * @see android.view.inputmethod.EditorInfo
     */
    public int getImeActionId() {
        return mInputContentType != null
                ? mInputContentType.imeActionId : 0;
    }

    /**
     * Set a special listener to be called when an action is performed
     * on the text view.  This will be called when the enter key is pressed,
     * or when an action supplied to the IME is selected by the user.  Setting
     * this means that the normal hard key event will not insert a newline
     * into the text view, even if it is multi-line; holding down the ALT
     * modifier will, however, allow the user to insert a newline character.
     */
    public void setOnEditorActionListener(OnEditorActionListener l) {
        if (mInputContentType == null) {
            mInputContentType = new InputContentType();
        }
        mInputContentType.onEditorActionListener = l;
    }
    
    /**
     * Called when an attached input method calls
     * {@link InputConnection#performEditorAction(int)
     * InputConnection.performEditorAction()}
     * for this text view.  The default implementation will call your action
     * listener supplied to {@link #setOnEditorActionListener}, or perform
     * a standard operation for {@link EditorInfo#IME_ACTION_NEXT
     * EditorInfo.IME_ACTION_NEXT} or {@link EditorInfo#IME_ACTION_DONE
     * EditorInfo.IME_ACTION_DONE}.
     * 
     * <p>For backwards compatibility, if no IME options have been set and the
     * text view would not normally advance focus on enter, then
     * the NEXT and DONE actions received here will be turned into an enter
     * key down/up pair to go through the normal key handling.
     * 
     * @param actionCode The code of the action being performed.
     * 
     * @see #setOnEditorActionListener
     */
    public void onEditorAction(int actionCode) {
        final InputContentType ict = mInputContentType;
        if (ict != null) {
            if (ict.onEditorActionListener != null) {
                if (ict.onEditorActionListener.onEditorAction(this,
                        actionCode, null)) {
                    return;
                }
            }
            
            // This is the handling for some default action.
            // Note that for backwards compatibility we don't do this
            // default handling if explicit ime options have not been given,
            // instead turning this into the normal enter key codes that an
            // app may be expecting.
            if (actionCode == EditorInfo.IME_ACTION_NEXT) {
                View v = focusSearch(FOCUS_DOWN);
                if (v != null) {
                    if (!v.requestFocus(FOCUS_DOWN)) {
                        throw new IllegalStateException("focus search returned a view " +
                                "that wasn't able to take focus!");
                    }
                }
                return;
                
            } else if (actionCode == EditorInfo.IME_ACTION_DONE) {
                InputMethodManager imm = InputMethodManager.peekInstance();
                if (imm != null) {
                    imm.hideSoftInputFromWindow(getWindowToken(), 0);
                }
                return;
            }
        }
        
        Handler h = getHandler();
        if (h != null) {
            long eventTime = SystemClock.uptimeMillis();
            h.sendMessage(h.obtainMessage(ViewRoot.DISPATCH_KEY_FROM_IME,
                    new KeyEvent(eventTime, eventTime,
                    KeyEvent.ACTION_DOWN, KeyEvent.KEYCODE_ENTER, 0, 0, 0, 0,
                    KeyEvent.FLAG_SOFT_KEYBOARD | KeyEvent.FLAG_KEEP_TOUCH_MODE
                    | KeyEvent.FLAG_EDITOR_ACTION)));
            h.sendMessage(h.obtainMessage(ViewRoot.DISPATCH_KEY_FROM_IME,
                    new KeyEvent(SystemClock.uptimeMillis(), eventTime,
                    KeyEvent.ACTION_UP, KeyEvent.KEYCODE_ENTER, 0, 0, 0, 0,
                    KeyEvent.FLAG_SOFT_KEYBOARD | KeyEvent.FLAG_KEEP_TOUCH_MODE
                    | KeyEvent.FLAG_EDITOR_ACTION)));
        }
    }
    
    /**
     * Set the private content type of the text, which is the
     * {@link EditorInfo#privateImeOptions EditorInfo.privateImeOptions}
     * field that will be filled in when creating an input connection.
     *
     * @see #getPrivateImeOptions()
     * @see EditorInfo#privateImeOptions
     * @attr ref android.R.styleable#TextView_privateImeOptions
     */
    public void setPrivateImeOptions(String type) {
        if (mInputContentType == null) mInputContentType = new InputContentType();
        mInputContentType.privateImeOptions = type;
    }

    /**
     * Get the private type of the content.
     *
     * @see #setPrivateImeOptions(String)
     * @see EditorInfo#privateImeOptions
     */
    public String getPrivateImeOptions() {
        return mInputContentType != null
                ? mInputContentType.privateImeOptions : null;
    }

    /**
     * Set the extra input data of the text, which is the
     * {@link EditorInfo#extras TextBoxAttribute.extras}
     * Bundle that will be filled in when creating an input connection.  The
     * given integer is the resource ID of an XML resource holding an
     * {@link android.R.styleable#InputExtras &lt;input-extras&gt;} XML tree.
     *
     * @see #getInputExtras(boolean) 
     * @see EditorInfo#extras
     * @attr ref android.R.styleable#TextView_editorExtras
     */
    public void setInputExtras(int xmlResId)
            throws XmlPullParserException, IOException {
        XmlResourceParser parser = getResources().getXml(xmlResId);
        if (mInputContentType == null) mInputContentType = new InputContentType();
        mInputContentType.extras = new Bundle();
        getResources().parseBundleExtras(parser, mInputContentType.extras);
    }

    /**
     * Retrieve the input extras currently associated with the text view, which
     * can be viewed as well as modified.
     *
     * @param create If true, the extras will be created if they don't already
     * exist.  Otherwise, null will be returned if none have been created.
     * @see #setInputExtras(int)
     * @see EditorInfo#extras
     * @attr ref android.R.styleable#TextView_editorExtras
     */
    public Bundle getInputExtras(boolean create) {
        if (mInputContentType == null) {
            if (!create) return null;
            mInputContentType = new InputContentType();
        }
        if (mInputContentType.extras == null) {
            if (!create) return null;
            mInputContentType.extras = new Bundle();
        }
        return mInputContentType.extras;
    }

    /**
     * Returns the error message that was set to be displayed with
     * {@link #setError}, or <code>null</code> if no error was set
     * or if it the error was cleared by the widget after user input.
     */
    public CharSequence getError() {
        return mError;
    }

    /**
     * Sets the right-hand compound drawable of the TextView to the "error"
     * icon and sets an error message that will be displayed in a popup when
     * the TextView has focus.  The icon and error message will be reset to
     * null when any key events cause changes to the TextView's text.  If the
     * <code>error</code> is <code>null</code>, the error message and icon
     * will be cleared.
     */
    @android.view.RemotableViewMethod
    public void setError(CharSequence error) {
        if (error == null) {
            setError(null, null);
        } else {
            Drawable dr = getContext().getResources().
                getDrawable(com.android.internal.R.drawable.
                            indicator_input_error);

            dr.setBounds(0, 0, dr.getIntrinsicWidth(), dr.getIntrinsicHeight());
            setError(error, dr);
        }
    }

    /**
     * Sets the right-hand compound drawable of the TextView to the specified
     * icon and sets an error message that will be displayed in a popup when
     * the TextView has focus.  The icon and error message will be reset to
     * null when any key events cause changes to the TextView's text.  The
     * drawable must already have had {@link Drawable#setBounds} set on it.
     * If the <code>error</code> is <code>null</code>, the error message will
     * be cleared (and you should provide a <code>null</code> icon as well).
     */
    public void setError(CharSequence error, Drawable icon) {
        error = TextUtils.stringOrSpannedString(error);

        mError = error;
        mErrorWasChanged = true;
        final Drawables dr = mDrawables;
        if (dr != null) {
            setCompoundDrawables(dr.mDrawableLeft, dr.mDrawableTop,
                                 icon, dr.mDrawableBottom);
        } else {
            setCompoundDrawables(null, null, icon, null);
        }

        if (error == null) {
            if (mPopup != null) {
                if (mPopup.isShowing()) {
                    mPopup.dismiss();
                }

                mPopup = null;
            }
        } else {
            if (isFocused()) {
                showError();
            }
        }
    }

    private void showError() {
        if (getWindowToken() == null) {
            mShowErrorAfterAttach = true;
            return;
        }

        if (mPopup == null) {
            LayoutInflater inflater = LayoutInflater.from(getContext());
            final TextView err = (TextView) inflater.inflate(com.android.internal.R.layout.textview_hint,
                    null);

            final float scale = getResources().getDisplayMetrics().density;
            mPopup = new ErrorPopup(err, (int) (200 * scale + 0.5f),
                    (int) (50 * scale + 0.5f));
            mPopup.setFocusable(false);
            // The user is entering text, so the input method is needed.  We
            // don't want the popup to be displayed on top of it.
            mPopup.setInputMethodMode(PopupWindow.INPUT_METHOD_NEEDED);
        }

        TextView tv = (TextView) mPopup.getContentView();
        chooseSize(mPopup, mError, tv);
        tv.setText(mError);

        mPopup.showAsDropDown(this, getErrorX(), getErrorY());
        mPopup.fixDirection(mPopup.isAboveAnchor());
    }

    private static class ErrorPopup extends PopupWindow {
        private boolean mAbove = false;
        private final TextView mView;

        ErrorPopup(TextView v, int width, int height) {
            super(v, width, height);
            mView = v;
        }

        void fixDirection(boolean above) {
            mAbove = above;

            if (above) {
                mView.setBackgroundResource(com.android.internal.R.drawable.popup_inline_error_above);
            } else {
                mView.setBackgroundResource(com.android.internal.R.drawable.popup_inline_error);
            }
        }

        @Override
        public void update(int x, int y, int w, int h, boolean force) {
            super.update(x, y, w, h, force);

            boolean above = isAboveAnchor();
            if (above != mAbove) {
                fixDirection(above);
            }
        }
    }

    /**
     * Returns the Y offset to make the pointy top of the error point
     * at the middle of the error icon.
     */
    private int getErrorX() {
        /*
         * The "25" is the distance between the point and the right edge
         * of the background
         */
        final float scale = getResources().getDisplayMetrics().density;

        final Drawables dr = mDrawables;
        return getWidth() - mPopup.getWidth()
                - getPaddingRight()
                - (dr != null ? dr.mDrawableSizeRight : 0) / 2 + (int) (25 * scale + 0.5f);
    }

    /**
     * Returns the Y offset to make the pointy top of the error point
     * at the bottom of the error icon.
     */
    private int getErrorY() {
        /*
         * Compound, not extended, because the icon is not clipped
         * if the text height is smaller.
         */
        int vspace = mBottom - mTop -
                     getCompoundPaddingBottom() - getCompoundPaddingTop();

        final Drawables dr = mDrawables;
        int icontop = getCompoundPaddingTop()
                + (vspace - (dr != null ? dr.mDrawableHeightRight : 0)) / 2;

        /*
         * The "2" is the distance between the point and the top edge
         * of the background.
         */

        return icontop + (dr != null ? dr.mDrawableHeightRight : 0)
                - getHeight() - 2;
    }

    private void hideError() {
        if (mPopup != null) {
            if (mPopup.isShowing()) {
                mPopup.dismiss();
            }
        }

        mShowErrorAfterAttach = false;
    }

    private void chooseSize(PopupWindow pop, CharSequence text, TextView tv) {
        int wid = tv.getPaddingLeft() + tv.getPaddingRight();
        int ht = tv.getPaddingTop() + tv.getPaddingBottom();

        /*
         * Figure out how big the text would be if we laid it out to the
         * full width of this view minus the border.
         */
        int cap = getWidth() - wid;
        if (cap < 0) {
            cap = 200; // We must not be measured yet -- setFrame() will fix it.
        }

        Layout l = new StaticLayout(text, tv.getPaint(), cap,
                                    Layout.Alignment.ALIGN_NORMAL, 1, 0, true);
        float max = 0;
        for (int i = 0; i < l.getLineCount(); i++) {
            max = Math.max(max, l.getLineWidth(i));
        }

        /*
         * Now set the popup size to be big enough for the text plus the border.
         */
        pop.setWidth(wid + (int) Math.ceil(max));
        pop.setHeight(ht + l.getHeight());
    }


    @Override
    protected boolean setFrame(int l, int t, int r, int b) {
        boolean result = super.setFrame(l, t, r, b);

        if (mPopup != null) {
            TextView tv = (TextView) mPopup.getContentView();
            chooseSize(mPopup, mError, tv);
            mPopup.update(this, getErrorX(), getErrorY(),
                          mPopup.getWidth(), mPopup.getHeight());
        }

        restartMarqueeIfNeeded();

        return result;
    }

    private void restartMarqueeIfNeeded() {
        if (mRestartMarquee && mEllipsize == TextUtils.TruncateAt.MARQUEE) {
            mRestartMarquee = false;
            startMarquee();
        }
    }

    /**
     * Sets the list of input filters that will be used if the buffer is
     * Editable.  Has no effect otherwise.
     *
     * @attr ref android.R.styleable#TextView_maxLength
     */
    public void setFilters(InputFilter[] filters) {
        if (filters == null) {
            throw new IllegalArgumentException();
        }

        mFilters = filters;

        if (mText instanceof Editable) {
            setFilters((Editable) mText, filters);
        }
    }

    /**
     * Sets the list of input filters on the specified Editable,
     * and includes mInput in the list if it is an InputFilter.
     */
    private void setFilters(Editable e, InputFilter[] filters) {
        if (mInput instanceof InputFilter) {
            InputFilter[] nf = new InputFilter[filters.length + 1];

            System.arraycopy(filters, 0, nf, 0, filters.length);
            nf[filters.length] = (InputFilter) mInput;

            e.setFilters(nf);
        } else {
            e.setFilters(filters);
        }
    }

    /**
     * Returns the current list of input filters.
     */
    public InputFilter[] getFilters() {
        return mFilters;
    }

    /////////////////////////////////////////////////////////////////////////

    private int getVerticalOffset(boolean forceNormal) {
        int voffset = 0;
        final int gravity = mGravity & Gravity.VERTICAL_GRAVITY_MASK;

        Layout l = mLayout;
        if (!forceNormal && mText.length() == 0 && mHintLayout != null) {
            l = mHintLayout;
        }

        if (gravity != Gravity.TOP) {
            int boxht;

            if (l == mHintLayout) {
                boxht = getMeasuredHeight() - getCompoundPaddingTop() -
                        getCompoundPaddingBottom();
            } else {
                boxht = getMeasuredHeight() - getExtendedPaddingTop() -
                        getExtendedPaddingBottom();
            }
            int textht = l.getHeight();

            if (textht < boxht) {
                if (gravity == Gravity.BOTTOM)
                    voffset = boxht - textht;
                else // (gravity == Gravity.CENTER_VERTICAL)
                    voffset = (boxht - textht) >> 1;
            }
        }
        return voffset;
    }

    private int getBottomVerticalOffset(boolean forceNormal) {
        int voffset = 0;
        final int gravity = mGravity & Gravity.VERTICAL_GRAVITY_MASK;

        Layout l = mLayout;
        if (!forceNormal && mText.length() == 0 && mHintLayout != null) {
            l = mHintLayout;
        }

        if (gravity != Gravity.BOTTOM) {
            int boxht;

            if (l == mHintLayout) {
                boxht = getMeasuredHeight() - getCompoundPaddingTop() -
                        getCompoundPaddingBottom();
            } else {
                boxht = getMeasuredHeight() - getExtendedPaddingTop() -
                        getExtendedPaddingBottom();
            }
            int textht = l.getHeight();

            if (textht < boxht) {
                if (gravity == Gravity.TOP)
                    voffset = boxht - textht;
                else // (gravity == Gravity.CENTER_VERTICAL)
                    voffset = (boxht - textht) >> 1;
            }
        }
        return voffset;
    }

    private void invalidateCursorPath() {
        if (mHighlightPathBogus) {
            invalidateCursor();
        } else {
            synchronized (sTempRect) {
                /*
                 * The reason for this concern about the thickness of the
                 * cursor and doing the floor/ceil on the coordinates is that
                 * some EditTexts (notably textfields in the Browser) have
                 * anti-aliased text where not all the characters are
                 * necessarily at integer-multiple locations.  This should
                 * make sure the entire cursor gets invalidated instead of
                 * sometimes missing half a pixel.
                 */

                float thick = FloatMath.ceil(mTextPaint.getStrokeWidth());
                if (thick < 1.0f) {
                    thick = 1.0f;
                }

                thick /= 2;

                mHighlightPath.computeBounds(sTempRect, false);

                int left = getCompoundPaddingLeft();
                int top = getExtendedPaddingTop() + getVerticalOffset(true);

                invalidate((int) FloatMath.floor(left + sTempRect.left - thick),
                           (int) FloatMath.floor(top + sTempRect.top - thick),
                           (int) FloatMath.ceil(left + sTempRect.right + thick),
                           (int) FloatMath.ceil(top + sTempRect.bottom + thick));
            }
        }
    }

    private void invalidateCursor() {
        int where = getSelectionEnd();

        invalidateCursor(where, where, where);
    }

    private void invalidateCursor(int a, int b, int c) {
        if (mLayout == null) {
            invalidate();
        } else {
            if (a >= 0 || b >= 0 || c >= 0) {
                int first = Math.min(Math.min(a, b), c);
                int last = Math.max(Math.max(a, b), c);

                int line = mLayout.getLineForOffset(first);
                int top = mLayout.getLineTop(line);

                // This is ridiculous, but the descent from the line above
                // can hang down into the line we really want to redraw,
                // so we have to invalidate part of the line above to make
                // sure everything that needs to be redrawn really is.
                // (But not the whole line above, because that would cause
                // the same problem with the descenders on the line above it!)
                if (line > 0) {
                    top -= mLayout.getLineDescent(line - 1);
                }

                int line2;

                if (first == last)
                    line2 = line;
                else
                    line2 = mLayout.getLineForOffset(last);

                int bottom = mLayout.getLineTop(line2 + 1);
                int voffset = getVerticalOffset(true);

                int left = getCompoundPaddingLeft() + mScrollX;
                invalidate(left, top + voffset + getExtendedPaddingTop(),
                           left + getWidth() - getCompoundPaddingLeft() -
                           getCompoundPaddingRight(),
                           bottom + voffset + getExtendedPaddingTop());
            }
        }
    }

    private void registerForPreDraw() {
        final ViewTreeObserver observer = getViewTreeObserver();
        if (observer == null) {
            return;
        }

        if (mPreDrawState == PREDRAW_NOT_REGISTERED) {
            observer.addOnPreDrawListener(this);
            mPreDrawState = PREDRAW_PENDING;
        } else if (mPreDrawState == PREDRAW_DONE) {
            mPreDrawState = PREDRAW_PENDING;
        }

        // else state is PREDRAW_PENDING, so keep waiting.
    }

    /**
     * {@inheritDoc}
     */
    public boolean onPreDraw() {
        if (mPreDrawState != PREDRAW_PENDING) {
            return true;
        }

        if (mLayout == null) {
            assumeLayout();
        }

        boolean changed = false;

        SelectionModifierCursorController selectionController = null;
        if (mSelectionModifierCursorController != null) {
            selectionController = (SelectionModifierCursorController)
                mSelectionModifierCursorController;
        }


        if (mMovement != null) {
            /* This code also provides auto-scrolling when a cursor is moved using a
             * CursorController (insertion point or selection limits).
             * For selection, ensure start or end is visible depending on controller's state.
             */
            int curs = getSelectionEnd();
            if (selectionController != null && selectionController.isSelectionStartDragged()) {
                curs = getSelectionStart();
            }

            /*
             * TODO: This should really only keep the end in view if
             * it already was before the text changed.  I'm not sure
             * of a good way to tell from here if it was.
             */
            if (curs < 0 &&
                  (mGravity & Gravity.VERTICAL_GRAVITY_MASK) == Gravity.BOTTOM) {
                curs = mText.length();
            }

            if (curs >= 0) {
                changed = bringPointIntoView(curs);
            }
        } else {
            changed = bringTextIntoView();
        }

        // This has to be checked here since:
        // - onFocusChanged cannot start it when focus is given to a view with selected text (after
        //   a screen rotation) since layout is not yet initialized at that point.
        // - ExtractEditText does not call onFocus when it is displayed. Fixing this issue would
        //   allow to test for hasSelection in onFocusChanged, which would trigger a
        //   startTextSelectionMode here. TODO
        if (selectionController != null && hasSelection()) {
            startSelectionActionMode();
        }

        mPreDrawState = PREDRAW_DONE;
        return !changed;
    }

    @Override
    protected void onAttachedToWindow() {
        super.onAttachedToWindow();

        mTemporaryDetach = false;
        
        if (mShowErrorAfterAttach) {
            showError();
            mShowErrorAfterAttach = false;
        }

        final ViewTreeObserver observer = getViewTreeObserver();
        if (observer != null) {
            if (mInsertionPointCursorController != null) {
                observer.addOnTouchModeChangeListener(mInsertionPointCursorController);
            }
            if (mSelectionModifierCursorController != null) {
                observer.addOnTouchModeChangeListener(mSelectionModifierCursorController);
            }
        }
    }

    @Override
    protected void onDetachedFromWindow() {
        super.onDetachedFromWindow();

        final ViewTreeObserver observer = getViewTreeObserver();
        if (observer != null) {
            if (mPreDrawState != PREDRAW_NOT_REGISTERED) {
                observer.removeOnPreDrawListener(this);
                mPreDrawState = PREDRAW_NOT_REGISTERED;
            }
            if (mInsertionPointCursorController != null) {
                observer.removeOnTouchModeChangeListener(mInsertionPointCursorController);
            }
            if (mSelectionModifierCursorController != null) {
                observer.removeOnTouchModeChangeListener(mSelectionModifierCursorController);
            }
        }

        if (mError != null) {
            hideError();
        }

        hideControllers();
    }

    @Override
    protected boolean isPaddingOffsetRequired() {
        return mShadowRadius != 0 || mDrawables != null;
    }

    @Override
    protected int getLeftPaddingOffset() {
        return getCompoundPaddingLeft() - mPaddingLeft +
                (int) Math.min(0, mShadowDx - mShadowRadius);
    }

    @Override
    protected int getTopPaddingOffset() {
        return (int) Math.min(0, mShadowDy - mShadowRadius);
    }

    @Override
    protected int getBottomPaddingOffset() {
        return (int) Math.max(0, mShadowDy + mShadowRadius);
    }

    @Override
    protected int getRightPaddingOffset() {
        return -(getCompoundPaddingRight() - mPaddingRight) +
                (int) Math.max(0, mShadowDx + mShadowRadius);
    }

    @Override
    protected boolean verifyDrawable(Drawable who) {
        final boolean verified = super.verifyDrawable(who);
        if (!verified && mDrawables != null) {
            return who == mDrawables.mDrawableLeft || who == mDrawables.mDrawableTop ||
                    who == mDrawables.mDrawableRight || who == mDrawables.mDrawableBottom;
        }
        return verified;
    }

    @Override
    public void invalidateDrawable(Drawable drawable) {
        if (verifyDrawable(drawable)) {
            final Rect dirty = drawable.getBounds();
            int scrollX = mScrollX;
            int scrollY = mScrollY;

            // IMPORTANT: The coordinates below are based on the coordinates computed
            // for each compound drawable in onDraw(). Make sure to update each section
            // accordingly.
            final TextView.Drawables drawables = mDrawables;
            if (drawables != null) {
                if (drawable == drawables.mDrawableLeft) {
                    final int compoundPaddingTop = getCompoundPaddingTop();
                    final int compoundPaddingBottom = getCompoundPaddingBottom();
                    final int vspace = mBottom - mTop - compoundPaddingBottom - compoundPaddingTop;

                    scrollX += mPaddingLeft;
                    scrollY += compoundPaddingTop + (vspace - drawables.mDrawableHeightLeft) / 2;
                } else if (drawable == drawables.mDrawableRight) {
                    final int compoundPaddingTop = getCompoundPaddingTop();
                    final int compoundPaddingBottom = getCompoundPaddingBottom();
                    final int vspace = mBottom - mTop - compoundPaddingBottom - compoundPaddingTop;

                    scrollX += (mRight - mLeft - mPaddingRight - drawables.mDrawableSizeRight);
                    scrollY += compoundPaddingTop + (vspace - drawables.mDrawableHeightRight) / 2;
                } else if (drawable == drawables.mDrawableTop) {
                    final int compoundPaddingLeft = getCompoundPaddingLeft();
                    final int compoundPaddingRight = getCompoundPaddingRight();
                    final int hspace = mRight - mLeft - compoundPaddingRight - compoundPaddingLeft;

                    scrollX += compoundPaddingLeft + (hspace - drawables.mDrawableWidthTop) / 2;
                    scrollY += mPaddingTop;
                } else if (drawable == drawables.mDrawableBottom) {
                    final int compoundPaddingLeft = getCompoundPaddingLeft();
                    final int compoundPaddingRight = getCompoundPaddingRight();
                    final int hspace = mRight - mLeft - compoundPaddingRight - compoundPaddingLeft;

                    scrollX += compoundPaddingLeft + (hspace - drawables.mDrawableWidthBottom) / 2;
                    scrollY += (mBottom - mTop - mPaddingBottom - drawables.mDrawableSizeBottom);
                }
            }

            invalidate(dirty.left + scrollX, dirty.top + scrollY,
                    dirty.right + scrollX, dirty.bottom + scrollY);
        }
    }

    @Override
    protected boolean onSetAlpha(int alpha) {
        if (mMovement == null && getBackground() == null) {
            mCurrentAlpha = alpha;
            final Drawables dr = mDrawables;
            if (dr != null) {
                if (dr.mDrawableLeft != null) dr.mDrawableLeft.mutate().setAlpha(alpha);
                if (dr.mDrawableTop != null) dr.mDrawableTop.mutate().setAlpha(alpha);
                if (dr.mDrawableRight != null) dr.mDrawableRight.mutate().setAlpha(alpha);
                if (dr.mDrawableBottom != null) dr.mDrawableBottom.mutate().setAlpha(alpha);
            }
            return true;
        }
        return false;
    }

    @Override
    protected void onDraw(Canvas canvas) {
        restartMarqueeIfNeeded();

        // Draw the background for this view
        super.onDraw(canvas);

        final int compoundPaddingLeft = getCompoundPaddingLeft();
        final int compoundPaddingTop = getCompoundPaddingTop();
        final int compoundPaddingRight = getCompoundPaddingRight();
        final int compoundPaddingBottom = getCompoundPaddingBottom();
        final int scrollX = mScrollX;
        final int scrollY = mScrollY;
        final int right = mRight;
        final int left = mLeft;
        final int bottom = mBottom;
        final int top = mTop;

        final Drawables dr = mDrawables;
        if (dr != null) {
            /*
             * Compound, not extended, because the icon is not clipped
             * if the text height is smaller.
             */

            int vspace = bottom - top - compoundPaddingBottom - compoundPaddingTop;
            int hspace = right - left - compoundPaddingRight - compoundPaddingLeft;

            // IMPORTANT: The coordinates computed are also used in invalidateDrawable()
            // Make sure to update invalidateDrawable() when changing this code.
            if (dr.mDrawableLeft != null) {
                canvas.save();
                canvas.translate(scrollX + mPaddingLeft,
                                 scrollY + compoundPaddingTop +
                                 (vspace - dr.mDrawableHeightLeft) / 2);
                dr.mDrawableLeft.draw(canvas);
                canvas.restore();
            }

            // IMPORTANT: The coordinates computed are also used in invalidateDrawable()
            // Make sure to update invalidateDrawable() when changing this code.
            if (dr.mDrawableRight != null) {
                canvas.save();
                canvas.translate(scrollX + right - left - mPaddingRight - dr.mDrawableSizeRight,
                         scrollY + compoundPaddingTop + (vspace - dr.mDrawableHeightRight) / 2);
                dr.mDrawableRight.draw(canvas);
                canvas.restore();
            }

            // IMPORTANT: The coordinates computed are also used in invalidateDrawable()
            // Make sure to update invalidateDrawable() when changing this code.
            if (dr.mDrawableTop != null) {
                canvas.save();
                canvas.translate(scrollX + compoundPaddingLeft + (hspace - dr.mDrawableWidthTop) / 2,
                        scrollY + mPaddingTop);
                dr.mDrawableTop.draw(canvas);
                canvas.restore();
            }

            // IMPORTANT: The coordinates computed are also used in invalidateDrawable()
            // Make sure to update invalidateDrawable() when changing this code.
            if (dr.mDrawableBottom != null) {
                canvas.save();
                canvas.translate(scrollX + compoundPaddingLeft +
                        (hspace - dr.mDrawableWidthBottom) / 2,
                         scrollY + bottom - top - mPaddingBottom - dr.mDrawableSizeBottom);
                dr.mDrawableBottom.draw(canvas);
                canvas.restore();
            }
        }

        if (mPreDrawState == PREDRAW_DONE) {
            final ViewTreeObserver observer = getViewTreeObserver();
            if (observer != null) {
                observer.removeOnPreDrawListener(this);
                mPreDrawState = PREDRAW_NOT_REGISTERED;
            }
        }

        int color = mCurTextColor;

        if (mLayout == null) {
            assumeLayout();
        }

        Layout layout = mLayout;
        int cursorcolor = color;

        if (mHint != null && mText.length() == 0) {
            if (mHintTextColor != null) {
                color = mCurHintTextColor;
            }

            layout = mHintLayout;
        }

        mTextPaint.setColor(color);
        mTextPaint.setAlpha(mCurrentAlpha);
        mTextPaint.drawableState = getDrawableState();

        canvas.save();
        /*  Would be faster if we didn't have to do this. Can we chop the
            (displayable) text so that we don't need to do this ever?
        */

        int extendedPaddingTop = getExtendedPaddingTop();
        int extendedPaddingBottom = getExtendedPaddingBottom();

        float clipLeft = compoundPaddingLeft + scrollX;
        float clipTop = extendedPaddingTop + scrollY;
        float clipRight = right - left - compoundPaddingRight + scrollX;
        float clipBottom = bottom - top - extendedPaddingBottom + scrollY;

        if (mShadowRadius != 0) {
            clipLeft += Math.min(0, mShadowDx - mShadowRadius);
            clipRight += Math.max(0, mShadowDx + mShadowRadius);

            clipTop += Math.min(0, mShadowDy - mShadowRadius);
            clipBottom += Math.max(0, mShadowDy + mShadowRadius);
        }

        canvas.clipRect(clipLeft, clipTop, clipRight, clipBottom);

        int voffsetText = 0;
        int voffsetCursor = 0;

        // translate in by our padding
        {
            /* shortcircuit calling getVerticaOffset() */
            if ((mGravity & Gravity.VERTICAL_GRAVITY_MASK) != Gravity.TOP) {
                voffsetText = getVerticalOffset(false);
                voffsetCursor = getVerticalOffset(true);
            }
            canvas.translate(compoundPaddingLeft, extendedPaddingTop + voffsetText);
        }

        if (mEllipsize == TextUtils.TruncateAt.MARQUEE) {
            if (!mSingleLine && getLineCount() == 1 && canMarquee() &&
                    (mGravity & Gravity.HORIZONTAL_GRAVITY_MASK) != Gravity.LEFT) {
                canvas.translate(mLayout.getLineRight(0) - (mRight - mLeft -
                        getCompoundPaddingLeft() - getCompoundPaddingRight()), 0.0f);
            }

            if (mMarquee != null && mMarquee.isRunning()) {
                canvas.translate(-mMarquee.mScroll, 0.0f);
            }
        }

        Path highlight = null;
        int selStart = -1, selEnd = -1;

        //  If there is no movement method, then there can be no selection.
        //  Check that first and attempt to skip everything having to do with
        //  the cursor.
        //  XXX This is not strictly true -- a program could set the
        //  selection manually if it really wanted to.
        if (mMovement != null && (isFocused() || isPressed())) {
            selStart = getSelectionStart();
            selEnd = getSelectionEnd();

            if (mCursorVisible && selStart >= 0 && isEnabled()) {
                if (mHighlightPath == null)
                    mHighlightPath = new Path();

                if (selStart == selEnd) {
                    if ((SystemClock.uptimeMillis() - mShowCursor) % (2 * BLINK) < BLINK) {
                        if (mHighlightPathBogus) {
                            mHighlightPath.reset();
                            mLayout.getCursorPath(selStart, mHighlightPath, mText);
                            mHighlightPathBogus = false;
                        }

                        // XXX should pass to skin instead of drawing directly
                        mHighlightPaint.setColor(cursorcolor);
                        mHighlightPaint.setStyle(Paint.Style.STROKE);

                        highlight = mHighlightPath;
                    }
                } else {
                    if (mHighlightPathBogus) {
                        mHighlightPath.reset();
                        mLayout.getSelectionPath(selStart, selEnd, mHighlightPath);
                        mHighlightPathBogus = false;
                    }

                    // XXX should pass to skin instead of drawing directly
                    mHighlightPaint.setColor(mHighlightColor);
                    mHighlightPaint.setStyle(Paint.Style.FILL);

                    highlight = mHighlightPath;
                }
            }
        }

        /*  Comment out until we decide what to do about animations
        boolean isLinearTextOn = false;
        if (currentTransformation != null) {
            isLinearTextOn = mTextPaint.isLinearTextOn();
            Matrix m = currentTransformation.getMatrix();
            if (!m.isIdentity()) {
                // mTextPaint.setLinearTextOn(true);
            }
        }
        */

        final InputMethodState ims = mInputMethodState;
        if (ims != null && ims.mBatchEditNesting == 0) {
            InputMethodManager imm = InputMethodManager.peekInstance();
            if (imm != null) {
                if (imm.isActive(this)) {
                    boolean reported = false;
                    if (ims.mContentChanged || ims.mSelectionModeChanged) {
                        // We are in extract mode and the content has changed
                        // in some way... just report complete new text to the
                        // input method.
                        reported = reportExtractedText();
                    }
                    if (!reported && highlight != null) {
                        int candStart = -1;
                        int candEnd = -1;
                        if (mText instanceof Spannable) {
                            Spannable sp = (Spannable)mText;
                            candStart = EditableInputConnection.getComposingSpanStart(sp);
                            candEnd = EditableInputConnection.getComposingSpanEnd(sp);
                        }
                        imm.updateSelection(this, selStart, selEnd, candStart, candEnd);
                    }
                }
                
                if (imm.isWatchingCursor(this) && highlight != null) {
                    highlight.computeBounds(ims.mTmpRectF, true);
                    ims.mTmpOffset[0] = ims.mTmpOffset[1] = 0;
    
                    canvas.getMatrix().mapPoints(ims.mTmpOffset);
                    ims.mTmpRectF.offset(ims.mTmpOffset[0], ims.mTmpOffset[1]);
    
                    ims.mTmpRectF.offset(0, voffsetCursor - voffsetText);
    
                    ims.mCursorRectInWindow.set((int)(ims.mTmpRectF.left + 0.5),
                            (int)(ims.mTmpRectF.top + 0.5),
                            (int)(ims.mTmpRectF.right + 0.5),
                            (int)(ims.mTmpRectF.bottom + 0.5));
    
                    imm.updateCursor(this,
                            ims.mCursorRectInWindow.left, ims.mCursorRectInWindow.top,
                            ims.mCursorRectInWindow.right, ims.mCursorRectInWindow.bottom);
                }
            }
        }

        layout.draw(canvas, highlight, mHighlightPaint, voffsetCursor - voffsetText);

        if (mMarquee != null && mMarquee.shouldDrawGhost()) {
            canvas.translate((int) mMarquee.getGhostOffset(), 0.0f);
            layout.draw(canvas, highlight, mHighlightPaint, voffsetCursor - voffsetText);
        }

        /*  Comment out until we decide what to do about animations
        if (currentTransformation != null) {
            mTextPaint.setLinearTextOn(isLinearTextOn);
        }
        */

        canvas.restore();

        if (mInsertionPointCursorController != null &&
                mInsertionPointCursorController.isShowing()) {
            mInsertionPointCursorController.updatePosition();
        }
        if (mSelectionModifierCursorController != null &&
                mSelectionModifierCursorController.isShowing()) {
            mSelectionModifierCursorController.updatePosition();
        }
    }

    @Override
    public void getFocusedRect(Rect r) {
        if (mLayout == null) {
            super.getFocusedRect(r);
            return;
        }

        int sel = getSelectionEnd();
        if (sel < 0) {
            super.getFocusedRect(r);
            return;
        }

        int line = mLayout.getLineForOffset(sel);
        r.top = mLayout.getLineTop(line);
        r.bottom = mLayout.getLineBottom(line);

        r.left = (int) mLayout.getPrimaryHorizontal(sel);
        r.right = r.left + 1;

        // Adjust for padding and gravity.
        int paddingLeft = getCompoundPaddingLeft();
        int paddingTop = getExtendedPaddingTop();
        if ((mGravity & Gravity.VERTICAL_GRAVITY_MASK) != Gravity.TOP) {
            paddingTop += getVerticalOffset(false);
        }
        r.offset(paddingLeft, paddingTop);
    }

    /**
     * Return the number of lines of text, or 0 if the internal Layout has not
     * been built.
     */
    public int getLineCount() {
        return mLayout != null ? mLayout.getLineCount() : 0;
    }

    /**
     * Return the baseline for the specified line (0...getLineCount() - 1)
     * If bounds is not null, return the top, left, right, bottom extents
     * of the specified line in it. If the internal Layout has not been built,
     * return 0 and set bounds to (0, 0, 0, 0)
     * @param line which line to examine (0..getLineCount() - 1)
     * @param bounds Optional. If not null, it returns the extent of the line
     * @return the Y-coordinate of the baseline
     */
    public int getLineBounds(int line, Rect bounds) {
        if (mLayout == null) {
            if (bounds != null) {
                bounds.set(0, 0, 0, 0);
            }
            return 0;
        }
        else {
            int baseline = mLayout.getLineBounds(line, bounds);

            int voffset = getExtendedPaddingTop();
            if ((mGravity & Gravity.VERTICAL_GRAVITY_MASK) != Gravity.TOP) {
                voffset += getVerticalOffset(true);
            }
            if (bounds != null) {
                bounds.offset(getCompoundPaddingLeft(), voffset);
            }
            return baseline + voffset;
        }
    }

    @Override
    public int getBaseline() {
        if (mLayout == null) {
            return super.getBaseline();
        }

        int voffset = 0;
        if ((mGravity & Gravity.VERTICAL_GRAVITY_MASK) != Gravity.TOP) {
            voffset = getVerticalOffset(true);
        }

        return getExtendedPaddingTop() + voffset + mLayout.getLineBaseline(0);
    }

    @Override
    public boolean onKeyDown(int keyCode, KeyEvent event) {
        int which = doKeyDown(keyCode, event, null);
        if (which == 0) {
            // Go through default dispatching.
            return super.onKeyDown(keyCode, event);
        }

        return true;
    }

    @Override
    public boolean onKeyMultiple(int keyCode, int repeatCount, KeyEvent event) {
        KeyEvent down = KeyEvent.changeAction(event, KeyEvent.ACTION_DOWN);

        int which = doKeyDown(keyCode, down, event);
        if (which == 0) {
            // Go through default dispatching.
            return super.onKeyMultiple(keyCode, repeatCount, event);
        }
        if (which == -1) {
            // Consumed the whole thing.
            return true;
        }

        repeatCount--;
        
        // We are going to dispatch the remaining events to either the input
        // or movement method.  To do this, we will just send a repeated stream
        // of down and up events until we have done the complete repeatCount.
        // It would be nice if those interfaces had an onKeyMultiple() method,
        // but adding that is a more complicated change.
        KeyEvent up = KeyEvent.changeAction(event, KeyEvent.ACTION_UP);
        if (which == 1) {
            mInput.onKeyUp(this, (Editable)mText, keyCode, up);
            while (--repeatCount > 0) {
                mInput.onKeyDown(this, (Editable)mText, keyCode, down);
                mInput.onKeyUp(this, (Editable)mText, keyCode, up);
            }
            if (mError != null && !mErrorWasChanged) {
                setError(null, null);
            }

        } else if (which == 2) {
            mMovement.onKeyUp(this, (Spannable)mText, keyCode, up);
            while (--repeatCount > 0) {
                mMovement.onKeyDown(this, (Spannable)mText, keyCode, down);
                mMovement.onKeyUp(this, (Spannable)mText, keyCode, up);
            }
        }

        return true;
    }

    /**
     * Returns true if pressing ENTER in this field advances focus instead
     * of inserting the character.  This is true mostly in single-line fields,
     * but also in mail addresses and subjects which will display on multiple
     * lines but where it doesn't make sense to insert newlines.
     */
    private boolean shouldAdvanceFocusOnEnter() {
        if (mInput == null) {
            return false;
        }

        if (mSingleLine) {
            return true;
        }

        if ((mInputType & EditorInfo.TYPE_MASK_CLASS) == EditorInfo.TYPE_CLASS_TEXT) {
            int variation = mInputType & EditorInfo.TYPE_MASK_VARIATION;

            if (variation == EditorInfo.TYPE_TEXT_VARIATION_EMAIL_ADDRESS ||
                variation == EditorInfo.TYPE_TEXT_VARIATION_EMAIL_SUBJECT) {
                return true;
            }
        }

        return false;
    }

    private int doKeyDown(int keyCode, KeyEvent event, KeyEvent otherEvent) {
        if (!isEnabled()) {
            return 0;
        }

        switch (keyCode) {
            case KeyEvent.KEYCODE_ENTER:
                // If ALT modifier is held, then we always insert a
                // newline character.
                if ((event.getMetaState()&KeyEvent.META_ALT_ON) == 0) {
                    
                    // When mInputContentType is set, we know that we are
                    // running in a "modern" cupcake environment, so don't need
                    // to worry about the application trying to capture
                    // enter key events.
                    if (mInputContentType != null) {
                        
                        // If there is an action listener, given them a
                        // chance to consume the event.
                        if (mInputContentType.onEditorActionListener != null &&
                                mInputContentType.onEditorActionListener.onEditorAction(
                                this, EditorInfo.IME_NULL, event)) {
                            mInputContentType.enterDown = true;
                            // We are consuming the enter key for them.
                            return -1;
                        }
                    }
                    
                    // If our editor should move focus when enter is pressed, or
                    // this is a generated event from an IME action button, then
                    // don't let it be inserted into the text.
                    if ((event.getFlags()&KeyEvent.FLAG_EDITOR_ACTION) != 0
                            || shouldAdvanceFocusOnEnter()) {
                        return -1;
                    }
                }
                break;
                
            case KeyEvent.KEYCODE_DPAD_CENTER:
                if (shouldAdvanceFocusOnEnter()) {
                    return 0;
                }
                break;

                // Has to be done on key down (and not on key up) to correctly be intercepted.
            case KeyEvent.KEYCODE_BACK:
                if (mSelectionActionMode != null) {
                    stopSelectionActionMode();
                    return -1;
                }
                break;
        }

        if (mInput != null) {
            /*
             * Keep track of what the error was before doing the input
             * so that if an input filter changed the error, we leave
             * that error showing.  Otherwise, we take down whatever
             * error was showing when the user types something.
             */
            mErrorWasChanged = false;

            boolean doDown = true;
            if (otherEvent != null) {
                try {
                    beginBatchEdit();
                    boolean handled = mInput.onKeyOther(this, (Editable) mText,
                            otherEvent);
                    if (mError != null && !mErrorWasChanged) {
                        setError(null, null);
                    }
                    doDown = false;
                    if (handled) {
                        return -1;
                    }
                } catch (AbstractMethodError e) {
                    // onKeyOther was added after 1.0, so if it isn't
                    // implemented we need to try to dispatch as a regular down.
                } finally {
                    endBatchEdit();
                }
            }
            
            if (doDown) {
                beginBatchEdit();
                if (mInput.onKeyDown(this, (Editable) mText, keyCode, event)) {
                    endBatchEdit();
                    if (mError != null && !mErrorWasChanged) {
                        setError(null, null);
                    }
                    return 1;
                }
                endBatchEdit();
            }
        }

        // bug 650865: sometimes we get a key event before a layout.
        // don't try to move around if we don't know the layout.

        if (mMovement != null && mLayout != null) {
            boolean doDown = true;
            if (otherEvent != null) {
                try {
                    boolean handled = mMovement.onKeyOther(this, (Spannable) mText,
                            otherEvent);
                    doDown = false;
                    if (handled) {
                        return -1;
                    }
                } catch (AbstractMethodError e) {
                    // onKeyOther was added after 1.0, so if it isn't
                    // implemented we need to try to dispatch as a regular down.
                }
            }
            if (doDown) {
                if (mMovement.onKeyDown(this, (Spannable)mText, keyCode, event))
                    return 2;
            }
        }

        return 0;
    }

    @Override
    public boolean onKeyUp(int keyCode, KeyEvent event) {
        if (!isEnabled()) {
            return super.onKeyUp(keyCode, event);
        }

        hideControllers();

        switch (keyCode) {
            case KeyEvent.KEYCODE_DPAD_CENTER:
                /*
                 * If there is a click listener, just call through to
                 * super, which will invoke it.
                 *
                 * If there isn't a click listener, try to show the soft
                 * input method.  (It will also
                 * call performClick(), but that won't do anything in
                 * this case.)
                 */
                if (mOnClickListener == null) {
                    if (mMovement != null && mText instanceof Editable
                            && mLayout != null && onCheckIsTextEditor()) {
                        InputMethodManager imm = (InputMethodManager)
                                getContext().getSystemService(Context.INPUT_METHOD_SERVICE);
                        imm.showSoftInput(this, 0);
                    }
                }
                return super.onKeyUp(keyCode, event);
                
            case KeyEvent.KEYCODE_ENTER:
                if (mInputContentType != null
                        && mInputContentType.onEditorActionListener != null
                        && mInputContentType.enterDown) {
                    mInputContentType.enterDown = false;
                    if (mInputContentType.onEditorActionListener.onEditorAction(
                            this, EditorInfo.IME_NULL, event)) {
                        return true;
                    }
                }
                
                if ((event.getFlags()&KeyEvent.FLAG_EDITOR_ACTION) != 0
                        || shouldAdvanceFocusOnEnter()) {
                    /*
                     * If there is a click listener, just call through to
                     * super, which will invoke it.
                     *
                     * If there isn't a click listener, try to advance focus,
                     * but still call through to super, which will reset the
                     * pressed state and longpress state.  (It will also
                     * call performClick(), but that won't do anything in
                     * this case.)
                     */
                    if (mOnClickListener == null) {
                        View v = focusSearch(FOCUS_DOWN);

                        if (v != null) {
                            if (!v.requestFocus(FOCUS_DOWN)) {
                                throw new IllegalStateException("focus search returned a view " +
                                        "that wasn't able to take focus!");
                            }

                            /*
                             * Return true because we handled the key; super
                             * will return false because there was no click
                             * listener.
                             */
                            super.onKeyUp(keyCode, event);
                            return true;
                        } else if ((event.getFlags()
                                & KeyEvent.FLAG_EDITOR_ACTION) != 0) {
                            // No target for next focus, but make sure the IME
                            // if this came from it.
                            InputMethodManager imm = InputMethodManager.peekInstance();
                            if (imm != null) {
                                imm.hideSoftInputFromWindow(getWindowToken(), 0);
                            }
                        }
                    }

                    return super.onKeyUp(keyCode, event);
                }
                break;
        }

        if (mInput != null)
            if (mInput.onKeyUp(this, (Editable) mText, keyCode, event))
                return true;

        if (mMovement != null && mLayout != null)
            if (mMovement.onKeyUp(this, (Spannable) mText, keyCode, event))
                return true;

        return super.onKeyUp(keyCode, event);
    }

    @Override public boolean onCheckIsTextEditor() {
        return mInputType != EditorInfo.TYPE_NULL;
    }
    
    @Override public InputConnection onCreateInputConnection(EditorInfo outAttrs) {
        if (onCheckIsTextEditor()) {
            if (mInputMethodState == null) {
                mInputMethodState = new InputMethodState();
            }
            outAttrs.inputType = mInputType;
            if (mInputContentType != null) {
                outAttrs.imeOptions = mInputContentType.imeOptions;
                outAttrs.privateImeOptions = mInputContentType.privateImeOptions;
                outAttrs.actionLabel = mInputContentType.imeActionLabel;
                outAttrs.actionId = mInputContentType.imeActionId;
                outAttrs.extras = mInputContentType.extras;
            } else {
                outAttrs.imeOptions = EditorInfo.IME_NULL;
            }
            if ((outAttrs.imeOptions&EditorInfo.IME_MASK_ACTION)
                    == EditorInfo.IME_ACTION_UNSPECIFIED) {
                if (focusSearch(FOCUS_DOWN) != null) {
                    // An action has not been set, but the enter key will move to
                    // the next focus, so set the action to that.
                    outAttrs.imeOptions |= EditorInfo.IME_ACTION_NEXT;
                } else {
                    // An action has not been set, and there is no focus to move
                    // to, so let's just supply a "done" action.
                    outAttrs.imeOptions |= EditorInfo.IME_ACTION_DONE;
                }
                if (!shouldAdvanceFocusOnEnter()) {
                    outAttrs.imeOptions |= EditorInfo.IME_FLAG_NO_ENTER_ACTION;
                }
            }
            if ((outAttrs.inputType & (InputType.TYPE_MASK_CLASS
                    | InputType.TYPE_TEXT_FLAG_MULTI_LINE))
                    == (InputType.TYPE_CLASS_TEXT
                            | InputType.TYPE_TEXT_FLAG_MULTI_LINE)) {
                // Multi-line text editors should always show an enter key.
                outAttrs.imeOptions |= EditorInfo.IME_FLAG_NO_ENTER_ACTION;
            }
            outAttrs.hintText = mHint;
            if (mText instanceof Editable) {
                InputConnection ic = new EditableInputConnection(this);
                outAttrs.initialSelStart = getSelectionStart();
                outAttrs.initialSelEnd = getSelectionEnd();
                outAttrs.initialCapsMode = ic.getCursorCapsMode(mInputType);
                return ic;
            }
        }
        return null;
    }

    /**
     * If this TextView contains editable content, extract a portion of it
     * based on the information in <var>request</var> in to <var>outText</var>.
     * @return Returns true if the text was successfully extracted, else false.
     */
    public boolean extractText(ExtractedTextRequest request,
            ExtractedText outText) {
        return extractTextInternal(request, EXTRACT_UNKNOWN, EXTRACT_UNKNOWN,
                EXTRACT_UNKNOWN, outText);
    }
    
    static final int EXTRACT_NOTHING = -2;
    static final int EXTRACT_UNKNOWN = -1;
    
    boolean extractTextInternal(ExtractedTextRequest request,
            int partialStartOffset, int partialEndOffset, int delta,
            ExtractedText outText) {
        final CharSequence content = mText;
        if (content != null) {
            if (partialStartOffset != EXTRACT_NOTHING) {
                final int N = content.length();
                if (partialStartOffset < 0) {
                    outText.partialStartOffset = outText.partialEndOffset = -1;
                    partialStartOffset = 0;
                    partialEndOffset = N;
                } else {
                    // Now use the delta to determine the actual amount of text
                    // we need.
                    partialEndOffset += delta;
                    // Adjust offsets to ensure we contain full spans.
                    if (content instanceof Spanned) {
                        Spanned spanned = (Spanned)content;
                        Object[] spans = spanned.getSpans(partialStartOffset,
                                partialEndOffset, ParcelableSpan.class);
                        int i = spans.length;
                        while (i > 0) {
                            i--;
                            int j = spanned.getSpanStart(spans[i]);
                            if (j < partialStartOffset) partialStartOffset = j;
                            j = spanned.getSpanEnd(spans[i]);
                            if (j > partialEndOffset) partialEndOffset = j;
                        }
                    }
                    outText.partialStartOffset = partialStartOffset;
                    outText.partialEndOffset = partialEndOffset - delta;

                    if (partialStartOffset > N) {
                        partialStartOffset = N;
                    } else if (partialStartOffset < 0) {
                        partialStartOffset = 0;
                    }
                    if (partialEndOffset > N) {
                        partialEndOffset = N;
                    } else if (partialEndOffset < 0) {
                        partialEndOffset = 0;
                    }
                }
                if ((request.flags&InputConnection.GET_TEXT_WITH_STYLES) != 0) {
                    outText.text = content.subSequence(partialStartOffset,
                            partialEndOffset);
                } else {
                    outText.text = TextUtils.substring(content, partialStartOffset,
                            partialEndOffset);
                }
            } else {
                outText.partialStartOffset = 0;
                outText.partialEndOffset = 0;
                outText.text = "";
            }
            outText.flags = 0;
            if (MetaKeyKeyListener.getMetaState(mText, MetaKeyKeyListener.META_SELECTING) != 0) {
                outText.flags |= ExtractedText.FLAG_SELECTING;
            }
            if (mSingleLine) {
                outText.flags |= ExtractedText.FLAG_SINGLE_LINE;
            }
            outText.startOffset = 0;
            outText.selectionStart = getSelectionStart();
            outText.selectionEnd = getSelectionEnd();
            return true;
        }
        return false;
    }
    
    boolean reportExtractedText() {
        final InputMethodState ims = mInputMethodState;
        if (ims != null) {
            final boolean contentChanged = ims.mContentChanged;
            if (contentChanged || ims.mSelectionModeChanged) {
                ims.mContentChanged = false;
                ims.mSelectionModeChanged = false;
                final ExtractedTextRequest req = mInputMethodState.mExtracting;
                if (req != null) {
                    InputMethodManager imm = InputMethodManager.peekInstance();
                    if (imm != null) {
                        if (DEBUG_EXTRACT) Log.v(LOG_TAG, "Retrieving extracted start="
                                + ims.mChangedStart + " end=" + ims.mChangedEnd
                                + " delta=" + ims.mChangedDelta);
                        if (ims.mChangedStart < 0 && !contentChanged) {
                            ims.mChangedStart = EXTRACT_NOTHING;
                        }
                        if (extractTextInternal(req, ims.mChangedStart, ims.mChangedEnd,
                                ims.mChangedDelta, ims.mTmpExtracted)) {
                            if (DEBUG_EXTRACT) Log.v(LOG_TAG, "Reporting extracted start="
                                    + ims.mTmpExtracted.partialStartOffset
                                    + " end=" + ims.mTmpExtracted.partialEndOffset
                                    + ": " + ims.mTmpExtracted.text);
                            imm.updateExtractedText(this, req.token,
                                    mInputMethodState.mTmpExtracted);
                            ims.mChangedStart = EXTRACT_UNKNOWN;
                            ims.mChangedEnd = EXTRACT_UNKNOWN;
                            ims.mChangedDelta = 0;
                            ims.mContentChanged = false;
                            return true;
                        }
                    }
                }
            }
        }
        return false;
    }
    
    /**
     * This is used to remove all style-impacting spans from text before new
     * extracted text is being replaced into it, so that we don't have any
     * lingering spans applied during the replace.
     */
    static void removeParcelableSpans(Spannable spannable, int start, int end) {
        Object[] spans = spannable.getSpans(start, end, ParcelableSpan.class);
        int i = spans.length;
        while (i > 0) {
            i--;
            spannable.removeSpan(spans[i]);
        }
    }
    
    /**
     * Apply to this text view the given extracted text, as previously
     * returned by {@link #extractText(ExtractedTextRequest, ExtractedText)}.
     */
    public void setExtractedText(ExtractedText text) {
        Editable content = getEditableText();
        if (text.text != null) {
            if (content == null) {
                setText(text.text, TextView.BufferType.EDITABLE);
            } else if (text.partialStartOffset < 0) {
                removeParcelableSpans(content, 0, content.length());
                content.replace(0, content.length(), text.text);
            } else {
                final int N = content.length();
                int start = text.partialStartOffset;
                if (start > N) start = N;
                int end = text.partialEndOffset;
                if (end > N) end = N;
                removeParcelableSpans(content, start, end);
                content.replace(start, end, text.text);
            }
        }
        
        // Now set the selection position...  make sure it is in range, to
        // avoid crashes.  If this is a partial update, it is possible that
        // the underlying text may have changed, causing us problems here.
        // Also we just don't want to trust clients to do the right thing.
        Spannable sp = (Spannable)getText();
        final int N = sp.length();
        int start = text.selectionStart;
        if (start < 0) start = 0;
        else if (start > N) start = N;
        int end = text.selectionEnd;
        if (end < 0) end = 0;
        else if (end > N) end = N;
        Selection.setSelection(sp, start, end);
        
        // Finally, update the selection mode.
        if ((text.flags&ExtractedText.FLAG_SELECTING) != 0) {
            MetaKeyKeyListener.startSelecting(this, sp);
        } else {
            MetaKeyKeyListener.stopSelecting(this, sp);
        }
    }
    
    /**
     * @hide
     */
    public void setExtracting(ExtractedTextRequest req) {
        if (mInputMethodState != null) {
            mInputMethodState.mExtracting = req;
        }
        hideControllers();
    }
    
    /**
     * Called by the framework in response to a text completion from
     * the current input method, provided by it calling
     * {@link InputConnection#commitCompletion
     * InputConnection.commitCompletion()}.  The default implementation does
     * nothing; text views that are supporting auto-completion should override
     * this to do their desired behavior.
     *
     * @param text The auto complete text the user has selected.
     */
    public void onCommitCompletion(CompletionInfo text) {
    }

    public void beginBatchEdit() {
        final InputMethodState ims = mInputMethodState;
        if (ims != null) {
            int nesting = ++ims.mBatchEditNesting;
            if (nesting == 1) {
                ims.mCursorChanged = false;
                ims.mChangedDelta = 0;
                if (ims.mContentChanged) {
                    // We already have a pending change from somewhere else,
                    // so turn this into a full update.
                    ims.mChangedStart = 0;
                    ims.mChangedEnd = mText.length();
                } else {
                    ims.mChangedStart = EXTRACT_UNKNOWN;
                    ims.mChangedEnd = EXTRACT_UNKNOWN;
                    ims.mContentChanged = false;
                }
                onBeginBatchEdit();
            }
        }
    }
    
    public void endBatchEdit() {
        final InputMethodState ims = mInputMethodState;
        if (ims != null) {
            int nesting = --ims.mBatchEditNesting;
            if (nesting == 0) {
                finishBatchEdit(ims);
            }
        }
    }
    
    void ensureEndedBatchEdit() {
        final InputMethodState ims = mInputMethodState;
        if (ims != null && ims.mBatchEditNesting != 0) {
            ims.mBatchEditNesting = 0;
            finishBatchEdit(ims);
        }
    }
    
    void finishBatchEdit(final InputMethodState ims) {
        onEndBatchEdit();
        
        if (ims.mContentChanged || ims.mSelectionModeChanged) {
            updateAfterEdit();
            reportExtractedText();
        } else if (ims.mCursorChanged) {
            // Cheezy way to get us to report the current cursor location.
            invalidateCursor();
        }
    }
    
    void updateAfterEdit() {
        invalidate();
        int curs = getSelectionStart();

        if (curs >= 0 || (mGravity & Gravity.VERTICAL_GRAVITY_MASK) ==
                             Gravity.BOTTOM) {
            registerForPreDraw();
        }

        if (curs >= 0) {
            mHighlightPathBogus = true;

            if (isFocused()) {
                mShowCursor = SystemClock.uptimeMillis();
                makeBlink();
            }
        }

        checkForResize();
    }
    
    /**
     * Called by the framework in response to a request to begin a batch
     * of edit operations through a call to link {@link #beginBatchEdit()}.
     */
    public void onBeginBatchEdit() {
    }
    
    /**
     * Called by the framework in response to a request to end a batch
     * of edit operations through a call to link {@link #endBatchEdit}.
     */
    public void onEndBatchEdit() {
    }
    
    /**
     * Called by the framework in response to a private command from the
     * current method, provided by it calling
     * {@link InputConnection#performPrivateCommand
     * InputConnection.performPrivateCommand()}.
     *
     * @param action The action name of the command.
     * @param data Any additional data for the command.  This may be null.
     * @return Return true if you handled the command, else false.
     */
    public boolean onPrivateIMECommand(String action, Bundle data) {
        return false;
    }

    private void nullLayouts() {
        if (mLayout instanceof BoringLayout && mSavedLayout == null) {
            mSavedLayout = (BoringLayout) mLayout;
        }
        if (mHintLayout instanceof BoringLayout && mSavedHintLayout == null) {
            mSavedHintLayout = (BoringLayout) mHintLayout;
        }

        mLayout = mHintLayout = null;
    }

    /**
     * Make a new Layout based on the already-measured size of the view,
     * on the assumption that it was measured correctly at some point.
     */
    private void assumeLayout() {
        int width = mRight - mLeft - getCompoundPaddingLeft() - getCompoundPaddingRight();

        if (width < 1) {
            width = 0;
        }

        int physicalWidth = width;

        if (mHorizontallyScrolling) {
            width = VERY_WIDE;
        }

        makeNewLayout(width, physicalWidth, UNKNOWN_BORING, UNKNOWN_BORING,
                      physicalWidth, false);
    }

    /**
     * The width passed in is now the desired layout width,
     * not the full view width with padding.
     * {@hide}
     */
    protected void makeNewLayout(int w, int hintWidth,
                                 BoringLayout.Metrics boring,
                                 BoringLayout.Metrics hintBoring,
                                 int ellipsisWidth, boolean bringIntoView) {
        stopMarquee();

        mHighlightPathBogus = true;

        if (w < 0) {
            w = 0;
        }
        if (hintWidth < 0) {
            hintWidth = 0;
        }

        Layout.Alignment alignment;
        switch (mGravity & Gravity.HORIZONTAL_GRAVITY_MASK) {
            case Gravity.CENTER_HORIZONTAL:
                alignment = Layout.Alignment.ALIGN_CENTER;
                break;

            case Gravity.RIGHT:
                // Note, Layout resolves ALIGN_OPPOSITE to left or
                // right based on the paragraph direction.
                alignment = Layout.Alignment.ALIGN_OPPOSITE;
                break;

            default:
                alignment = Layout.Alignment.ALIGN_NORMAL;
        }

        boolean shouldEllipsize = mEllipsize != null && mInput == null;

        if (mText instanceof Spannable) {
            mLayout = new DynamicLayout(mText, mTransformed, mTextPaint, w,
                    alignment, mSpacingMult,
                    mSpacingAdd, mIncludePad, mInput == null ? mEllipsize : null,
                    ellipsisWidth);
        } else {
            if (boring == UNKNOWN_BORING) {
                boring = BoringLayout.isBoring(mTransformed, mTextPaint,
                                               mBoring);
                if (boring != null) {
                    mBoring = boring;
                }
            }

            if (boring != null) {
                if (boring.width <= w &&
                    (mEllipsize == null || boring.width <= ellipsisWidth)) {
                    if (mSavedLayout != null) {
                        mLayout = mSavedLayout.
                                replaceOrMake(mTransformed, mTextPaint,
                                w, alignment, mSpacingMult, mSpacingAdd,
                                boring, mIncludePad);
                    } else {
                        mLayout = BoringLayout.make(mTransformed, mTextPaint,
                                w, alignment, mSpacingMult, mSpacingAdd,
                                boring, mIncludePad);
                    }

                    mSavedLayout = (BoringLayout) mLayout;
                } else if (shouldEllipsize && boring.width <= w) {
                    if (mSavedLayout != null) {
                        mLayout = mSavedLayout.
                                replaceOrMake(mTransformed, mTextPaint,
                                w, alignment, mSpacingMult, mSpacingAdd,
                                boring, mIncludePad, mEllipsize,
                                ellipsisWidth);
                    } else {
                        mLayout = BoringLayout.make(mTransformed, mTextPaint,
                                w, alignment, mSpacingMult, mSpacingAdd,
                                boring, mIncludePad, mEllipsize,
                                ellipsisWidth);
                    }
                } else if (shouldEllipsize) {
                    mLayout = new StaticLayout(mTransformed,
                                0, mTransformed.length(),
                                mTextPaint, w, alignment, mSpacingMult,
                                mSpacingAdd, mIncludePad, mEllipsize,
                                ellipsisWidth);
                } else {
                    mLayout = new StaticLayout(mTransformed, mTextPaint,
                            w, alignment, mSpacingMult, mSpacingAdd,
                            mIncludePad);
                }
            } else if (shouldEllipsize) {
                mLayout = new StaticLayout(mTransformed,
                            0, mTransformed.length(),
                            mTextPaint, w, alignment, mSpacingMult,
                            mSpacingAdd, mIncludePad, mEllipsize,
                            ellipsisWidth);
            } else {
                mLayout = new StaticLayout(mTransformed, mTextPaint,
                        w, alignment, mSpacingMult, mSpacingAdd,
                        mIncludePad);
            }
        }

        shouldEllipsize = mEllipsize != null;
        mHintLayout = null;

        if (mHint != null) {
            if (shouldEllipsize) hintWidth = w;

            if (hintBoring == UNKNOWN_BORING) {
                hintBoring = BoringLayout.isBoring(mHint, mTextPaint,
                                                   mHintBoring);
                if (hintBoring != null) {
                    mHintBoring = hintBoring;
                }
            }

            if (hintBoring != null) {
                if (hintBoring.width <= hintWidth &&
                    (!shouldEllipsize || hintBoring.width <= ellipsisWidth)) {
                    if (mSavedHintLayout != null) {
                        mHintLayout = mSavedHintLayout.
                                replaceOrMake(mHint, mTextPaint,
                                hintWidth, alignment, mSpacingMult, mSpacingAdd,
                                hintBoring, mIncludePad);
                    } else {
                        mHintLayout = BoringLayout.make(mHint, mTextPaint,
                                hintWidth, alignment, mSpacingMult, mSpacingAdd,
                                hintBoring, mIncludePad);
                    }

                    mSavedHintLayout = (BoringLayout) mHintLayout;
                } else if (shouldEllipsize && hintBoring.width <= hintWidth) {
                    if (mSavedHintLayout != null) {
                        mHintLayout = mSavedHintLayout.
                                replaceOrMake(mHint, mTextPaint,
                                hintWidth, alignment, mSpacingMult, mSpacingAdd,
                                hintBoring, mIncludePad, mEllipsize,
                                ellipsisWidth);
                    } else {
                        mHintLayout = BoringLayout.make(mHint, mTextPaint,
                                hintWidth, alignment, mSpacingMult, mSpacingAdd,
                                hintBoring, mIncludePad, mEllipsize,
                                ellipsisWidth);
                    }
                } else if (shouldEllipsize) {
                    mHintLayout = new StaticLayout(mHint,
                                0, mHint.length(),
                                mTextPaint, hintWidth, alignment, mSpacingMult,
                                mSpacingAdd, mIncludePad, mEllipsize,
                                ellipsisWidth);
                } else {
                    mHintLayout = new StaticLayout(mHint, mTextPaint,
                            hintWidth, alignment, mSpacingMult, mSpacingAdd,
                            mIncludePad);
                }
            } else if (shouldEllipsize) {
                mHintLayout = new StaticLayout(mHint,
                            0, mHint.length(),
                            mTextPaint, hintWidth, alignment, mSpacingMult,
                            mSpacingAdd, mIncludePad, mEllipsize,
                            ellipsisWidth);
            } else {
                mHintLayout = new StaticLayout(mHint, mTextPaint,
                        hintWidth, alignment, mSpacingMult, mSpacingAdd,
                        mIncludePad);
            }
        }

        if (bringIntoView) {
            registerForPreDraw();
        }

        if (mEllipsize == TextUtils.TruncateAt.MARQUEE) {
            if (!compressText(ellipsisWidth)) {
                final int height = mLayoutParams.height;
                // If the size of the view does not depend on the size of the text, try to
                // start the marquee immediately
                if (height != LayoutParams.WRAP_CONTENT && height != LayoutParams.MATCH_PARENT) {
                    startMarquee();
                } else {
                    // Defer the start of the marquee until we know our width (see setFrame())
                    mRestartMarquee = true;
                }
            }
        }

        // CursorControllers need a non-null mLayout
        prepareCursorControllers();
    }

    private boolean compressText(float width) {
        if (isHardwareAccelerated()) return false;
        
        // Only compress the text if it hasn't been compressed by the previous pass
        if (width > 0.0f && mLayout != null && getLineCount() == 1 && !mUserSetTextScaleX &&
                mTextPaint.getTextScaleX() == 1.0f) {
            final float textWidth = mLayout.getLineWidth(0);
            final float overflow = (textWidth + 1.0f - width) / width;
            if (overflow > 0.0f && overflow <= Marquee.MARQUEE_DELTA_MAX) {
                mTextPaint.setTextScaleX(1.0f - overflow - 0.005f);
                post(new Runnable() {
                    public void run() {
                        requestLayout();
                    }
                });
                return true;
            }
        }

        return false;
    }

    private static int desired(Layout layout) {
        int n = layout.getLineCount();
        CharSequence text = layout.getText();
        float max = 0;

        // if any line was wrapped, we can't use it.
        // but it's ok for the last line not to have a newline

        for (int i = 0; i < n - 1; i++) {
            if (text.charAt(layout.getLineEnd(i) - 1) != '\n')
                return -1;
        }

        for (int i = 0; i < n; i++) {
            max = Math.max(max, layout.getLineWidth(i));
        }

        return (int) FloatMath.ceil(max);
    }

    /**
     * Set whether the TextView includes extra top and bottom padding to make
     * room for accents that go above the normal ascent and descent.
     * The default is true.
     *
     * @attr ref android.R.styleable#TextView_includeFontPadding
     */
    public void setIncludeFontPadding(boolean includepad) {
        mIncludePad = includepad;

        if (mLayout != null) {
            nullLayouts();
            requestLayout();
            invalidate();
        }
    }

    private static final BoringLayout.Metrics UNKNOWN_BORING = new BoringLayout.Metrics();

    @Override
    protected void onMeasure(int widthMeasureSpec, int heightMeasureSpec) {
        int widthMode = MeasureSpec.getMode(widthMeasureSpec);
        int heightMode = MeasureSpec.getMode(heightMeasureSpec);
        int widthSize = MeasureSpec.getSize(widthMeasureSpec);
        int heightSize = MeasureSpec.getSize(heightMeasureSpec);

        int width;
        int height;

        BoringLayout.Metrics boring = UNKNOWN_BORING;
        BoringLayout.Metrics hintBoring = UNKNOWN_BORING;

        int des = -1;
        boolean fromexisting = false;

        if (widthMode == MeasureSpec.EXACTLY) {
            // Parent has told us how big to be. So be it.
            width = widthSize;
        } else {
            if (mLayout != null && mEllipsize == null) {
                des = desired(mLayout);
            }

            if (des < 0) {
                boring = BoringLayout.isBoring(mTransformed, mTextPaint, mBoring);
                if (boring != null) {
                    mBoring = boring;
                }
            } else {
                fromexisting = true;
            }

            if (boring == null || boring == UNKNOWN_BORING) {
                if (des < 0) {
                    des = (int) FloatMath.ceil(Layout.getDesiredWidth(mTransformed, mTextPaint));
                }

                width = des;
            } else {
                width = boring.width;
            }

            final Drawables dr = mDrawables;
            if (dr != null) {
                width = Math.max(width, dr.mDrawableWidthTop);
                width = Math.max(width, dr.mDrawableWidthBottom);
            }

            if (mHint != null) {
                int hintDes = -1;
                int hintWidth;

                if (mHintLayout != null && mEllipsize == null) {
                    hintDes = desired(mHintLayout);
                }

                if (hintDes < 0) {
                    hintBoring = BoringLayout.isBoring(mHint, mTextPaint, mHintBoring);
                    if (hintBoring != null) {
                        mHintBoring = hintBoring;
                    }
                }

                if (hintBoring == null || hintBoring == UNKNOWN_BORING) {
                    if (hintDes < 0) {
                        hintDes = (int) FloatMath.ceil(
                                Layout.getDesiredWidth(mHint, mTextPaint));
                    }

                    hintWidth = hintDes;
                } else {
                    hintWidth = hintBoring.width;
                }

                if (hintWidth > width) {
                    width = hintWidth;
                }
            }

            width += getCompoundPaddingLeft() + getCompoundPaddingRight();

            if (mMaxWidthMode == EMS) {
                width = Math.min(width, mMaxWidth * getLineHeight());
            } else {
                width = Math.min(width, mMaxWidth);
            }

            if (mMinWidthMode == EMS) {
                width = Math.max(width, mMinWidth * getLineHeight());
            } else {
                width = Math.max(width, mMinWidth);
            }

            // Check against our minimum width
            width = Math.max(width, getSuggestedMinimumWidth());

            if (widthMode == MeasureSpec.AT_MOST) {
                width = Math.min(widthSize, width);
            }
        }

        int want = width - getCompoundPaddingLeft() - getCompoundPaddingRight();
        int unpaddedWidth = want;
        int hintWant = want;

        if (mHorizontallyScrolling)
            want = VERY_WIDE;

        int hintWidth = mHintLayout == null ? hintWant : mHintLayout.getWidth();

        if (mLayout == null) {
            makeNewLayout(want, hintWant, boring, hintBoring,
                          width - getCompoundPaddingLeft() - getCompoundPaddingRight(), false);
        } else if ((mLayout.getWidth() != want) || (hintWidth != hintWant) ||
                   (mLayout.getEllipsizedWidth() !=
                        width - getCompoundPaddingLeft() - getCompoundPaddingRight())) {
            if (mHint == null && mEllipsize == null &&
                    want > mLayout.getWidth() &&
                    (mLayout instanceof BoringLayout ||
                            (fromexisting && des >= 0 && des <= want))) {
                mLayout.increaseWidthTo(want);
            } else {
                makeNewLayout(want, hintWant, boring, hintBoring,
                              width - getCompoundPaddingLeft() - getCompoundPaddingRight(), false);
            }
        } else {
            // Width has not changed.
        }

        if (heightMode == MeasureSpec.EXACTLY) {
            // Parent has told us how big to be. So be it.
            height = heightSize;
            mDesiredHeightAtMeasure = -1;
        } else {
            int desired = getDesiredHeight();

            height = desired;
            mDesiredHeightAtMeasure = desired;

            if (heightMode == MeasureSpec.AT_MOST) {
                height = Math.min(desired, heightSize);
            }
        }

        int unpaddedHeight = height - getCompoundPaddingTop() - getCompoundPaddingBottom();
        if (mMaxMode == LINES && mLayout.getLineCount() > mMaximum) {
            unpaddedHeight = Math.min(unpaddedHeight, mLayout.getLineTop(mMaximum));
        }

        /*
         * We didn't let makeNewLayout() register to bring the cursor into view,
         * so do it here if there is any possibility that it is needed.
         */
        if (mMovement != null ||
            mLayout.getWidth() > unpaddedWidth ||
            mLayout.getHeight() > unpaddedHeight) {
            registerForPreDraw();
        } else {
            scrollTo(0, 0);
        }

        setMeasuredDimension(width, height);
    }

    private int getDesiredHeight() {
        return Math.max(
                getDesiredHeight(mLayout, true),
                getDesiredHeight(mHintLayout, mEllipsize != null));
    }

    private int getDesiredHeight(Layout layout, boolean cap) {
        if (layout == null) {
            return 0;
        }

        int linecount = layout.getLineCount();
        int pad = getCompoundPaddingTop() + getCompoundPaddingBottom();
        int desired = layout.getLineTop(linecount);

        final Drawables dr = mDrawables;
        if (dr != null) {
            desired = Math.max(desired, dr.mDrawableHeightLeft);
            desired = Math.max(desired, dr.mDrawableHeightRight);
        }

        desired += pad;

        if (mMaxMode == LINES) {
            /*
             * Don't cap the hint to a certain number of lines.
             * (Do cap it, though, if we have a maximum pixel height.)
             */
            if (cap) {
                if (linecount > mMaximum) {
                    desired = layout.getLineTop(mMaximum) +
                              layout.getBottomPadding();

                    if (dr != null) {
                        desired = Math.max(desired, dr.mDrawableHeightLeft);
                        desired = Math.max(desired, dr.mDrawableHeightRight);
                    }

                    desired += pad;
                    linecount = mMaximum;
                }
            }
        } else {
            desired = Math.min(desired, mMaximum);
        }

        if (mMinMode == LINES) {
            if (linecount < mMinimum) {
                desired += getLineHeight() * (mMinimum - linecount);
            }
        } else {
            desired = Math.max(desired, mMinimum);
        }

        // Check against our minimum height
        desired = Math.max(desired, getSuggestedMinimumHeight());

        return desired;
    }

    /**
     * Check whether a change to the existing text layout requires a
     * new view layout.
     */
    private void checkForResize() {
        boolean sizeChanged = false;

        if (mLayout != null) {
            // Check if our width changed
            if (mLayoutParams.width == LayoutParams.WRAP_CONTENT) {
                sizeChanged = true;
                invalidate();
            }

            // Check if our height changed
            if (mLayoutParams.height == LayoutParams.WRAP_CONTENT) {
                int desiredHeight = getDesiredHeight();

                if (desiredHeight != this.getHeight()) {
                    sizeChanged = true;
                }
            } else if (mLayoutParams.height == LayoutParams.MATCH_PARENT) {
                if (mDesiredHeightAtMeasure >= 0) {
                    int desiredHeight = getDesiredHeight();

                    if (desiredHeight != mDesiredHeightAtMeasure) {
                        sizeChanged = true;
                    }
                }
            }
        }

        if (sizeChanged) {
            requestLayout();
            // caller will have already invalidated
        }
    }

    /**
     * Check whether entirely new text requires a new view layout
     * or merely a new text layout.
     */
    private void checkForRelayout() {
        // If we have a fixed width, we can just swap in a new text layout
        // if the text height stays the same or if the view height is fixed.

        if ((mLayoutParams.width != LayoutParams.WRAP_CONTENT ||
                (mMaxWidthMode == mMinWidthMode && mMaxWidth == mMinWidth)) &&
                (mHint == null || mHintLayout != null) &&
                (mRight - mLeft - getCompoundPaddingLeft() - getCompoundPaddingRight() > 0)) {
            // Static width, so try making a new text layout.

            int oldht = mLayout.getHeight();
            int want = mLayout.getWidth();
            int hintWant = mHintLayout == null ? 0 : mHintLayout.getWidth();

            /*
             * No need to bring the text into view, since the size is not
             * changing (unless we do the requestLayout(), in which case it
             * will happen at measure).
             */
            makeNewLayout(want, hintWant, UNKNOWN_BORING, UNKNOWN_BORING,
                          mRight - mLeft - getCompoundPaddingLeft() - getCompoundPaddingRight(),
                          false);

            if (mEllipsize != TextUtils.TruncateAt.MARQUEE) {
                // In a fixed-height view, so use our new text layout.
                if (mLayoutParams.height != LayoutParams.WRAP_CONTENT &&
                    mLayoutParams.height != LayoutParams.MATCH_PARENT) {
                    invalidate();
                    return;
                }
    
                // Dynamic height, but height has stayed the same,
                // so use our new text layout.
                if (mLayout.getHeight() == oldht &&
                    (mHintLayout == null || mHintLayout.getHeight() == oldht)) {
                    invalidate();
                    return;
                }
            }

            // We lose: the height has changed and we have a dynamic height.
            // Request a new view layout using our new text layout.
            requestLayout();
            invalidate();
        } else {
            // Dynamic width, so we have no choice but to request a new
            // view layout with a new text layout.

            nullLayouts();
            requestLayout();
            invalidate();
        }
    }

    /**
     * Returns true if anything changed.
     */
    private boolean bringTextIntoView() {
        int line = 0;
        if ((mGravity & Gravity.VERTICAL_GRAVITY_MASK) == Gravity.BOTTOM) {
            line = mLayout.getLineCount() - 1;
        }

        Layout.Alignment a = mLayout.getParagraphAlignment(line);
        int dir = mLayout.getParagraphDirection(line);
        int hspace = mRight - mLeft - getCompoundPaddingLeft() - getCompoundPaddingRight();
        int vspace = mBottom - mTop - getExtendedPaddingTop() - getExtendedPaddingBottom();
        int ht = mLayout.getHeight();

        int scrollx, scrolly;

        if (a == Layout.Alignment.ALIGN_CENTER) {
            /*
             * Keep centered if possible, or, if it is too wide to fit,
             * keep leading edge in view.
             */

            int left = (int) FloatMath.floor(mLayout.getLineLeft(line));
            int right = (int) FloatMath.ceil(mLayout.getLineRight(line));

            if (right - left < hspace) {
                scrollx = (right + left) / 2 - hspace / 2;
            } else {
                if (dir < 0) {
                    scrollx = right - hspace;
                } else {
                    scrollx = left;
                }
            }
        } else if (a == Layout.Alignment.ALIGN_NORMAL) {
            /*
             * Keep leading edge in view.
             */

            if (dir < 0) {
                int right = (int) FloatMath.ceil(mLayout.getLineRight(line));
                scrollx = right - hspace;
            } else {
                scrollx = (int) FloatMath.floor(mLayout.getLineLeft(line));
            }
        } else /* a == Layout.Alignment.ALIGN_OPPOSITE */ {
            /*
             * Keep trailing edge in view.
             */

            if (dir < 0) {
                scrollx = (int) FloatMath.floor(mLayout.getLineLeft(line));
            } else {
                int right = (int) FloatMath.ceil(mLayout.getLineRight(line));
                scrollx = right - hspace;
            }
        }

        if (ht < vspace) {
            scrolly = 0;
        } else {
            if ((mGravity & Gravity.VERTICAL_GRAVITY_MASK) == Gravity.BOTTOM) {
                scrolly = ht - vspace;
            } else {
                scrolly = 0;
            }
        }

        if (scrollx != mScrollX || scrolly != mScrollY) {
            scrollTo(scrollx, scrolly);
            return true;
        } else {
            return false;
        }
    }

    /**
     * Move the point, specified by the offset, into the view if it is needed.
     * This has to be called after layout. Returns true if anything changed.
     */
    public boolean bringPointIntoView(int offset) {
        boolean changed = false;

        int line = mLayout.getLineForOffset(offset);

        // FIXME: Is it okay to truncate this, or should we round?
        final int x = (int)mLayout.getPrimaryHorizontal(offset);
        final int top = mLayout.getLineTop(line);
        final int bottom = mLayout.getLineTop(line + 1);

        int left = (int) FloatMath.floor(mLayout.getLineLeft(line));
        int right = (int) FloatMath.ceil(mLayout.getLineRight(line));
        int ht = mLayout.getHeight();

        int grav;

        switch (mLayout.getParagraphAlignment(line)) {
            case ALIGN_NORMAL:
                grav = 1;
                break;

            case ALIGN_OPPOSITE:
                grav = -1;
                break;

            default:
                grav = 0;
        }

        grav *= mLayout.getParagraphDirection(line);

        int hspace = mRight - mLeft - getCompoundPaddingLeft() - getCompoundPaddingRight();
        int vspace = mBottom - mTop - getExtendedPaddingTop() - getExtendedPaddingBottom();

        int hslack = (bottom - top) / 2;
        int vslack = hslack;

        if (vslack > vspace / 4)
            vslack = vspace / 4;
        if (hslack > hspace / 4)
            hslack = hspace / 4;

        int hs = mScrollX;
        int vs = mScrollY;

        if (top - vs < vslack)
            vs = top - vslack;
        if (bottom - vs > vspace - vslack)
            vs = bottom - (vspace - vslack);
        if (ht - vs < vspace)
            vs = ht - vspace;
        if (0 - vs > 0)
            vs = 0;

        if (grav != 0) {
            if (x - hs < hslack) {
                hs = x - hslack;
            }
            if (x - hs > hspace - hslack) {
                hs = x - (hspace - hslack);
            }
        }

        if (grav < 0) {
            if (left - hs > 0)
                hs = left;
            if (right - hs < hspace)
                hs = right - hspace;
        } else if (grav > 0) {
            if (right - hs < hspace)
                hs = right - hspace;
            if (left - hs > 0)
                hs = left;
        } else /* grav == 0 */ {
            if (right - left <= hspace) {
                /*
                 * If the entire text fits, center it exactly.
                 */
                hs = left - (hspace - (right - left)) / 2;
            } else if (x > right - hslack) {
                /*
                 * If we are near the right edge, keep the right edge
                 * at the edge of the view.
                 */
                hs = right - hspace;
            } else if (x < left + hslack) {
                /*
                 * If we are near the left edge, keep the left edge
                 * at the edge of the view.
                 */
                hs = left;
            } else if (left > hs) {
                /*
                 * Is there whitespace visible at the left?  Fix it if so.
                 */
                hs = left;
            } else if (right < hs + hspace) {
                /*
                 * Is there whitespace visible at the right?  Fix it if so.
                 */
                hs = right - hspace;
            } else {
                /*
                 * Otherwise, float as needed.
                 */
                if (x - hs < hslack) {
                    hs = x - hslack;
                }
                if (x - hs > hspace - hslack) {
                    hs = x - (hspace - hslack);
                }
            }
        }

        if (hs != mScrollX || vs != mScrollY) {
            if (mScroller == null) {
                scrollTo(hs, vs);
            } else {
                long duration = AnimationUtils.currentAnimationTimeMillis() - mLastScroll;
                int dx = hs - mScrollX;
                int dy = vs - mScrollY;

                if (duration > ANIMATED_SCROLL_GAP) {
                    mScroller.startScroll(mScrollX, mScrollY, dx, dy);
                    awakenScrollBars(mScroller.getDuration());
                    invalidate();
                } else {
                    if (!mScroller.isFinished()) {
                        mScroller.abortAnimation();
                    }

                    scrollBy(dx, dy);
                }

                mLastScroll = AnimationUtils.currentAnimationTimeMillis();
            }

            changed = true;
        }

        if (isFocused()) {
            // This offsets because getInterestingRect() is in terms of
            // viewport coordinates, but requestRectangleOnScreen()
            // is in terms of content coordinates.

            Rect r = new Rect(x, top, x + 1, bottom);
            getInterestingRect(r, line);
            r.offset(mScrollX, mScrollY);

            if (requestRectangleOnScreen(r)) {
                changed = true;
            }
        }

        return changed;
    }

    /**
     * Move the cursor, if needed, so that it is at an offset that is visible
     * to the user.  This will not move the cursor if it represents more than
     * one character (a selection range).  This will only work if the
     * TextView contains spannable text; otherwise it will do nothing.
     *
     * @return True if the cursor was actually moved, false otherwise.
     */
    public boolean moveCursorToVisibleOffset() {
        if (!(mText instanceof Spannable)) {
            return false;
        }
        int start = getSelectionStart();
        int end = getSelectionEnd();
        if (start != end) {
            return false;
        }
        
        // First: make sure the line is visible on screen:
        
        int line = mLayout.getLineForOffset(start);

        final int top = mLayout.getLineTop(line);
        final int bottom = mLayout.getLineTop(line + 1);
        final int vspace = mBottom - mTop - getExtendedPaddingTop() - getExtendedPaddingBottom();
        int vslack = (bottom - top) / 2;
        if (vslack > vspace / 4)
            vslack = vspace / 4;
        final int vs = mScrollY;

        if (top < (vs+vslack)) {
            line = mLayout.getLineForVertical(vs+vslack+(bottom-top));
        } else if (bottom > (vspace+vs-vslack)) {
            line = mLayout.getLineForVertical(vspace+vs-vslack-(bottom-top));
        }
        
        // Next: make sure the character is visible on screen:
        
        final int hspace = mRight - mLeft - getCompoundPaddingLeft() - getCompoundPaddingRight();
        final int hs = mScrollX;
        final int leftChar = mLayout.getOffsetForHorizontal(line, hs);
        final int rightChar = mLayout.getOffsetForHorizontal(line, hspace+hs);
        
        // line might contain bidirectional text
        final int lowChar = leftChar < rightChar ? leftChar : rightChar;
        final int highChar = leftChar > rightChar ? leftChar : rightChar;

        int newStart = start;
        if (newStart < lowChar) {
            newStart = lowChar;
        } else if (newStart > highChar) {
            newStart = highChar;
        }
        
        if (newStart != start) {
            Selection.setSelection((Spannable)mText, newStart);
            return true;
        }
        
        return false;
    }

    @Override
    public void computeScroll() {
        if (mScroller != null) {
            if (mScroller.computeScrollOffset()) {
                mScrollX = mScroller.getCurrX();
                mScrollY = mScroller.getCurrY();
                postInvalidate();  // So we draw again
            }
        }
    }

    private void getInterestingRect(Rect r, int line) {
        convertFromViewportToContentCoordinates(r);

        // Rectangle can can be expanded on first and last line to take
        // padding into account.
        // TODO Take left/right padding into account too?
        if (line == 0) r.top -= getExtendedPaddingTop();
        if (line == mLayout.getLineCount() - 1) r.bottom += getExtendedPaddingBottom();
    }

    private void convertFromViewportToContentCoordinates(Rect r) {
        final int horizontalOffset = viewportToContentHorizontalOffset();
        r.left += horizontalOffset;
        r.right += horizontalOffset;

        final int verticalOffset = viewportToContentVerticalOffset();
        r.top += verticalOffset;
        r.bottom += verticalOffset;
    }

    private int viewportToContentHorizontalOffset() {
        return getCompoundPaddingLeft() - mScrollX;
    }

    private int viewportToContentVerticalOffset() {
        int offset = getExtendedPaddingTop() - mScrollY;
        if ((mGravity & Gravity.VERTICAL_GRAVITY_MASK) != Gravity.TOP) {
            offset += getVerticalOffset(false);
        }
        return offset;
    }

    @Override
    public void debug(int depth) {
        super.debug(depth);

        String output = debugIndent(depth);
        output += "frame={" + mLeft + ", " + mTop + ", " + mRight
                + ", " + mBottom + "} scroll={" + mScrollX + ", " + mScrollY
                + "} ";

        if (mText != null) {

            output += "mText=\"" + mText + "\" ";
            if (mLayout != null) {
                output += "mLayout width=" + mLayout.getWidth()
                        + " height=" + mLayout.getHeight();
            }
        } else {
            output += "mText=NULL";
        }
        Log.d(VIEW_LOG_TAG, output);
    }

    /**
     * Convenience for {@link Selection#getSelectionStart}.
     */
    @ViewDebug.ExportedProperty(category = "text")
    public int getSelectionStart() {
        return Selection.getSelectionStart(getText());
    }

    /**
     * Convenience for {@link Selection#getSelectionEnd}.
     */
    @ViewDebug.ExportedProperty(category = "text")
    public int getSelectionEnd() {
        return Selection.getSelectionEnd(getText());
    }

    /**
     * Return true iff there is a selection inside this text view.
     */
    public boolean hasSelection() {
        final int selectionStart = getSelectionStart();
        final int selectionEnd = getSelectionEnd();

        return selectionStart >= 0 && selectionStart != selectionEnd;
    }

    /**
     * Sets the properties of this field (lines, horizontally scrolling,
     * transformation method) to be for a single-line input.
     *
     * @attr ref android.R.styleable#TextView_singleLine
     */
    public void setSingleLine() {
        setSingleLine(true);
    }

    /**
     * If true, sets the properties of this field (lines, horizontally
     * scrolling, transformation method) to be for a single-line input;
     * if false, restores these to the default conditions.
     * Note that calling this with false restores default conditions,
     * not necessarily those that were in effect prior to calling
     * it with true.
     *
     * @attr ref android.R.styleable#TextView_singleLine
     */
    @android.view.RemotableViewMethod
    public void setSingleLine(boolean singleLine) {
        if ((mInputType&EditorInfo.TYPE_MASK_CLASS)
                == EditorInfo.TYPE_CLASS_TEXT) {
            if (singleLine) {
                mInputType &= ~EditorInfo.TYPE_TEXT_FLAG_MULTI_LINE;
            } else {
                mInputType |= EditorInfo.TYPE_TEXT_FLAG_MULTI_LINE;
            }
        }
        applySingleLine(singleLine, true);
    }

    private void applySingleLine(boolean singleLine, boolean applyTransformation) {
        mSingleLine = singleLine;
        if (singleLine) {
            setLines(1);
            setHorizontallyScrolling(true);
            if (applyTransformation) {
                setTransformationMethod(SingleLineTransformationMethod.
                                        getInstance());
            }
        } else {
            setMaxLines(Integer.MAX_VALUE);
            setHorizontallyScrolling(false);
            if (applyTransformation) {
                setTransformationMethod(null);
            }
        }
    }
    
    /**
     * Causes words in the text that are longer than the view is wide
     * to be ellipsized instead of broken in the middle.  You may also
     * want to {@link #setSingleLine} or {@link #setHorizontallyScrolling}
     * to constrain the text to a single line.  Use <code>null</code>
     * to turn off ellipsizing.
     *
     * @attr ref android.R.styleable#TextView_ellipsize
     */
    public void setEllipsize(TextUtils.TruncateAt where) {
        mEllipsize = where;

        if (mLayout != null) {
            nullLayouts();
            requestLayout();
            invalidate();
        }
    }

    /**
     * Sets how many times to repeat the marquee animation. Only applied if the
     * TextView has marquee enabled. Set to -1 to repeat indefinitely.
     *
     * @attr ref android.R.styleable#TextView_marqueeRepeatLimit
     */
    public void setMarqueeRepeatLimit(int marqueeLimit) {
        mMarqueeRepeatLimit = marqueeLimit;
    }

    /**
     * Returns where, if anywhere, words that are longer than the view
     * is wide should be ellipsized.
     */
    @ViewDebug.ExportedProperty
    public TextUtils.TruncateAt getEllipsize() {
        return mEllipsize;
    }

    /**
     * Set the TextView so that when it takes focus, all the text is
     * selected.
     *
     * @attr ref android.R.styleable#TextView_selectAllOnFocus
     */
    @android.view.RemotableViewMethod
    public void setSelectAllOnFocus(boolean selectAllOnFocus) {
        mSelectAllOnFocus = selectAllOnFocus;

        if (selectAllOnFocus && !(mText instanceof Spannable)) {
            setText(mText, BufferType.SPANNABLE);
        }
    }

    /**
     * Set whether the cursor is visible.  The default is true.
     *
     * @attr ref android.R.styleable#TextView_cursorVisible
     */
    @android.view.RemotableViewMethod
    public void setCursorVisible(boolean visible) {
        mCursorVisible = visible;
        invalidate();

        if (visible) {
            makeBlink();
        } else if (mBlink != null) {
            mBlink.removeCallbacks(mBlink);
        }

        // InsertionPointCursorController depends on mCursorVisible
        prepareCursorControllers();
    }

    private boolean canMarquee() {
        int width = (mRight - mLeft - getCompoundPaddingLeft() - getCompoundPaddingRight());
        return width > 0 && mLayout.getLineWidth(0) > width;
    }

    private void startMarquee() {
        // Do not ellipsize EditText
        if (mInput != null) return;

        if (compressText(getWidth() - getCompoundPaddingLeft() - getCompoundPaddingRight())) {
            return;
        }

        if ((mMarquee == null || mMarquee.isStopped()) && (isFocused() || isSelected()) &&
                getLineCount() == 1 && canMarquee()) {

            if (mMarquee == null) mMarquee = new Marquee(this);
            mMarquee.start(mMarqueeRepeatLimit);
        }
    }

    private void stopMarquee() {
        if (mMarquee != null && !mMarquee.isStopped()) {
            mMarquee.stop();
        }
    }

    private void startStopMarquee(boolean start) {
        if (mEllipsize == TextUtils.TruncateAt.MARQUEE) {
            if (start) {
                startMarquee();
            } else {
                stopMarquee();
            }
        }
    }

    private static final class Marquee extends Handler {
        // TODO: Add an option to configure this
        private static final float MARQUEE_DELTA_MAX = 0.07f;
        private static final int MARQUEE_DELAY = 1200;
        private static final int MARQUEE_RESTART_DELAY = 1200;
        private static final int MARQUEE_RESOLUTION = 1000 / 30;
        private static final int MARQUEE_PIXELS_PER_SECOND = 30;

        private static final byte MARQUEE_STOPPED = 0x0;
        private static final byte MARQUEE_STARTING = 0x1;
        private static final byte MARQUEE_RUNNING = 0x2;

        private static final int MESSAGE_START = 0x1;
        private static final int MESSAGE_TICK = 0x2;
        private static final int MESSAGE_RESTART = 0x3;

        private final WeakReference<TextView> mView;

        private byte mStatus = MARQUEE_STOPPED;
        private final float mScrollUnit;
        private float mMaxScroll;
        float mMaxFadeScroll;
        private float mGhostStart;
        private float mGhostOffset;
        private float mFadeStop;
        private int mRepeatLimit;

        float mScroll;

        Marquee(TextView v) {
            final float density = v.getContext().getResources().getDisplayMetrics().density;
            mScrollUnit = (MARQUEE_PIXELS_PER_SECOND * density) / MARQUEE_RESOLUTION;
            mView = new WeakReference<TextView>(v);
        }

        @Override
        public void handleMessage(Message msg) {
            switch (msg.what) {
                case MESSAGE_START:
                    mStatus = MARQUEE_RUNNING;
                    tick();
                    break;
                case MESSAGE_TICK:
                    tick();
                    break;
                case MESSAGE_RESTART:
                    if (mStatus == MARQUEE_RUNNING) {
                        if (mRepeatLimit >= 0) {
                            mRepeatLimit--;
                        }
                        start(mRepeatLimit);
                    }
                    break;
            }
        }

        void tick() {
            if (mStatus != MARQUEE_RUNNING) {
                return;
            }

            removeMessages(MESSAGE_TICK);

            final TextView textView = mView.get();
            if (textView != null && (textView.isFocused() || textView.isSelected())) {
                mScroll += mScrollUnit;
                if (mScroll > mMaxScroll) {
                    mScroll = mMaxScroll;
                    sendEmptyMessageDelayed(MESSAGE_RESTART, MARQUEE_RESTART_DELAY);
                } else {
                    sendEmptyMessageDelayed(MESSAGE_TICK, MARQUEE_RESOLUTION);
                }
                textView.invalidate();
            }
        }

        void stop() {
            mStatus = MARQUEE_STOPPED;
            removeMessages(MESSAGE_START);
            removeMessages(MESSAGE_RESTART);
            removeMessages(MESSAGE_TICK);
            resetScroll();
        }

        private void resetScroll() {
            mScroll = 0.0f;
            final TextView textView = mView.get();
            if (textView != null) textView.invalidate();
        }

        void start(int repeatLimit) {
            if (repeatLimit == 0) {
                stop();
                return;
            }
            mRepeatLimit = repeatLimit;
            final TextView textView = mView.get();
            if (textView != null && textView.mLayout != null) {
                mStatus = MARQUEE_STARTING;
                mScroll = 0.0f;
                final int textWidth = textView.getWidth() - textView.getCompoundPaddingLeft() -
                        textView.getCompoundPaddingRight();
                final float lineWidth = textView.mLayout.getLineWidth(0);
                final float gap = textWidth / 3.0f;
                mGhostStart = lineWidth - textWidth + gap;
                mMaxScroll = mGhostStart + textWidth;
                mGhostOffset = lineWidth + gap;
                mFadeStop = lineWidth + textWidth / 6.0f;
                mMaxFadeScroll = mGhostStart + lineWidth + lineWidth;

                textView.invalidate();
                sendEmptyMessageDelayed(MESSAGE_START, MARQUEE_DELAY);
            }
        }

        float getGhostOffset() {
            return mGhostOffset;
        }

        boolean shouldDrawLeftFade() {
            return mScroll <= mFadeStop;
        }

        boolean shouldDrawGhost() {
            return mStatus == MARQUEE_RUNNING && mScroll > mGhostStart;
        }

        boolean isRunning() {
            return mStatus == MARQUEE_RUNNING;
        }

        boolean isStopped() {
            return mStatus == MARQUEE_STOPPED;
        }
    }

    /**
     * This method is called when the text is changed, in case any
     * subclasses would like to know.
     *
     * @param text The text the TextView is displaying.
     * @param start The offset of the start of the range of the text
     *              that was modified.
     * @param before The offset of the former end of the range of the
     *               text that was modified.  If text was simply inserted,
     *               this will be the same as <code>start</code>.
     *               If text was replaced with new text or deleted, the
     *               length of the old text was <code>before-start</code>.
     * @param after The offset of the end of the range of the text
     *              that was modified.  If text was simply deleted,
     *              this will be the same as <code>start</code>.
     *              If text was replaced with new text or inserted,
     *              the length of the new text is <code>after-start</code>.
     */
    protected void onTextChanged(CharSequence text,
                                 int start, int before, int after) {
    }

    /**
     * This method is called when the selection has changed, in case any
     * subclasses would like to know.
     * 
     * @param selStart The new selection start location.
     * @param selEnd The new selection end location.
     */
    protected void onSelectionChanged(int selStart, int selEnd) {
    }
    
    /**
     * Adds a TextWatcher to the list of those whose methods are called
     * whenever this TextView's text changes.
     * <p>
     * In 1.0, the {@link TextWatcher#afterTextChanged} method was erroneously
     * not called after {@link #setText} calls.  Now, doing {@link #setText}
     * if there are any text changed listeners forces the buffer type to
     * Editable if it would not otherwise be and does call this method.
     */
    public void addTextChangedListener(TextWatcher watcher) {
        if (mListeners == null) {
            mListeners = new ArrayList<TextWatcher>();
        }

        mListeners.add(watcher);
    }

    /**
     * Removes the specified TextWatcher from the list of those whose
     * methods are called
     * whenever this TextView's text changes.
     */
    public void removeTextChangedListener(TextWatcher watcher) {
        if (mListeners != null) {
            int i = mListeners.indexOf(watcher);

            if (i >= 0) {
                mListeners.remove(i);
            }
        }
    }

    private void sendBeforeTextChanged(CharSequence text, int start, int before,
                                   int after) {
        if (mListeners != null) {
            final ArrayList<TextWatcher> list = mListeners;
            final int count = list.size();
            for (int i = 0; i < count; i++) {
                list.get(i).beforeTextChanged(text, start, before, after);
            }
        }
    }

    /**
     * Not private so it can be called from an inner class without going
     * through a thunk.
     */
    void sendOnTextChanged(CharSequence text, int start, int before,
                                   int after) {
        if (mListeners != null) {
            final ArrayList<TextWatcher> list = mListeners;
            final int count = list.size();
            for (int i = 0; i < count; i++) {
                list.get(i).onTextChanged(text, start, before, after);
            }
        }
    }

    /**
     * Not private so it can be called from an inner class without going
     * through a thunk.
     */
    void sendAfterTextChanged(Editable text) {
        if (mListeners != null) {
            final ArrayList<TextWatcher> list = mListeners;
            final int count = list.size();
            for (int i = 0; i < count; i++) {
                list.get(i).afterTextChanged(text);
            }
        }
    }

    /**
     * Not private so it can be called from an inner class without going
     * through a thunk.
     */
    void handleTextChanged(CharSequence buffer, int start,
            int before, int after) {
        final InputMethodState ims = mInputMethodState;
        if (ims == null || ims.mBatchEditNesting == 0) {
            updateAfterEdit();
        }
        if (ims != null) {
            ims.mContentChanged = true;
            if (ims.mChangedStart < 0) {
                ims.mChangedStart = start;
                ims.mChangedEnd = start+before;
            } else {
                ims.mChangedStart = Math.min(ims.mChangedStart, start);
                ims.mChangedEnd = Math.max(ims.mChangedEnd, start + before - ims.mChangedDelta);
            }
            ims.mChangedDelta += after-before;
        }
        
        sendOnTextChanged(buffer, start, before, after);
        onTextChanged(buffer, start, before, after);

        // Hide the controller if the amount of content changed
        if (before != after) {
            hideControllers();
        }
    }
    
    /**
     * Not private so it can be called from an inner class without going
     * through a thunk.
     */
    void spanChange(Spanned buf, Object what, int oldStart, int newStart,
            int oldEnd, int newEnd) {
        // XXX Make the start and end move together if this ends up
        // spending too much time invalidating.

        boolean selChanged = false;
        int newSelStart=-1, newSelEnd=-1;
        
        final InputMethodState ims = mInputMethodState;
        
        if (what == Selection.SELECTION_END) {
            mHighlightPathBogus = true;
            selChanged = true;
            newSelEnd = newStart;

            if (!isFocused()) {
                mSelectionMoved = true;
            }

            if (oldStart >= 0 || newStart >= 0) {
                invalidateCursor(Selection.getSelectionStart(buf), oldStart, newStart);
                registerForPreDraw();

                if (isFocused()) {
                    mShowCursor = SystemClock.uptimeMillis();
                    makeBlink();
                }
            }
        }

        if (what == Selection.SELECTION_START) {
            mHighlightPathBogus = true;
            selChanged = true;
            newSelStart = newStart;

            if (!isFocused()) {
                mSelectionMoved = true;
            }

            if (oldStart >= 0 || newStart >= 0) {
                int end = Selection.getSelectionEnd(buf);
                invalidateCursor(end, oldStart, newStart);
            }
        }

        if (selChanged) {
            if ((buf.getSpanFlags(what)&Spanned.SPAN_INTERMEDIATE) == 0) {
                if (newSelStart < 0) {
                    newSelStart = Selection.getSelectionStart(buf);
                }
                if (newSelEnd < 0) {
                    newSelEnd = Selection.getSelectionEnd(buf);
                }
                onSelectionChanged(newSelStart, newSelEnd);
            }
        }
        
        if (what instanceof UpdateAppearance ||
            what instanceof ParagraphStyle) {
            if (ims == null || ims.mBatchEditNesting == 0) {
                invalidate();
                mHighlightPathBogus = true;
                checkForResize();
            } else {
                ims.mContentChanged = true;
            }
        }

        if (MetaKeyKeyListener.isMetaTracker(buf, what)) {
            mHighlightPathBogus = true;
            if (ims != null && MetaKeyKeyListener.isSelectingMetaTracker(buf, what)) {
                ims.mSelectionModeChanged = true;
            }

            if (Selection.getSelectionStart(buf) >= 0) {
                if (ims == null || ims.mBatchEditNesting == 0) {
                    invalidateCursor();
                } else {
                    ims.mCursorChanged = true;
                }
            }
        }
        
        if (what instanceof ParcelableSpan) {
            // If this is a span that can be sent to a remote process,
            // the current extract editor would be interested in it.
            if (ims != null && ims.mExtracting != null) {
                if (ims.mBatchEditNesting != 0) {
                    if (oldStart >= 0) {
                        if (ims.mChangedStart > oldStart) {
                            ims.mChangedStart = oldStart;
                        }
                        if (ims.mChangedStart > oldEnd) {
                            ims.mChangedStart = oldEnd;
                        }
                    }
                    if (newStart >= 0) {
                        if (ims.mChangedStart > newStart) {
                            ims.mChangedStart = newStart;
                        }
                        if (ims.mChangedStart > newEnd) {
                            ims.mChangedStart = newEnd;
                        }
                    }
                } else {
                    if (DEBUG_EXTRACT) Log.v(LOG_TAG, "Span change outside of batch: "
                            + oldStart + "-" + oldEnd + ","
                            + newStart + "-" + newEnd + what);
                    ims.mContentChanged = true;
                }
            }
        }
    }

    private class ChangeWatcher
    implements TextWatcher, SpanWatcher {

        private CharSequence mBeforeText;

        public void beforeTextChanged(CharSequence buffer, int start,
                                      int before, int after) {
            if (DEBUG_EXTRACT) Log.v(LOG_TAG, "beforeTextChanged start=" + start
                    + " before=" + before + " after=" + after + ": " + buffer);

            if (AccessibilityManager.getInstance(mContext).isEnabled()
                    && !isPasswordInputType(mInputType)) {
                mBeforeText = buffer.toString();
            }

            TextView.this.sendBeforeTextChanged(buffer, start, before, after);
        }

        public void onTextChanged(CharSequence buffer, int start,
                                  int before, int after) {
            if (DEBUG_EXTRACT) Log.v(LOG_TAG, "onTextChanged start=" + start
                    + " before=" + before + " after=" + after + ": " + buffer);
            TextView.this.handleTextChanged(buffer, start, before, after);

            if (AccessibilityManager.getInstance(mContext).isEnabled() &&
                    (isFocused() || isSelected() &&
                    isShown())) {
                sendAccessibilityEventTypeViewTextChanged(mBeforeText, start, before, after);
                mBeforeText = null;
            }
        }

        public void afterTextChanged(Editable buffer) {
            if (DEBUG_EXTRACT) Log.v(LOG_TAG, "afterTextChanged: " + buffer);
            TextView.this.sendAfterTextChanged(buffer);

            if (MetaKeyKeyListener.getMetaState(buffer,
                                 MetaKeyKeyListener.META_SELECTING) != 0) {
                MetaKeyKeyListener.stopSelecting(TextView.this, buffer);
            }
        }

        public void onSpanChanged(Spannable buf,
                                  Object what, int s, int e, int st, int en) {
            if (DEBUG_EXTRACT) Log.v(LOG_TAG, "onSpanChanged s=" + s + " e=" + e
                    + " st=" + st + " en=" + en + " what=" + what + ": " + buf);
            TextView.this.spanChange(buf, what, s, st, e, en);
        }

        public void onSpanAdded(Spannable buf, Object what, int s, int e) {
            if (DEBUG_EXTRACT) Log.v(LOG_TAG, "onSpanAdded s=" + s + " e=" + e
                    + " what=" + what + ": " + buf);
            TextView.this.spanChange(buf, what, -1, s, -1, e);
        }

        public void onSpanRemoved(Spannable buf, Object what, int s, int e) {
            if (DEBUG_EXTRACT) Log.v(LOG_TAG, "onSpanRemoved s=" + s + " e=" + e
                    + " what=" + what + ": " + buf);
            TextView.this.spanChange(buf, what, s, -1, e, -1);
        }
    }

    private void makeBlink() {
        if (!mCursorVisible) {
            if (mBlink != null) {
                mBlink.removeCallbacks(mBlink);
            }

            return;
        }

        if (mBlink == null)
            mBlink = new Blink(this);

        mBlink.removeCallbacks(mBlink);
        mBlink.postAtTime(mBlink, mShowCursor + BLINK);
    }

    /**
     * @hide
     */
    @Override
    public void dispatchFinishTemporaryDetach() {
        mDispatchTemporaryDetach = true;
        super.dispatchFinishTemporaryDetach();
        mDispatchTemporaryDetach = false;
    }

    @Override
    public void onStartTemporaryDetach() {
        super.onStartTemporaryDetach();
        // Only track when onStartTemporaryDetach() is called directly,
        // usually because this instance is an editable field in a list
        if (!mDispatchTemporaryDetach) mTemporaryDetach = true;
    }
    
    @Override
    public void onFinishTemporaryDetach() {
        super.onFinishTemporaryDetach();
        // Only track when onStartTemporaryDetach() is called directly,
        // usually because this instance is an editable field in a list
        if (!mDispatchTemporaryDetach) mTemporaryDetach = false;
    }
    
    @Override
    protected void onFocusChanged(boolean focused, int direction, Rect previouslyFocusedRect) {
        if (mTemporaryDetach) {
            // If we are temporarily in the detach state, then do nothing.
            super.onFocusChanged(focused, direction, previouslyFocusedRect);
            return;
        }
        
        mShowCursor = SystemClock.uptimeMillis();

        ensureEndedBatchEdit();

        if (focused) {
            int selStart = getSelectionStart();
            int selEnd = getSelectionEnd();

            if (!mFrozenWithFocus || (selStart < 0 || selEnd < 0)) {
                // Has to be done before onTakeFocus, which can be overloaded.
                if (mLastTouchOffset >= 0) {
                    // Can happen when a TextView is displayed after its content has been deleted.
                    mLastTouchOffset = Math.min(mLastTouchOffset, mText.length());
                    Selection.setSelection((Spannable) mText, mLastTouchOffset);
                }

                if (mMovement != null) {
                    mMovement.onTakeFocus(this, (Spannable) mText, direction);
                }

                if (mSelectAllOnFocus) {
                    Selection.setSelection((Spannable) mText, 0, mText.length());
                }

                // The DecorView does not have focus when the 'Done' ExtractEditText button is
                // pressed. Since it is the ViewRoot's mView, it requests focus before
                // ExtractEditText clears focus, which gives focus to the ExtractEditText.
                // This special case ensure that we keep current selection in that case.
                // It would be better to know why the DecorView does not have focus at that time.
                if (((this instanceof ExtractEditText) || mSelectionMoved) &&
                        selStart >= 0 && selEnd >= 0) {
                    /*
                     * Someone intentionally set the selection, so let them
                     * do whatever it is that they wanted to do instead of
                     * the default on-focus behavior.  We reset the selection
                     * here instead of just skipping the onTakeFocus() call
                     * because some movement methods do something other than
                     * just setting the selection in theirs and we still
                     * need to go through that path.
                     */
                    Selection.setSelection((Spannable) mText, selStart, selEnd);
                }
                mTouchFocusSelected = true;
            }

            mFrozenWithFocus = false;
            mSelectionMoved = false;

            if (mText instanceof Spannable) {
                Spannable sp = (Spannable) mText;
                MetaKeyKeyListener.resetMetaState(sp);
            }

            makeBlink();

            if (mError != null) {
                showError();
            }
        } else {
            if (mError != null) {
                hideError();
            }
            // Don't leave us in the middle of a batch edit.
            onEndBatchEdit();

            hideInsertionPointCursorController();
            if (this instanceof ExtractEditText) {
                // terminateTextSelectionMode removes selection, which we want to keep when
                // ExtractEditText goes out of focus.
                final int selStart = getSelectionStart();
                final int selEnd = getSelectionEnd();
                terminateSelectionActionMode();
                Selection.setSelection((Spannable) mText, selStart, selEnd);
            } else {
                terminateSelectionActionMode();
            }

            mLastTouchOffset = -1;
        }

        startStopMarquee(focused);

        if (mTransformation != null) {
            mTransformation.onFocusChanged(this, mText, focused, direction, previouslyFocusedRect);
        }

        super.onFocusChanged(focused, direction, previouslyFocusedRect);
    }

    @Override
    public void onWindowFocusChanged(boolean hasWindowFocus) {
        super.onWindowFocusChanged(hasWindowFocus);

        if (hasWindowFocus) {
            if (mBlink != null) {
                mBlink.uncancel();

                if (isFocused()) {
                    mShowCursor = SystemClock.uptimeMillis();
                    makeBlink();
                }
            }
        } else {
            if (mBlink != null) {
                mBlink.cancel();
            }
            // Don't leave us in the middle of a batch edit.
            onEndBatchEdit();
            if (mInputContentType != null) {
                mInputContentType.enterDown = false;
            }
            hideInsertionPointCursorController();
            if (mSelectionModifierCursorController != null) {
                mSelectionModifierCursorController.hide();
            }
        }

        startStopMarquee(hasWindowFocus);
    }

    @Override
    protected void onVisibilityChanged(View changedView, int visibility) {
        super.onVisibilityChanged(changedView, visibility);
        if (visibility != VISIBLE) {
            hideInsertionPointCursorController();
            if (mSelectionModifierCursorController != null) {
                mSelectionModifierCursorController.hide();
            }
        }
    }

    /**
     * Use {@link BaseInputConnection#removeComposingSpans
     * BaseInputConnection.removeComposingSpans()} to remove any IME composing
     * state from this text view.
     */
    public void clearComposingText() {
        if (mText instanceof Spannable) {
            BaseInputConnection.removeComposingSpans((Spannable)mText);
        }
    }
    
    @Override
    public void setSelected(boolean selected) {
        boolean wasSelected = isSelected();

        super.setSelected(selected);

        if (selected != wasSelected && mEllipsize == TextUtils.TruncateAt.MARQUEE) {
            if (selected) {
                startMarquee();
            } else {
                stopMarquee();
            }
        }
    }

    private void onTapUpEvent(int prevStart, int prevEnd) {
        final int start = getSelectionStart();
        final int end = getSelectionEnd();

        if (start == end) {
            if (start >= prevStart && start < prevEnd) {
                // Restore previous selection
                Selection.setSelection((Spannable)mText, prevStart, prevEnd);

                if (mSelectionModifierCursorController != null &&
                        !mSelectionModifierCursorController.isShowing()) {
                    // If the anchors aren't showing, revive them.
                    mSelectionModifierCursorController.show();
                } else {
                    // Tapping inside the selection displays the cut/copy/paste context menu
                    // as long as the anchors are already showing.
                    showContextMenu();
                }
                return;
            } else {
                // Tapping outside stops selection mode, if any
                stopSelectionActionMode();

                if (mInsertionPointCursorController != null) {
                    mInsertionPointCursorController.show();
                }
            }
        } else if (hasSelection() && mSelectionModifierCursorController != null) {
            mSelectionModifierCursorController.show();
        }
    }

    class CommitSelectionReceiver extends ResultReceiver {
        private final int mPrevStart, mPrevEnd;

        public CommitSelectionReceiver(int prevStart, int prevEnd) {
            super(getHandler());
            mPrevStart = prevStart;
            mPrevEnd = prevEnd;
        }

        @Override
        protected void onReceiveResult(int resultCode, Bundle resultData) {
            // If this tap was actually used to show the IMM, leave cursor or selection unchanged
            // by restoring its previous position.
            if (resultCode == InputMethodManager.RESULT_SHOWN) {
                final int len = mText.length();
                int start = Math.min(len, mPrevStart);
                int end = Math.min(len, mPrevEnd);
                Selection.setSelection((Spannable)mText, start, end);

                if (hasSelection()) {
                    startSelectionActionMode();
                }
            }
        }
    }

    @Override
    public boolean onTouchEvent(MotionEvent event) {
        final int action = event.getActionMasked();
        if (action == MotionEvent.ACTION_DOWN) {
            if (mInsertionPointCursorController != null) {
                mInsertionPointCursorController.onTouchEvent(event);
            }
            if (mSelectionModifierCursorController != null) {
                mSelectionModifierCursorController.onTouchEvent(event);
            }

            // Reset this state; it will be re-set if super.onTouchEvent
            // causes focus to move to the view.
            mTouchFocusSelected = false;
            mScrolled = false;
        }

        final boolean superResult = super.onTouchEvent(event);

        /*
         * Don't handle the release after a long press, because it will
         * move the selection away from whatever the menu action was
         * trying to affect.
         */
        if (mEatTouchRelease && action == MotionEvent.ACTION_UP) {
            mEatTouchRelease = false;
            return superResult;
        }

        if ((mMovement != null || onCheckIsTextEditor()) && mText instanceof Spannable && mLayout != null) {
            if (mInsertionPointCursorController != null) {
                mInsertionPointCursorController.onTouchEvent(event);
            }
            if (mSelectionModifierCursorController != null) {
                mSelectionModifierCursorController.onTouchEvent(event);
            }

            boolean handled = false;

            // Save previous selection, in case this event is used to show the IME.
            int oldSelStart = getSelectionStart();
            int oldSelEnd = getSelectionEnd();

            final int oldScrollX = mScrollX;
            final int oldScrollY = mScrollY;
            
            if (mMovement != null) {
                handled |= mMovement.onTouchEvent(this, (Spannable) mText, event);
            }

            if (isTextEditable()) {
                if (mScrollX != oldScrollX || mScrollY != oldScrollY) {
                    // Hide insertion anchor while scrolling. Leave selection.
                    hideInsertionPointCursorController();
                    if (mSelectionModifierCursorController != null &&
                            mSelectionModifierCursorController.isShowing()) {
                        mSelectionModifierCursorController.updatePosition();
                    }
                }
                if (action == MotionEvent.ACTION_UP && isFocused() && !mScrolled) {
                    InputMethodManager imm = (InputMethodManager)
                          getContext().getSystemService(Context.INPUT_METHOD_SERVICE);

                    CommitSelectionReceiver csr = null;
                    if (getSelectionStart() != oldSelStart || getSelectionEnd() != oldSelEnd ||
                            didTouchFocusSelect()) {
                        csr = new CommitSelectionReceiver(oldSelStart, oldSelEnd);
                    }

                    handled |= imm.showSoftInput(this, 0, csr) && (csr != null);

                    // Cannot be done by CommitSelectionReceiver, which might not always be called,
                    // for instance when dealing with an ExtractEditText.
                    onTapUpEvent(oldSelStart, oldSelEnd);
                }
            }

            if (handled) {
                return true;
            }
        }

        return superResult;
    }

    private void prepareCursorControllers() {
        // TODO Add an extra android:cursorController flag to disable the controller?
        if (mCursorVisible && mLayout != null) {
            if (mInsertionPointCursorController == null) {
                mInsertionPointCursorController = new InsertionPointCursorController();
            }
        } else {
            mInsertionPointCursorController = null;
        }

        if (textCanBeSelected() && mLayout != null) {
            if (mSelectionModifierCursorController == null) {
                mSelectionModifierCursorController = new SelectionModifierCursorController();
            }
        } else {
            // Stop selection mode if the controller becomes unavailable.
            stopSelectionActionMode();
            mSelectionModifierCursorController = null;
        }
    }

    /**
     * @return True iff this TextView contains a text that can be edited.
     */
    private boolean isTextEditable() {
        return mText instanceof Editable && onCheckIsTextEditor();
    }

    /**
     * Returns true, only while processing a touch gesture, if the initial
     * touch down event caused focus to move to the text view and as a result
     * its selection changed.  Only valid while processing the touch gesture
     * of interest.
     */
    public boolean didTouchFocusSelect() {
        return mTouchFocusSelected;
    }
    
    @Override
    public void cancelLongPress() {
        super.cancelLongPress();
        mScrolled = true;
    }
    
    @Override
    public boolean onTrackballEvent(MotionEvent event) {
        if (mMovement != null && mText instanceof Spannable &&
            mLayout != null) {
            if (mMovement.onTrackballEvent(this, (Spannable) mText, event)) {
                return true;
            }
        }

        return super.onTrackballEvent(event);
    }

    public void setScroller(Scroller s) {
        mScroller = s;
    }

    private static class Blink extends Handler implements Runnable {
        private final WeakReference<TextView> mView;
        private boolean mCancelled;

        public Blink(TextView v) {
            mView = new WeakReference<TextView>(v);
        }

        public void run() {
            if (mCancelled) {
                return;
            }

            removeCallbacks(Blink.this);

            TextView tv = mView.get();

            if (tv != null && tv.isFocused()) {
                int st = tv.getSelectionStart();
                int en = tv.getSelectionEnd();

                if (st == en && st >= 0 && en >= 0) {
                    if (tv.mLayout != null) {
                        tv.invalidateCursorPath();
                    }

                    postAtTime(this, SystemClock.uptimeMillis() + BLINK);
                }
            }
        }

        void cancel() {
            if (!mCancelled) {
                removeCallbacks(Blink.this);
                mCancelled = true;
            }
        }

        void uncancel() {
            mCancelled = false;
        }
    }

    @Override
    protected float getLeftFadingEdgeStrength() {
        if (mEllipsize == TextUtils.TruncateAt.MARQUEE) {
            if (mMarquee != null && !mMarquee.isStopped()) {
                final Marquee marquee = mMarquee;
                if (marquee.shouldDrawLeftFade()) {
                    return marquee.mScroll / getHorizontalFadingEdgeLength();
                } else {
                    return 0.0f;
                }
            } else if (getLineCount() == 1) {
                switch (mGravity & Gravity.HORIZONTAL_GRAVITY_MASK) {
                    case Gravity.LEFT:
                        return 0.0f;
                    case Gravity.RIGHT:
                        return (mLayout.getLineRight(0) - (mRight - mLeft) -
                                getCompoundPaddingLeft() - getCompoundPaddingRight() -
                                mLayout.getLineLeft(0)) / getHorizontalFadingEdgeLength();
                    case Gravity.CENTER_HORIZONTAL:
                        return 0.0f;
                }
            }
        }
        return super.getLeftFadingEdgeStrength();
    }

    @Override
    protected float getRightFadingEdgeStrength() {
        if (mEllipsize == TextUtils.TruncateAt.MARQUEE) {
            if (mMarquee != null && !mMarquee.isStopped()) {
                final Marquee marquee = mMarquee;
                return (marquee.mMaxFadeScroll - marquee.mScroll) / getHorizontalFadingEdgeLength();
            } else if (getLineCount() == 1) {
                switch (mGravity & Gravity.HORIZONTAL_GRAVITY_MASK) {
                    case Gravity.LEFT:
                        final int textWidth = (mRight - mLeft) - getCompoundPaddingLeft() -
                                getCompoundPaddingRight();
                        final float lineWidth = mLayout.getLineWidth(0);
                        return (lineWidth - textWidth) / getHorizontalFadingEdgeLength();
                    case Gravity.RIGHT:
                        return 0.0f;
                    case Gravity.CENTER_HORIZONTAL:
                        return (mLayout.getLineWidth(0) - ((mRight - mLeft) -
                                getCompoundPaddingLeft() - getCompoundPaddingRight())) /
                                getHorizontalFadingEdgeLength();
                }
            }
        }
        return super.getRightFadingEdgeStrength();
    }

    @Override
    protected int computeHorizontalScrollRange() {
        if (mLayout != null) {
            return mSingleLine && (mGravity & Gravity.HORIZONTAL_GRAVITY_MASK) == Gravity.LEFT ?
                    (int) mLayout.getLineWidth(0) : mLayout.getWidth();
        }

        return super.computeHorizontalScrollRange();
    }

    @Override
    protected int computeVerticalScrollRange() {
        if (mLayout != null)
            return mLayout.getHeight();

        return super.computeVerticalScrollRange();
    }

    @Override
    protected int computeVerticalScrollExtent() {
        return getHeight() - getCompoundPaddingTop() - getCompoundPaddingBottom();
    }
    
    public enum BufferType {
        NORMAL, SPANNABLE, EDITABLE,
    }

    /**
     * Returns the TextView_textColor attribute from the
     * Resources.StyledAttributes, if set, or the TextAppearance_textColor
     * from the TextView_textAppearance attribute, if TextView_textColor
     * was not set directly.
     */
    public static ColorStateList getTextColors(Context context, TypedArray attrs) {
        ColorStateList colors;
        colors = attrs.getColorStateList(com.android.internal.R.styleable.
                                         TextView_textColor);

        if (colors == null) {
            int ap = attrs.getResourceId(com.android.internal.R.styleable.
                                         TextView_textAppearance, -1);
            if (ap != -1) {
                TypedArray appearance;
                appearance = context.obtainStyledAttributes(ap,
                                            com.android.internal.R.styleable.TextAppearance);
                colors = appearance.getColorStateList(com.android.internal.R.styleable.
                                                  TextAppearance_textColor);
                appearance.recycle();
            }
        }

        return colors;
    }

    /**
     * Returns the default color from the TextView_textColor attribute
     * from the AttributeSet, if set, or the default color from the
     * TextAppearance_textColor from the TextView_textAppearance attribute,
     * if TextView_textColor was not set directly.
     */
    public static int getTextColor(Context context,
                                   TypedArray attrs,
                                   int def) {
        ColorStateList colors = getTextColors(context, attrs);

        if (colors == null) {
            return def;
        } else {
            return colors.getDefaultColor();
        }
    }

    @Override
    public boolean onKeyShortcut(int keyCode, KeyEvent event) {
        switch (keyCode) {
        case KeyEvent.KEYCODE_A:
            if (canSelectText()) {
                return onTextContextMenuItem(ID_SELECT_ALL);
            }

            break;

        case KeyEvent.KEYCODE_X:
            if (canCut()) {
                return onTextContextMenuItem(ID_CUT);
            }

            break;

        case KeyEvent.KEYCODE_C:
            if (canCopy()) {
                return onTextContextMenuItem(ID_COPY);
            }

            break;

        case KeyEvent.KEYCODE_V:
            if (canPaste()) {
                return onTextContextMenuItem(ID_PASTE);
            }

            break;
        }

        return super.onKeyShortcut(keyCode, event);
    }

    private boolean canSelectText() {
        return textCanBeSelected() && mText.length() != 0;
    }

    private boolean textCanBeSelected() {
        // prepareCursorController() relies on this method.
        // If you change this condition, make sure prepareCursorController is called anywhere
        // the value of this condition might be changed.
        return (mText instanceof Spannable &&
                mMovement != null &&
                mMovement.canSelectArbitrarily());
    }

    private boolean canCut() {
        if (mTransformation instanceof PasswordTransformationMethod) {
            return false;
        }

        if (mText.length() > 0 && hasSelection()) {
            if (mText instanceof Editable && mInput != null) {
                return true;
            }
        }

        return false;
    }

    private boolean canCopy() {
        if (mTransformation instanceof PasswordTransformationMethod) {
            return false;
        }

        if (mText.length() > 0 && hasSelection()) {
            return true;
        }

        return false;
    }

    private boolean canPaste() {
        return (mText instanceof Editable &&
                mInput != null &&
                getSelectionStart() >= 0 &&
                getSelectionEnd() >= 0 &&
                ((ClipboardManager)getContext().getSystemService(Context.CLIPBOARD_SERVICE)).
                hasPrimaryClip());
    }

    /**
     * Returns the offsets delimiting the 'word' located at position offset.
     *
     * @param offset An offset in the text.
     * @return The offsets for the start and end of the word located at <code>offset</code>.
     * The two ints offsets are packed in a long, with the starting offset shifted by 32 bits.
     * Returns a negative value if no valid word was found.
     */
    private long getWordLimitsAt(int offset) {
        /*
         * Quick return if the input type is one where adding words
         * to the dictionary doesn't make any sense.
         */
        int klass = mInputType & InputType.TYPE_MASK_CLASS;
        if (klass == InputType.TYPE_CLASS_NUMBER ||
            klass == InputType.TYPE_CLASS_PHONE ||
            klass == InputType.TYPE_CLASS_DATETIME) {
            return -1;
        }

        int variation = mInputType & InputType.TYPE_MASK_VARIATION;
        if (variation == InputType.TYPE_TEXT_VARIATION_URI ||
            variation == InputType.TYPE_TEXT_VARIATION_PASSWORD ||
            variation == InputType.TYPE_TEXT_VARIATION_VISIBLE_PASSWORD ||
            variation == InputType.TYPE_TEXT_VARIATION_EMAIL_ADDRESS ||
            variation == InputType.TYPE_TEXT_VARIATION_FILTER) {
            return -1;
        }

        int len = mText.length();
        int end = Math.min(offset, len);

        if (end < 0) {
            return -1;
        }

        int start = end;

        for (; start > 0; start--) {
            char c = mTransformed.charAt(start - 1);
            int type = Character.getType(c);

            if (c != '\'' &&
                type != Character.UPPERCASE_LETTER &&
                type != Character.LOWERCASE_LETTER &&
                type != Character.TITLECASE_LETTER &&
                type != Character.MODIFIER_LETTER &&
                type != Character.DECIMAL_DIGIT_NUMBER) {
                break;
            }
        }

        for (; end < len; end++) {
            char c = mTransformed.charAt(end);
            int type = Character.getType(c);

            if (c != '\'' &&
                type != Character.UPPERCASE_LETTER &&
                type != Character.LOWERCASE_LETTER &&
                type != Character.TITLECASE_LETTER &&
                type != Character.MODIFIER_LETTER &&
                type != Character.DECIMAL_DIGIT_NUMBER) {
                break;
            }
        }

        if (start == end) {
            return -1;
        }

        if (end - start > 48) {
            return -1;
        }

        boolean hasLetter = false;
        for (int i = start; i < end; i++) {
            if (Character.isLetter(mTransformed.charAt(i))) {
                hasLetter = true;
                break;
            }
        }

        if (!hasLetter) {
            return -1;
        }

        // Two ints packed in a long
        return (((long) start) << 32) | end;
    }

    private void selectCurrentWord() {
        // In case selection mode is started after an orientation change or after a select all,
        // use the current selection instead of creating one
        if (hasSelection()) {
            return;
        }

        int selectionStart, selectionEnd;

        // selectionModifierCursorController is not null at that point
        SelectionModifierCursorController selectionModifierCursorController =
            ((SelectionModifierCursorController) mSelectionModifierCursorController);
        int minOffset = selectionModifierCursorController.getMinTouchOffset();
        int maxOffset = selectionModifierCursorController.getMaxTouchOffset();

        if (minOffset == maxOffset) {
            int offset = Math.max(0, Math.min(minOffset, mTransformed.length()));

            // Tolerance, number of charaters around tapped position
            final int range = 1;
            final int max = mTransformed.length() - 1;

            // 'Smart' word selection: detect position between words
            for (int i = -range; i <= range; i++) {
                int index = offset + i;
                if (index >= 0 && index <= max) {
                    if (Character.isSpaceChar(mTransformed.charAt(index))) {
                        // Select current space
                        selectionStart = index;
                        selectionEnd = selectionStart + 1;

                        // Extend selection to maximum space range
                        while (selectionStart > 0 &&
                                Character.isSpaceChar(mTransformed.charAt(selectionStart - 1))) {
                            selectionStart--;
                        }
                        while (selectionEnd < max &&
                                Character.isSpaceChar(mTransformed.charAt(selectionEnd))) {
                            selectionEnd++;
                        }

                        Selection.setSelection((Spannable) mText, selectionStart, selectionEnd);
                        return;
                    }
                }
            }

            // 'Smart' word selection: detect position at beginning or end of text.
            if (offset <= range) {
                Selection.setSelection((Spannable) mText, 0, 0);
                return;
            }
            if (offset >= (max - range)) {
                Selection.setSelection((Spannable) mText, max + 1, max + 1);
                return;
            }
        }

        long wordLimits = getWordLimitsAt(minOffset);
        if (wordLimits >= 0) {
            selectionStart = (int) (wordLimits >>> 32);
        } else {
            selectionStart = Math.max(minOffset - 5, 0);
        }

        wordLimits = getWordLimitsAt(maxOffset);
        if (wordLimits >= 0) {
            selectionEnd = (int) (wordLimits & 0x00000000FFFFFFFFL);
        } else {
            selectionEnd = Math.min(maxOffset + 5, mText.length());
        }

        Selection.setSelection((Spannable) mText, selectionStart, selectionEnd);
    }

    @Override
    public boolean dispatchPopulateAccessibilityEvent(AccessibilityEvent event) {
        if (!isShown()) {
            return false;
        }

        final boolean isPassword = isPasswordInputType(mInputType);

        if (!isPassword) {
            CharSequence text = getText();
            if (TextUtils.isEmpty(text)) {
                text = getHint();
            }
            if (!TextUtils.isEmpty(text)) {
                if (text.length() > AccessibilityEvent.MAX_TEXT_LENGTH) {
                    text = text.subSequence(0, AccessibilityEvent.MAX_TEXT_LENGTH + 1);
                }
                event.getText().add(text);
            }
        } else {
            event.setPassword(isPassword);
        }
        return false;
    }

    void sendAccessibilityEventTypeViewTextChanged(CharSequence beforeText,
            int fromIndex, int removedCount, int addedCount) {
        AccessibilityEvent event =
            AccessibilityEvent.obtain(AccessibilityEvent.TYPE_VIEW_TEXT_CHANGED);
        event.setFromIndex(fromIndex);
        event.setRemovedCount(removedCount);
        event.setAddedCount(addedCount);
        event.setBeforeText(beforeText);
        sendAccessibilityEventUnchecked(event);
    }

    @Override
    protected void onCreateContextMenu(ContextMenu menu) {
        super.onCreateContextMenu(menu);
        boolean added = false;

        MenuHandler handler = new MenuHandler();

<<<<<<< HEAD
        if (mText instanceof Spanned) {
            int selStart = getSelectionStart();
            int selEnd = getSelectionEnd();

            int min = Math.min(selStart, selEnd);
            int max = Math.max(selStart, selEnd);
=======
            if (canSelectText()) {
                menu.add(0, ID_START_SELECTING_TEXT, 0, com.android.internal.R.string.selectText).
                     setOnMenuItemClickListener(handler);
                menu.add(0, ID_SELECT_ALL, 0, com.android.internal.R.string.selectAll).
                     setOnMenuItemClickListener(handler).
                     setAlphabeticShortcut('a');
                added = true;
            }

            if (mText instanceof Spanned) {
                int selStart = getSelectionStart();
                int selEnd = getSelectionEnd();

                int min = Math.min(selStart, selEnd);
                int max = Math.max(selStart, selEnd);

                URLSpan[] urls = ((Spanned) mText).getSpans(min, max,
                        URLSpan.class);
                if (urls.length == 1) {
                    menu.add(0, ID_COPY_URL, 0, com.android.internal.R.string.copyUrl).
                         setOnMenuItemClickListener(handler);
                    added = true;
                }
            }
            
            if (canPaste()) {
                menu.add(0, ID_PASTE, 0, com.android.internal.R.string.paste).
                     setOnMenuItemClickListener(handler).
                     setAlphabeticShortcut('v');
                added = true;
            }
>>>>>>> 115b9dc3

            URLSpan[] urls = ((Spanned) mText).getSpans(min, max,
                                                        URLSpan.class);
            if (urls.length == 1) {
                menu.add(0, ID_COPY_URL, 0,
                         com.android.internal.R.string.copyUrl).
                            setOnMenuItemClickListener(handler);

                added = true;
            }
        }
        
        // The context menu is not empty, which will prevent the selection mode from starting.
        // Add a entry to start it in the context menu.
        // TODO Does not handle the case where a subclass does not call super.thisMethod or
        // populates the menu AFTER this call.
        if (menu.size() > 0) {
            menu.add(0, ID_SELECTION_MODE, 0, com.android.internal.R.string.selectTextMode).
            setOnMenuItemClickListener(handler);
            added = true;
        }

        if (added) {
            menu.setHeaderTitle(com.android.internal.R.string.editTextMenuTitle);
        }
    }

    /**
     * Returns whether this text view is a current input method target.  The
     * default implementation just checks with {@link InputMethodManager}.
     */
    public boolean isInputMethodTarget() {
        InputMethodManager imm = InputMethodManager.peekInstance();
        return imm != null && imm.isActive(this);
    }
    
    // Selection context mode
    private static final int ID_SELECT_ALL = android.R.id.selectAll;
    private static final int ID_CUT = android.R.id.cut;
    private static final int ID_COPY = android.R.id.copy;
    private static final int ID_PASTE = android.R.id.paste;
    // Context menu entries
    private static final int ID_COPY_URL = android.R.id.copyUrl;
    private static final int ID_SELECTION_MODE = android.R.id.selectTextMode;

    private class MenuHandler implements MenuItem.OnMenuItemClickListener {
        public boolean onMenuItemClick(MenuItem item) {
            return onTextContextMenuItem(item.getItemId());
        }
    }

    /**
     * Called when a context menu option for the text view is selected.  Currently
     * this will be {@link android.R.id#copyUrl} or {@link android.R.id#selectTextMode}.
     */
    public boolean onTextContextMenuItem(int id) {
        int min = 0;
        int max = mText.length();

        if (isFocused()) {
            final int selStart = getSelectionStart();
            final int selEnd = getSelectionEnd();

            min = Math.max(0, Math.min(selStart, selEnd));
            max = Math.max(0, Math.max(selStart, selEnd));
        }

        ClipboardManager clipboard = (ClipboardManager)getContext()
                .getSystemService(Context.CLIPBOARD_SERVICE);

        switch (id) {
            case ID_COPY_URL:

                URLSpan[] urls = ((Spanned) mText).getSpans(min, max, URLSpan.class);
                if (urls.length >= 1) {
                    ClipData clip = null;
                    for (int i=0; i<urls.length; i++) {
                        Uri uri = Uri.parse(urls[0].getURL());
                        if (clip == null) {
                            clip = ClipData.newRawUri(null, null, uri);
                        } else {
                            clip.addItem(new ClipData.Item(uri));
                        }
                    }
                    if (clip != null) {
                        clipboard.setPrimaryClip(clip);
                    }
                }
                return true;

            case ID_SELECTION_MODE:
                startSelectionActionMode();
                return true;
            }

        return false;
    }

    @Override
    public boolean performLongClick() {
        if (super.performLongClick()) {
            mEatTouchRelease = true;
            return true;
        }
        
        if (startSelectionActionMode()) {
            performHapticFeedback(HapticFeedbackConstants.LONG_PRESS);
            mEatTouchRelease = true;
            return true;
        }

        return false;
    }

    private boolean touchPositionIsInSelection() {
        int selectionStart = getSelectionStart();
        int selectionEnd = getSelectionEnd();

        if (selectionStart == selectionEnd) {
            return false;
        }

        if (selectionStart > selectionEnd) {
            int tmp = selectionStart;
            selectionStart = selectionEnd;
            selectionEnd = tmp;
            Selection.setSelection((Spannable) mText, selectionStart, selectionEnd);
        }

        SelectionModifierCursorController selectionModifierCursorController =
            ((SelectionModifierCursorController) mSelectionModifierCursorController);
        int minOffset = selectionModifierCursorController.getMinTouchOffset();
        int maxOffset = selectionModifierCursorController.getMaxTouchOffset();

        return ((minOffset >= selectionStart) && (maxOffset < selectionEnd));
    }

    /**
     * Provides the callback used to start a selection action mode.
     *
     * @return A callback instance that will be used to start selection mode, or null if selection
     * mode is not available.
     */
    private ActionMode.Callback getActionModeCallback() {
        // Long press in the current selection.
        // Should initiate a drag. Return false, to rely on context menu for now.
        if (canSelectText() && !touchPositionIsInSelection()) {
            return new SelectionActionModeCallback();
        }
        return null;
    }

    /**
     *
     * @return true if the selection mode was actually started.
     */
    private boolean startSelectionActionMode() {
        if (mSelectionActionMode != null) {
            // Selection action mode is already started
            return false;
        }

        ActionMode.Callback actionModeCallback = getActionModeCallback();
        if (actionModeCallback != null) {
            mSelectionActionMode = startActionMode(actionModeCallback);
            return mSelectionActionMode != null;
        }

        return false;
    }

    /**
     * Same as {@link #stopSelectionActionMode()}, except that there is no cursor controller
     * fade out animation. Needed since the drawable and their alpha values are shared by all
     * TextViews. Switching from one TextView to another would fade the cursor controllers in the
     * new one otherwise.
     */
    private void terminateSelectionActionMode() {
        stopSelectionActionMode();
        if (mSelectionModifierCursorController != null) {
            SelectionModifierCursorController selectionModifierCursorController =
                (SelectionModifierCursorController) mSelectionModifierCursorController;
            selectionModifierCursorController.cancelFadeOutAnimation();
        }
    }

    private void stopSelectionActionMode() {
        if (mSelectionActionMode != null) {
            mSelectionActionMode.finish();
        }
    }

    private class SelectionActionModeCallback implements ActionMode.Callback {

        @Override
        public boolean onCreateActionMode(ActionMode mode, Menu menu) {
            if (mSelectionModifierCursorController == null) {
                Log.w(LOG_TAG, "TextView has no selection controller. Action mode cancelled.");
                return false;
            }

            if (!requestFocus()) {
                return false;
            }

            mode.setTitle(mContext.getString(com.android.internal.R.string.textSelectionCABTitle));
            mode.setSubtitle(null);

            selectCurrentWord();

            boolean atLeastOne = false;

            if (canSelectAll()) {
                menu.add(0, ID_SELECT_ALL, 0, com.android.internal.R.string.selectAll).
                    setIcon(com.android.internal.R.drawable.ic_menu_select_all).
                    setAlphabeticShortcut('a');
                atLeastOne = true;
            }

            if (canCut()) {
                menu.add(0, ID_CUT, 0, com.android.internal.R.string.cut).
                    setIcon(com.android.internal.R.drawable.ic_menu_cut).
                    setAlphabeticShortcut('x');
                atLeastOne = true;
            }

            if (canCopy()) {
                menu.add(0, ID_COPY, 0, com.android.internal.R.string.copy).
                    setIcon(com.android.internal.R.drawable.ic_menu_copy).
                    setAlphabeticShortcut('c');
                atLeastOne = true;
            }

            if (canPaste()) {
                menu.add(0, ID_PASTE, 0, com.android.internal.R.string.paste).
                        setIcon(com.android.internal.R.drawable.ic_menu_paste).
                        setAlphabeticShortcut('v');
                atLeastOne = true;
            }

            if (atLeastOne) {
                mSelectionModifierCursorController.show();
                return true;
            } else {
                return false;
            }
        }

        @Override
        public boolean onPrepareActionMode(ActionMode mode, Menu menu) {
            return true;
        }

        @Override
        public boolean onActionItemClicked(ActionMode mode, MenuItem item) {
            final int itemId = item.getItemId();

            if (itemId == ID_SELECT_ALL) {
                Selection.setSelection((Spannable) mText, 0, mText.length());
                // Update controller positions after selection change.
                if (mSelectionModifierCursorController != null) {
                    mSelectionModifierCursorController.show();
                }
                return true;
            }

            ClipboardManager clipboard = (ClipboardManager) getContext().
                    getSystemService(Context.CLIPBOARD_SERVICE);

            int min = 0;
            int max = mText.length();

            if (isFocused()) {
                final int selStart = getSelectionStart();
                final int selEnd = getSelectionEnd();

                min = Math.max(0, Math.min(selStart, selEnd));
                max = Math.max(0, Math.max(selStart, selEnd));
            }

            switch (item.getItemId()) {
                case ID_PASTE:
                    ClipData clip = clipboard.getPrimaryClip();
                    if (clip != null) {
                        boolean didfirst = false;
                        for (int i=0; i<clip.getItemCount(); i++) {
                            CharSequence paste = clip.getItem(i).coerceToText(getContext());
                            if (paste != null) {
                                if (!didfirst) {
                                    Selection.setSelection((Spannable) mText, max);
                                    ((Editable) mText).replace(min, max, paste);
                                } else {
                                    ((Editable) mText).insert(getSelectionEnd(), "\n");
                                    ((Editable) mText).insert(getSelectionEnd(), paste);
                                }
                            }
                        }
                        stopSelectionActionMode();
                    }

                    return true;

                case ID_CUT:
                    clipboard.setPrimaryClip(ClipData.newPlainText(null, null,
                            mTransformed.subSequence(min, max)));
                    ((Editable) mText).delete(min, max);
                    stopSelectionActionMode();
                    return true;

                case ID_COPY:
                    clipboard.setPrimaryClip(ClipData.newPlainText(null, null,
                            mTransformed.subSequence(min, max)));
                    stopSelectionActionMode();
                    return true;
            }

            return false;
        }

        @Override
        public void onDestroyActionMode(ActionMode mode) {
            Selection.setSelection((Spannable) mText, getSelectionStart());
            if (mSelectionModifierCursorController != null) {
                mSelectionModifierCursorController.hide();
            }
            mSelectionActionMode = null;
        }
    }

    /**
     * A CursorController instance can be used to control a cursor in the text.
     * It is not used outside of {@link TextView}.
     * @hide
     */
    private interface CursorController extends ViewTreeObserver.OnTouchModeChangeListener {
        /**
         * Makes the cursor controller visible on screen. Will be drawn by {@link #draw(Canvas)}.
         * See also {@link #hide()}.
         */
        public void show();

        /**
         * Hide the cursor controller from screen.
         * See also {@link #show()}.
         */
        public void hide();

        /**
         * @return true if the CursorController is currently visible
         */
        public boolean isShowing();

        /**
         * Update the controller's position.
         */
        public void updatePosition(HandleView handle, int x, int y);

        public void updatePosition();

        /**
         * This method is called by {@link #onTouchEvent(MotionEvent)} and gives the controller
         * a chance to become active and/or visible.
         * @param event The touch event
         */
        public boolean onTouchEvent(MotionEvent event);
    }

    private class HandleView extends View {
        private boolean mPositionOnTop = false;
        private Drawable mDrawable;
        private PopupWindow mContainer;
        private int mPositionX;
        private int mPositionY;
        private CursorController mController;
        private boolean mIsDragging;
        private float mOffsetX;
        private float mOffsetY;
        private float mHotspotX;
        private float mHotspotY;

        public HandleView(CursorController controller, Drawable handle) {
            super(TextView.this.mContext);
            mController = controller;
            mDrawable = handle;
            mContainer = new PopupWindow(TextView.this.mContext, null,
                    com.android.internal.R.attr.textSelectHandleWindowStyle);
            mContainer.setSplitTouchEnabled(true);
            mContainer.setClippingEnabled(false);
            mHotspotX = mDrawable.getIntrinsicWidth() * 0.5f;
            mHotspotY = -mDrawable.getIntrinsicHeight() * 0.2f;
        }

        @Override
        public void onMeasure(int widthMeasureSpec, int heightMeasureSpec) {
            setMeasuredDimension(mDrawable.getIntrinsicWidth(),
                    mDrawable.getIntrinsicHeight());
        }

        public void show() {
            if (!isPositionInBounds()) {
                hide();
                return;
            }
            mContainer.setContentView(this);
            final int[] coords = mTempCoords;
            TextView.this.getLocationInWindow(coords);
            coords[0] += mPositionX;
            coords[1] += mPositionY;
            mContainer.showAtLocation(TextView.this, 0, coords[0], coords[1]);
        }

        public void hide() {
            mIsDragging = false;
            mContainer.dismiss();
        }

        public boolean isShowing() {
            return mContainer.isShowing();
        }

        private boolean isPositionInBounds() {
            final int extendedPaddingTop = getExtendedPaddingTop();
            final int extendedPaddingBottom = getExtendedPaddingBottom();
            final int compoundPaddingLeft = getCompoundPaddingLeft();
            final int compoundPaddingRight = getCompoundPaddingRight();

            final TextView hostView = TextView.this;
            final int left = 0;
            final int right = hostView.getWidth();
            final int top = 0;
            final int bottom = hostView.getHeight();

            final int clipLeft = left + compoundPaddingLeft;
            final int clipTop = top + extendedPaddingTop;
            final int clipRight = right - compoundPaddingRight;
            final int clipBottom = bottom - extendedPaddingBottom;

            return mPositionX + mHotspotX >= clipLeft && mPositionX + mHotspotX <= clipRight &&
                    mPositionY + mHotspotY >= clipTop && mPositionY + mHotspotY <= clipBottom;
        }

        private void moveTo(int x, int y) {
            mPositionX = x - TextView.this.mScrollX;
            mPositionY = y - TextView.this.mScrollY;
            if (isPositionInBounds()) {
                if (mContainer.isShowing()){
                    final int[] coords = mTempCoords;
                    TextView.this.getLocationInWindow(coords);
                    coords[0] += mPositionX;
                    coords[1] += mPositionY;
                    mContainer.update(coords[0], coords[1], mRight - mLeft, mBottom - mTop);
                } else {
                    show();
                }
            } else {
                hide();
            }
        }

        @Override
        public void onDraw(Canvas c) {
            mDrawable.setBounds(0, 0, mRight - mLeft, mBottom - mTop);
            if (mPositionOnTop) {
                c.save();
                c.rotate(180, (mRight - mLeft) / 2, (mBottom - mTop) / 2);
                mDrawable.draw(c);
                c.restore();
            } else {
                mDrawable.draw(c);
            }
        }

        @Override
        public boolean onTouchEvent(MotionEvent ev) {
            switch (ev.getActionMasked()) {
            case MotionEvent.ACTION_DOWN: {
                final float rawX = ev.getRawX();
                final float rawY = ev.getRawY();
                mOffsetX = rawX - mPositionX;
                mOffsetY = rawY - mPositionY;
                mIsDragging = true;
                break;
            }
            case MotionEvent.ACTION_MOVE: {
                final float rawX = ev.getRawX();
                final float rawY = ev.getRawY();
                final float newPosX = rawX - mOffsetX + mHotspotX;
                final float newPosY = rawY - mOffsetY + mHotspotY;

                mController.updatePosition(this, (int) Math.round(newPosX),
                        (int) Math.round(newPosY));

                break;
            }
            case MotionEvent.ACTION_UP:
            case MotionEvent.ACTION_CANCEL:
                mIsDragging = false;
            }
            return true;
        }

        public boolean isDragging() {
            return mIsDragging;
        }

        void positionAtCursor(final int offset, boolean bottom) {
            final int width = mDrawable.getIntrinsicWidth();
            final int height = mDrawable.getIntrinsicHeight();
            final int line = mLayout.getLineForOffset(offset);
            final int lineTop = mLayout.getLineTop(line);
            final int lineBottom = mLayout.getLineBottom(line);

            final Rect bounds = sCursorControllerTempRect;
            bounds.left = (int) (mLayout.getPrimaryHorizontal(offset) - width / 2.0)
                + TextView.this.mScrollX;
            bounds.top = (bottom ? lineBottom : lineTop) + TextView.this.mScrollY;

            bounds.right = bounds.left + width;
            bounds.bottom = bounds.top + height;

            convertFromViewportToContentCoordinates(bounds);
            moveTo(bounds.left, bounds.top);
        }
    }

    private class InsertionPointCursorController implements CursorController {
        private static final int DELAY_BEFORE_FADE_OUT = 4100;

        // The cursor controller image
        private final HandleView mHandle;

        private final Runnable mHider = new Runnable() {
            public void run() {
                hide();
            }
        };

        InsertionPointCursorController() {
            Resources res = mContext.getResources();
            mHandle = new HandleView(this, res.getDrawable(mTextSelectHandleRes));
        }

        public void show() {
            updatePosition();
            mHandle.show();
            hideDelayed(DELAY_BEFORE_FADE_OUT);
        }

        public void hide() {
            mHandle.hide();
            TextView.this.removeCallbacks(mHider);
        }

        private void hideDelayed(int msec) {
            TextView.this.removeCallbacks(mHider);
            TextView.this.postDelayed(mHider, msec);
        }

        public boolean isShowing() {
            return mHandle.isShowing();
        }

        public void updatePosition(HandleView handle, int x, int y) {
            final int previousOffset = getSelectionStart();
            int offset = getHysteresisOffset(x, y, previousOffset);

            if (offset != previousOffset) {
                Selection.setSelection((Spannable) mText, offset);
                updatePosition();
            }
            hideDelayed(DELAY_BEFORE_FADE_OUT);
        }

        public void updatePosition() {
            final int offset = getSelectionStart();

            if (offset < 0) {
                // Should never happen, safety check.
                Log.w(LOG_TAG, "Update cursor controller position called with no cursor");
                hide();
                return;
            }

            mHandle.positionAtCursor(offset, true);
        }

        public boolean onTouchEvent(MotionEvent ev) {
            return false;
        }

        public void onTouchModeChanged(boolean isInTouchMode) {
            if (!isInTouchMode) {
                hide();
            }
        }
    }

    private class SelectionModifierCursorController implements CursorController {
        // The cursor controller images
        private HandleView mStartHandle, mEndHandle;
        // The offsets of that last touch down event. Remembered to start selection there.
        private int mMinTouchOffset, mMaxTouchOffset;
        // Whether selection anchors are active
        private boolean mIsShowing;

        private static final int DELAY_BEFORE_FADE_OUT = 4100;

        private final Runnable mHider = new Runnable() {
            public void run() {
                hide();
            }
        };

        SelectionModifierCursorController() {
            Resources res = mContext.getResources();
            mStartHandle = new HandleView(this, res.getDrawable(mTextSelectHandleLeftRes));
            mEndHandle = new HandleView(this, res.getDrawable(mTextSelectHandleRightRes));
        }

        public void show() {
            mIsShowing = true;
            updatePosition();
            mStartHandle.show();
            mEndHandle.show();
            hideInsertionPointCursorController();
            hideDelayed(DELAY_BEFORE_FADE_OUT);
        }

        public void hide() {
            mStartHandle.hide();
            mEndHandle.hide();
            mIsShowing = false;
            removeCallbacks(mHider);
        }

        private void hideDelayed(int delay) {
            removeCallbacks(mHider);
            postDelayed(mHider, delay);
        }

        public boolean isShowing() {
            return mIsShowing;
        }

        public void cancelFadeOutAnimation() {
            hide();
        }

        public void updatePosition(HandleView handle, int x, int y) {
            int selectionStart = getSelectionStart();
            int selectionEnd = getSelectionEnd();

            final int previousOffset = handle == mStartHandle ? selectionStart : selectionEnd;
            int offset = getHysteresisOffset(x, y, previousOffset);

            // Handle the case where start and end are swapped, making sure start <= end
            if (handle == mStartHandle) {
                if (offset <= selectionEnd) {
                    if (selectionStart == offset) {
                        return; // no change, no need to redraw;
                    }
                    selectionStart = offset;
                } else {
                    selectionStart = selectionEnd;
                    selectionEnd = offset;
                    HandleView temp = mStartHandle;
                    mStartHandle = mEndHandle;
                    mEndHandle = temp;
                }
            } else {
                if (offset >= selectionStart) {
                    if (selectionEnd == offset) {
                        return; // no change, no need to redraw;
                    }
                    selectionEnd = offset;
                } else {
                    selectionEnd = selectionStart;
                    selectionStart = offset;
                    HandleView temp = mStartHandle;
                    mStartHandle = mEndHandle;
                    mEndHandle = temp;
                }
            }

            Selection.setSelection((Spannable) mText, selectionStart, selectionEnd);
            updatePosition();
        }

        public void updatePosition() {
            final int selectionStart = getSelectionStart();
            final int selectionEnd = getSelectionEnd();

            if ((selectionStart < 0) || (selectionEnd < 0)) {
                // Should never happen, safety check.
                Log.w(LOG_TAG, "Update selection controller position called with no cursor");
                hide();
                return;
            }

            boolean oneLineSelection = mLayout.getLineForOffset(selectionStart) ==
                    mLayout.getLineForOffset(selectionEnd);
            mStartHandle.positionAtCursor(selectionStart, oneLineSelection);
            mEndHandle.positionAtCursor(selectionEnd, true);
            hideDelayed(DELAY_BEFORE_FADE_OUT);
        }

        public boolean onTouchEvent(MotionEvent event) {
            if (isFocused() && isTextEditable()) {
                switch (event.getActionMasked()) {
                    case MotionEvent.ACTION_DOWN:
                        final int x = (int) event.getX();
                        final int y = (int) event.getY();

                        // Remember finger down position, to be able to start selection from there
                        mMinTouchOffset = mMaxTouchOffset = mLastTouchOffset = getOffset(x, y);

                        break;

                    case MotionEvent.ACTION_POINTER_DOWN:
                    case MotionEvent.ACTION_POINTER_UP:
                        // Handle multi-point gestures. Keep min and max offset positions.
                        // Only activated for devices that correctly handle multi-touch.
                        if (mContext.getPackageManager().hasSystemFeature(
                                PackageManager.FEATURE_TOUCHSCREEN_MULTITOUCH_DISTINCT)) {
                            updateMinAndMaxOffsets(event);
                        }
                        break;
                }
            }
            return false;
        }

        /**
         * @param event
         */
        private void updateMinAndMaxOffsets(MotionEvent event) {
            int pointerCount = event.getPointerCount();
            for (int index = 0; index < pointerCount; index++) {
                final int x = (int) event.getX(index);
                final int y = (int) event.getY(index);
                int offset = getOffset(x, y);
                if (offset < mMinTouchOffset) mMinTouchOffset = offset;
                if (offset > mMaxTouchOffset) mMaxTouchOffset = offset;
            }
        }

        public int getMinTouchOffset() {
            return mMinTouchOffset;
        }

        public int getMaxTouchOffset() {
            return mMaxTouchOffset;
        }

        /**
         * @return true iff this controller is currently used to move the selection start.
         */
        public boolean isSelectionStartDragged() {
            return mStartHandle.isDragging();
        }

        public void onTouchModeChanged(boolean isInTouchMode) {
            if (!isInTouchMode) {
                hide();
            }
        }
    }

    private void hideInsertionPointCursorController() {
        if (mInsertionPointCursorController != null) {
            mInsertionPointCursorController.hide();
        }
    }

    private void hideControllers() {
        hideInsertionPointCursorController();
        stopSelectionActionMode();
    }

    private int getOffsetForHorizontal(int line, int x) {
        x -= getTotalPaddingLeft();
        // Clamp the position to inside of the view.
        x = Math.max(0, x);
        x = Math.min(getWidth() - getTotalPaddingRight() - 1, x);
        x += getScrollX();
        return getLayout().getOffsetForHorizontal(line, x);
    }

    /**
     * Get the offset character closest to the specified absolute position.
     *
     * @param x The horizontal absolute position of a point on screen
     * @param y The vertical absolute position of a point on screen
     * @return the character offset for the character whose position is closest to the specified
     *  position. Returns -1 if there is no layout.
     *
     * @hide
     */
    public int getOffset(int x, int y) {
        if (getLayout() == null) return -1;

        y -= getTotalPaddingTop();
        // Clamp the position to inside of the view.
        y = Math.max(0, y);
        y = Math.min(getHeight() - getTotalPaddingBottom() - 1, y);
        y += getScrollY();

        final int line = getLayout().getLineForVertical(y);
        final int offset = getOffsetForHorizontal(line, x);
        return offset;
    }

    int getHysteresisOffset(int x, int y, int previousOffset) {
        final Layout layout = getLayout();
        if (layout == null) return -1;

        y -= getTotalPaddingTop();
        // Clamp the position to inside of the view.
        y = Math.max(0, y);
        y = Math.min(getHeight() - getTotalPaddingBottom() - 1, y);
        y += getScrollY();

        int line = getLayout().getLineForVertical(y);

        final int previousLine = layout.getLineForOffset(previousOffset);
        final int previousLineTop = layout.getLineTop(previousLine);
        final int previousLineBottom = layout.getLineBottom(previousLine);
        final int hysteresisThreshold = (previousLineBottom - previousLineTop) / 6;

        // If new line is just before or after previous line and y position is less than
        // hysteresisThreshold away from previous line, keep cursor on previous line.
        if (((line == previousLine + 1) && ((y - previousLineBottom) < hysteresisThreshold)) ||
            ((line == previousLine - 1) && ((previousLineTop - y)    < hysteresisThreshold))) {
            line = previousLine;
        }

        return getOffsetForHorizontal(line, x);
    }


    @ViewDebug.ExportedProperty(category = "text")
    private CharSequence            mText;
    private CharSequence            mTransformed;
    private BufferType              mBufferType = BufferType.NORMAL;

    private int                     mInputType = EditorInfo.TYPE_NULL;
    private CharSequence            mHint;
    private Layout                  mHintLayout;

    private KeyListener             mInput;

    private MovementMethod          mMovement;
    private TransformationMethod    mTransformation;
    private ChangeWatcher           mChangeWatcher;

    private ArrayList<TextWatcher>  mListeners = null;

    // display attributes
    private final TextPaint         mTextPaint;
    private boolean                 mUserSetTextScaleX;
    private final Paint             mHighlightPaint;
    private int                     mHighlightColor = 0xCC475925;
    private Layout                  mLayout;

    private long                    mShowCursor;
    private Blink                   mBlink;
    private boolean                 mCursorVisible = true;

    // Cursor Controllers. Null when disabled.
    private CursorController        mInsertionPointCursorController;
    private CursorController        mSelectionModifierCursorController;
    private ActionMode              mSelectionActionMode;
    private int                     mLastTouchOffset = -1;
    // Created once and shared by different CursorController helper methods.
    // Only one cursor controller is active at any time which prevent race conditions.
    private static Rect             sCursorControllerTempRect = new Rect();

    private boolean                 mSelectAllOnFocus = false;

    private int                     mGravity = Gravity.TOP | Gravity.LEFT;
    private boolean                 mHorizontallyScrolling;

    private int                     mAutoLinkMask;
    private boolean                 mLinksClickable = true;

    private float                   mSpacingMult = 1;
    private float                   mSpacingAdd = 0;

    private static final int        LINES = 1;
    private static final int        EMS = LINES;
    private static final int        PIXELS = 2;

    private int                     mMaximum = Integer.MAX_VALUE;
    private int                     mMaxMode = LINES;
    private int                     mMinimum = 0;
    private int                     mMinMode = LINES;

    private int                     mMaxWidth = Integer.MAX_VALUE;
    private int                     mMaxWidthMode = PIXELS;
    private int                     mMinWidth = 0;
    private int                     mMinWidthMode = PIXELS;

    private boolean                 mSingleLine;
    private int                     mDesiredHeightAtMeasure = -1;
    private boolean                 mIncludePad = true;

    // tmp primitives, so we don't alloc them on each draw
    private Path                    mHighlightPath;
    private boolean                 mHighlightPathBogus = true;
    private static final RectF      sTempRect = new RectF();

    // XXX should be much larger
    private static final int        VERY_WIDE = 16384;

    private static final int        BLINK = 500;

    private static final int ANIMATED_SCROLL_GAP = 250;
    private long mLastScroll;
    private Scroller mScroller = null;

    private BoringLayout.Metrics mBoring;
    private BoringLayout.Metrics mHintBoring;

    private BoringLayout mSavedLayout, mSavedHintLayout;

    private static final InputFilter[] NO_FILTERS = new InputFilter[0];
    private InputFilter[] mFilters = NO_FILTERS;
    private static final Spanned EMPTY_SPANNED = new SpannedString("");
}<|MERGE_RESOLUTION|>--- conflicted
+++ resolved
@@ -7407,46 +7407,12 @@
 
         MenuHandler handler = new MenuHandler();
 
-<<<<<<< HEAD
         if (mText instanceof Spanned) {
             int selStart = getSelectionStart();
             int selEnd = getSelectionEnd();
 
             int min = Math.min(selStart, selEnd);
             int max = Math.max(selStart, selEnd);
-=======
-            if (canSelectText()) {
-                menu.add(0, ID_START_SELECTING_TEXT, 0, com.android.internal.R.string.selectText).
-                     setOnMenuItemClickListener(handler);
-                menu.add(0, ID_SELECT_ALL, 0, com.android.internal.R.string.selectAll).
-                     setOnMenuItemClickListener(handler).
-                     setAlphabeticShortcut('a');
-                added = true;
-            }
-
-            if (mText instanceof Spanned) {
-                int selStart = getSelectionStart();
-                int selEnd = getSelectionEnd();
-
-                int min = Math.min(selStart, selEnd);
-                int max = Math.max(selStart, selEnd);
-
-                URLSpan[] urls = ((Spanned) mText).getSpans(min, max,
-                        URLSpan.class);
-                if (urls.length == 1) {
-                    menu.add(0, ID_COPY_URL, 0, com.android.internal.R.string.copyUrl).
-                         setOnMenuItemClickListener(handler);
-                    added = true;
-                }
-            }
-            
-            if (canPaste()) {
-                menu.add(0, ID_PASTE, 0, com.android.internal.R.string.paste).
-                     setOnMenuItemClickListener(handler).
-                     setAlphabeticShortcut('v');
-                added = true;
-            }
->>>>>>> 115b9dc3
 
             URLSpan[] urls = ((Spanned) mText).getSpans(min, max,
                                                         URLSpan.class);
@@ -7659,7 +7625,7 @@
 
             boolean atLeastOne = false;
 
-            if (canSelectAll()) {
+            if (canSelectText()) {
                 menu.add(0, ID_SELECT_ALL, 0, com.android.internal.R.string.selectAll).
                     setIcon(com.android.internal.R.drawable.ic_menu_select_all).
                     setAlphabeticShortcut('a');
