--- conflicted
+++ resolved
@@ -1129,42 +1129,15 @@
         }
         Log.d(LOG_TAG, "launching " + intent);
         try {
-<<<<<<< HEAD
             // If the intent was created from a suggestion, it will always have an explicit
             // component here.
-            Log.i(LOG_TAG, "Starting (as ourselves) " + intent.toURI());
+            Log.i(LOG_TAG, "Starting (as ourselves) " + intent.toUri(0));
             getContext().startActivity(intent);
             // If the search switches to a different activity,
             // SearchDialogWrapper#performActivityResuming
             // will handle hiding the dialog when the next activity starts, but for
             // real in-app search, we still need to dismiss the dialog.
             dismiss();
-=======
-            // in global search mode, we send the activity straight to the original suggestion
-            // source. this is because GlobalSearch may not have permission to launch the
-            // intent, and to avoid the extra step of going through GlobalSearch.
-            if (mGlobalSearchMode) {
-                launchGlobalSearchIntent(intent);
-                if (mStoredComponentName != null) {
-                    // If we're embedded in an application, dismiss the dialog.
-                    // This ensures that if the intent is handled by the current
-                    // activity, it's not obscured by the dialog.
-                    dismiss();
-                }
-            } else {
-                // If the intent was created from a suggestion, it will always have an explicit
-                // component here.
-                Log.i(LOG_TAG, "Starting (as ourselves) " + intent.toUri(0));
-                getContext().startActivity(intent);
-                // If the search switches to a different activity,
-                // SearchDialogWrapper#performActivityResuming
-                // will handle hiding the dialog when the next activity starts, but for
-                // real in-app search, we still need to dismiss the dialog.
-                if (isInRealAppSearch()) {
-                    dismiss();
-                }
-            }
->>>>>>> e6af73e1
         } catch (RuntimeException ex) {
             Log.e(LOG_TAG, "Failed launch activity: " + intent, ex);
         }
@@ -1186,109 +1159,6 @@
     }
 
     /**
-<<<<<<< HEAD
-=======
-     * Starts an activity as if it had been started by the given package.
-     *
-     * @param intent The description of the activity to start.
-     * @param packageName
-     * @throws ActivityNotFoundException If the intent could not be resolved to
-     *         and existing activity.
-     * @throws SecurityException If the package does not have permission to start
-     *         start the activity.
-     * @throws AndroidRuntimeException If some other error occurs.
-     */
-    private void startActivityInPackage(Intent intent, String packageName) {
-        try {
-            int uid = ActivityThread.getPackageManager().getPackageUid(packageName);
-            if (uid < 0) {
-                throw new AndroidRuntimeException("Package UID not found " + packageName);
-            }
-            String resolvedType = intent.resolveTypeIfNeeded(getContext().getContentResolver());
-            IBinder resultTo = null;
-            String resultWho = null;
-            int requestCode = -1;
-            boolean onlyIfNeeded = false;
-            Log.i(LOG_TAG, "Starting (uid " + uid + ", " + packageName + ") " + intent.toUri(0));
-            int result = ActivityManagerNative.getDefault().startActivityInPackage(
-                    uid, intent, resolvedType, resultTo, resultWho, requestCode, onlyIfNeeded);
-            checkStartActivityResult(result, intent);
-        } catch (RemoteException ex) {
-            throw new AndroidRuntimeException(ex);
-        }
-    }
-
-    // Stolen from Instrumentation.checkStartActivityResult()
-    private static void checkStartActivityResult(int res, Intent intent) {
-        if (res >= IActivityManager.START_SUCCESS) {
-            return;
-        }
-        switch (res) {
-            case IActivityManager.START_INTENT_NOT_RESOLVED:
-            case IActivityManager.START_CLASS_NOT_FOUND:
-                if (intent.getComponent() != null)
-                    throw new ActivityNotFoundException(
-                            "Unable to find explicit activity class "
-                            + intent.getComponent().toShortString()
-                            + "; have you declared this activity in your AndroidManifest.xml?");
-                throw new ActivityNotFoundException(
-                        "No Activity found to handle " + intent);
-            case IActivityManager.START_PERMISSION_DENIED:
-                throw new SecurityException("Not allowed to start activity "
-                        + intent);
-            case IActivityManager.START_FORWARD_AND_REQUEST_CONFLICT:
-                throw new AndroidRuntimeException(
-                        "FORWARD_RESULT_FLAG used while also requesting a result");
-            default:
-                throw new AndroidRuntimeException("Unknown error code "
-                        + res + " when starting " + intent);
-        }
-    }
-
-    /**
-     * Handles the special intent actions declared in {@link SearchManager}.
-     * 
-     * @return <code>true</code> if the intent was handled.
-     */
-    private boolean handleSpecialIntent(Intent intent) {
-        String action = intent.getAction();
-        if (SearchManager.INTENT_ACTION_CHANGE_SEARCH_SOURCE.equals(action)) {
-            handleChangeSourceIntent(intent);
-            return true;
-        }
-        return false;
-    }
-    
-    /**
-     * Handles {@link SearchManager#INTENT_ACTION_CHANGE_SEARCH_SOURCE}.
-     */
-    private void handleChangeSourceIntent(Intent intent) {
-        Uri dataUri = intent.getData();
-        if (dataUri == null) {
-            Log.w(LOG_TAG, "SearchManager.INTENT_ACTION_CHANGE_SOURCE without intent data.");
-            return;
-        }
-        ComponentName componentName = ComponentName.unflattenFromString(dataUri.toString());
-        if (componentName == null) {
-            Log.w(LOG_TAG, "Invalid ComponentName: " + dataUri);
-            return;
-        }
-        if (DBG) Log.d(LOG_TAG, "Switching to " + componentName);
-
-        pushPreviousComponent(mLaunchComponent);
-        if (!show(componentName, mAppSearchData, false)) {
-            Log.w(LOG_TAG, "Failed to switch to source " + componentName);
-            popPreviousComponent();
-            return;
-        }
-
-        String query = intent.getStringExtra(SearchManager.QUERY);
-        setUserQuery(query);
-        mSearchAutoComplete.showDropDown();
-    }
-
-    /**
->>>>>>> e6af73e1
      * Sets the list item selection in the AutoCompleteTextView's ListView.
      */
     public void setListSelection(int index) {
