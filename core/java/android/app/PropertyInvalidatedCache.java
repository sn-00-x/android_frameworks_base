/*
 * Copyright (C) 2019 The Android Open Source Project
 *
 * Licensed under the Apache License, Version 2.0 (the "License");
 * you may not use this file except in compliance with the License.
 * You may obtain a copy of the License at
 *
 *      http://www.apache.org/licenses/LICENSE-2.0
 *
 * Unless required by applicable law or agreed to in writing, software
 * distributed under the License is distributed on an "AS IS" BASIS,
 * WITHOUT WARRANTIES OR CONDITIONS OF ANY KIND, either express or implied.
 * See the License for the specific language governing permissions and
 * limitations under the License.
 */

package android.app;

import android.annotation.NonNull;
import android.os.Handler;
import android.os.Looper;
import android.os.Message;
import android.os.SystemClock;
import android.os.SystemProperties;
import android.util.Log;

import com.android.internal.annotations.GuardedBy;
import com.android.internal.annotations.VisibleForTesting;
import com.android.internal.util.FastPrintWriter;

<<<<<<< HEAD
=======
import java.io.FileDescriptor;
import java.io.FileOutputStream;
import java.io.IOException;
import java.io.PrintWriter;
>>>>>>> acb2bba9
import java.util.ArrayList;
import java.util.HashMap;
import java.util.LinkedHashMap;
import java.util.Map;
import java.util.Objects;
import java.util.Random;
<<<<<<< HEAD
=======
import java.util.Set;
>>>>>>> acb2bba9
import java.util.WeakHashMap;
import java.util.concurrent.atomic.AtomicLong;

/**
 * LRU cache that's invalidated when an opaque value in a property changes. Self-synchronizing,
 * but doesn't hold a lock across data fetches on query misses.
 *
 * The intended use case is caching frequently-read, seldom-changed information normally
 * retrieved across interprocess communication. Imagine that you've written a user birthday
 * information daemon called "birthdayd" that exposes an {@code IUserBirthdayService} interface
 * over binder. That binder interface looks something like this:
 *
 * <pre>
 * parcelable Birthday {
 *   int month;
 *   int day;
 * }
 * interface IUserBirthdayService {
 *   Birthday getUserBirthday(int userId);
 * }
 * </pre>
 *
 * Suppose the service implementation itself looks like this...
 *
 * <pre>
 * public class UserBirthdayServiceImpl implements IUserBirthdayService {
 *   private final HashMap<Integer, Birthday> mUidToBirthday;
 *   @Override
 *   public synchronized Birthday getUserBirthday(int userId) {
 *     return mUidToBirthday.get(userId);
 *   }
 *   private synchronized void updateBirthdays(Map<Integer, Birthday> uidToBirthday) {
 *     mUidToBirthday.clear();
 *     mUidToBirthday.putAll(uidToBirthday);
 *   }
 * }
 * </pre>
 *
 * ... and we have a client in frameworks (loaded into every app process) that looks
 * like this:
 *
 * <pre>
 * public class ActivityThread {
 *   ...
 *   public Birthday getUserBirthday(int userId) {
 *     return GetService("birthdayd").getUserBirthday(userId);
 *   }
 *   ...
 * }
 * </pre>
 *
 * With this code, every time an app calls {@code getUserBirthday(uid)}, we make a binder call
 * to the birthdayd process and consult its database of birthdays. If we query user birthdays
 * frequently, we do a lot of work that we don't have to do, since user birthdays
 * change infrequently.
 *
 * PropertyInvalidatedCache is part of a pattern for optimizing this kind of
 * information-querying code. Using {@code PropertyInvalidatedCache}, you'd write the client
 * this way:
 *
 * <pre>
 * public class ActivityThread {
 *   ...
 *   private static final int BDAY_CACHE_MAX = 8;  // Maximum birthdays to cache
 *   private static final String BDAY_CACHE_KEY = "cache_key.birthdayd";
 *   private final PropertyInvalidatedCache<Integer, Birthday> mBirthdayCache = new
 *     PropertyInvalidatedCache<Integer, Birthday>(BDAY_CACHE_MAX, BDAY_CACHE_KEY) {
 *       @Override
 *       protected Birthday recompute(Integer userId) {
 *         return GetService("birthdayd").getUserBirthday(userId);
 *       }
 *     };
 *   public void disableUserBirthdayCache() {
 *     mBirthdayCache.disableLocal();
 *   }
 *   public void invalidateUserBirthdayCache() {
 *     mBirthdayCache.invalidateCache();
 *   }
 *   public Birthday getUserBirthday(int userId) {
 *     return mBirthdayCache.query(userId);
 *   }
 *   ...
 * }
 * </pre>
 *
 * With this cache, clients perform a binder call to birthdayd if asking for a user's birthday
 * for the first time; on subsequent queries, we return the already-known Birthday object.
 *
 * User birthdays do occasionally change, so we have to modify the server to invalidate this
 * cache when necessary. That invalidation code looks like this:
 *
 * <pre>
 * public class UserBirthdayServiceImpl {
 *   ...
 *   public UserBirthdayServiceImpl() {
 *     ...
 *     ActivityThread.currentActivityThread().disableUserBirthdayCache();
 *     ActivityThread.currentActivityThread().invalidateUserBirthdayCache();
 *   }
 *
 *   private synchronized void updateBirthdays(Map<Integer, Birthday> uidToBirthday) {
 *     mUidToBirthday.clear();
 *     mUidToBirthday.putAll(uidToBirthday);
 *     ActivityThread.currentActivityThread().invalidateUserBirthdayCache();
 *   }
 *   ...
 * }
 * </pre>
 *
 * The call to {@code PropertyInvalidatedCache.invalidateCache()} guarantees that all clients
 * will re-fetch birthdays from binder during consequent calls to
 * {@code ActivityThread.getUserBirthday()}. Because the invalidate call happens with the lock
 * held, we maintain consistency between different client views of the birthday state. The use
 * of PropertyInvalidatedCache in this idiomatic way introduces no new race conditions.
 *
 * PropertyInvalidatedCache has a few other features for doing things like incremental
 * enhancement of cached values and invalidation of multiple caches (that all share the same
 * property key) at once.
 *
 * {@code BDAY_CACHE_KEY} is the name of a property that we set to an opaque unique value each
 * time we update the cache. SELinux configuration must allow everyone to read this property
 * and it must allow any process that needs to invalidate the cache (here, birthdayd) to write
 * the property. (These properties conventionally begin with the "cache_key." prefix.)
 *
 * The {@code UserBirthdayServiceImpl} constructor calls {@code disableUserBirthdayCache()} so
 * that calls to {@code getUserBirthday} from inside birthdayd don't go through the cache. In
 * this local case, there's no IPC, so use of the cache is (depending on exact
 * circumstance) unnecessary.
 *
 * For security, there is a whitelist of processes that are allowed to invalidate a cache.
 * The whitelist includes normal runtime processes but does not include test processes.
 * Test processes must call {@code PropertyInvalidatedCache.disableForTestMode()} to disable
 * all cache activity in that process.
 *
 * Caching can be disabled completely by initializing {@code sEnabled} to false and rebuilding.
 *
 * @param <Query> The class used to index cache entries: must be hashable and comparable
 * @param <Result> The class holding cache entries; use a boxed primitive if possible
 *
 * {@hide}
 */
public abstract class PropertyInvalidatedCache<Query, Result> {
    private static final long NONCE_UNSET = 0;
    private static final long NONCE_DISABLED = -1;

    private static final String TAG = "PropertyInvalidatedCache";
    private static final boolean DEBUG = false;
    private static final boolean VERIFY = false;

    /**
     * If sEnabled is false then all cache operations are stubbed out.  Set
     * it to false inside test processes.
     */
    private static boolean sEnabled = true;

    private static final Object sCorkLock = new Object();

    /**
     * A map of cache keys that we've "corked". (The values are counts.)  When a cache key is
     * corked, we skip the cache invalidate when the cache key is in the unset state --- that
     * is, when a cache key is corked, an invalidation does not enable the cache if somebody
     * else hasn't disabled it.
     */
    @GuardedBy("sCorkLock")
    private static final HashMap<String, Integer> sCorks = new HashMap<>();

    /**
     * Weakly references all cache objects in the current process, allowing us to iterate over
     * them all for purposes like issuing debug dumps and reacting to memory pressure.
     */
    @GuardedBy("sCorkLock")
    private static final WeakHashMap<PropertyInvalidatedCache, Void> sCaches =
            new WeakHashMap<>();

    private final Object mLock = new Object();

    /**
     * Name of the property that holds the unique value that we use to invalidate the cache.
     */
    private final String mPropertyName;

    /**
     * Handle to the {@code mPropertyName} property, transitioning to non-{@code null} once the
     * property exists on the system.
     */
    private volatile SystemProperties.Handle mPropertyHandle;

    @GuardedBy("mLock")
    private final LinkedHashMap<Query, Result> mCache;

    /**
     * The last value of the {@code mPropertyHandle} that we observed.
     */
    @GuardedBy("mLock")
    private long mLastSeenNonce = NONCE_UNSET;

    /**
     * Whether we've disabled the cache in this process.
     */
    private boolean mDisabled = false;

    /**
     * Maximum number of entries the cache will maintain.
     */
    private final int mMaxEntries;

    /**
     * Make a new property invalidated cache.
     *
     * @param maxEntries Maximum number of entries to cache; LRU discard
     * @param propertyName Name of the system property holding the cache invalidation nonce
     */
    public PropertyInvalidatedCache(int maxEntries, @NonNull String propertyName) {
        mPropertyName = propertyName;
        mMaxEntries = maxEntries;
        mCache = new LinkedHashMap<Query, Result>(
            2 /* start small */,
            0.75f /* default load factor */,
            true /* LRU access order */) {
                @Override
                protected boolean removeEldestEntry(Map.Entry eldest) {
                    return size() > maxEntries;
                }
            };
        synchronized (sCorkLock) {
            sCaches.put(this, null);
        }
    }

    /**
     * Forget all cached values.
     */
    public final void clear() {
        synchronized (mLock) {
            if (DEBUG) {
                Log.d(TAG, "clearing cache for " + mPropertyName);
            }
            mCache.clear();
        }
    }

    /**
     * Fetch a result from scratch in case it's not in the cache at all.  Called unlocked: may
     * block. If this function returns null, the result of the cache query is null. There is no
     * "negative cache" in the query: we don't cache null results at all.
     */
    protected abstract Result recompute(Query query);

    /**
     * Determines if a pair of responses are considered equal. Used to determine whether
     * a cache is inadvertently returning stale results when VERIFY is set to true.
     */
    protected boolean debugCompareQueryResults(Result cachedResult, Result fetchedResult) {
        // If a service crashes and returns a null result, the cached value remains valid.
        if (fetchedResult != null) {
            return Objects.equals(cachedResult, fetchedResult);
        }
        return true;
    }

    /**
     * Make result up-to-date on a cache hit.  Called unlocked;
     * may block.
     *
     * Return either 1) oldResult itself (the same object, by reference equality), in which
     * case we just return oldResult as the result of the cache query, 2) a new object, which
     * replaces oldResult in the cache and which we return as the result of the cache query
     * after performing another property read to make sure that the result hasn't changed in
     * the meantime (if the nonce has changed in the meantime, we drop the cache and try the
     * whole query again), or 3) null, which causes the old value to be removed from the cache
     * and null to be returned as the result of the cache query.
     */
    protected Result refresh(Result oldResult, Query query) {
        return oldResult;
    }

    private long getCurrentNonce() {
        SystemProperties.Handle handle = mPropertyHandle;
        if (handle == null) {
            handle = SystemProperties.find(mPropertyName);
            if (handle == null) {
                return NONCE_UNSET;
            }
            mPropertyHandle = handle;
        }
        return handle.getLong(NONCE_UNSET);
    }

    /**
     * Disable the use of this cache in this process.
     */
    public final void disableLocal() {
        synchronized (mLock) {
            mDisabled = true;
            mCache.clear();
        }
    }

    /**
     * Return whether the cache is disabled in this process.
     */
    public final boolean isDisabledLocal() {
        return mDisabled || !sEnabled;
    }

    /**
     * Get a value from the cache or recompute it.
     */
    public Result query(Query query) {
        // Let access to mDisabled race: it's atomic anyway.
        long currentNonce = (!isDisabledLocal()) ? getCurrentNonce() : NONCE_DISABLED;
        for (;;) {
            if (currentNonce == NONCE_DISABLED || currentNonce == NONCE_UNSET) {
                if (DEBUG) {
                    Log.d(TAG,
                            String.format("cache %s %s for %s",
                                cacheName(),
                                currentNonce == NONCE_DISABLED ? "disabled" : "unset",
                                queryToString(query)));
                }
                return recompute(query);
            }
            final Result cachedResult;
            synchronized (mLock) {
                if (currentNonce == mLastSeenNonce) {
                    cachedResult = mCache.get(query);
                } else {
                    if (DEBUG) {
                        Log.d(TAG,
                                String.format("clearing cache %s because nonce changed [%s] -> [%s]",
                                        cacheName(),
                                        mLastSeenNonce, currentNonce));
                    }
                    mCache.clear();
                    mLastSeenNonce = currentNonce;
                    cachedResult = null;
                }
            }
            // Cache hit --- but we're not quite done yet.  A value in the cache might need to
            // be augmented in a "refresh" operation.  The refresh operation can combine the
            // old and the new nonce values.  In order to make sure the new parts of the value
            // are consistent with the old, possibly-reused parts, we check the property value
            // again after the refresh and do the whole fetch again if the property invalidated
            // us while we were refreshing.
            if (cachedResult != null) {
                final Result refreshedResult = refresh(cachedResult, query);
                if (refreshedResult != cachedResult) {
                    if (DEBUG) {
                        Log.d(TAG, "cache refresh for " + cacheName() + " " + queryToString(query));
                    }
                    final long afterRefreshNonce = getCurrentNonce();
                    if (currentNonce != afterRefreshNonce) {
                        currentNonce = afterRefreshNonce;
                        if (DEBUG) {
                            Log.d(TAG, String.format("restarting %s %s because nonce changed in refresh",
                                                     cacheName(),
                                                     queryToString(query)));
                        }
                        continue;
                    }
                    synchronized (mLock) {
                        if (currentNonce != mLastSeenNonce) {
                            // Do nothing: cache is already out of date. Just return the value
                            // we already have: there's no guarantee that the contents of mCache
                            // won't become invalid as soon as we return.
                        } else if (refreshedResult == null) {
                            mCache.remove(query);
                        } else {
                            mCache.put(query, refreshedResult);
                        }
                    }
                    return maybeCheckConsistency(query, refreshedResult);
                }
                if (DEBUG) {
                    Log.d(TAG, "cache hit for " + cacheName() + " " + queryToString(query));
                }
                return maybeCheckConsistency(query, cachedResult);
            }
            // Cache miss: make the value from scratch.
            if (DEBUG) {
                Log.d(TAG, "cache miss for " + cacheName() + " " + queryToString(query));
            }
            final Result result = recompute(query);
            synchronized (mLock) {
                // If someone else invalidated the cache while we did the recomputation, don't
                // update the cache with a potentially stale result.
                if (mLastSeenNonce == currentNonce && result != null) {
                    mCache.put(query, result);
                }
            }
            return maybeCheckConsistency(query, result);
        }
    }

    // Inner class avoids initialization in processes that don't do any invalidation
    private static final class NoPreloadHolder {
        private static final AtomicLong sNextNonce = new AtomicLong((new Random()).nextLong());
        public static long next() {
            return sNextNonce.getAndIncrement();
        }
    }

    /**
     * Non-static convenience version of disableSystemWide() for situations in which only a
     * single PropertyInvalidatedCache is keyed on a particular property value.
     *
     * When multiple caches share a single property value, using an instance method on one of
     * the cache objects to invalidate all of the cache objects becomes confusing and you should
     * just use the static version of this function.
     */
    public final void disableSystemWide() {
        disableSystemWide(mPropertyName);
    }

    /**
     * Disable all caches system-wide that are keyed on {@var name}. This
     * function is synchronous: caches are invalidated and disabled upon return.
     *
     * @param name Name of the cache-key property to invalidate
     */
    public static void disableSystemWide(@NonNull String name) {
        if (!sEnabled) {
            return;
        }
        SystemProperties.set(name, Long.toString(NONCE_DISABLED));
    }

    /**
     * Non-static convenience version of invalidateCache() for situations in which only a single
     * PropertyInvalidatedCache is keyed on a particular property value.
     */
    public final void invalidateCache() {
        invalidateCache(mPropertyName);
    }

    /**
     * Invalidate PropertyInvalidatedCache caches in all processes that are keyed on
     * {@var name}. This function is synchronous: caches are invalidated upon return.
     *
     * @param name Name of the cache-key property to invalidate
     */
    public static void invalidateCache(@NonNull String name) {
        if (!sEnabled) {
            if (DEBUG) {
                Log.w(TAG, String.format(
                    "cache invalidate %s suppressed", name));
            }
            return;
        }

        // Take the cork lock so invalidateCache() racing against corkInvalidations() doesn't
        // clobber a cork-written NONCE_UNSET with a cache key we compute before the cork.
        // The property service is single-threaded anyway, so we don't lose any concurrency by
        // taking the cork lock around cache invalidations.  If we see contention on this lock,
        // we're invalidating too often.
        synchronized (sCorkLock) {
            Integer numberCorks = sCorks.get(name);
            if (numberCorks != null && numberCorks > 0) {
                if (DEBUG) {
                    Log.d(TAG, "ignoring invalidation due to cork: " + name);
                }
                return;
            }
            invalidateCacheLocked(name);
        }
    }

    @GuardedBy("sCorkLock")
    private static void invalidateCacheLocked(@NonNull String name) {
        // There's no race here: we don't require that values strictly increase, but instead
        // only that each is unique in a single runtime-restart session.
        final long nonce = SystemProperties.getLong(name, NONCE_UNSET);
        if (nonce == NONCE_DISABLED) {
            if (DEBUG) {
                Log.d(TAG, "refusing to invalidate disabled cache: " + name);
            }
            return;
        }

        long newValue;
        do {
            newValue = NoPreloadHolder.next();
        } while (newValue == NONCE_UNSET || newValue == NONCE_DISABLED);
        final String newValueString = Long.toString(newValue);
        if (DEBUG) {
            Log.d(TAG,
                    String.format("invalidating cache [%s]: [%s] -> [%s]",
                            name,
                            nonce,
                            newValueString));
        }
        SystemProperties.set(name, newValueString);
    }

    /**
     * Temporarily put the cache in the uninitialized state and prevent invalidations from
     * moving it out of that state: useful in cases where we want to avoid the overhead of a
     * large number of cache invalidations in a short time.  While the cache is corked, clients
     * bypass the cache and talk to backing services directly.  This property makes corking
     * correctness-preserving even if corked outside the lock that controls access to the
     * cache's backing service.
     *
     * corkInvalidations() and uncorkInvalidations() must be called in pairs.
     *
     * @param name Name of the cache-key property to cork
     */
    public static void corkInvalidations(@NonNull String name) {
        synchronized (sCorkLock) {
            int numberCorks = sCorks.getOrDefault(name, 0);
            if (DEBUG) {
                Log.d(TAG, String.format("corking %s: numberCorks=%s", name, numberCorks));
            }

            // If we're the first ones to cork this cache, set the cache to the unset state so
            // existing caches talk directly to their services while we've corked updates.
            // Make sure we don't clobber a disabled cache value.

            // TODO(dancol): we can skip this property write and leave the cache enabled if the
            // caller promises not to make observable changes to the cache backing state before
            // uncorking the cache, e.g., by holding a read lock across the cork-uncork pair.
            // Implement this more dangerous mode of operation if necessary.
            if (numberCorks == 0) {
                final long nonce = SystemProperties.getLong(name, NONCE_UNSET);
                if (nonce != NONCE_UNSET && nonce != NONCE_DISABLED) {
                    SystemProperties.set(name, Long.toString(NONCE_UNSET));
                }
            }
            sCorks.put(name, numberCorks + 1);
            if (DEBUG) {
                Log.d(TAG, "corked: " + name);
            }
        }
    }

    /**
     * Undo the effect of a cork, allowing cache invalidations to proceed normally.
     * Removing the last cork on a cache name invalidates the cache by side effect,
     * transitioning it to normal operation (unless explicitly disabled system-wide).
     *
     * @param name Name of the cache-key property to uncork
     */
    public static void uncorkInvalidations(@NonNull String name) {
        synchronized (sCorkLock) {
            int numberCorks = sCorks.getOrDefault(name, 0);
            if (DEBUG) {
                Log.d(TAG, String.format("uncorking %s: numberCorks=%s", name, numberCorks));
            }

            if (numberCorks < 1) {
                throw new AssertionError("cork underflow: " + name);
            }
            if (numberCorks == 1) {
                sCorks.remove(name);
                invalidateCacheLocked(name);
                if (DEBUG) {
                    Log.d(TAG, "uncorked: " + name);
                }
            } else {
                sCorks.put(name, numberCorks - 1);
            }
        }
    }

    /**
     * Time-based automatic corking helper. This class allows providers of cached data to
     * amortize the cost of cache invalidations by corking the cache immediately after a
     * modification (instructing clients to bypass the cache temporarily) and automatically
     * uncork after some period of time has elapsed.
     *
     * It's better to use explicit cork and uncork pairs that tighly surround big batches of
     * invalidations, but it's not always practical to tell where these invalidation batches
     * might occur. AutoCorker's time-based corking is a decent alternative.
     */
    public static final class AutoCorker {
        public static final int DEFAULT_AUTO_CORK_DELAY_MS = 2000;

        private final String mPropertyName;
        private final int mAutoCorkDelayMs;
        private final Object mLock = new Object();
        @GuardedBy("mLock")
        private long mUncorkDeadlineMs = -1;  // SystemClock.uptimeMillis()
        @GuardedBy("mLock")
        private Handler mHandler;

        public AutoCorker(@NonNull String propertyName) {
            this(propertyName, DEFAULT_AUTO_CORK_DELAY_MS);
        }

        public AutoCorker(@NonNull String propertyName, int autoCorkDelayMs) {
            mPropertyName = propertyName;
            mAutoCorkDelayMs = autoCorkDelayMs;
            // We can't initialize mHandler here: when we're created, the main loop might not
            // be set up yet! Wait until we have a main loop to initialize our
            // corking callback.
        }

        public void autoCork() {
            if (Looper.getMainLooper() == null) {
                // We're not ready to auto-cork yet, so just invalidate the cache immediately.
                if (DEBUG) {
                    Log.w(TAG, "invalidating instead of autocorking early in init: "
                            + mPropertyName);
                }
                PropertyInvalidatedCache.invalidateCache(mPropertyName);
                return;
            }
            synchronized (mLock) {
                boolean alreadyQueued = mUncorkDeadlineMs >= 0;
                if (DEBUG) {
                    Log.w(TAG, String.format(
                                    "autoCork mUncorkDeadlineMs=%s", mUncorkDeadlineMs));
                }
                mUncorkDeadlineMs = SystemClock.uptimeMillis() + mAutoCorkDelayMs;
                if (!alreadyQueued) {
                    getHandlerLocked().sendEmptyMessageAtTime(0, mUncorkDeadlineMs);
                    PropertyInvalidatedCache.corkInvalidations(mPropertyName);
                }
            }
        }

        private void handleMessage(Message msg) {
            synchronized (mLock) {
                if (DEBUG) {
                    Log.w(TAG, String.format(
                                    "handleMsesage mUncorkDeadlineMs=%s", mUncorkDeadlineMs));
                }

                if (mUncorkDeadlineMs < 0) {
                    return;  // ???
                }
                long nowMs = SystemClock.uptimeMillis();
                if (mUncorkDeadlineMs > nowMs) {
                    mUncorkDeadlineMs = nowMs + mAutoCorkDelayMs;
                    if (DEBUG) {
                        Log.w(TAG, String.format(
                                        "scheduling uncork at %s",
                                        mUncorkDeadlineMs));
                    }
                    getHandlerLocked().sendEmptyMessageAtTime(0, mUncorkDeadlineMs);
                    return;
                }
                if (DEBUG) {
                    Log.w(TAG, "automatic uncorking " + mPropertyName);
                }
                mUncorkDeadlineMs = -1;
                PropertyInvalidatedCache.uncorkInvalidations(mPropertyName);
            }
        }

        @GuardedBy("mLock")
        private Handler getHandlerLocked() {
            if (mHandler == null) {
                mHandler = new Handler(Looper.getMainLooper()) {
                        @Override
                        public void handleMessage(Message msg) {
                            AutoCorker.this.handleMessage(msg);
                        }
                    };
            }
            return mHandler;
        }
    }

    protected Result maybeCheckConsistency(Query query, Result proposedResult) {
        if (VERIFY) {
            Result resultToCompare = recompute(query);
            boolean nonceChanged = (getCurrentNonce() != mLastSeenNonce);
            if (!nonceChanged && !debugCompareQueryResults(proposedResult, resultToCompare)) {
                throw new AssertionError("cache returned out of date response for " + query);
            }
        }
        return proposedResult;
    }

    /**
     * Return the name of the cache, to be used in debug messages.  The
     * method is public so clients can use it.
     */
    public String cacheName() {
        return mPropertyName;
    }

    /**
     * Return the query as a string, to be used in debug messages.  The
     * method is public so clients can use it in external debug messages.
     */
    public String queryToString(Query query) {
        return Objects.toString(query);
    }

    /**
     * Disable all caches in the local process.  Once disabled it is not
     * possible to re-enable caching in the current process.
     */
    @VisibleForTesting(visibility = VisibleForTesting.Visibility.PACKAGE)
    public static void disableForTestMode() {
        Log.d(TAG, "disabling all caches in the process");
        sEnabled = false;
    }

    /**
<<<<<<< HEAD
     * Return a list of caches alive at the current time.
=======
     * Returns a list of caches alive at the current time.
>>>>>>> acb2bba9
     */
    public static ArrayList<PropertyInvalidatedCache> getActiveCaches() {
        synchronized (sCorkLock) {
            return new ArrayList<PropertyInvalidatedCache>(sCaches.keySet());
        }
    }
<<<<<<< HEAD
=======

    /**
     * Returns a list of the active corks in a process.
     */
    public static ArrayList<Map.Entry<String, Integer>> getActiveCorks() {
        synchronized (sCorkLock) {
            return new ArrayList<Map.Entry<String, Integer>>(sCorks.entrySet());
        }
    }

    private void dumpContents(PrintWriter pw, String[] args) {
        synchronized (mLock) {
            pw.println(String.format("  Cache Property Name: %s", cacheName()));
            pw.println(String.format("    Last Observed Nonce: %d", mLastSeenNonce));
            pw.println(String.format("    Current Size: %d, Max Size: %d",
                    mCache.entrySet().size(), mMaxEntries));
            pw.println(String.format("    Enabled: %s", mDisabled ? "false" : "true"));

            Set<Map.Entry<Query, Result>> cacheEntries = mCache.entrySet();
            if (cacheEntries.size() == 0) {
                pw.println("");
                return;
            }

            pw.println("");
            pw.println("    Contents:");
            for (Map.Entry<Query, Result> entry : cacheEntries) {
                String key = Objects.toString(entry.getKey());
                String value = Objects.toString(entry.getValue());

                pw.println(String.format("      Key: %s\n      Value: %s\n", key, value));
            }
        }
    }

    /**
     * Dumps contents of every cache in the process to the provided FileDescriptor.
     */
    public static void dumpCacheInfo(FileDescriptor fd, String[] args) {
        ArrayList<PropertyInvalidatedCache> activeCaches;
        ArrayList<Map.Entry<String, Integer>> activeCorks;

        try  (
            FileOutputStream fout = new FileOutputStream(fd);
            PrintWriter pw = new FastPrintWriter(fout);
        ) {
            if (!sEnabled) {
                pw.println("  Caching is disabled in this process.");
                return;
            }

            synchronized (sCorkLock) {
                activeCaches = getActiveCaches();
                activeCorks = getActiveCorks();

                if (activeCorks.size() > 0) {
                    pw.println("  Corking Status:");
                    for (int i = 0; i < activeCorks.size(); i++) {
                        Map.Entry<String, Integer> entry = activeCorks.get(i);
                        pw.println(String.format("    Property Name: %s Count: %d",
                                entry.getKey(), entry.getValue()));
                    }
                }
            }

            for (int i = 0; i < activeCaches.size(); i++) {
                PropertyInvalidatedCache currentCache = activeCaches.get(i);
                currentCache.dumpContents(pw, args);
                pw.flush();
            }
        } catch (IOException e) {
            Log.e(TAG, "Failed to dump PropertyInvalidatedCache instances");
        }
    }
>>>>>>> acb2bba9
}<|MERGE_RESOLUTION|>--- conflicted
+++ resolved
@@ -28,23 +28,17 @@
 import com.android.internal.annotations.VisibleForTesting;
 import com.android.internal.util.FastPrintWriter;
 
-<<<<<<< HEAD
-=======
 import java.io.FileDescriptor;
 import java.io.FileOutputStream;
 import java.io.IOException;
 import java.io.PrintWriter;
->>>>>>> acb2bba9
 import java.util.ArrayList;
 import java.util.HashMap;
 import java.util.LinkedHashMap;
 import java.util.Map;
 import java.util.Objects;
 import java.util.Random;
-<<<<<<< HEAD
-=======
 import java.util.Set;
->>>>>>> acb2bba9
 import java.util.WeakHashMap;
 import java.util.concurrent.atomic.AtomicLong;
 
@@ -746,19 +740,13 @@
     }
 
     /**
-<<<<<<< HEAD
-     * Return a list of caches alive at the current time.
-=======
      * Returns a list of caches alive at the current time.
->>>>>>> acb2bba9
      */
     public static ArrayList<PropertyInvalidatedCache> getActiveCaches() {
         synchronized (sCorkLock) {
             return new ArrayList<PropertyInvalidatedCache>(sCaches.keySet());
         }
     }
-<<<<<<< HEAD
-=======
 
     /**
      * Returns a list of the active corks in a process.
@@ -833,5 +821,4 @@
             Log.e(TAG, "Failed to dump PropertyInvalidatedCache instances");
         }
     }
->>>>>>> acb2bba9
 }