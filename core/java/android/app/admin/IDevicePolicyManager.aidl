/*
**
** Copyright 2010, The Android Open Source Project
**
** Licensed under the Apache License, Version 2.0 (the "License");
** you may not use this file except in compliance with the License.
** You may obtain a copy of the License at
**
**     http://www.apache.org/licenses/LICENSE-2.0
**
** Unless required by applicable law or agreed to in writing, software
** distributed under the License is distributed on an "AS IS" BASIS,
** WITHOUT WARRANTIES OR CONDITIONS OF ANY KIND, either express or implied.
** See the License for the specific language governing permissions and
** limitations under the License.
*/

package android.app.admin;

import android.app.admin.NetworkEvent;
import android.app.admin.SystemUpdatePolicy;
import android.content.ComponentName;
import android.content.Intent;
import android.content.IntentFilter;
import android.content.pm.ParceledListSlice;
import android.graphics.Bitmap;
import android.net.ProxyInfo;
import android.net.Uri;
import android.os.Bundle;
import android.os.PersistableBundle;
import android.os.RemoteCallback;
import android.os.UserHandle;
import java.util.List;

/**
 * Internal IPC interface to the device policy service.
 * {@hide}
 */
interface IDevicePolicyManager {
    void setPasswordQuality(in ComponentName who, int quality, boolean parent);
    int getPasswordQuality(in ComponentName who, int userHandle, boolean parent);

    void setPasswordMinimumLength(in ComponentName who, int length, boolean parent);
    int getPasswordMinimumLength(in ComponentName who, int userHandle, boolean parent);

    void setPasswordMinimumUpperCase(in ComponentName who, int length, boolean parent);
    int getPasswordMinimumUpperCase(in ComponentName who, int userHandle, boolean parent);

    void setPasswordMinimumLowerCase(in ComponentName who, int length, boolean parent);
    int getPasswordMinimumLowerCase(in ComponentName who, int userHandle, boolean parent);

    void setPasswordMinimumLetters(in ComponentName who, int length, boolean parent);
    int getPasswordMinimumLetters(in ComponentName who, int userHandle, boolean parent);

    void setPasswordMinimumNumeric(in ComponentName who, int length, boolean parent);
    int getPasswordMinimumNumeric(in ComponentName who, int userHandle, boolean parent);

    void setPasswordMinimumSymbols(in ComponentName who, int length, boolean parent);
    int getPasswordMinimumSymbols(in ComponentName who, int userHandle, boolean parent);

    void setPasswordMinimumNonLetter(in ComponentName who, int length, boolean parent);
    int getPasswordMinimumNonLetter(in ComponentName who, int userHandle, boolean parent);

    void setPasswordHistoryLength(in ComponentName who, int length, boolean parent);
    int getPasswordHistoryLength(in ComponentName who, int userHandle, boolean parent);

    void setPasswordExpirationTimeout(in ComponentName who, long expiration, boolean parent);
    long getPasswordExpirationTimeout(in ComponentName who, int userHandle, boolean parent);

    long getPasswordExpiration(in ComponentName who, int userHandle, boolean parent);

    boolean isActivePasswordSufficient(int userHandle, boolean parent);
    boolean isProfileActivePasswordSufficientForParent(int userHandle);
    int getCurrentFailedPasswordAttempts(int userHandle, boolean parent);
    int getProfileWithMinimumFailedPasswordsForWipe(int userHandle, boolean parent);

    void setMaximumFailedPasswordsForWipe(in ComponentName admin, int num, boolean parent);
    int getMaximumFailedPasswordsForWipe(in ComponentName admin, int userHandle, boolean parent);

    boolean resetPassword(String password, int flags);

    void setMaximumTimeToLock(in ComponentName who, long timeMs, boolean parent);
    long getMaximumTimeToLock(in ComponentName who, int userHandle, boolean parent);
    long getMaximumTimeToLockForUserAndProfiles(int userHandle);

    void setRequiredStrongAuthTimeout(in ComponentName who, long timeMs, boolean parent);
    long getRequiredStrongAuthTimeout(in ComponentName who, int userId, boolean parent);

    void lockNow(boolean parent);

    void wipeData(int flags);

    ComponentName setGlobalProxy(in ComponentName admin, String proxySpec, String exclusionList);
    ComponentName getGlobalProxyAdmin(int userHandle);
    void setRecommendedGlobalProxy(in ComponentName admin, in ProxyInfo proxyInfo);

    int setStorageEncryption(in ComponentName who, boolean encrypt);
    boolean getStorageEncryption(in ComponentName who, int userHandle);
    int getStorageEncryptionStatus(in String callerPackage, int userHandle);

    boolean requestBugreport(in ComponentName who);

    void setCameraDisabled(in ComponentName who, boolean disabled);
    boolean getCameraDisabled(in ComponentName who, int userHandle);

    void setScreenCaptureDisabled(in ComponentName who, boolean disabled);
    boolean getScreenCaptureDisabled(in ComponentName who, int userHandle);

    void setKeyguardDisabledFeatures(in ComponentName who, int which, boolean parent);
    int getKeyguardDisabledFeatures(in ComponentName who, int userHandle, boolean parent);

    void setActiveAdmin(in ComponentName policyReceiver, boolean refreshing, int userHandle);
    boolean isAdminActive(in ComponentName policyReceiver, int userHandle);
    List<ComponentName> getActiveAdmins(int userHandle);
    boolean packageHasActiveAdmins(String packageName, int userHandle);
    void getRemoveWarning(in ComponentName policyReceiver, in RemoteCallback result, int userHandle);
    void removeActiveAdmin(in ComponentName policyReceiver, int userHandle);
    void forceRemoveActiveAdmin(in ComponentName policyReceiver, int userHandle);
    boolean hasGrantedPolicy(in ComponentName policyReceiver, int usesPolicy, int userHandle);

    void setActivePasswordState(int quality, int length, int letters, int uppercase, int lowercase,
        int numbers, int symbols, int nonletter, int userHandle);
    void reportPasswordChanged(int userId);
    void reportFailedPasswordAttempt(int userHandle);
    void reportSuccessfulPasswordAttempt(int userHandle);
    void reportFailedFingerprintAttempt(int userHandle);
    void reportSuccessfulFingerprintAttempt(int userHandle);
    void reportKeyguardDismissed(int userHandle);
    void reportKeyguardSecured(int userHandle);

    boolean setDeviceOwner(in ComponentName who, String ownerName, int userId);
    ComponentName getDeviceOwnerComponent(boolean callingUserOnly);
    String getDeviceOwnerName();
    void clearDeviceOwner(String packageName);
    int getDeviceOwnerUserId();

    boolean setProfileOwner(in ComponentName who, String ownerName, int userHandle);
    ComponentName getProfileOwner(int userHandle);
    String getProfileOwnerName(int userHandle);
    void setProfileEnabled(in ComponentName who);
    void setProfileName(in ComponentName who, String profileName);
    void clearProfileOwner(in ComponentName who);
    boolean hasUserSetupCompleted();

    void setDeviceOwnerLockScreenInfo(in ComponentName who, CharSequence deviceOwnerInfo);
    CharSequence getDeviceOwnerLockScreenInfo();

    String[] setPackagesSuspended(in ComponentName admin, in String[] packageNames, boolean suspended);
    boolean isPackageSuspended(in ComponentName admin, String packageName);

    boolean installCaCert(in ComponentName admin, in byte[] certBuffer);
    void uninstallCaCerts(in ComponentName admin, in String[] aliases);
    void enforceCanManageCaCerts(in ComponentName admin);
    boolean approveCaCert(in String alias, int userHandle, boolean approval);
    boolean isCaCertApproved(in String alias, int userHandle);

    boolean installKeyPair(in ComponentName who, in byte[] privKeyBuffer, in byte[] certBuffer,
            in byte[] certChainBuffer, String alias, boolean requestAccess);
    boolean removeKeyPair(in ComponentName who, String alias);
    void choosePrivateKeyAlias(int uid, in Uri uri, in String alias, IBinder aliasCallback);

    void setCertInstallerPackage(in ComponentName who, String installerPackage);
    String getCertInstallerPackage(in ComponentName who);

    boolean setAlwaysOnVpnPackage(in ComponentName who, String vpnPackage, boolean lockdown);
    String getAlwaysOnVpnPackage(in ComponentName who);

    void addPersistentPreferredActivity(in ComponentName admin, in IntentFilter filter, in ComponentName activity);
    void clearPackagePersistentPreferredActivities(in ComponentName admin, String packageName);

    void setApplicationRestrictions(in ComponentName who, in String packageName, in Bundle settings);
    Bundle getApplicationRestrictions(in ComponentName who, in String packageName);
    boolean setApplicationRestrictionsManagingPackage(in ComponentName admin, in String packageName);
    String getApplicationRestrictionsManagingPackage(in ComponentName admin);
    boolean isCallerApplicationRestrictionsManagingPackage();

    void setRestrictionsProvider(in ComponentName who, in ComponentName provider);
    ComponentName getRestrictionsProvider(int userHandle);

    void setUserRestriction(in ComponentName who, in String key, boolean enable);
    Bundle getUserRestrictions(in ComponentName who);
    void addCrossProfileIntentFilter(in ComponentName admin, in IntentFilter filter, int flags);
    void clearCrossProfileIntentFilters(in ComponentName admin);

    boolean setPermittedAccessibilityServices(in ComponentName admin,in List packageList);
    List getPermittedAccessibilityServices(in ComponentName admin);
    List getPermittedAccessibilityServicesForUser(int userId);
    boolean isAccessibilityServicePermittedByAdmin(in ComponentName admin, String packageName, int userId);

    boolean setPermittedInputMethods(in ComponentName admin,in List packageList);
    List getPermittedInputMethods(in ComponentName admin);
    List getPermittedInputMethodsForCurrentUser();
    boolean isInputMethodPermittedByAdmin(in ComponentName admin, String packageName, int userId);

    boolean setApplicationHidden(in ComponentName admin, in String packageName, boolean hidden);
    boolean isApplicationHidden(in ComponentName admin, in String packageName);

    UserHandle createAndManageUser(in ComponentName who, in String name, in ComponentName profileOwner, in PersistableBundle adminExtras, in int flags);
    boolean removeUser(in ComponentName who, in UserHandle userHandle);
    boolean switchUser(in ComponentName who, in UserHandle userHandle);

    void enableSystemApp(in ComponentName admin, in String packageName);
    int enableSystemAppWithIntent(in ComponentName admin, in Intent intent);

    void setAccountManagementDisabled(in ComponentName who, in String accountType, in boolean disabled);
    String[] getAccountTypesWithManagementDisabled();
    String[] getAccountTypesWithManagementDisabledAsUser(int userId);

    void setLockTaskPackages(in ComponentName who, in String[] packages);
    String[] getLockTaskPackages(in ComponentName who);
    boolean isLockTaskPermitted(in String pkg);

    void setGlobalSetting(in ComponentName who, in String setting, in String value);
    void setSecureSetting(in ComponentName who, in String setting, in String value);

    void setMasterVolumeMuted(in ComponentName admin, boolean on);
    boolean isMasterVolumeMuted(in ComponentName admin);

    void notifyLockTaskModeChanged(boolean isEnabled, String pkg, int userId);

    void setUninstallBlocked(in ComponentName admin, in String packageName, boolean uninstallBlocked);
    boolean isUninstallBlocked(in ComponentName admin, in String packageName);

    void setCrossProfileCallerIdDisabled(in ComponentName who, boolean disabled);
    boolean getCrossProfileCallerIdDisabled(in ComponentName who);
    boolean getCrossProfileCallerIdDisabledForUser(int userId);
    void setCrossProfileContactsSearchDisabled(in ComponentName who, boolean disabled);
    boolean getCrossProfileContactsSearchDisabled(in ComponentName who);
    boolean getCrossProfileContactsSearchDisabledForUser(int userId);
    void startManagedQuickContact(String lookupKey, long contactId, boolean isContactIdIgnored, long directoryId, in Intent originalIntent);

    void setBluetoothContactSharingDisabled(in ComponentName who, boolean disabled);
    boolean getBluetoothContactSharingDisabled(in ComponentName who);
    boolean getBluetoothContactSharingDisabledForUser(int userId);

    void setTrustAgentConfiguration(in ComponentName admin, in ComponentName agent,
            in PersistableBundle args, boolean parent);
    List<PersistableBundle> getTrustAgentConfiguration(in ComponentName admin,
            in ComponentName agent, int userId, boolean parent);

    boolean addCrossProfileWidgetProvider(in ComponentName admin, String packageName);
    boolean removeCrossProfileWidgetProvider(in ComponentName admin, String packageName);
    List<String> getCrossProfileWidgetProviders(in ComponentName admin);

    void setAutoTimeRequired(in ComponentName who, boolean required);
    boolean getAutoTimeRequired();

    void setForceEphemeralUsers(in ComponentName who, boolean forceEpehemeralUsers);
    boolean getForceEphemeralUsers(in ComponentName who);

    boolean isRemovingAdmin(in ComponentName adminReceiver, int userHandle);

    void setUserIcon(in ComponentName admin, in Bitmap icon);

    void setSystemUpdatePolicy(in ComponentName who, in SystemUpdatePolicy policy);
    SystemUpdatePolicy getSystemUpdatePolicy();

    boolean setKeyguardDisabled(in ComponentName admin, boolean disabled);
    boolean setStatusBarDisabled(in ComponentName who, boolean disabled);
    boolean getDoNotAskCredentialsOnBoot();

    void notifyPendingSystemUpdate(in long updateReceivedTime);

    void setPermissionPolicy(in ComponentName admin, int policy);
    int  getPermissionPolicy(in ComponentName admin);
    boolean setPermissionGrantState(in ComponentName admin, String packageName,
            String permission, int grantState);
    int getPermissionGrantState(in ComponentName admin, String packageName, String permission);
    boolean isProvisioningAllowed(String action);
    void setKeepUninstalledPackages(in ComponentName admin,in List<String> packageList);
    List<String> getKeepUninstalledPackages(in ComponentName admin);
    boolean isManagedProfile(in ComponentName admin);
    boolean isSystemOnlyUser(in ComponentName admin);
    String getWifiMacAddress(in ComponentName admin);
    void reboot(in ComponentName admin);

    void setShortSupportMessage(in ComponentName admin, in CharSequence message);
    CharSequence getShortSupportMessage(in ComponentName admin);
    void setLongSupportMessage(in ComponentName admin, in CharSequence message);
    CharSequence getLongSupportMessage(in ComponentName admin);

    CharSequence getShortSupportMessageForUser(in ComponentName admin, int userHandle);
    CharSequence getLongSupportMessageForUser(in ComponentName admin, int userHandle);

    boolean isSeparateProfileChallengeAllowed(int userHandle);

    void setOrganizationColor(in ComponentName admin, in int color);
    void setOrganizationColorForUser(in int color, in int userId);
    int getOrganizationColor(in ComponentName admin);
    int getOrganizationColorForUser(int userHandle);

    void setOrganizationName(in ComponentName admin, in CharSequence title);
    CharSequence getOrganizationName(in ComponentName admin);
    CharSequence getOrganizationNameForUser(int userHandle);

    int getUserProvisioningState();
    void setUserProvisioningState(int state, int userHandle);

    void setAffiliationIds(in ComponentName admin, in List<String> ids);
    boolean isAffiliatedUser();

    void setSecurityLoggingEnabled(in ComponentName admin, boolean enabled);
    boolean isSecurityLoggingEnabled(in ComponentName admin);
    ParceledListSlice retrieveSecurityLogs(in ComponentName admin);
    ParceledListSlice retrievePreRebootSecurityLogs(in ComponentName admin);

    boolean isUninstallInQueue(String packageName);
    void uninstallPackageWithActiveAdmins(String packageName);

    boolean isDeviceProvisioned();
    boolean isDeviceProvisioningConfigApplied();
    void setDeviceProvisioningConfigApplied();

    void setBackupServiceEnabled(in ComponentName admin, boolean enabled);
    boolean isBackupServiceEnabled(in ComponentName admin);

<<<<<<< HEAD
    boolean requireSecureKeyguard(int userHandle);
=======
    void setNetworkLoggingEnabled(in ComponentName admin, boolean enabled);
    boolean isNetworkLoggingEnabled(in ComponentName admin);
    List<NetworkEvent> retrieveNetworkLogs(in ComponentName admin, long batchToken);
>>>>>>> 6422e8fb
}<|MERGE_RESOLUTION|>--- conflicted
+++ resolved
@@ -314,11 +314,9 @@
     void setBackupServiceEnabled(in ComponentName admin, boolean enabled);
     boolean isBackupServiceEnabled(in ComponentName admin);
 
-<<<<<<< HEAD
-    boolean requireSecureKeyguard(int userHandle);
-=======
     void setNetworkLoggingEnabled(in ComponentName admin, boolean enabled);
     boolean isNetworkLoggingEnabled(in ComponentName admin);
     List<NetworkEvent> retrieveNetworkLogs(in ComponentName admin, long batchToken);
->>>>>>> 6422e8fb
+
+    boolean requireSecureKeyguard(int userHandle);
 }