/*
 * Copyright (C) 2006 The Android Open Source Project
 * This code has been modified.  Portions copyright (C) 2010, T-Mobile USA, Inc.
 *
 * Licensed under the Apache License, Version 2.0 (the "License");
 * you may not use this file except in compliance with the License.
 * You may obtain a copy of the License at
 *
 *      http://www.apache.org/licenses/LICENSE-2.0
 *
 * Unless required by applicable law or agreed to in writing, software
 * distributed under the License is distributed on an "AS IS" BASIS,
 * WITHOUT WARRANTIES OR CONDITIONS OF ANY KIND, either express or implied.
 * See the License for the specific language governing permissions and
 * limitations under the License.
 */

package android.app;

import com.android.internal.policy.PolicyManager;

import android.accounts.AccountManager;
import android.accounts.IAccountManager;
import android.content.BroadcastReceiver;
import android.content.ComponentName;
import android.content.ContentResolver;
import android.content.Context;
import android.content.ContextWrapper;
import android.content.IContentProvider;
import android.content.IIntentReceiver;
import android.content.Intent;
import android.content.IntentFilter;
import android.content.IntentSender;
import android.content.ReceiverCallNotAllowedException;
import android.content.ServiceConnection;
import android.content.SharedPreferences;
import android.content.pm.ApplicationInfo;
import android.content.pm.IPackageManager;
import android.content.pm.PackageManager;
import android.content.res.AssetManager;
<<<<<<< HEAD
import android.content.res.CompatibilityInfo;
=======
import android.content.res.Configuration;
import android.content.res.CustomTheme;
>>>>>>> 44ffc93b
import android.content.res.Resources;
import android.database.DatabaseErrorHandler;
import android.database.sqlite.SQLiteDatabase;
import android.database.sqlite.SQLiteDatabase.CursorFactory;
import android.graphics.Bitmap;
import android.graphics.drawable.Drawable;
import android.hardware.SensorManager;
import android.hardware.usb.IUsbManager;
import android.hardware.usb.UsbManager;
import android.location.CountryDetector;
import android.location.ICountryDetector;
import android.location.ILocationManager;
import android.location.LocationManager;
import android.media.AudioManager;
import android.net.ConnectivityManager;
import android.net.IConnectivityManager;
import android.net.INetworkPolicyManager;
import android.net.NetworkPolicyManager;
import android.net.ThrottleManager;
import android.net.IThrottleManager;
import android.net.Uri;
import android.net.wifi.IWifiManager;
import android.net.wifi.WifiManager;
import android.net.wifi.p2p.IWifiP2pManager;
import android.net.wifi.p2p.WifiP2pManager;
import android.net.wimax.WimaxHelper;
import android.net.wimax.WimaxManagerConstants;
import android.nfc.NfcManager;
import android.os.Binder;
import android.os.Bundle;
import android.os.DropBoxManager;
import android.os.Environment;
import android.os.FileUtils;
import android.os.Handler;
import android.os.IBinder;
import android.os.IPowerManager;
import android.os.Looper;
import android.os.PowerManager;
import android.os.Process;
import android.os.RemoteException;
import android.os.ServiceManager;
import android.os.Vibrator;
import android.os.storage.StorageManager;
import android.telephony.TelephonyManager;
import android.content.ClipboardManager;
import android.util.AndroidRuntimeException;
import android.util.Log;
import android.view.ContextThemeWrapper;
import android.view.WindowManagerImpl;
import android.view.accessibility.AccessibilityManager;
import android.view.inputmethod.InputMethodManager;
import android.view.textservice.TextServicesManager;
import android.accounts.AccountManager;
import android.accounts.IAccountManager;
import android.app.admin.DevicePolicyManager;
import com.android.internal.os.IDropBoxManagerService;

import java.io.File;
import java.io.FileInputStream;
import java.io.FileNotFoundException;
import java.io.FileOutputStream;
import java.io.IOException;
import java.io.InputStream;
import java.util.ArrayList;
import java.util.HashMap;

class ReceiverRestrictedContext extends ContextWrapper {
    ReceiverRestrictedContext(Context base) {
        super(base);
    }

    @Override
    public Intent registerReceiver(BroadcastReceiver receiver, IntentFilter filter) {
        return registerReceiver(receiver, filter, null, null);
    }

    @Override
    public Intent registerReceiver(BroadcastReceiver receiver, IntentFilter filter,
            String broadcastPermission, Handler scheduler) {
        throw new ReceiverCallNotAllowedException(
                "IntentReceiver components are not allowed to register to receive intents");
        //ex.fillInStackTrace();
        //Log.e("IntentReceiver", ex.getMessage(), ex);
        //return mContext.registerReceiver(receiver, filter, broadcastPermission,
        //        scheduler);
    }

    @Override
    public boolean bindService(Intent service, ServiceConnection conn, int flags) {
        throw new ReceiverCallNotAllowedException(
                "IntentReceiver components are not allowed to bind to services");
        //ex.fillInStackTrace();
        //Log.e("IntentReceiver", ex.getMessage(), ex);
        //return mContext.bindService(service, interfaceName, conn, flags);
    }
}

/**
 * Common implementation of Context API, which provides the base
 * context object for Activity and other application components.
 */
class ContextImpl extends Context {
    private final static String TAG = "ApplicationContext";
    private final static boolean DEBUG = false;

    private static final HashMap<String, SharedPreferencesImpl> sSharedPrefs =
            new HashMap<String, SharedPreferencesImpl>();

    /*package*/ LoadedApk mPackageInfo;
    private String mBasePackageName;
    private Resources mResources;
    /*package*/ ActivityThread mMainThread;
    private Context mOuterContext;
    private IBinder mActivityToken = null;
    private ApplicationContentResolver mContentResolver;
    private int mThemeResource = 0;
    private Resources.Theme mTheme = null;
    private PackageManager mPackageManager;
    private Context mReceiverRestrictedContext = null;
    private boolean mRestricted;

    private final Object mSync = new Object();

    private File mDatabasesDir;
    private File mPreferencesDir;
    private File mFilesDir;
    private File mCacheDir;
    private File mObbDir;
    private File mExternalFilesDir;
    private File mExternalCacheDir;

    private static final String[] EMPTY_FILE_LIST = {};

    /**
     * Override this class when the system service constructor needs a
     * ContextImpl.  Else, use StaticServiceFetcher below.
     */
    /*package*/ static class ServiceFetcher {
        int mContextCacheIndex = -1;

        /**
         * Main entrypoint; only override if you don't need caching.
         */
        public Object getService(ContextImpl ctx) {
            ArrayList<Object> cache = ctx.mServiceCache;
            Object service;
            synchronized (cache) {
                if (cache.size() == 0) {
                    // Initialize the cache vector on first access.
                    // At this point sNextPerContextServiceCacheIndex
                    // is the number of potential services that are
                    // cached per-Context.
                    for (int i = 0; i < sNextPerContextServiceCacheIndex; i++) {
                        cache.add(null);
                    }
                } else {
                    service = cache.get(mContextCacheIndex);
                    if (service != null) {
                        return service;
                    }
                }
                service = createService(ctx);
                cache.set(mContextCacheIndex, service);
                return service;
            }
        }

        /**
         * Override this to create a new per-Context instance of the
         * service.  getService() will handle locking and caching.
         */
        public Object createService(ContextImpl ctx) {
            throw new RuntimeException("Not implemented");
        }
    }

    /**
     * Override this class for services to be cached process-wide.
     */
    abstract static class StaticServiceFetcher extends ServiceFetcher {
        private Object mCachedInstance;

        @Override
        public final Object getService(ContextImpl unused) {
            synchronized (StaticServiceFetcher.this) {
                Object service = mCachedInstance;
                if (service != null) {
                    return service;
                }
                return mCachedInstance = createStaticService();
            }
        }

        public abstract Object createStaticService();
    }

    private static final HashMap<String, ServiceFetcher> SYSTEM_SERVICE_MAP =
            new HashMap<String, ServiceFetcher>();

    private static int sNextPerContextServiceCacheIndex = 0;
    private static void registerService(String serviceName, ServiceFetcher fetcher) {
        if (!(fetcher instanceof StaticServiceFetcher)) {
            fetcher.mContextCacheIndex = sNextPerContextServiceCacheIndex++;
        }
        SYSTEM_SERVICE_MAP.put(serviceName, fetcher);
    }

    // This one's defined separately and given a variable name so it
    // can be re-used by getWallpaperManager(), avoiding a HashMap
    // lookup.
    private static ServiceFetcher WALLPAPER_FETCHER = new ServiceFetcher() {
            public Object createService(ContextImpl ctx) {
                return new WallpaperManager(ctx.getOuterContext(),
                        ctx.mMainThread.getHandler());
            }};

    static {
        registerService(ACCESSIBILITY_SERVICE, new ServiceFetcher() {
                public Object getService(ContextImpl ctx) {
                    return AccessibilityManager.getInstance(ctx);
                }});

        registerService(ACCOUNT_SERVICE, new ServiceFetcher() {
                public Object createService(ContextImpl ctx) {
                    IBinder b = ServiceManager.getService(ACCOUNT_SERVICE);
                    IAccountManager service = IAccountManager.Stub.asInterface(b);
                    return new AccountManager(ctx, service);
                }});

        registerService(ACTIVITY_SERVICE, new ServiceFetcher() {
                public Object createService(ContextImpl ctx) {
                    return new ActivityManager(ctx.getOuterContext(), ctx.mMainThread.getHandler());
                }});

        registerService(ALARM_SERVICE, new StaticServiceFetcher() {
                public Object createStaticService() {
                    IBinder b = ServiceManager.getService(ALARM_SERVICE);
                    IAlarmManager service = IAlarmManager.Stub.asInterface(b);
                    return new AlarmManager(service);
                }});

        registerService(AUDIO_SERVICE, new ServiceFetcher() {
                public Object createService(ContextImpl ctx) {
                    return new AudioManager(ctx);
                }});

        registerService(CLIPBOARD_SERVICE, new ServiceFetcher() {
                public Object createService(ContextImpl ctx) {
                    return new ClipboardManager(ctx.getOuterContext(),
                            ctx.mMainThread.getHandler());
                }});

        registerService(CONNECTIVITY_SERVICE, new StaticServiceFetcher() {
                public Object createStaticService() {
                    IBinder b = ServiceManager.getService(CONNECTIVITY_SERVICE);
                    return new ConnectivityManager(IConnectivityManager.Stub.asInterface(b));
                }});

        registerService(COUNTRY_DETECTOR, new StaticServiceFetcher() {
                public Object createStaticService() {
                    IBinder b = ServiceManager.getService(COUNTRY_DETECTOR);
                    return new CountryDetector(ICountryDetector.Stub.asInterface(b));
                }});

        registerService(DEVICE_POLICY_SERVICE, new ServiceFetcher() {
                public Object createService(ContextImpl ctx) {
                    return DevicePolicyManager.create(ctx, ctx.mMainThread.getHandler());
                }});

        registerService(DOWNLOAD_SERVICE, new ServiceFetcher() {
                public Object createService(ContextImpl ctx) {
                    return new DownloadManager(ctx.getContentResolver(), ctx.getPackageName());
                }});

        registerService(NFC_SERVICE, new ServiceFetcher() {
                public Object createService(ContextImpl ctx) {
                    return new NfcManager(ctx);
                }});

        registerService(DROPBOX_SERVICE, new StaticServiceFetcher() {
                public Object createStaticService() {
                    return createDropBoxManager();
                }});

        registerService(INPUT_METHOD_SERVICE, new ServiceFetcher() {
                public Object createService(ContextImpl ctx) {
                    return InputMethodManager.getInstance(ctx);
                }});

        registerService(TEXT_SERVICES_MANAGER_SERVICE, new ServiceFetcher() {
                public Object createService(ContextImpl ctx) {
                    return TextServicesManager.getInstance();
                }});

        registerService(KEYGUARD_SERVICE, new ServiceFetcher() {
                public Object getService(ContextImpl ctx) {
                    // TODO: why isn't this caching it?  It wasn't
                    // before, so I'm preserving the old behavior and
                    // using getService(), instead of createService()
                    // which would do the caching.
                    return new KeyguardManager();
                }});

        registerService(LAYOUT_INFLATER_SERVICE, new ServiceFetcher() {
                public Object createService(ContextImpl ctx) {
                    return PolicyManager.makeNewLayoutInflater(ctx.getOuterContext());
                }});

        registerService(LOCATION_SERVICE, new StaticServiceFetcher() {
                public Object createStaticService() {
                    IBinder b = ServiceManager.getService(LOCATION_SERVICE);
                    return new LocationManager(ILocationManager.Stub.asInterface(b));
                }});

        registerService(NETWORK_POLICY_SERVICE, new ServiceFetcher() {
            @Override
            public Object createService(ContextImpl ctx) {
                return new NetworkPolicyManager(INetworkPolicyManager.Stub.asInterface(
                        ServiceManager.getService(NETWORK_POLICY_SERVICE)));
            }
        });

        registerService(NOTIFICATION_SERVICE, new ServiceFetcher() {
                public Object createService(ContextImpl ctx) {
                    final Context outerContext = ctx.getOuterContext();
                    return new NotificationManager(
                        new ContextThemeWrapper(outerContext,
                                Resources.selectSystemTheme(0,
                                        outerContext.getApplicationInfo().targetSdkVersion,
                                        com.android.internal.R.style.Theme_Dialog,
                                        com.android.internal.R.style.Theme_Holo_Dialog,
                                        com.android.internal.R.style.Theme_DeviceDefault_Dialog)),
                        ctx.mMainThread.getHandler());
                }});

        // Note: this was previously cached in a static variable, but
        // constructed using mMainThread.getHandler(), so converting
        // it to be a regular Context-cached service...
        registerService(POWER_SERVICE, new ServiceFetcher() {
                public Object createService(ContextImpl ctx) {
                    IBinder b = ServiceManager.getService(POWER_SERVICE);
                    IPowerManager service = IPowerManager.Stub.asInterface(b);
                    return new PowerManager(service, ctx.mMainThread.getHandler());
                }});

        registerService(SEARCH_SERVICE, new ServiceFetcher() {
                public Object createService(ContextImpl ctx) {
                    return new SearchManager(ctx.getOuterContext(),
                            ctx.mMainThread.getHandler());
                }});

        registerService(SENSOR_SERVICE, new ServiceFetcher() {
                public Object createService(ContextImpl ctx) {
                    return new SensorManager(ctx.mMainThread.getHandler().getLooper());
                }});

        registerService(STATUS_BAR_SERVICE, new ServiceFetcher() {
                public Object createService(ContextImpl ctx) {
                    return new StatusBarManager(ctx.getOuterContext());
                }});

        registerService(STORAGE_SERVICE, new ServiceFetcher() {
                public Object createService(ContextImpl ctx) {
                    try {
                        return new StorageManager(ctx.mMainThread.getHandler().getLooper());
                    } catch (RemoteException rex) {
                        Log.e(TAG, "Failed to create StorageManager", rex);
                        return null;
                    }
                }});

        registerService(TELEPHONY_SERVICE, new ServiceFetcher() {
                public Object createService(ContextImpl ctx) {
                    return new TelephonyManager(ctx.getOuterContext());
                }});

        registerService(THROTTLE_SERVICE, new StaticServiceFetcher() {
                public Object createStaticService() {
                    IBinder b = ServiceManager.getService(THROTTLE_SERVICE);
                    return new ThrottleManager(IThrottleManager.Stub.asInterface(b));
                }});

        registerService(UI_MODE_SERVICE, new ServiceFetcher() {
                public Object createService(ContextImpl ctx) {
                    return new UiModeManager();
                }});

        registerService(USB_SERVICE, new ServiceFetcher() {
                public Object createService(ContextImpl ctx) {
                    IBinder b = ServiceManager.getService(USB_SERVICE);
                    return new UsbManager(ctx, IUsbManager.Stub.asInterface(b));
                }});

        registerService(VIBRATOR_SERVICE, new ServiceFetcher() {
                public Object createService(ContextImpl ctx) {
                    return new Vibrator();
                }});

        registerService(WALLPAPER_SERVICE, WALLPAPER_FETCHER);

        registerService(WIFI_SERVICE, new ServiceFetcher() {
                public Object createService(ContextImpl ctx) {
                    IBinder b = ServiceManager.getService(WIFI_SERVICE);
                    IWifiManager service = IWifiManager.Stub.asInterface(b);
                    return new WifiManager(service, ctx.mMainThread.getHandler());
                }});

        registerService(WIFI_P2P_SERVICE, new ServiceFetcher() {
                public Object createService(ContextImpl ctx) {
                    IBinder b = ServiceManager.getService(WIFI_P2P_SERVICE);
                    IWifiP2pManager service = IWifiP2pManager.Stub.asInterface(b);
                    return new WifiP2pManager(service);
                }});

        registerService(WINDOW_SERVICE, new ServiceFetcher() {
                public Object getService(ContextImpl ctx) {
                    return WindowManagerImpl.getDefault(ctx.mPackageInfo.mCompatibilityInfo);
                }});

        registerService(WimaxManagerConstants.WIMAX_SERVICE, new ServiceFetcher() {
                public Object createService(ContextImpl ctx) {
                    return WimaxHelper.createWimaxService(ctx, ctx.mMainThread.getHandler());
                }});

        registerService(PROFILE_SERVICE, new ServiceFetcher() {
                public Object createService(ContextImpl ctx) {
                    final Context outerContext = ctx.getOuterContext();
                    return new ProfileManager (outerContext, ctx.mMainThread.getHandler());
                }});
    }

    static ContextImpl getImpl(Context context) {
        Context nextContext;
        while ((context instanceof ContextWrapper) &&
                (nextContext=((ContextWrapper)context).getBaseContext()) != null) {
            context = nextContext;
        }
        return (ContextImpl)context;
    }

    // The system service cache for the system services that are
    // cached per-ContextImpl.  Package-scoped to avoid accessor
    // methods.
    final ArrayList<Object> mServiceCache = new ArrayList<Object>();

    @Override
    public AssetManager getAssets() {
        return mResources.getAssets();
    }

    @Override
    public Resources getResources() {
        return mResources;
    }

    /**
     * Refresh resources object which may have been changed by a theme
     * configuration change.
     */
    /* package */ void refreshResourcesIfNecessary() {
        if (mResources == Resources.getSystem()) {
            return;
        }

        if (mPackageInfo.mCompatibilityInfo.isThemeable) {
            mTheme = null;
        }
    }

    @Override
    public PackageManager getPackageManager() {
        if (mPackageManager != null) {
            return mPackageManager;
        }

        IPackageManager pm = ActivityThread.getPackageManager();
        if (pm != null) {
            // Doesn't matter if we make more than one instance.
            return (mPackageManager = new ApplicationPackageManager(this, pm));
        }

        return null;
    }

    @Override
    public ContentResolver getContentResolver() {
        return mContentResolver;
    }

    @Override
    public Looper getMainLooper() {
        return mMainThread.getLooper();
    }

    @Override
    public Context getApplicationContext() {
        return (mPackageInfo != null) ?
                mPackageInfo.getApplication() : mMainThread.getApplication();
    }

    @Override
    public void setTheme(int resid) {
        mThemeResource = resid;
    }

    @Override
    public int getThemeResId() {
        return mThemeResource;
    }

    @Override
    public Resources.Theme getTheme() {
        if (mTheme == null) {
            mThemeResource = Resources.selectDefaultTheme(mThemeResource,
                    getOuterContext().getApplicationInfo().targetSdkVersion);
            mTheme = mResources.newTheme();
            mTheme.applyStyle(mThemeResource, true);
        }
        return mTheme;
    }

    @Override
    public ClassLoader getClassLoader() {
        return mPackageInfo != null ?
                mPackageInfo.getClassLoader() : ClassLoader.getSystemClassLoader();
    }

    @Override
    public String getPackageName() {
        if (mPackageInfo != null) {
            return mPackageInfo.getPackageName();
        }
        throw new RuntimeException("Not supported in system context");
    }

    @Override
    public ApplicationInfo getApplicationInfo() {
        if (mPackageInfo != null) {
            return mPackageInfo.getApplicationInfo();
        }
        throw new RuntimeException("Not supported in system context");
    }

    @Override
    public String getPackageResourcePath() {
        if (mPackageInfo != null) {
            return mPackageInfo.getResDir();
        }
        throw new RuntimeException("Not supported in system context");
    }

    @Override
    public String getPackageCodePath() {
        if (mPackageInfo != null) {
            return mPackageInfo.getAppDir();
        }
        throw new RuntimeException("Not supported in system context");
    }

    public File getSharedPrefsFile(String name) {
        return makeFilename(getPreferencesDir(), name + ".xml");
    }

    @Override
    public SharedPreferences getSharedPreferences(String name, int mode) {
        SharedPreferencesImpl sp;
        synchronized (sSharedPrefs) {
            sp = sSharedPrefs.get(name);
            if (sp == null) {
                File prefsFile = getSharedPrefsFile(name);
                sp = new SharedPreferencesImpl(prefsFile, mode);
                sSharedPrefs.put(name, sp);
                return sp;
            }
        }
        if ((mode & Context.MODE_MULTI_PROCESS) != 0 ||
            getApplicationInfo().targetSdkVersion < android.os.Build.VERSION_CODES.HONEYCOMB) {
            // If somebody else (some other process) changed the prefs
            // file behind our back, we reload it.  This has been the
            // historical (if undocumented) behavior.
            sp.startReloadIfChangedUnexpectedly();
        }
        return sp;
    }

    private File getPreferencesDir() {
        synchronized (mSync) {
            if (mPreferencesDir == null) {
                mPreferencesDir = new File(getDataDirFile(), "shared_prefs");
            }
            return mPreferencesDir;
        }
    }

    @Override
    public FileInputStream openFileInput(String name)
        throws FileNotFoundException {
        File f = makeFilename(getFilesDir(), name);
        return new FileInputStream(f);
    }

    @Override
    public FileOutputStream openFileOutput(String name, int mode)
        throws FileNotFoundException {
        final boolean append = (mode&MODE_APPEND) != 0;
        File f = makeFilename(getFilesDir(), name);
        try {
            FileOutputStream fos = new FileOutputStream(f, append);
            setFilePermissionsFromMode(f.getPath(), mode, 0);
            return fos;
        } catch (FileNotFoundException e) {
        }

        File parent = f.getParentFile();
        parent.mkdir();
        FileUtils.setPermissions(
            parent.getPath(),
            FileUtils.S_IRWXU|FileUtils.S_IRWXG|FileUtils.S_IXOTH,
            -1, -1);
        FileOutputStream fos = new FileOutputStream(f, append);
        setFilePermissionsFromMode(f.getPath(), mode, 0);
        return fos;
    }

    @Override
    public boolean deleteFile(String name) {
        File f = makeFilename(getFilesDir(), name);
        return f.delete();
    }

    @Override
    public File getFilesDir() {
        synchronized (mSync) {
            if (mFilesDir == null) {
                mFilesDir = new File(getDataDirFile(), "files");
            }
            if (!mFilesDir.exists()) {
                if(!mFilesDir.mkdirs()) {
                    Log.w(TAG, "Unable to create files directory " + mFilesDir.getPath());
                    return null;
                }
                FileUtils.setPermissions(
                        mFilesDir.getPath(),
                        FileUtils.S_IRWXU|FileUtils.S_IRWXG|FileUtils.S_IXOTH,
                        -1, -1);
            }
            return mFilesDir;
        }
    }

    @Override
    public File getExternalFilesDir(String type) {
        synchronized (mSync) {
            if (mExternalFilesDir == null) {
                mExternalFilesDir = Environment.getExternalStorageAppFilesDirectory(
                        getPackageName());
            }
            if (!mExternalFilesDir.exists()) {
                try {
                    (new File(Environment.getExternalStorageAndroidDataDir(),
                            ".nomedia")).createNewFile();
                } catch (IOException e) {
                }
                if (!mExternalFilesDir.mkdirs()) {
                    Log.w(TAG, "Unable to create external files directory");
                    return null;
                }
            }
            if (type == null) {
                return mExternalFilesDir;
            }
            File dir = new File(mExternalFilesDir, type);
            if (!dir.exists()) {
                if (!dir.mkdirs()) {
                    Log.w(TAG, "Unable to create external media directory " + dir);
                    return null;
                }
            }
            return dir;
        }
    }

    @Override
    public File getObbDir() {
        synchronized (mSync) {
            if (mObbDir == null) {
                mObbDir = Environment.getExternalStorageAppObbDirectory(
                        getPackageName());
            }
            return mObbDir;
        }
    }

    @Override
    public File getCacheDir() {
        synchronized (mSync) {
            if (mCacheDir == null) {
                mCacheDir = new File(getDataDirFile(), "cache");
            }
            if (!mCacheDir.exists()) {
                if(!mCacheDir.mkdirs()) {
                    Log.w(TAG, "Unable to create cache directory");
                    return null;
                }
                FileUtils.setPermissions(
                        mCacheDir.getPath(),
                        FileUtils.S_IRWXU|FileUtils.S_IRWXG|FileUtils.S_IXOTH,
                        -1, -1);
            }
        }
        return mCacheDir;
    }

    @Override
    public File getExternalCacheDir() {
        synchronized (mSync) {
            if (mExternalCacheDir == null) {
                mExternalCacheDir = Environment.getExternalStorageAppCacheDirectory(
                        getPackageName());
            }
            if (!mExternalCacheDir.exists()) {
                try {
                    (new File(Environment.getExternalStorageAndroidDataDir(),
                            ".nomedia")).createNewFile();
                } catch (IOException e) {
                }
                if (!mExternalCacheDir.mkdirs()) {
                    Log.w(TAG, "Unable to create external cache directory");
                    return null;
                }
            }
            return mExternalCacheDir;
        }
    }

    @Override
    public File getFileStreamPath(String name) {
        return makeFilename(getFilesDir(), name);
    }

    @Override
    public String[] fileList() {
        final String[] list = getFilesDir().list();
        return (list != null) ? list : EMPTY_FILE_LIST;
    }

    @Override
    public SQLiteDatabase openOrCreateDatabase(String name, int mode, CursorFactory factory) {
        File f = validateFilePath(name, true);
        SQLiteDatabase db = SQLiteDatabase.openOrCreateDatabase(f, factory);
        setFilePermissionsFromMode(f.getPath(), mode, 0);
        return db;
    }

    @Override
    public SQLiteDatabase openOrCreateDatabase(String name, int mode, CursorFactory factory,
            DatabaseErrorHandler errorHandler) {
        File f = validateFilePath(name, true);
        SQLiteDatabase db = SQLiteDatabase.openOrCreateDatabase(f.getPath(), factory, errorHandler);
        setFilePermissionsFromMode(f.getPath(), mode, 0);
        return db;
    }

    @Override
    public boolean deleteDatabase(String name) {
        try {
            File f = validateFilePath(name, false);
            return f.delete();
        } catch (Exception e) {
        }
        return false;
    }

    @Override
    public File getDatabasePath(String name) {
        return validateFilePath(name, false);
    }

    @Override
    public String[] databaseList() {
        final String[] list = getDatabasesDir().list();
        return (list != null) ? list : EMPTY_FILE_LIST;
    }


    private File getDatabasesDir() {
        synchronized (mSync) {
            if (mDatabasesDir == null) {
                mDatabasesDir = new File(getDataDirFile(), "databases");
            }
            if (mDatabasesDir.getPath().equals("databases")) {
                mDatabasesDir = new File("/data/system");
            }
            return mDatabasesDir;
        }
    }

    @Override
    public Drawable getWallpaper() {
        return getWallpaperManager().getDrawable();
    }

    @Override
    public Drawable peekWallpaper() {
        return getWallpaperManager().peekDrawable();
    }

    @Override
    public int getWallpaperDesiredMinimumWidth() {
        return getWallpaperManager().getDesiredMinimumWidth();
    }

    @Override
    public int getWallpaperDesiredMinimumHeight() {
        return getWallpaperManager().getDesiredMinimumHeight();
    }

    @Override
    public void setWallpaper(Bitmap bitmap) throws IOException  {
        getWallpaperManager().setBitmap(bitmap);
    }

    @Override
    public void setWallpaper(InputStream data) throws IOException {
        getWallpaperManager().setStream(data);
    }

    @Override
    public void clearWallpaper() throws IOException {
        getWallpaperManager().clear();
    }

    @Override
    public void startActivity(Intent intent) {
        if ((intent.getFlags()&Intent.FLAG_ACTIVITY_NEW_TASK) == 0) {
            throw new AndroidRuntimeException(
                    "Calling startActivity() from outside of an Activity "
                    + " context requires the FLAG_ACTIVITY_NEW_TASK flag."
                    + " Is this really what you want?");
        }
        mMainThread.getInstrumentation().execStartActivity(
            getOuterContext(), mMainThread.getApplicationThread(), null,
            (Activity)null, intent, -1);
    }

    @Override
    public void startActivities(Intent[] intents) {
        if ((intents[0].getFlags()&Intent.FLAG_ACTIVITY_NEW_TASK) == 0) {
            throw new AndroidRuntimeException(
                    "Calling startActivities() from outside of an Activity "
                    + " context requires the FLAG_ACTIVITY_NEW_TASK flag on first Intent."
                    + " Is this really what you want?");
        }
        mMainThread.getInstrumentation().execStartActivities(
            getOuterContext(), mMainThread.getApplicationThread(), null,
            (Activity)null, intents);
    }

    @Override
    public void startIntentSender(IntentSender intent,
            Intent fillInIntent, int flagsMask, int flagsValues, int extraFlags)
            throws IntentSender.SendIntentException {
        try {
            String resolvedType = null;
            if (fillInIntent != null) {
                fillInIntent.setAllowFds(false);
                resolvedType = fillInIntent.resolveTypeIfNeeded(getContentResolver());
            }
            int result = ActivityManagerNative.getDefault()
                .startActivityIntentSender(mMainThread.getApplicationThread(), intent,
                        fillInIntent, resolvedType, null, null,
                        0, flagsMask, flagsValues);
            if (result == IActivityManager.START_CANCELED) {
                throw new IntentSender.SendIntentException();
            }
            Instrumentation.checkStartActivityResult(result, null);
        } catch (RemoteException e) {
        }
    }

    @Override
    public void sendBroadcast(Intent intent) {
        String resolvedType = intent.resolveTypeIfNeeded(getContentResolver());
        try {
            intent.setAllowFds(false);
            ActivityManagerNative.getDefault().broadcastIntent(
                mMainThread.getApplicationThread(), intent, resolvedType, null,
                Activity.RESULT_OK, null, null, null, false, false);
        } catch (RemoteException e) {
        }
    }

    @Override
    public void sendBroadcast(Intent intent, String receiverPermission) {
        String resolvedType = intent.resolveTypeIfNeeded(getContentResolver());
        try {
            intent.setAllowFds(false);
            ActivityManagerNative.getDefault().broadcastIntent(
                mMainThread.getApplicationThread(), intent, resolvedType, null,
                Activity.RESULT_OK, null, null, receiverPermission, false, false);
        } catch (RemoteException e) {
        }
    }

    @Override
    public void sendOrderedBroadcast(Intent intent,
            String receiverPermission) {
        String resolvedType = intent.resolveTypeIfNeeded(getContentResolver());
        try {
            intent.setAllowFds(false);
            ActivityManagerNative.getDefault().broadcastIntent(
                mMainThread.getApplicationThread(), intent, resolvedType, null,
                Activity.RESULT_OK, null, null, receiverPermission, true, false);
        } catch (RemoteException e) {
        }
    }

    @Override
    public void sendOrderedBroadcast(Intent intent,
            String receiverPermission, BroadcastReceiver resultReceiver,
            Handler scheduler, int initialCode, String initialData,
            Bundle initialExtras) {
        IIntentReceiver rd = null;
        if (resultReceiver != null) {
            if (mPackageInfo != null) {
                if (scheduler == null) {
                    scheduler = mMainThread.getHandler();
                }
                rd = mPackageInfo.getReceiverDispatcher(
                    resultReceiver, getOuterContext(), scheduler,
                    mMainThread.getInstrumentation(), false);
            } else {
                if (scheduler == null) {
                    scheduler = mMainThread.getHandler();
                }
                rd = new LoadedApk.ReceiverDispatcher(
                        resultReceiver, getOuterContext(), scheduler, null, false).getIIntentReceiver();
            }
        }
        String resolvedType = intent.resolveTypeIfNeeded(getContentResolver());
        try {
            intent.setAllowFds(false);
            ActivityManagerNative.getDefault().broadcastIntent(
                mMainThread.getApplicationThread(), intent, resolvedType, rd,
                initialCode, initialData, initialExtras, receiverPermission,
                true, false);
        } catch (RemoteException e) {
        }
    }

    @Override
    public void sendStickyBroadcast(Intent intent) {
        String resolvedType = intent.resolveTypeIfNeeded(getContentResolver());
        try {
            intent.setAllowFds(false);
            ActivityManagerNative.getDefault().broadcastIntent(
                mMainThread.getApplicationThread(), intent, resolvedType, null,
                Activity.RESULT_OK, null, null, null, false, true);
        } catch (RemoteException e) {
        }
    }

    @Override
    public void sendStickyOrderedBroadcast(Intent intent,
            BroadcastReceiver resultReceiver,
            Handler scheduler, int initialCode, String initialData,
            Bundle initialExtras) {
        IIntentReceiver rd = null;
        if (resultReceiver != null) {
            if (mPackageInfo != null) {
                if (scheduler == null) {
                    scheduler = mMainThread.getHandler();
                }
                rd = mPackageInfo.getReceiverDispatcher(
                    resultReceiver, getOuterContext(), scheduler,
                    mMainThread.getInstrumentation(), false);
            } else {
                if (scheduler == null) {
                    scheduler = mMainThread.getHandler();
                }
                rd = new LoadedApk.ReceiverDispatcher(
                        resultReceiver, getOuterContext(), scheduler, null, false).getIIntentReceiver();
            }
        }
        String resolvedType = intent.resolveTypeIfNeeded(getContentResolver());
        try {
            intent.setAllowFds(false);
            ActivityManagerNative.getDefault().broadcastIntent(
                mMainThread.getApplicationThread(), intent, resolvedType, rd,
                initialCode, initialData, initialExtras, null,
                true, true);
        } catch (RemoteException e) {
        }
    }

    @Override
    public void removeStickyBroadcast(Intent intent) {
        String resolvedType = intent.resolveTypeIfNeeded(getContentResolver());
        if (resolvedType != null) {
            intent = new Intent(intent);
            intent.setDataAndType(intent.getData(), resolvedType);
        }
        try {
            intent.setAllowFds(false);
            ActivityManagerNative.getDefault().unbroadcastIntent(
                mMainThread.getApplicationThread(), intent);
        } catch (RemoteException e) {
        }
    }

    @Override
    public Intent registerReceiver(BroadcastReceiver receiver, IntentFilter filter) {
        return registerReceiver(receiver, filter, null, null);
    }

    @Override
    public Intent registerReceiver(BroadcastReceiver receiver, IntentFilter filter,
            String broadcastPermission, Handler scheduler) {
        return registerReceiverInternal(receiver, filter, broadcastPermission,
                scheduler, getOuterContext());
    }

    private Intent registerReceiverInternal(BroadcastReceiver receiver,
            IntentFilter filter, String broadcastPermission,
            Handler scheduler, Context context) {
        IIntentReceiver rd = null;
        if (receiver != null) {
            if (mPackageInfo != null && context != null) {
                if (scheduler == null) {
                    scheduler = mMainThread.getHandler();
                }
                rd = mPackageInfo.getReceiverDispatcher(
                    receiver, context, scheduler,
                    mMainThread.getInstrumentation(), true);
            } else {
                if (scheduler == null) {
                    scheduler = mMainThread.getHandler();
                }
                rd = new LoadedApk.ReceiverDispatcher(
                        receiver, context, scheduler, null, true).getIIntentReceiver();
            }
        }
        try {
            return ActivityManagerNative.getDefault().registerReceiver(
                    mMainThread.getApplicationThread(), mBasePackageName,
                    rd, filter, broadcastPermission);
        } catch (RemoteException e) {
            return null;
        }
    }

    @Override
    public void unregisterReceiver(BroadcastReceiver receiver) {
        if (mPackageInfo != null) {
            IIntentReceiver rd = mPackageInfo.forgetReceiverDispatcher(
                    getOuterContext(), receiver);
            try {
                ActivityManagerNative.getDefault().unregisterReceiver(rd);
            } catch (RemoteException e) {
            }
        } else {
            throw new RuntimeException("Not supported in system context");
        }
    }

    @Override
    public ComponentName startService(Intent service) {
        try {
            service.setAllowFds(false);
            ComponentName cn = ActivityManagerNative.getDefault().startService(
                mMainThread.getApplicationThread(), service,
                service.resolveTypeIfNeeded(getContentResolver()));
            if (cn != null && cn.getPackageName().equals("!")) {
                throw new SecurityException(
                        "Not allowed to start service " + service
                        + " without permission " + cn.getClassName());
            }
            return cn;
        } catch (RemoteException e) {
            return null;
        }
    }

    @Override
    public boolean stopService(Intent service) {
        try {
            service.setAllowFds(false);
            int res = ActivityManagerNative.getDefault().stopService(
                mMainThread.getApplicationThread(), service,
                service.resolveTypeIfNeeded(getContentResolver()));
            if (res < 0) {
                throw new SecurityException(
                        "Not allowed to stop service " + service);
            }
            return res != 0;
        } catch (RemoteException e) {
            return false;
        }
    }

    @Override
    public boolean bindService(Intent service, ServiceConnection conn,
            int flags) {
        IServiceConnection sd;
        if (mPackageInfo != null) {
            sd = mPackageInfo.getServiceDispatcher(conn, getOuterContext(),
                    mMainThread.getHandler(), flags);
        } else {
            throw new RuntimeException("Not supported in system context");
        }
        try {
            IBinder token = getActivityToken();
            if (token == null && (flags&BIND_AUTO_CREATE) == 0 && mPackageInfo != null
                    && mPackageInfo.getApplicationInfo().targetSdkVersion
                    < android.os.Build.VERSION_CODES.ICE_CREAM_SANDWICH) {
                flags |= BIND_WAIVE_PRIORITY;
            }
            service.setAllowFds(false);
            int res = ActivityManagerNative.getDefault().bindService(
                mMainThread.getApplicationThread(), getActivityToken(),
                service, service.resolveTypeIfNeeded(getContentResolver()),
                sd, flags);
            if (res < 0) {
                throw new SecurityException(
                        "Not allowed to bind to service " + service);
            }
            return res != 0;
        } catch (RemoteException e) {
            return false;
        }
    }

    @Override
    public void unbindService(ServiceConnection conn) {
        if (mPackageInfo != null) {
            IServiceConnection sd = mPackageInfo.forgetServiceDispatcher(
                    getOuterContext(), conn);
            try {
                ActivityManagerNative.getDefault().unbindService(sd);
            } catch (RemoteException e) {
            }
        } else {
            throw new RuntimeException("Not supported in system context");
        }
    }

    @Override
    public boolean startInstrumentation(ComponentName className,
            String profileFile, Bundle arguments) {
        try {
            if (arguments != null) {
                arguments.setAllowFds(false);
            }
            return ActivityManagerNative.getDefault().startInstrumentation(
                    className, profileFile, 0, arguments, null);
        } catch (RemoteException e) {
            // System has crashed, nothing we can do.
        }
        return false;
    }

    @Override
    public Object getSystemService(String name) {
        ServiceFetcher fetcher = SYSTEM_SERVICE_MAP.get(name);
        return fetcher == null ? null : fetcher.getService(this);
    }

    private WallpaperManager getWallpaperManager() {
        return (WallpaperManager) WALLPAPER_FETCHER.getService(this);
    }

    /* package */ static DropBoxManager createDropBoxManager() {
        IBinder b = ServiceManager.getService(DROPBOX_SERVICE);
        IDropBoxManagerService service = IDropBoxManagerService.Stub.asInterface(b);
        if (service == null) {
            // Don't return a DropBoxManager that will NPE upon use.
            // This also avoids caching a broken DropBoxManager in
            // getDropBoxManager during early boot, before the
            // DROPBOX_SERVICE is registered.
            return null;
        }
        return new DropBoxManager(service);
    }

    @Override
    public int checkPermission(String permission, int pid, int uid) {
        if (permission == null) {
            throw new IllegalArgumentException("permission is null");
        }

        try {
            return ActivityManagerNative.getDefault().checkPermission(
                    permission, pid, uid);
        } catch (RemoteException e) {
            return PackageManager.PERMISSION_DENIED;
        }
    }

    @Override
    public int checkCallingPermission(String permission) {
        if (permission == null) {
            throw new IllegalArgumentException("permission is null");
        }

        int pid = Binder.getCallingPid();
        if (pid != Process.myPid()) {
            return checkPermission(permission, pid,
                    Binder.getCallingUid());
        }
        return PackageManager.PERMISSION_DENIED;
    }

    @Override
    public int checkCallingOrSelfPermission(String permission) {
        if (permission == null) {
            throw new IllegalArgumentException("permission is null");
        }

        return checkPermission(permission, Binder.getCallingPid(),
                Binder.getCallingUid());
    }

    private void enforce(
            String permission, int resultOfCheck,
            boolean selfToo, int uid, String message) {
        if (resultOfCheck != PackageManager.PERMISSION_GRANTED) {
            throw new SecurityException(
                    (message != null ? (message + ": ") : "") +
                    (selfToo
                     ? "Neither user " + uid + " nor current process has "
                     : "User " + uid + " does not have ") +
                    permission +
                    ".");
        }
    }

    public void enforcePermission(
            String permission, int pid, int uid, String message) {
        enforce(permission,
                checkPermission(permission, pid, uid),
                false,
                uid,
                message);
    }

    public void enforceCallingPermission(String permission, String message) {
        enforce(permission,
                checkCallingPermission(permission),
                false,
                Binder.getCallingUid(),
                message);
    }

    public void enforceCallingOrSelfPermission(
            String permission, String message) {
        enforce(permission,
                checkCallingOrSelfPermission(permission),
                true,
                Binder.getCallingUid(),
                message);
    }

    @Override
    public void grantUriPermission(String toPackage, Uri uri, int modeFlags) {
         try {
            ActivityManagerNative.getDefault().grantUriPermission(
                    mMainThread.getApplicationThread(), toPackage, uri,
                    modeFlags);
        } catch (RemoteException e) {
        }
    }

    @Override
    public void revokeUriPermission(Uri uri, int modeFlags) {
         try {
            ActivityManagerNative.getDefault().revokeUriPermission(
                    mMainThread.getApplicationThread(), uri,
                    modeFlags);
        } catch (RemoteException e) {
        }
    }

    @Override
    public int checkUriPermission(Uri uri, int pid, int uid, int modeFlags) {
        try {
            return ActivityManagerNative.getDefault().checkUriPermission(
                    uri, pid, uid, modeFlags);
        } catch (RemoteException e) {
            return PackageManager.PERMISSION_DENIED;
        }
    }

    @Override
    public int checkCallingUriPermission(Uri uri, int modeFlags) {
        int pid = Binder.getCallingPid();
        if (pid != Process.myPid()) {
            return checkUriPermission(uri, pid,
                    Binder.getCallingUid(), modeFlags);
        }
        return PackageManager.PERMISSION_DENIED;
    }

    @Override
    public int checkCallingOrSelfUriPermission(Uri uri, int modeFlags) {
        return checkUriPermission(uri, Binder.getCallingPid(),
                Binder.getCallingUid(), modeFlags);
    }

    @Override
    public int checkUriPermission(Uri uri, String readPermission,
            String writePermission, int pid, int uid, int modeFlags) {
        if (DEBUG) {
            Log.i("foo", "checkUriPermission: uri=" + uri + "readPermission="
                    + readPermission + " writePermission=" + writePermission
                    + " pid=" + pid + " uid=" + uid + " mode" + modeFlags);
        }
        if ((modeFlags&Intent.FLAG_GRANT_READ_URI_PERMISSION) != 0) {
            if (readPermission == null
                    || checkPermission(readPermission, pid, uid)
                    == PackageManager.PERMISSION_GRANTED) {
                return PackageManager.PERMISSION_GRANTED;
            }
        }
        if ((modeFlags&Intent.FLAG_GRANT_WRITE_URI_PERMISSION) != 0) {
            if (writePermission == null
                    || checkPermission(writePermission, pid, uid)
                    == PackageManager.PERMISSION_GRANTED) {
                return PackageManager.PERMISSION_GRANTED;
            }
        }
        return uri != null ? checkUriPermission(uri, pid, uid, modeFlags)
                : PackageManager.PERMISSION_DENIED;
    }

    private String uriModeFlagToString(int uriModeFlags) {
        switch (uriModeFlags) {
            case Intent.FLAG_GRANT_READ_URI_PERMISSION |
                    Intent.FLAG_GRANT_WRITE_URI_PERMISSION:
                return "read and write";
            case Intent.FLAG_GRANT_READ_URI_PERMISSION:
                return "read";
            case Intent.FLAG_GRANT_WRITE_URI_PERMISSION:
                return "write";
        }
        throw new IllegalArgumentException(
                "Unknown permission mode flags: " + uriModeFlags);
    }

    private void enforceForUri(
            int modeFlags, int resultOfCheck, boolean selfToo,
            int uid, Uri uri, String message) {
        if (resultOfCheck != PackageManager.PERMISSION_GRANTED) {
            throw new SecurityException(
                    (message != null ? (message + ": ") : "") +
                    (selfToo
                     ? "Neither user " + uid + " nor current process has "
                     : "User " + uid + " does not have ") +
                    uriModeFlagToString(modeFlags) +
                    " permission on " +
                    uri +
                    ".");
        }
    }

    public void enforceUriPermission(
            Uri uri, int pid, int uid, int modeFlags, String message) {
        enforceForUri(
                modeFlags, checkUriPermission(uri, pid, uid, modeFlags),
                false, uid, uri, message);
    }

    public void enforceCallingUriPermission(
            Uri uri, int modeFlags, String message) {
        enforceForUri(
                modeFlags, checkCallingUriPermission(uri, modeFlags),
                false, Binder.getCallingUid(), uri, message);
    }

    public void enforceCallingOrSelfUriPermission(
            Uri uri, int modeFlags, String message) {
        enforceForUri(
                modeFlags,
                checkCallingOrSelfUriPermission(uri, modeFlags), true,
                Binder.getCallingUid(), uri, message);
    }

    public void enforceUriPermission(
            Uri uri, String readPermission, String writePermission,
            int pid, int uid, int modeFlags, String message) {
        enforceForUri(modeFlags,
                      checkUriPermission(
                              uri, readPermission, writePermission, pid, uid,
                              modeFlags),
                      false,
                      uid,
                      uri,
                      message);
    }

    @Override
    public Context createPackageContext(String packageName, int flags)
        throws PackageManager.NameNotFoundException {
        if (packageName.equals("system") || packageName.equals("android")) {
            return new ContextImpl(mMainThread.getSystemContext());
        }

        LoadedApk pi =
            mMainThread.getPackageInfo(packageName, mResources.getCompatibilityInfo(), flags);
        if (pi != null) {
            ContextImpl c = new ContextImpl();
            c.mRestricted = (flags & CONTEXT_RESTRICTED) == CONTEXT_RESTRICTED;
            c.init(pi, null, mMainThread, mResources, mBasePackageName);
            if (c.mResources != null) {
                return c;
            }
        }

        // Should be a better exception.
        throw new PackageManager.NameNotFoundException(
            "Application package " + packageName + " not found");
    }

    @Override
    public boolean isRestricted() {
        return mRestricted;
    }

    private File getDataDirFile() {
        if (mPackageInfo != null) {
            return mPackageInfo.getDataDirFile();
        }
        throw new RuntimeException("Not supported in system context");
    }

    @Override
    public File getDir(String name, int mode) {
        name = "app_" + name;
        File file = makeFilename(getDataDirFile(), name);
        if (!file.exists()) {
            file.mkdir();
            setFilePermissionsFromMode(file.getPath(), mode,
                    FileUtils.S_IRWXU|FileUtils.S_IRWXG|FileUtils.S_IXOTH);
        }
        return file;
    }

    static ContextImpl createSystemContext(ActivityThread mainThread) {
        ContextImpl context = new ContextImpl();
        context.init(Resources.getSystem(), mainThread);
        return context;
    }

    ContextImpl() {
        mOuterContext = this;
    }

    /**
     * Create a new ApplicationContext from an existing one.  The new one
     * works and operates the same as the one it is copying.
     *
     * @param context Existing application context.
     */
    public ContextImpl(ContextImpl context) {
        mPackageInfo = context.mPackageInfo;
        mBasePackageName = context.mBasePackageName;
        mResources = context.mResources;
        mMainThread = context.mMainThread;
        mContentResolver = context.mContentResolver;
        mOuterContext = this;
    }

    final void init(LoadedApk packageInfo,
            IBinder activityToken, ActivityThread mainThread) {
        init(packageInfo, activityToken, mainThread, null, null);
    }

    final void init(LoadedApk packageInfo,
                IBinder activityToken, ActivityThread mainThread,
                Resources container, String basePackageName) {
        mPackageInfo = packageInfo;
        mBasePackageName = basePackageName != null ? basePackageName : packageInfo.mPackageName;
        mResources = mPackageInfo.getResources(mainThread);

        if (mResources != null && container != null
                && container.getCompatibilityInfo().applicationScale !=
                        mResources.getCompatibilityInfo().applicationScale) {
            if (DEBUG) {
                Log.d(TAG, "loaded context has different scaling. Using container's" +
                        " compatiblity info:" + container.getDisplayMetrics());
            }
            mResources = mainThread.getTopLevelResources(
                    mPackageInfo.getResDir(), container.getCompatibilityInfo());
        }
        mMainThread = mainThread;
        mContentResolver = new ApplicationContentResolver(this, mainThread);

        setActivityToken(activityToken);
    }

    final void init(Resources resources, ActivityThread mainThread) {
        mPackageInfo = null;
        mBasePackageName = null;
        mResources = resources;
        mMainThread = mainThread;
        mContentResolver = new ApplicationContentResolver(this, mainThread);
    }

    final void scheduleFinalCleanup(String who, String what) {
        mMainThread.scheduleContextCleanup(this, who, what);
    }

    final void performFinalCleanup(String who, String what) {
        //Log.i(TAG, "Cleanup up context: " + this);
        mPackageInfo.removeContextRegistrations(getOuterContext(), who, what);
    }

    final Context getReceiverRestrictedContext() {
        if (mReceiverRestrictedContext != null) {
            return mReceiverRestrictedContext;
        }
        return mReceiverRestrictedContext = new ReceiverRestrictedContext(getOuterContext());
    }

    final void setActivityToken(IBinder token) {
        mActivityToken = token;
    }

    final void setOuterContext(Context context) {
        mOuterContext = context;
    }

    final Context getOuterContext() {
        return mOuterContext;
    }

    final IBinder getActivityToken() {
        return mActivityToken;
    }

    static void setFilePermissionsFromMode(String name, int mode,
            int extraPermissions) {
        int perms = FileUtils.S_IRUSR|FileUtils.S_IWUSR
            |FileUtils.S_IRGRP|FileUtils.S_IWGRP
            |extraPermissions;
        if ((mode&MODE_WORLD_READABLE) != 0) {
            perms |= FileUtils.S_IROTH;
        }
        if ((mode&MODE_WORLD_WRITEABLE) != 0) {
            perms |= FileUtils.S_IWOTH;
        }
        if (DEBUG) {
            Log.i(TAG, "File " + name + ": mode=0x" + Integer.toHexString(mode)
                  + ", perms=0x" + Integer.toHexString(perms));
        }
        FileUtils.setPermissions(name, perms, -1, -1);
    }

    private File validateFilePath(String name, boolean createDirectory) {
        File dir;
        File f;

        if (name.charAt(0) == File.separatorChar) {
            String dirPath = name.substring(0, name.lastIndexOf(File.separatorChar));
            dir = new File(dirPath);
            name = name.substring(name.lastIndexOf(File.separatorChar));
            f = new File(dir, name);
        } else {
            dir = getDatabasesDir();
            f = makeFilename(dir, name);
        }

        if (createDirectory && !dir.isDirectory() && dir.mkdir()) {
            FileUtils.setPermissions(dir.getPath(),
                FileUtils.S_IRWXU|FileUtils.S_IRWXG|FileUtils.S_IXOTH,
                -1, -1);
        }

        return f;
    }

    private File makeFilename(File base, String name) {
        if (name.indexOf(File.separatorChar) < 0) {
            return new File(base, name);
        }
        throw new IllegalArgumentException(
                "File " + name + " contains a path separator");
    }

    // ----------------------------------------------------------------------
    // ----------------------------------------------------------------------
    // ----------------------------------------------------------------------

    private static final class ApplicationContentResolver extends ContentResolver {
        public ApplicationContentResolver(Context context, ActivityThread mainThread) {
            super(context);
            mMainThread = mainThread;
        }

        @Override
        protected IContentProvider acquireProvider(Context context, String name) {
            return mMainThread.acquireProvider(context, name);
        }

        @Override
        protected IContentProvider acquireExistingProvider(Context context, String name) {
            return mMainThread.acquireExistingProvider(context, name);
        }

        @Override
        public boolean releaseProvider(IContentProvider provider) {
            return mMainThread.releaseProvider(provider);
        }

<<<<<<< HEAD
        private final ActivityThread mMainThread;
=======
        @Override
        public List<PermissionGroupInfo> getAllPermissionGroups(int flags) {
            try {
                return mPM.getAllPermissionGroups(flags);
            } catch (RemoteException e) {
                throw new RuntimeException("Package manager has died", e);
            }
        }

        @Override
        public ApplicationInfo getApplicationInfo(String packageName, int flags)
            throws NameNotFoundException {
            try {
                ApplicationInfo ai = mPM.getApplicationInfo(packageName, flags);
                if (ai != null) {
                    return ai;
                }
            } catch (RemoteException e) {
                throw new RuntimeException("Package manager has died", e);
            }

            throw new NameNotFoundException(packageName);
        }

        @Override
        public ActivityInfo getActivityInfo(ComponentName className, int flags)
            throws NameNotFoundException {
            try {
                ActivityInfo ai = mPM.getActivityInfo(className, flags);
                if (ai != null) {
                    return ai;
                }
            } catch (RemoteException e) {
                throw new RuntimeException("Package manager has died", e);
            }

            throw new NameNotFoundException(className.toString());
        }

        @Override
        public ActivityInfo getReceiverInfo(ComponentName className, int flags)
            throws NameNotFoundException {
            try {
                ActivityInfo ai = mPM.getReceiverInfo(className, flags);
                if (ai != null) {
                    return ai;
                }
            } catch (RemoteException e) {
                throw new RuntimeException("Package manager has died", e);
            }

            throw new NameNotFoundException(className.toString());
        }

        @Override
        public ServiceInfo getServiceInfo(ComponentName className, int flags)
            throws NameNotFoundException {
            try {
                ServiceInfo si = mPM.getServiceInfo(className, flags);
                if (si != null) {
                    return si;
                }
            } catch (RemoteException e) {
                throw new RuntimeException("Package manager has died", e);
            }

            throw new NameNotFoundException(className.toString());
        }

        @Override
        public ProviderInfo getProviderInfo(ComponentName className, int flags)
            throws NameNotFoundException {
            try {
                ProviderInfo pi = mPM.getProviderInfo(className, flags);
                if (pi != null) {
                    return pi;
                }
            } catch (RemoteException e) {
                throw new RuntimeException("Package manager has died", e);
            }

            throw new NameNotFoundException(className.toString());
        }

        @Override
        public String[] getSystemSharedLibraryNames() {
             try {
                 return mPM.getSystemSharedLibraryNames();
             } catch (RemoteException e) {
                 throw new RuntimeException("Package manager has died", e);
             }
        }

        @Override
        public FeatureInfo[] getSystemAvailableFeatures() {
            try {
                return mPM.getSystemAvailableFeatures();
            } catch (RemoteException e) {
                throw new RuntimeException("Package manager has died", e);
            }
        }
        
        @Override
        public boolean hasSystemFeature(String name) {
            try {
                return mPM.hasSystemFeature(name);
            } catch (RemoteException e) {
                throw new RuntimeException("Package manager has died", e);
            }
        }
        
        @Override
        public int checkPermission(String permName, String pkgName) {
            try {
                return mPM.checkPermission(permName, pkgName);
            } catch (RemoteException e) {
                throw new RuntimeException("Package manager has died", e);
            }
        }

        @Override
        public boolean addPermission(PermissionInfo info) {
            try {
                return mPM.addPermission(info);
            } catch (RemoteException e) {
                throw new RuntimeException("Package manager has died", e);
            }
        }

        @Override
        public boolean addPermissionAsync(PermissionInfo info) {
            try {
                return mPM.addPermissionAsync(info);
            } catch (RemoteException e) {
                throw new RuntimeException("Package manager has died", e);
            }
        }

        @Override
        public void removePermission(String name) {
            try {
                mPM.removePermission(name);
            } catch (RemoteException e) {
                throw new RuntimeException("Package manager has died", e);
            }
        }

        @Override
        public int checkSignatures(String pkg1, String pkg2) {
            try {
                return mPM.checkSignatures(pkg1, pkg2);
            } catch (RemoteException e) {
                throw new RuntimeException("Package manager has died", e);
            }
        }

        @Override
        public int checkSignatures(int uid1, int uid2) {
            try {
                return mPM.checkUidSignatures(uid1, uid2);
            } catch (RemoteException e) {
                throw new RuntimeException("Package manager has died", e);
            }
        }

        @Override
        public String[] getPackagesForUid(int uid) {
            try {
                return mPM.getPackagesForUid(uid);
            } catch (RemoteException e) {
                throw new RuntimeException("Package manager has died", e);
            }
        }

        @Override
        public String getNameForUid(int uid) {
            try {
                return mPM.getNameForUid(uid);
            } catch (RemoteException e) {
                throw new RuntimeException("Package manager has died", e);
            }
        }
        
        @Override
        public int getUidForSharedUser(String sharedUserName) 
                throws NameNotFoundException {
            try {
                int uid = mPM.getUidForSharedUser(sharedUserName);
                if(uid != -1) {
                    return uid;
                }
            } catch (RemoteException e) {
                throw new RuntimeException("Package manager has died", e);
            }
            throw new NameNotFoundException("No shared userid for user:"+sharedUserName);
        }

        @Override
        public List<PackageInfo> getInstalledPackages(int flags) {
            try {
                return mPM.getInstalledPackages(flags);
            } catch (RemoteException e) {
                throw new RuntimeException("Package manager has died", e);
            }
        }

        @Override
        public List<PackageInfo> getInstalledThemePackages() {
            try {
                return mPM.getInstalledThemePackages();
            } catch (RemoteException e) {
                throw new RuntimeException("Package manager has died", e);
            }
        }

        @Override
        public List<ApplicationInfo> getInstalledApplications(int flags) {
            try {
                return mPM.getInstalledApplications(flags);
            } catch (RemoteException e) {
                throw new RuntimeException("Package manager has died", e);
            }
        }

        @Override
        public ResolveInfo resolveActivity(Intent intent, int flags) {
            try {
                return mPM.resolveIntent(
                    intent,
                    intent.resolveTypeIfNeeded(mContext.getContentResolver()),
                    flags);
            } catch (RemoteException e) {
                throw new RuntimeException("Package manager has died", e);
            }
        }

        @Override
        public List<ResolveInfo> queryIntentActivities(Intent intent,
                int flags) {
            try {
                return mPM.queryIntentActivities(
                    intent,
                    intent.resolveTypeIfNeeded(mContext.getContentResolver()),
                    flags);
            } catch (RemoteException e) {
                throw new RuntimeException("Package manager has died", e);
            }
        }

        @Override
        public List<ResolveInfo> queryIntentActivityOptions(
                ComponentName caller, Intent[] specifics, Intent intent,
                int flags) {
            final ContentResolver resolver = mContext.getContentResolver();

            String[] specificTypes = null;
            if (specifics != null) {
                final int N = specifics.length;
                for (int i=0; i<N; i++) {
                    Intent sp = specifics[i];
                    if (sp != null) {
                        String t = sp.resolveTypeIfNeeded(resolver);
                        if (t != null) {
                            if (specificTypes == null) {
                                specificTypes = new String[N];
                            }
                            specificTypes[i] = t;
                        }
                    }
                }
            }

            try {
                return mPM.queryIntentActivityOptions(caller, specifics,
                    specificTypes, intent, intent.resolveTypeIfNeeded(resolver),
                    flags);
            } catch (RemoteException e) {
                throw new RuntimeException("Package manager has died", e);
            }
        }

        @Override
        public List<ResolveInfo> queryBroadcastReceivers(Intent intent, int flags) {
            try {
                return mPM.queryIntentReceivers(
                    intent,
                    intent.resolveTypeIfNeeded(mContext.getContentResolver()),
                    flags);
            } catch (RemoteException e) {
                throw new RuntimeException("Package manager has died", e);
            }
        }

        @Override
        public ResolveInfo resolveService(Intent intent, int flags) {
            try {
                return mPM.resolveService(
                    intent,
                    intent.resolveTypeIfNeeded(mContext.getContentResolver()),
                    flags);
            } catch (RemoteException e) {
                throw new RuntimeException("Package manager has died", e);
            }
        }

        @Override
        public List<ResolveInfo> queryIntentServices(Intent intent, int flags) {
            try {
                return mPM.queryIntentServices(
                    intent,
                    intent.resolveTypeIfNeeded(mContext.getContentResolver()),
                    flags);
            } catch (RemoteException e) {
                throw new RuntimeException("Package manager has died", e);
            }
        }

        @Override
        public ProviderInfo resolveContentProvider(String name,
                int flags) {
            try {
                return mPM.resolveContentProvider(name, flags);
            } catch (RemoteException e) {
                throw new RuntimeException("Package manager has died", e);
            }
        }

        @Override
        public List<ProviderInfo> queryContentProviders(String processName,
                int uid, int flags) {
            try {
                return mPM.queryContentProviders(processName, uid, flags);
            } catch (RemoteException e) {
                throw new RuntimeException("Package manager has died", e);
            }
        }

        @Override
        public InstrumentationInfo getInstrumentationInfo(
                ComponentName className, int flags)
                throws NameNotFoundException {
            try {
                InstrumentationInfo ii = mPM.getInstrumentationInfo(
                        className, flags);
                if (ii != null) {
                    return ii;
                }
            } catch (RemoteException e) {
                throw new RuntimeException("Package manager has died", e);
            }

            throw new NameNotFoundException(className.toString());
        }

        @Override
        public List<InstrumentationInfo> queryInstrumentation(
                String targetPackage, int flags) {
            try {
                return mPM.queryInstrumentation(targetPackage, flags);
            } catch (RemoteException e) {
                throw new RuntimeException("Package manager has died", e);
            }
        }

        @Override public Drawable getDrawable(String packageName, int resid,
                ApplicationInfo appInfo) {
            ResourceName name = new ResourceName(packageName, resid);
            Drawable dr = getCachedIcon(name);
            if (dr != null) {
                return dr;
            }
            if (appInfo == null) {
                try {
                    appInfo = getApplicationInfo(packageName, 0);
                } catch (NameNotFoundException e) {
                    return null;
                }
            }
            try {
                Resources r = getResourcesForApplication(appInfo);
                dr = r.getDrawable(resid);
                if (false) {
                    RuntimeException e = new RuntimeException("here");
                    e.fillInStackTrace();
                    Log.w(TAG, "Getting drawable 0x" + Integer.toHexString(resid)
                            + " from package " + packageName
                            + ": app scale=" + r.getCompatibilityInfo().applicationScale
                            + ", caller scale=" + mContext.getResources().getCompatibilityInfo().applicationScale,
                            e);
                }
                if (DEBUG_ICONS) Log.v(TAG, "Getting drawable 0x"
                        + Integer.toHexString(resid) + " from " + r
                        + ": " + dr);
                putCachedIcon(name, dr);
                return dr;
            } catch (NameNotFoundException e) {
                Log.w("PackageManager", "Failure retrieving resources for"
                        + appInfo.packageName);
            } catch (RuntimeException e) {
                // If an exception was thrown, fall through to return
                // default icon.
                Log.w("PackageManager", "Failure retrieving icon 0x"
                        + Integer.toHexString(resid) + " in package "
                        + packageName, e);
            }
            return null;
        }

        @Override public Drawable getActivityIcon(ComponentName activityName)
                throws NameNotFoundException {
            return getActivityInfo(activityName, 0).loadIcon(this);
        }

        @Override public Drawable getActivityIcon(Intent intent)
                throws NameNotFoundException {
            if (intent.getComponent() != null) {
                return getActivityIcon(intent.getComponent());
            }

            ResolveInfo info = resolveActivity(
                intent, PackageManager.MATCH_DEFAULT_ONLY);
            if (info != null) {
                return info.activityInfo.loadIcon(this);
            }

            throw new NameNotFoundException(intent.toURI());
        }

        @Override public Drawable getDefaultActivityIcon() {
            return Resources.getSystem().getDrawable(
                com.android.internal.R.drawable.sym_def_app_icon);
        }

        @Override public Drawable getApplicationIcon(ApplicationInfo info) {
            return info.loadIcon(this);
        }

        @Override public Drawable getApplicationIcon(String packageName)
                throws NameNotFoundException {
            return getApplicationIcon(getApplicationInfo(packageName, 0));
        }
        
        @Override 
        public Drawable getActivityLogo(ComponentName activityName)
                throws NameNotFoundException {
            return getActivityInfo(activityName, 0).loadLogo(this);
        }

        @Override
        public Drawable getActivityLogo(Intent intent)
                throws NameNotFoundException {
            if (intent.getComponent() != null) {
                return getActivityLogo(intent.getComponent());
            }

            ResolveInfo info = resolveActivity(
                    intent, PackageManager.MATCH_DEFAULT_ONLY);
            if (info != null) {
                return info.activityInfo.loadLogo(this);
            }

            throw new NameNotFoundException(intent.toUri(0));
        }

        @Override
        public Drawable getApplicationLogo(ApplicationInfo info) {
            return info.loadLogo(this);
        }

        @Override
        public Drawable getApplicationLogo(String packageName)
                throws NameNotFoundException {
            return getApplicationLogo(getApplicationInfo(packageName, 0));
        }

        @Override public Resources getResourcesForActivity(
                ComponentName activityName) throws NameNotFoundException {
            return getResourcesForApplication(
                getActivityInfo(activityName, 0).applicationInfo);
        }

        @Override public Resources getResourcesForApplication(
                ApplicationInfo app) throws NameNotFoundException {
            if (app.packageName.equals("system")) {
                return mContext.mMainThread.getSystemContext().getResources();
            }
            Resources r = mContext.mMainThread.getTopLevelResources(
                    app.uid == Process.myUid() ? app.sourceDir
                    : app.publicSourceDir, mContext.mPackageInfo);
            if (r != null) {
                return r;
            }
            throw new NameNotFoundException("Unable to open " + app.publicSourceDir);
        }

        @Override public Resources getResourcesForApplication(
                String appPackageName) throws NameNotFoundException {
            return getResourcesForApplication(
                getApplicationInfo(appPackageName, 0));
        }

        int mCachedSafeMode = -1;
        @Override public boolean isSafeMode() {
            try {
                if (mCachedSafeMode < 0) {
                    mCachedSafeMode = mPM.isSafeMode() ? 1 : 0;
                }
                return mCachedSafeMode != 0;
            } catch (RemoteException e) {
                throw new RuntimeException("Package manager has died", e);
            }
        }

        static void configurationChanged() {
            synchronized (sSync) {
                sIconCache.clear();
                sStringCache.clear();
            }
        }

        ApplicationPackageManager(ContextImpl context,
                IPackageManager pm) {
            mContext = context;
            mPM = pm;
        }

        private Drawable getCachedIcon(ResourceName name) {
            synchronized (sSync) {
                WeakReference<Drawable> wr = sIconCache.get(name);
                if (DEBUG_ICONS) Log.v(TAG, "Get cached weak drawable ref for "
                        + name + ": " + wr);
                if (wr != null) {   // we have the activity
                    Drawable dr = wr.get();
                    if (dr != null) {
                        if (DEBUG_ICONS) Log.v(TAG, "Get cached drawable for "
                                + name + ": " + dr);
                        return dr;
                    }
                    // our entry has been purged
                    sIconCache.remove(name);
                }
            }
            return null;
        }

        private void putCachedIcon(ResourceName name, Drawable dr) {
            synchronized (sSync) {
                sIconCache.put(name, new WeakReference<Drawable>(dr));
                if (DEBUG_ICONS) Log.v(TAG, "Added cached drawable for "
                        + name + ": " + dr);
            }
        }

        static final void handlePackageBroadcast(int cmd, String[] pkgList,
                boolean hasPkgInfo) {
            boolean immediateGc = false;
            if (cmd == IApplicationThread.EXTERNAL_STORAGE_UNAVAILABLE) {
                immediateGc = true;
            }
            if (pkgList != null && (pkgList.length > 0)) {
                boolean needCleanup = false;
                for (String ssp : pkgList) {
                    synchronized (sSync) {
                        if (sIconCache.size() > 0) {
                            Iterator<ResourceName> it = sIconCache.keySet().iterator();
                            while (it.hasNext()) {
                                ResourceName nm = it.next();
                                if (nm.packageName.equals(ssp)) {
                                    //Log.i(TAG, "Removing cached drawable for " + nm);
                                    it.remove();
                                    needCleanup = true;
                                }
                            }
                        }
                        if (sStringCache.size() > 0) {
                            Iterator<ResourceName> it = sStringCache.keySet().iterator();
                            while (it.hasNext()) {
                                ResourceName nm = it.next();
                                if (nm.packageName.equals(ssp)) {
                                    //Log.i(TAG, "Removing cached string for " + nm);
                                    it.remove();
                                    needCleanup = true;
                                }
                            }
                        }
                    }
                }
                if (needCleanup || hasPkgInfo) {
                    if (immediateGc) {
                        // Schedule an immediate gc.
                        Runtime.getRuntime().gc();
                    } else {
                        ActivityThread.currentActivityThread().scheduleGcIdler();
                    }
                }
            }
        }
        
        private static final class ResourceName {
            final String packageName;
            final int iconId;

            ResourceName(String _packageName, int _iconId) {
                packageName = _packageName;
                iconId = _iconId;
            }

            ResourceName(ApplicationInfo aInfo, int _iconId) {
                this(aInfo.packageName, _iconId);
            }

            ResourceName(ComponentInfo cInfo, int _iconId) {
                this(cInfo.applicationInfo.packageName, _iconId);
            }

            ResourceName(ResolveInfo rInfo, int _iconId) {
                this(rInfo.activityInfo.applicationInfo.packageName, _iconId);
            }

            @Override
            public boolean equals(Object o) {
                if (this == o) return true;
                if (o == null || getClass() != o.getClass()) return false;

                ResourceName that = (ResourceName) o;

                if (iconId != that.iconId) return false;
                return !(packageName != null ?
                        !packageName.equals(that.packageName) : that.packageName != null);

            }

            @Override
            public int hashCode() {
                int result;
                result = packageName.hashCode();
                result = 31 * result + iconId;
                return result;
            }

            @Override
            public String toString() {
                return "{ResourceName " + packageName + " / " + iconId + "}";
            }
        }

        private CharSequence getCachedString(ResourceName name) {
            synchronized (sSync) {
                WeakReference<CharSequence> wr = sStringCache.get(name);
                if (wr != null) {   // we have the activity
                    CharSequence cs = wr.get();
                    if (cs != null) {
                        return cs;
                    }
                    // our entry has been purged
                    sStringCache.remove(name);
                }
            }
            return null;
        }

        private void putCachedString(ResourceName name, CharSequence cs) {
            synchronized (sSync) {
                sStringCache.put(name, new WeakReference<CharSequence>(cs));
            }
        }

        @Override
        public CharSequence getText(String packageName, int resid,
                ApplicationInfo appInfo) {
            ResourceName name = new ResourceName(packageName, resid);
            CharSequence text = getCachedString(name);
            if (text != null) {
                return text;
            }
            if (appInfo == null) {
                try {
                    appInfo = getApplicationInfo(packageName, 0);
                } catch (NameNotFoundException e) {
                    return null;
                }
            }
            try {
                Resources r = getResourcesForApplication(appInfo);
                text = r.getText(resid);
                putCachedString(name, text);
                return text;
            } catch (NameNotFoundException e) {
                Log.w("PackageManager", "Failure retrieving resources for"
                        + appInfo.packageName);
            } catch (RuntimeException e) {
                // If an exception was thrown, fall through to return
                // default icon.
                Log.w("PackageManager", "Failure retrieving text 0x"
                        + Integer.toHexString(resid) + " in package "
                        + packageName, e);
            }
            return null;
        }

        @Override
        public XmlResourceParser getXml(String packageName, int resid,
                ApplicationInfo appInfo) {
            if (appInfo == null) {
                try {
                    appInfo = getApplicationInfo(packageName, 0);
                } catch (NameNotFoundException e) {
                    return null;
                }
            }
            try {
                Resources r = getResourcesForApplication(appInfo);
                return r.getXml(resid);
            } catch (RuntimeException e) {
                // If an exception was thrown, fall through to return
                // default icon.
                Log.w("PackageManager", "Failure retrieving xml 0x"
                        + Integer.toHexString(resid) + " in package "
                        + packageName, e);
            } catch (NameNotFoundException e) {
                Log.w("PackageManager", "Failure retrieving resources for"
                        + appInfo.packageName);
            }
            return null;
        }

        @Override
        public CharSequence getApplicationLabel(ApplicationInfo info) {
            return info.loadLabel(this);
        }

        @Override
        public void installPackage(Uri packageURI, IPackageInstallObserver observer, int flags,
                String installerPackageName) {
            try {
                mPM.installPackage(packageURI, observer, flags, installerPackageName);
            } catch (RemoteException e) {
                // Should never happen!
            }
        }

        @Override
        public void movePackage(String packageName, IPackageMoveObserver observer, int flags) {
            try {
                mPM.movePackage(packageName, observer, flags);
            } catch (RemoteException e) {
                // Should never happen!
            }
        }

        @Override
        public String getInstallerPackageName(String packageName) {
            try {
                return mPM.getInstallerPackageName(packageName);
            } catch (RemoteException e) {
                // Should never happen!
            }
            return null;
        }

        @Override
        public void deletePackage(String packageName, IPackageDeleteObserver observer, int flags) {
            try {
                mPM.deletePackage(packageName, observer, flags);
            } catch (RemoteException e) {
                // Should never happen!
            }
        }
        @Override
        public void clearApplicationUserData(String packageName, 
                IPackageDataObserver observer) {
            try {
                mPM.clearApplicationUserData(packageName, observer);
            } catch (RemoteException e) {
                // Should never happen!
            }
        }
        @Override
        public void deleteApplicationCacheFiles(String packageName, 
                IPackageDataObserver observer) {
            try {
                mPM.deleteApplicationCacheFiles(packageName, observer);
            } catch (RemoteException e) {
                // Should never happen!
            }
        }
        @Override
        public void freeStorageAndNotify(long idealStorageSize, IPackageDataObserver observer) {
            try {
                mPM.freeStorageAndNotify(idealStorageSize, observer);
            } catch (RemoteException e) {
                // Should never happen!
            }
        }

        @Override
        public void freeStorage(long freeStorageSize, IntentSender pi) {
            try {
                mPM.freeStorage(freeStorageSize, pi);
            } catch (RemoteException e) {
                // Should never happen!
            }
        }
        
        @Override
        public void getPackageSizeInfo(String packageName, 
                IPackageStatsObserver observer) {
            try {
                mPM.getPackageSizeInfo(packageName, observer);
            } catch (RemoteException e) {
                // Should never happen!
            }
        }
        @Override
        public void addPackageToPreferred(String packageName) {
            try {
                mPM.addPackageToPreferred(packageName);
            } catch (RemoteException e) {
                // Should never happen!
            }
        }

        @Override
        public void removePackageFromPreferred(String packageName) {
            try {
                mPM.removePackageFromPreferred(packageName);
            } catch (RemoteException e) {
                // Should never happen!
            }
        }

        @Override
        public List<PackageInfo> getPreferredPackages(int flags) {
            try {
                return mPM.getPreferredPackages(flags);
            } catch (RemoteException e) {
                // Should never happen!
            }
            return new ArrayList<PackageInfo>();
        }

        @Override
        public void addPreferredActivity(IntentFilter filter,
                int match, ComponentName[] set, ComponentName activity) {
            try {
                mPM.addPreferredActivity(filter, match, set, activity);
            } catch (RemoteException e) {
                // Should never happen!
            }
        }
        
        @Override
        public void replacePreferredActivity(IntentFilter filter,
                int match, ComponentName[] set, ComponentName activity) {
            try {
                mPM.replacePreferredActivity(filter, match, set, activity);
            } catch (RemoteException e) {
                // Should never happen!
            }
        }

        @Override
        public void clearPackagePreferredActivities(String packageName) {
            try {
                mPM.clearPackagePreferredActivities(packageName);
            } catch (RemoteException e) {
                // Should never happen!
            }
        }
        
        @Override
        public int getPreferredActivities(List<IntentFilter> outFilters,
                List<ComponentName> outActivities, String packageName) {
            try {
                return mPM.getPreferredActivities(outFilters, outActivities, packageName);
            } catch (RemoteException e) {
                // Should never happen!
            }
            return 0;
        }
        
        @Override
        public void setComponentEnabledSetting(ComponentName componentName,
                int newState, int flags) {
            try {
                mPM.setComponentEnabledSetting(componentName, newState, flags);
            } catch (RemoteException e) {
                // Should never happen!
            }
        }

        @Override
        public int getComponentEnabledSetting(ComponentName componentName) {
            try {
                return mPM.getComponentEnabledSetting(componentName);
            } catch (RemoteException e) {
                // Should never happen!
            }
            return PackageManager.COMPONENT_ENABLED_STATE_DEFAULT;
        }

        @Override
        public void setApplicationEnabledSetting(String packageName,
                int newState, int flags) {
            try {
                mPM.setApplicationEnabledSetting(packageName, newState, flags);
            } catch (RemoteException e) {
                // Should never happen!
            }
        }
        
        @Override
        public int getApplicationEnabledSetting(String packageName) {
            try {
                return mPM.getApplicationEnabledSetting(packageName);
            } catch (RemoteException e) {
                // Should never happen!
            }
            return PackageManager.COMPONENT_ENABLED_STATE_DEFAULT;
        }

        @Override
        public void setPackageObbPath(String packageName, String path) {
            try {
                mPM.setPackageObbPath(packageName, path);
            } catch (RemoteException e) {
                // Should never happen!
            }
        }

        private final ContextImpl mContext;
        private final IPackageManager mPM;

        private static final Object sSync = new Object();
        private static HashMap<ResourceName, WeakReference<Drawable> > sIconCache
                = new HashMap<ResourceName, WeakReference<Drawable> >();
        private static HashMap<ResourceName, WeakReference<CharSequence> > sStringCache
                = new HashMap<ResourceName, WeakReference<CharSequence> >();
    }

    // ----------------------------------------------------------------------
    // ----------------------------------------------------------------------
    // ----------------------------------------------------------------------

    private static final class SharedPreferencesImpl implements SharedPreferences {

        // Lock ordering rules:
        //  - acquire SharedPreferencesImpl.this before EditorImpl.this
        //  - acquire mWritingToDiskLock before EditorImpl.this

        private final File mFile;
        private final File mBackupFile;
        private final int mMode;

        private Map<String, Object> mMap;     // guarded by 'this'
        private int mDiskWritesInFlight = 0;  // guarded by 'this'
        private boolean mLoaded = false;      // guarded by 'this'
        private long mStatTimestamp;          // guarded by 'this'
        private long mStatSize;               // guarded by 'this'

        private final Object mWritingToDiskLock = new Object();
        private static final Object mContent = new Object();
        private final WeakHashMap<OnSharedPreferenceChangeListener, Object> mListeners;

        SharedPreferencesImpl(
            File file, int mode, Map initialContents) {
            mFile = file;
            mBackupFile = makeBackupFile(file);
            mMode = mode;
            mLoaded = initialContents != null;
            mMap = initialContents != null ? initialContents : new HashMap<String, Object>();
            FileStatus stat = new FileStatus();
            if (FileUtils.getFileStatus(file.getPath(), stat)) {
                mStatTimestamp = stat.mtime;
            }
            mListeners = new WeakHashMap<OnSharedPreferenceChangeListener, Object>();
        }

        // Has this SharedPreferences ever had values assigned to it?
        boolean isLoaded() {
            synchronized (this) {
                return mLoaded;
            }
        }

        // Has the file changed out from under us?  i.e. writes that
        // we didn't instigate.
        public boolean hasFileChangedUnexpectedly() {
            synchronized (this) {
                if (mDiskWritesInFlight > 0) {
                    // If we know we caused it, it's not unexpected.
                    if (DEBUG) Log.d(TAG, "disk write in flight, not unexpected.");
                    return false;
                }
            }
            FileStatus stat = new FileStatus();
            if (!FileUtils.getFileStatus(mFile.getPath(), stat)) {
                return true;
            }
            synchronized (this) {
                return mStatTimestamp != stat.mtime || mStatSize != stat.size;
            }
        }

        public void replace(Map newContents) {
            synchronized (this) {
                mLoaded = true;
                if (newContents != null) {
                    mMap = newContents;
                }
            }
        }

        public void registerOnSharedPreferenceChangeListener(OnSharedPreferenceChangeListener listener) {
            synchronized(this) {
                mListeners.put(listener, mContent);
            }
        }

        public void unregisterOnSharedPreferenceChangeListener(OnSharedPreferenceChangeListener listener) {
            synchronized(this) {
                mListeners.remove(listener);
            }
        }

        public Map<String, ?> getAll() {
            synchronized(this) {
                //noinspection unchecked
                return new HashMap<String, Object>(mMap);
            }
        }

        public String getString(String key, String defValue) {
            synchronized (this) {
                String v = (String)mMap.get(key);
                return v != null ? v : defValue;
            }
        }

        public int getInt(String key, int defValue) {
            synchronized (this) {
                Integer v = (Integer)mMap.get(key);
                return v != null ? v : defValue;
            }
        }
        public long getLong(String key, long defValue) {
            synchronized (this) {
                Long v = (Long)mMap.get(key);
                return v != null ? v : defValue;
            }
        }
        public float getFloat(String key, float defValue) {
            synchronized (this) {
                Float v = (Float)mMap.get(key);
                return v != null ? v : defValue;
            }
        }
        public boolean getBoolean(String key, boolean defValue) {
            synchronized (this) {
                Boolean v = (Boolean)mMap.get(key);
                return v != null ? v : defValue;
            }
        }

        public boolean contains(String key) {
            synchronized (this) {
                return mMap.containsKey(key);
            }
        }

        public Editor edit() {
            return new EditorImpl();
        }

        // Return value from EditorImpl#commitToMemory()
        private static class MemoryCommitResult {
            public boolean changesMade;  // any keys different?
            public List<String> keysModified;  // may be null
            public Set<OnSharedPreferenceChangeListener> listeners;  // may be null
            public Map<?, ?> mapToWriteToDisk;
            public final CountDownLatch writtenToDiskLatch = new CountDownLatch(1);
            public volatile boolean writeToDiskResult = false;

            public void setDiskWriteResult(boolean result) {
                writeToDiskResult = result;
                writtenToDiskLatch.countDown();
            }
        }

        public final class EditorImpl implements Editor {
            private final Map<String, Object> mModified = Maps.newHashMap();
            private boolean mClear = false;

            public Editor putString(String key, String value) {
                synchronized (this) {
                    mModified.put(key, value);
                    return this;
                }
            }
            public Editor putInt(String key, int value) {
                synchronized (this) {
                    mModified.put(key, value);
                    return this;
                }
            }
            public Editor putLong(String key, long value) {
                synchronized (this) {
                    mModified.put(key, value);
                    return this;
                }
            }
            public Editor putFloat(String key, float value) {
                synchronized (this) {
                    mModified.put(key, value);
                    return this;
                }
            }
            public Editor putBoolean(String key, boolean value) {
                synchronized (this) {
                    mModified.put(key, value);
                    return this;
                }
            }

            public Editor remove(String key) {
                synchronized (this) {
                    mModified.put(key, this);
                    return this;
                }
            }

            public Editor clear() {
                synchronized (this) {
                    mClear = true;
                    return this;
                }
            }

            public void apply() {
                final MemoryCommitResult mcr = commitToMemory();
                final Runnable awaitCommit = new Runnable() {
                        public void run() {
                            try {
                                mcr.writtenToDiskLatch.await();
                            } catch (InterruptedException ignored) {
                            }
                        }
                    };

                QueuedWork.add(awaitCommit);

                Runnable postWriteRunnable = new Runnable() {
                        public void run() {
                            awaitCommit.run();
                            QueuedWork.remove(awaitCommit);
                        }
                    };

                SharedPreferencesImpl.this.enqueueDiskWrite(mcr, postWriteRunnable);

                // Okay to notify the listeners before it's hit disk
                // because the listeners should always get the same
                // SharedPreferences instance back, which has the
                // changes reflected in memory.
                notifyListeners(mcr);
            }

            // Returns true if any changes were made
            private MemoryCommitResult commitToMemory() {
                MemoryCommitResult mcr = new MemoryCommitResult();
                synchronized (SharedPreferencesImpl.this) {
                    // We optimistically don't make a deep copy until
                    // a memory commit comes in when we're already
                    // writing to disk.
                    if (mDiskWritesInFlight > 0) {
                        // We can't modify our mMap as a currently
                        // in-flight write owns it.  Clone it before
                        // modifying it.
                        // noinspection unchecked
                        mMap = new HashMap<String, Object>(mMap);
                    }
                    mcr.mapToWriteToDisk = mMap;
                    mDiskWritesInFlight++;

                    boolean hasListeners = mListeners.size() > 0;
                    if (hasListeners) {
                        mcr.keysModified = new ArrayList<String>();
                        mcr.listeners =
                            new HashSet<OnSharedPreferenceChangeListener>(mListeners.keySet());
                    }

                    synchronized (this) {
                        if (mClear) {
                            if (!mMap.isEmpty()) {
                                mcr.changesMade = true;
                                mMap.clear();
                            }
                            mClear = false;
                        }

                        for (Entry<String, Object> e : mModified.entrySet()) {
                            String k = e.getKey();
                            Object v = e.getValue();
                            if (v == this) {  // magic value for a removal mutation
                                if (!mMap.containsKey(k)) {
                                    continue;
                                }
                                mMap.remove(k);
                            } else {
                                boolean isSame = false;
                                if (mMap.containsKey(k)) {
                                    Object existingValue = mMap.get(k);
                                    if (existingValue != null && existingValue.equals(v)) {
                                        continue;
                                    }
                                }
                                mMap.put(k, v);
                            }

                            mcr.changesMade = true;
                            if (hasListeners) {
                                mcr.keysModified.add(k);
                            }
                        }

                        mModified.clear();
                    }
                }
                return mcr;
            }

            public boolean commit() {
                MemoryCommitResult mcr = commitToMemory();
                SharedPreferencesImpl.this.enqueueDiskWrite(
                    mcr, null /* sync write on this thread okay */);
                try {
                    mcr.writtenToDiskLatch.await();
                } catch (InterruptedException e) {
                    return false;
                }
                notifyListeners(mcr);
                return mcr.writeToDiskResult;
            }

            private void notifyListeners(final MemoryCommitResult mcr) {
                if (mcr.listeners == null || mcr.keysModified == null ||
                    mcr.keysModified.size() == 0) {
                    return;
                }
                if (Looper.myLooper() == Looper.getMainLooper()) {
                    for (int i = mcr.keysModified.size() - 1; i >= 0; i--) {
                        final String key = mcr.keysModified.get(i);
                        for (OnSharedPreferenceChangeListener listener : mcr.listeners) {
                            if (listener != null) {
                                listener.onSharedPreferenceChanged(SharedPreferencesImpl.this, key);
                            }
                        }
                    }
                } else {
                    // Run this function on the main thread.
                    ActivityThread.sMainThreadHandler.post(new Runnable() {
                            public void run() {
                                notifyListeners(mcr);
                            }
                        });
                }
            }
        }

        /**
         * Enqueue an already-committed-to-memory result to be written
         * to disk.
         *
         * They will be written to disk one-at-a-time in the order
         * that they're enqueued.
         *
         * @param postWriteRunnable if non-null, we're being called
         *   from apply() and this is the runnable to run after
         *   the write proceeds.  if null (from a regular commit()),
         *   then we're allowed to do this disk write on the main
         *   thread (which in addition to reducing allocations and
         *   creating a background thread, this has the advantage that
         *   we catch them in userdebug StrictMode reports to convert
         *   them where possible to apply() ...)
         */
        private void enqueueDiskWrite(final MemoryCommitResult mcr,
                                      final Runnable postWriteRunnable) {
            final Runnable writeToDiskRunnable = new Runnable() {
                    public void run() {
                        synchronized (mWritingToDiskLock) {
                            writeToFile(mcr);
                        }
                        synchronized (SharedPreferencesImpl.this) {
                            mDiskWritesInFlight--;
                        }
                        if (postWriteRunnable != null) {
                            postWriteRunnable.run();
                        }
                    }
                };

            final boolean isFromSyncCommit = (postWriteRunnable == null);

            // Typical #commit() path with fewer allocations, doing a write on
            // the current thread.
            if (isFromSyncCommit) {
                boolean wasEmpty = false;
                synchronized (SharedPreferencesImpl.this) {
                    wasEmpty = mDiskWritesInFlight == 1;
                }
                if (wasEmpty) {
                    writeToDiskRunnable.run();
                    return;
                }
            }

            QueuedWork.singleThreadExecutor().execute(writeToDiskRunnable);
        }

        private static FileOutputStream createFileOutputStream(File file) {
            FileOutputStream str = null;
            try {
                str = new FileOutputStream(file);
            } catch (FileNotFoundException e) {
                File parent = file.getParentFile();
                if (!parent.mkdir()) {
                    Log.e(TAG, "Couldn't create directory for SharedPreferences file " + file);
                    return null;
                }
                FileUtils.setPermissions(
                    parent.getPath(),
                    FileUtils.S_IRWXU|FileUtils.S_IRWXG|FileUtils.S_IXOTH,
                    -1, -1);
                try {
                    str = new FileOutputStream(file);
                } catch (FileNotFoundException e2) {
                    Log.e(TAG, "Couldn't create SharedPreferences file " + file, e2);
                }
            }
            return str;
        }

        // Note: must hold mWritingToDiskLock
        private void writeToFile(MemoryCommitResult mcr) {
            // Rename the current file so it may be used as a backup during the next read
            if (mFile.exists()) {
                if (!mcr.changesMade) {
                    // If the file already exists, but no changes were
                    // made to the underlying map, it's wasteful to
                    // re-write the file.  Return as if we wrote it
                    // out.
                    mcr.setDiskWriteResult(true);
                    return;
                }
                if (!mBackupFile.exists()) {
                    if (!mFile.renameTo(mBackupFile)) {
                        Log.e(TAG, "Couldn't rename file " + mFile
                                + " to backup file " + mBackupFile);
                        mcr.setDiskWriteResult(false);
                        return;
                    }
                } else {
                    mFile.delete();
                }
            }

            // Attempt to write the file, delete the backup and return true as atomically as
            // possible.  If any exception occurs, delete the new file; next time we will restore
            // from the backup.
            try {
                FileOutputStream str = createFileOutputStream(mFile);
                if (str == null) {
                    mcr.setDiskWriteResult(false);
                    return;
                }
                XmlUtils.writeMapXml(mcr.mapToWriteToDisk, str);
                FileUtils.sync(str);
                str.close();
                setFilePermissionsFromMode(mFile.getPath(), mMode, 0);
                FileStatus stat = new FileStatus();
                if (FileUtils.getFileStatus(mFile.getPath(), stat)) {
                    synchronized (this) {
                        mStatTimestamp = stat.mtime;
                        mStatSize = stat.size;
                    }
                }
                // Writing was successful, delete the backup file if there is one.
                mBackupFile.delete();
                mcr.setDiskWriteResult(true);
                return;
            } catch (XmlPullParserException e) {
                Log.w(TAG, "writeToFile: Got exception:", e);
            } catch (IOException e) {
                Log.w(TAG, "writeToFile: Got exception:", e);
            }
            // Clean up an unsuccessfully written file
            if (mFile.exists()) {
                if (!mFile.delete()) {
                    Log.e(TAG, "Couldn't clean up partially-written file " + mFile);
                }
            }
            mcr.setDiskWriteResult(false);
        }
>>>>>>> 44ffc93b
    }
}<|MERGE_RESOLUTION|>--- conflicted
+++ resolved
@@ -38,12 +38,9 @@
 import android.content.pm.IPackageManager;
 import android.content.pm.PackageManager;
 import android.content.res.AssetManager;
-<<<<<<< HEAD
 import android.content.res.CompatibilityInfo;
-=======
 import android.content.res.Configuration;
 import android.content.res.CustomTheme;
->>>>>>> 44ffc93b
 import android.content.res.Resources;
 import android.database.DatabaseErrorHandler;
 import android.database.sqlite.SQLiteDatabase;
@@ -508,7 +505,7 @@
             return;
         }
 
-        if (mPackageInfo.mCompatibilityInfo.isThemeable) {
+        if (mPackageInfo.mCompatibilityInfo.get().isThemeable) {
             mTheme = null;
         }
     }
@@ -1657,1412 +1654,6 @@
             return mMainThread.releaseProvider(provider);
         }
 
-<<<<<<< HEAD
         private final ActivityThread mMainThread;
-=======
-        @Override
-        public List<PermissionGroupInfo> getAllPermissionGroups(int flags) {
-            try {
-                return mPM.getAllPermissionGroups(flags);
-            } catch (RemoteException e) {
-                throw new RuntimeException("Package manager has died", e);
-            }
-        }
-
-        @Override
-        public ApplicationInfo getApplicationInfo(String packageName, int flags)
-            throws NameNotFoundException {
-            try {
-                ApplicationInfo ai = mPM.getApplicationInfo(packageName, flags);
-                if (ai != null) {
-                    return ai;
-                }
-            } catch (RemoteException e) {
-                throw new RuntimeException("Package manager has died", e);
-            }
-
-            throw new NameNotFoundException(packageName);
-        }
-
-        @Override
-        public ActivityInfo getActivityInfo(ComponentName className, int flags)
-            throws NameNotFoundException {
-            try {
-                ActivityInfo ai = mPM.getActivityInfo(className, flags);
-                if (ai != null) {
-                    return ai;
-                }
-            } catch (RemoteException e) {
-                throw new RuntimeException("Package manager has died", e);
-            }
-
-            throw new NameNotFoundException(className.toString());
-        }
-
-        @Override
-        public ActivityInfo getReceiverInfo(ComponentName className, int flags)
-            throws NameNotFoundException {
-            try {
-                ActivityInfo ai = mPM.getReceiverInfo(className, flags);
-                if (ai != null) {
-                    return ai;
-                }
-            } catch (RemoteException e) {
-                throw new RuntimeException("Package manager has died", e);
-            }
-
-            throw new NameNotFoundException(className.toString());
-        }
-
-        @Override
-        public ServiceInfo getServiceInfo(ComponentName className, int flags)
-            throws NameNotFoundException {
-            try {
-                ServiceInfo si = mPM.getServiceInfo(className, flags);
-                if (si != null) {
-                    return si;
-                }
-            } catch (RemoteException e) {
-                throw new RuntimeException("Package manager has died", e);
-            }
-
-            throw new NameNotFoundException(className.toString());
-        }
-
-        @Override
-        public ProviderInfo getProviderInfo(ComponentName className, int flags)
-            throws NameNotFoundException {
-            try {
-                ProviderInfo pi = mPM.getProviderInfo(className, flags);
-                if (pi != null) {
-                    return pi;
-                }
-            } catch (RemoteException e) {
-                throw new RuntimeException("Package manager has died", e);
-            }
-
-            throw new NameNotFoundException(className.toString());
-        }
-
-        @Override
-        public String[] getSystemSharedLibraryNames() {
-             try {
-                 return mPM.getSystemSharedLibraryNames();
-             } catch (RemoteException e) {
-                 throw new RuntimeException("Package manager has died", e);
-             }
-        }
-
-        @Override
-        public FeatureInfo[] getSystemAvailableFeatures() {
-            try {
-                return mPM.getSystemAvailableFeatures();
-            } catch (RemoteException e) {
-                throw new RuntimeException("Package manager has died", e);
-            }
-        }
-        
-        @Override
-        public boolean hasSystemFeature(String name) {
-            try {
-                return mPM.hasSystemFeature(name);
-            } catch (RemoteException e) {
-                throw new RuntimeException("Package manager has died", e);
-            }
-        }
-        
-        @Override
-        public int checkPermission(String permName, String pkgName) {
-            try {
-                return mPM.checkPermission(permName, pkgName);
-            } catch (RemoteException e) {
-                throw new RuntimeException("Package manager has died", e);
-            }
-        }
-
-        @Override
-        public boolean addPermission(PermissionInfo info) {
-            try {
-                return mPM.addPermission(info);
-            } catch (RemoteException e) {
-                throw new RuntimeException("Package manager has died", e);
-            }
-        }
-
-        @Override
-        public boolean addPermissionAsync(PermissionInfo info) {
-            try {
-                return mPM.addPermissionAsync(info);
-            } catch (RemoteException e) {
-                throw new RuntimeException("Package manager has died", e);
-            }
-        }
-
-        @Override
-        public void removePermission(String name) {
-            try {
-                mPM.removePermission(name);
-            } catch (RemoteException e) {
-                throw new RuntimeException("Package manager has died", e);
-            }
-        }
-
-        @Override
-        public int checkSignatures(String pkg1, String pkg2) {
-            try {
-                return mPM.checkSignatures(pkg1, pkg2);
-            } catch (RemoteException e) {
-                throw new RuntimeException("Package manager has died", e);
-            }
-        }
-
-        @Override
-        public int checkSignatures(int uid1, int uid2) {
-            try {
-                return mPM.checkUidSignatures(uid1, uid2);
-            } catch (RemoteException e) {
-                throw new RuntimeException("Package manager has died", e);
-            }
-        }
-
-        @Override
-        public String[] getPackagesForUid(int uid) {
-            try {
-                return mPM.getPackagesForUid(uid);
-            } catch (RemoteException e) {
-                throw new RuntimeException("Package manager has died", e);
-            }
-        }
-
-        @Override
-        public String getNameForUid(int uid) {
-            try {
-                return mPM.getNameForUid(uid);
-            } catch (RemoteException e) {
-                throw new RuntimeException("Package manager has died", e);
-            }
-        }
-        
-        @Override
-        public int getUidForSharedUser(String sharedUserName) 
-                throws NameNotFoundException {
-            try {
-                int uid = mPM.getUidForSharedUser(sharedUserName);
-                if(uid != -1) {
-                    return uid;
-                }
-            } catch (RemoteException e) {
-                throw new RuntimeException("Package manager has died", e);
-            }
-            throw new NameNotFoundException("No shared userid for user:"+sharedUserName);
-        }
-
-        @Override
-        public List<PackageInfo> getInstalledPackages(int flags) {
-            try {
-                return mPM.getInstalledPackages(flags);
-            } catch (RemoteException e) {
-                throw new RuntimeException("Package manager has died", e);
-            }
-        }
-
-        @Override
-        public List<PackageInfo> getInstalledThemePackages() {
-            try {
-                return mPM.getInstalledThemePackages();
-            } catch (RemoteException e) {
-                throw new RuntimeException("Package manager has died", e);
-            }
-        }
-
-        @Override
-        public List<ApplicationInfo> getInstalledApplications(int flags) {
-            try {
-                return mPM.getInstalledApplications(flags);
-            } catch (RemoteException e) {
-                throw new RuntimeException("Package manager has died", e);
-            }
-        }
-
-        @Override
-        public ResolveInfo resolveActivity(Intent intent, int flags) {
-            try {
-                return mPM.resolveIntent(
-                    intent,
-                    intent.resolveTypeIfNeeded(mContext.getContentResolver()),
-                    flags);
-            } catch (RemoteException e) {
-                throw new RuntimeException("Package manager has died", e);
-            }
-        }
-
-        @Override
-        public List<ResolveInfo> queryIntentActivities(Intent intent,
-                int flags) {
-            try {
-                return mPM.queryIntentActivities(
-                    intent,
-                    intent.resolveTypeIfNeeded(mContext.getContentResolver()),
-                    flags);
-            } catch (RemoteException e) {
-                throw new RuntimeException("Package manager has died", e);
-            }
-        }
-
-        @Override
-        public List<ResolveInfo> queryIntentActivityOptions(
-                ComponentName caller, Intent[] specifics, Intent intent,
-                int flags) {
-            final ContentResolver resolver = mContext.getContentResolver();
-
-            String[] specificTypes = null;
-            if (specifics != null) {
-                final int N = specifics.length;
-                for (int i=0; i<N; i++) {
-                    Intent sp = specifics[i];
-                    if (sp != null) {
-                        String t = sp.resolveTypeIfNeeded(resolver);
-                        if (t != null) {
-                            if (specificTypes == null) {
-                                specificTypes = new String[N];
-                            }
-                            specificTypes[i] = t;
-                        }
-                    }
-                }
-            }
-
-            try {
-                return mPM.queryIntentActivityOptions(caller, specifics,
-                    specificTypes, intent, intent.resolveTypeIfNeeded(resolver),
-                    flags);
-            } catch (RemoteException e) {
-                throw new RuntimeException("Package manager has died", e);
-            }
-        }
-
-        @Override
-        public List<ResolveInfo> queryBroadcastReceivers(Intent intent, int flags) {
-            try {
-                return mPM.queryIntentReceivers(
-                    intent,
-                    intent.resolveTypeIfNeeded(mContext.getContentResolver()),
-                    flags);
-            } catch (RemoteException e) {
-                throw new RuntimeException("Package manager has died", e);
-            }
-        }
-
-        @Override
-        public ResolveInfo resolveService(Intent intent, int flags) {
-            try {
-                return mPM.resolveService(
-                    intent,
-                    intent.resolveTypeIfNeeded(mContext.getContentResolver()),
-                    flags);
-            } catch (RemoteException e) {
-                throw new RuntimeException("Package manager has died", e);
-            }
-        }
-
-        @Override
-        public List<ResolveInfo> queryIntentServices(Intent intent, int flags) {
-            try {
-                return mPM.queryIntentServices(
-                    intent,
-                    intent.resolveTypeIfNeeded(mContext.getContentResolver()),
-                    flags);
-            } catch (RemoteException e) {
-                throw new RuntimeException("Package manager has died", e);
-            }
-        }
-
-        @Override
-        public ProviderInfo resolveContentProvider(String name,
-                int flags) {
-            try {
-                return mPM.resolveContentProvider(name, flags);
-            } catch (RemoteException e) {
-                throw new RuntimeException("Package manager has died", e);
-            }
-        }
-
-        @Override
-        public List<ProviderInfo> queryContentProviders(String processName,
-                int uid, int flags) {
-            try {
-                return mPM.queryContentProviders(processName, uid, flags);
-            } catch (RemoteException e) {
-                throw new RuntimeException("Package manager has died", e);
-            }
-        }
-
-        @Override
-        public InstrumentationInfo getInstrumentationInfo(
-                ComponentName className, int flags)
-                throws NameNotFoundException {
-            try {
-                InstrumentationInfo ii = mPM.getInstrumentationInfo(
-                        className, flags);
-                if (ii != null) {
-                    return ii;
-                }
-            } catch (RemoteException e) {
-                throw new RuntimeException("Package manager has died", e);
-            }
-
-            throw new NameNotFoundException(className.toString());
-        }
-
-        @Override
-        public List<InstrumentationInfo> queryInstrumentation(
-                String targetPackage, int flags) {
-            try {
-                return mPM.queryInstrumentation(targetPackage, flags);
-            } catch (RemoteException e) {
-                throw new RuntimeException("Package manager has died", e);
-            }
-        }
-
-        @Override public Drawable getDrawable(String packageName, int resid,
-                ApplicationInfo appInfo) {
-            ResourceName name = new ResourceName(packageName, resid);
-            Drawable dr = getCachedIcon(name);
-            if (dr != null) {
-                return dr;
-            }
-            if (appInfo == null) {
-                try {
-                    appInfo = getApplicationInfo(packageName, 0);
-                } catch (NameNotFoundException e) {
-                    return null;
-                }
-            }
-            try {
-                Resources r = getResourcesForApplication(appInfo);
-                dr = r.getDrawable(resid);
-                if (false) {
-                    RuntimeException e = new RuntimeException("here");
-                    e.fillInStackTrace();
-                    Log.w(TAG, "Getting drawable 0x" + Integer.toHexString(resid)
-                            + " from package " + packageName
-                            + ": app scale=" + r.getCompatibilityInfo().applicationScale
-                            + ", caller scale=" + mContext.getResources().getCompatibilityInfo().applicationScale,
-                            e);
-                }
-                if (DEBUG_ICONS) Log.v(TAG, "Getting drawable 0x"
-                        + Integer.toHexString(resid) + " from " + r
-                        + ": " + dr);
-                putCachedIcon(name, dr);
-                return dr;
-            } catch (NameNotFoundException e) {
-                Log.w("PackageManager", "Failure retrieving resources for"
-                        + appInfo.packageName);
-            } catch (RuntimeException e) {
-                // If an exception was thrown, fall through to return
-                // default icon.
-                Log.w("PackageManager", "Failure retrieving icon 0x"
-                        + Integer.toHexString(resid) + " in package "
-                        + packageName, e);
-            }
-            return null;
-        }
-
-        @Override public Drawable getActivityIcon(ComponentName activityName)
-                throws NameNotFoundException {
-            return getActivityInfo(activityName, 0).loadIcon(this);
-        }
-
-        @Override public Drawable getActivityIcon(Intent intent)
-                throws NameNotFoundException {
-            if (intent.getComponent() != null) {
-                return getActivityIcon(intent.getComponent());
-            }
-
-            ResolveInfo info = resolveActivity(
-                intent, PackageManager.MATCH_DEFAULT_ONLY);
-            if (info != null) {
-                return info.activityInfo.loadIcon(this);
-            }
-
-            throw new NameNotFoundException(intent.toURI());
-        }
-
-        @Override public Drawable getDefaultActivityIcon() {
-            return Resources.getSystem().getDrawable(
-                com.android.internal.R.drawable.sym_def_app_icon);
-        }
-
-        @Override public Drawable getApplicationIcon(ApplicationInfo info) {
-            return info.loadIcon(this);
-        }
-
-        @Override public Drawable getApplicationIcon(String packageName)
-                throws NameNotFoundException {
-            return getApplicationIcon(getApplicationInfo(packageName, 0));
-        }
-        
-        @Override 
-        public Drawable getActivityLogo(ComponentName activityName)
-                throws NameNotFoundException {
-            return getActivityInfo(activityName, 0).loadLogo(this);
-        }
-
-        @Override
-        public Drawable getActivityLogo(Intent intent)
-                throws NameNotFoundException {
-            if (intent.getComponent() != null) {
-                return getActivityLogo(intent.getComponent());
-            }
-
-            ResolveInfo info = resolveActivity(
-                    intent, PackageManager.MATCH_DEFAULT_ONLY);
-            if (info != null) {
-                return info.activityInfo.loadLogo(this);
-            }
-
-            throw new NameNotFoundException(intent.toUri(0));
-        }
-
-        @Override
-        public Drawable getApplicationLogo(ApplicationInfo info) {
-            return info.loadLogo(this);
-        }
-
-        @Override
-        public Drawable getApplicationLogo(String packageName)
-                throws NameNotFoundException {
-            return getApplicationLogo(getApplicationInfo(packageName, 0));
-        }
-
-        @Override public Resources getResourcesForActivity(
-                ComponentName activityName) throws NameNotFoundException {
-            return getResourcesForApplication(
-                getActivityInfo(activityName, 0).applicationInfo);
-        }
-
-        @Override public Resources getResourcesForApplication(
-                ApplicationInfo app) throws NameNotFoundException {
-            if (app.packageName.equals("system")) {
-                return mContext.mMainThread.getSystemContext().getResources();
-            }
-            Resources r = mContext.mMainThread.getTopLevelResources(
-                    app.uid == Process.myUid() ? app.sourceDir
-                    : app.publicSourceDir, mContext.mPackageInfo);
-            if (r != null) {
-                return r;
-            }
-            throw new NameNotFoundException("Unable to open " + app.publicSourceDir);
-        }
-
-        @Override public Resources getResourcesForApplication(
-                String appPackageName) throws NameNotFoundException {
-            return getResourcesForApplication(
-                getApplicationInfo(appPackageName, 0));
-        }
-
-        int mCachedSafeMode = -1;
-        @Override public boolean isSafeMode() {
-            try {
-                if (mCachedSafeMode < 0) {
-                    mCachedSafeMode = mPM.isSafeMode() ? 1 : 0;
-                }
-                return mCachedSafeMode != 0;
-            } catch (RemoteException e) {
-                throw new RuntimeException("Package manager has died", e);
-            }
-        }
-
-        static void configurationChanged() {
-            synchronized (sSync) {
-                sIconCache.clear();
-                sStringCache.clear();
-            }
-        }
-
-        ApplicationPackageManager(ContextImpl context,
-                IPackageManager pm) {
-            mContext = context;
-            mPM = pm;
-        }
-
-        private Drawable getCachedIcon(ResourceName name) {
-            synchronized (sSync) {
-                WeakReference<Drawable> wr = sIconCache.get(name);
-                if (DEBUG_ICONS) Log.v(TAG, "Get cached weak drawable ref for "
-                        + name + ": " + wr);
-                if (wr != null) {   // we have the activity
-                    Drawable dr = wr.get();
-                    if (dr != null) {
-                        if (DEBUG_ICONS) Log.v(TAG, "Get cached drawable for "
-                                + name + ": " + dr);
-                        return dr;
-                    }
-                    // our entry has been purged
-                    sIconCache.remove(name);
-                }
-            }
-            return null;
-        }
-
-        private void putCachedIcon(ResourceName name, Drawable dr) {
-            synchronized (sSync) {
-                sIconCache.put(name, new WeakReference<Drawable>(dr));
-                if (DEBUG_ICONS) Log.v(TAG, "Added cached drawable for "
-                        + name + ": " + dr);
-            }
-        }
-
-        static final void handlePackageBroadcast(int cmd, String[] pkgList,
-                boolean hasPkgInfo) {
-            boolean immediateGc = false;
-            if (cmd == IApplicationThread.EXTERNAL_STORAGE_UNAVAILABLE) {
-                immediateGc = true;
-            }
-            if (pkgList != null && (pkgList.length > 0)) {
-                boolean needCleanup = false;
-                for (String ssp : pkgList) {
-                    synchronized (sSync) {
-                        if (sIconCache.size() > 0) {
-                            Iterator<ResourceName> it = sIconCache.keySet().iterator();
-                            while (it.hasNext()) {
-                                ResourceName nm = it.next();
-                                if (nm.packageName.equals(ssp)) {
-                                    //Log.i(TAG, "Removing cached drawable for " + nm);
-                                    it.remove();
-                                    needCleanup = true;
-                                }
-                            }
-                        }
-                        if (sStringCache.size() > 0) {
-                            Iterator<ResourceName> it = sStringCache.keySet().iterator();
-                            while (it.hasNext()) {
-                                ResourceName nm = it.next();
-                                if (nm.packageName.equals(ssp)) {
-                                    //Log.i(TAG, "Removing cached string for " + nm);
-                                    it.remove();
-                                    needCleanup = true;
-                                }
-                            }
-                        }
-                    }
-                }
-                if (needCleanup || hasPkgInfo) {
-                    if (immediateGc) {
-                        // Schedule an immediate gc.
-                        Runtime.getRuntime().gc();
-                    } else {
-                        ActivityThread.currentActivityThread().scheduleGcIdler();
-                    }
-                }
-            }
-        }
-        
-        private static final class ResourceName {
-            final String packageName;
-            final int iconId;
-
-            ResourceName(String _packageName, int _iconId) {
-                packageName = _packageName;
-                iconId = _iconId;
-            }
-
-            ResourceName(ApplicationInfo aInfo, int _iconId) {
-                this(aInfo.packageName, _iconId);
-            }
-
-            ResourceName(ComponentInfo cInfo, int _iconId) {
-                this(cInfo.applicationInfo.packageName, _iconId);
-            }
-
-            ResourceName(ResolveInfo rInfo, int _iconId) {
-                this(rInfo.activityInfo.applicationInfo.packageName, _iconId);
-            }
-
-            @Override
-            public boolean equals(Object o) {
-                if (this == o) return true;
-                if (o == null || getClass() != o.getClass()) return false;
-
-                ResourceName that = (ResourceName) o;
-
-                if (iconId != that.iconId) return false;
-                return !(packageName != null ?
-                        !packageName.equals(that.packageName) : that.packageName != null);
-
-            }
-
-            @Override
-            public int hashCode() {
-                int result;
-                result = packageName.hashCode();
-                result = 31 * result + iconId;
-                return result;
-            }
-
-            @Override
-            public String toString() {
-                return "{ResourceName " + packageName + " / " + iconId + "}";
-            }
-        }
-
-        private CharSequence getCachedString(ResourceName name) {
-            synchronized (sSync) {
-                WeakReference<CharSequence> wr = sStringCache.get(name);
-                if (wr != null) {   // we have the activity
-                    CharSequence cs = wr.get();
-                    if (cs != null) {
-                        return cs;
-                    }
-                    // our entry has been purged
-                    sStringCache.remove(name);
-                }
-            }
-            return null;
-        }
-
-        private void putCachedString(ResourceName name, CharSequence cs) {
-            synchronized (sSync) {
-                sStringCache.put(name, new WeakReference<CharSequence>(cs));
-            }
-        }
-
-        @Override
-        public CharSequence getText(String packageName, int resid,
-                ApplicationInfo appInfo) {
-            ResourceName name = new ResourceName(packageName, resid);
-            CharSequence text = getCachedString(name);
-            if (text != null) {
-                return text;
-            }
-            if (appInfo == null) {
-                try {
-                    appInfo = getApplicationInfo(packageName, 0);
-                } catch (NameNotFoundException e) {
-                    return null;
-                }
-            }
-            try {
-                Resources r = getResourcesForApplication(appInfo);
-                text = r.getText(resid);
-                putCachedString(name, text);
-                return text;
-            } catch (NameNotFoundException e) {
-                Log.w("PackageManager", "Failure retrieving resources for"
-                        + appInfo.packageName);
-            } catch (RuntimeException e) {
-                // If an exception was thrown, fall through to return
-                // default icon.
-                Log.w("PackageManager", "Failure retrieving text 0x"
-                        + Integer.toHexString(resid) + " in package "
-                        + packageName, e);
-            }
-            return null;
-        }
-
-        @Override
-        public XmlResourceParser getXml(String packageName, int resid,
-                ApplicationInfo appInfo) {
-            if (appInfo == null) {
-                try {
-                    appInfo = getApplicationInfo(packageName, 0);
-                } catch (NameNotFoundException e) {
-                    return null;
-                }
-            }
-            try {
-                Resources r = getResourcesForApplication(appInfo);
-                return r.getXml(resid);
-            } catch (RuntimeException e) {
-                // If an exception was thrown, fall through to return
-                // default icon.
-                Log.w("PackageManager", "Failure retrieving xml 0x"
-                        + Integer.toHexString(resid) + " in package "
-                        + packageName, e);
-            } catch (NameNotFoundException e) {
-                Log.w("PackageManager", "Failure retrieving resources for"
-                        + appInfo.packageName);
-            }
-            return null;
-        }
-
-        @Override
-        public CharSequence getApplicationLabel(ApplicationInfo info) {
-            return info.loadLabel(this);
-        }
-
-        @Override
-        public void installPackage(Uri packageURI, IPackageInstallObserver observer, int flags,
-                String installerPackageName) {
-            try {
-                mPM.installPackage(packageURI, observer, flags, installerPackageName);
-            } catch (RemoteException e) {
-                // Should never happen!
-            }
-        }
-
-        @Override
-        public void movePackage(String packageName, IPackageMoveObserver observer, int flags) {
-            try {
-                mPM.movePackage(packageName, observer, flags);
-            } catch (RemoteException e) {
-                // Should never happen!
-            }
-        }
-
-        @Override
-        public String getInstallerPackageName(String packageName) {
-            try {
-                return mPM.getInstallerPackageName(packageName);
-            } catch (RemoteException e) {
-                // Should never happen!
-            }
-            return null;
-        }
-
-        @Override
-        public void deletePackage(String packageName, IPackageDeleteObserver observer, int flags) {
-            try {
-                mPM.deletePackage(packageName, observer, flags);
-            } catch (RemoteException e) {
-                // Should never happen!
-            }
-        }
-        @Override
-        public void clearApplicationUserData(String packageName, 
-                IPackageDataObserver observer) {
-            try {
-                mPM.clearApplicationUserData(packageName, observer);
-            } catch (RemoteException e) {
-                // Should never happen!
-            }
-        }
-        @Override
-        public void deleteApplicationCacheFiles(String packageName, 
-                IPackageDataObserver observer) {
-            try {
-                mPM.deleteApplicationCacheFiles(packageName, observer);
-            } catch (RemoteException e) {
-                // Should never happen!
-            }
-        }
-        @Override
-        public void freeStorageAndNotify(long idealStorageSize, IPackageDataObserver observer) {
-            try {
-                mPM.freeStorageAndNotify(idealStorageSize, observer);
-            } catch (RemoteException e) {
-                // Should never happen!
-            }
-        }
-
-        @Override
-        public void freeStorage(long freeStorageSize, IntentSender pi) {
-            try {
-                mPM.freeStorage(freeStorageSize, pi);
-            } catch (RemoteException e) {
-                // Should never happen!
-            }
-        }
-        
-        @Override
-        public void getPackageSizeInfo(String packageName, 
-                IPackageStatsObserver observer) {
-            try {
-                mPM.getPackageSizeInfo(packageName, observer);
-            } catch (RemoteException e) {
-                // Should never happen!
-            }
-        }
-        @Override
-        public void addPackageToPreferred(String packageName) {
-            try {
-                mPM.addPackageToPreferred(packageName);
-            } catch (RemoteException e) {
-                // Should never happen!
-            }
-        }
-
-        @Override
-        public void removePackageFromPreferred(String packageName) {
-            try {
-                mPM.removePackageFromPreferred(packageName);
-            } catch (RemoteException e) {
-                // Should never happen!
-            }
-        }
-
-        @Override
-        public List<PackageInfo> getPreferredPackages(int flags) {
-            try {
-                return mPM.getPreferredPackages(flags);
-            } catch (RemoteException e) {
-                // Should never happen!
-            }
-            return new ArrayList<PackageInfo>();
-        }
-
-        @Override
-        public void addPreferredActivity(IntentFilter filter,
-                int match, ComponentName[] set, ComponentName activity) {
-            try {
-                mPM.addPreferredActivity(filter, match, set, activity);
-            } catch (RemoteException e) {
-                // Should never happen!
-            }
-        }
-        
-        @Override
-        public void replacePreferredActivity(IntentFilter filter,
-                int match, ComponentName[] set, ComponentName activity) {
-            try {
-                mPM.replacePreferredActivity(filter, match, set, activity);
-            } catch (RemoteException e) {
-                // Should never happen!
-            }
-        }
-
-        @Override
-        public void clearPackagePreferredActivities(String packageName) {
-            try {
-                mPM.clearPackagePreferredActivities(packageName);
-            } catch (RemoteException e) {
-                // Should never happen!
-            }
-        }
-        
-        @Override
-        public int getPreferredActivities(List<IntentFilter> outFilters,
-                List<ComponentName> outActivities, String packageName) {
-            try {
-                return mPM.getPreferredActivities(outFilters, outActivities, packageName);
-            } catch (RemoteException e) {
-                // Should never happen!
-            }
-            return 0;
-        }
-        
-        @Override
-        public void setComponentEnabledSetting(ComponentName componentName,
-                int newState, int flags) {
-            try {
-                mPM.setComponentEnabledSetting(componentName, newState, flags);
-            } catch (RemoteException e) {
-                // Should never happen!
-            }
-        }
-
-        @Override
-        public int getComponentEnabledSetting(ComponentName componentName) {
-            try {
-                return mPM.getComponentEnabledSetting(componentName);
-            } catch (RemoteException e) {
-                // Should never happen!
-            }
-            return PackageManager.COMPONENT_ENABLED_STATE_DEFAULT;
-        }
-
-        @Override
-        public void setApplicationEnabledSetting(String packageName,
-                int newState, int flags) {
-            try {
-                mPM.setApplicationEnabledSetting(packageName, newState, flags);
-            } catch (RemoteException e) {
-                // Should never happen!
-            }
-        }
-        
-        @Override
-        public int getApplicationEnabledSetting(String packageName) {
-            try {
-                return mPM.getApplicationEnabledSetting(packageName);
-            } catch (RemoteException e) {
-                // Should never happen!
-            }
-            return PackageManager.COMPONENT_ENABLED_STATE_DEFAULT;
-        }
-
-        @Override
-        public void setPackageObbPath(String packageName, String path) {
-            try {
-                mPM.setPackageObbPath(packageName, path);
-            } catch (RemoteException e) {
-                // Should never happen!
-            }
-        }
-
-        private final ContextImpl mContext;
-        private final IPackageManager mPM;
-
-        private static final Object sSync = new Object();
-        private static HashMap<ResourceName, WeakReference<Drawable> > sIconCache
-                = new HashMap<ResourceName, WeakReference<Drawable> >();
-        private static HashMap<ResourceName, WeakReference<CharSequence> > sStringCache
-                = new HashMap<ResourceName, WeakReference<CharSequence> >();
-    }
-
-    // ----------------------------------------------------------------------
-    // ----------------------------------------------------------------------
-    // ----------------------------------------------------------------------
-
-    private static final class SharedPreferencesImpl implements SharedPreferences {
-
-        // Lock ordering rules:
-        //  - acquire SharedPreferencesImpl.this before EditorImpl.this
-        //  - acquire mWritingToDiskLock before EditorImpl.this
-
-        private final File mFile;
-        private final File mBackupFile;
-        private final int mMode;
-
-        private Map<String, Object> mMap;     // guarded by 'this'
-        private int mDiskWritesInFlight = 0;  // guarded by 'this'
-        private boolean mLoaded = false;      // guarded by 'this'
-        private long mStatTimestamp;          // guarded by 'this'
-        private long mStatSize;               // guarded by 'this'
-
-        private final Object mWritingToDiskLock = new Object();
-        private static final Object mContent = new Object();
-        private final WeakHashMap<OnSharedPreferenceChangeListener, Object> mListeners;
-
-        SharedPreferencesImpl(
-            File file, int mode, Map initialContents) {
-            mFile = file;
-            mBackupFile = makeBackupFile(file);
-            mMode = mode;
-            mLoaded = initialContents != null;
-            mMap = initialContents != null ? initialContents : new HashMap<String, Object>();
-            FileStatus stat = new FileStatus();
-            if (FileUtils.getFileStatus(file.getPath(), stat)) {
-                mStatTimestamp = stat.mtime;
-            }
-            mListeners = new WeakHashMap<OnSharedPreferenceChangeListener, Object>();
-        }
-
-        // Has this SharedPreferences ever had values assigned to it?
-        boolean isLoaded() {
-            synchronized (this) {
-                return mLoaded;
-            }
-        }
-
-        // Has the file changed out from under us?  i.e. writes that
-        // we didn't instigate.
-        public boolean hasFileChangedUnexpectedly() {
-            synchronized (this) {
-                if (mDiskWritesInFlight > 0) {
-                    // If we know we caused it, it's not unexpected.
-                    if (DEBUG) Log.d(TAG, "disk write in flight, not unexpected.");
-                    return false;
-                }
-            }
-            FileStatus stat = new FileStatus();
-            if (!FileUtils.getFileStatus(mFile.getPath(), stat)) {
-                return true;
-            }
-            synchronized (this) {
-                return mStatTimestamp != stat.mtime || mStatSize != stat.size;
-            }
-        }
-
-        public void replace(Map newContents) {
-            synchronized (this) {
-                mLoaded = true;
-                if (newContents != null) {
-                    mMap = newContents;
-                }
-            }
-        }
-
-        public void registerOnSharedPreferenceChangeListener(OnSharedPreferenceChangeListener listener) {
-            synchronized(this) {
-                mListeners.put(listener, mContent);
-            }
-        }
-
-        public void unregisterOnSharedPreferenceChangeListener(OnSharedPreferenceChangeListener listener) {
-            synchronized(this) {
-                mListeners.remove(listener);
-            }
-        }
-
-        public Map<String, ?> getAll() {
-            synchronized(this) {
-                //noinspection unchecked
-                return new HashMap<String, Object>(mMap);
-            }
-        }
-
-        public String getString(String key, String defValue) {
-            synchronized (this) {
-                String v = (String)mMap.get(key);
-                return v != null ? v : defValue;
-            }
-        }
-
-        public int getInt(String key, int defValue) {
-            synchronized (this) {
-                Integer v = (Integer)mMap.get(key);
-                return v != null ? v : defValue;
-            }
-        }
-        public long getLong(String key, long defValue) {
-            synchronized (this) {
-                Long v = (Long)mMap.get(key);
-                return v != null ? v : defValue;
-            }
-        }
-        public float getFloat(String key, float defValue) {
-            synchronized (this) {
-                Float v = (Float)mMap.get(key);
-                return v != null ? v : defValue;
-            }
-        }
-        public boolean getBoolean(String key, boolean defValue) {
-            synchronized (this) {
-                Boolean v = (Boolean)mMap.get(key);
-                return v != null ? v : defValue;
-            }
-        }
-
-        public boolean contains(String key) {
-            synchronized (this) {
-                return mMap.containsKey(key);
-            }
-        }
-
-        public Editor edit() {
-            return new EditorImpl();
-        }
-
-        // Return value from EditorImpl#commitToMemory()
-        private static class MemoryCommitResult {
-            public boolean changesMade;  // any keys different?
-            public List<String> keysModified;  // may be null
-            public Set<OnSharedPreferenceChangeListener> listeners;  // may be null
-            public Map<?, ?> mapToWriteToDisk;
-            public final CountDownLatch writtenToDiskLatch = new CountDownLatch(1);
-            public volatile boolean writeToDiskResult = false;
-
-            public void setDiskWriteResult(boolean result) {
-                writeToDiskResult = result;
-                writtenToDiskLatch.countDown();
-            }
-        }
-
-        public final class EditorImpl implements Editor {
-            private final Map<String, Object> mModified = Maps.newHashMap();
-            private boolean mClear = false;
-
-            public Editor putString(String key, String value) {
-                synchronized (this) {
-                    mModified.put(key, value);
-                    return this;
-                }
-            }
-            public Editor putInt(String key, int value) {
-                synchronized (this) {
-                    mModified.put(key, value);
-                    return this;
-                }
-            }
-            public Editor putLong(String key, long value) {
-                synchronized (this) {
-                    mModified.put(key, value);
-                    return this;
-                }
-            }
-            public Editor putFloat(String key, float value) {
-                synchronized (this) {
-                    mModified.put(key, value);
-                    return this;
-                }
-            }
-            public Editor putBoolean(String key, boolean value) {
-                synchronized (this) {
-                    mModified.put(key, value);
-                    return this;
-                }
-            }
-
-            public Editor remove(String key) {
-                synchronized (this) {
-                    mModified.put(key, this);
-                    return this;
-                }
-            }
-
-            public Editor clear() {
-                synchronized (this) {
-                    mClear = true;
-                    return this;
-                }
-            }
-
-            public void apply() {
-                final MemoryCommitResult mcr = commitToMemory();
-                final Runnable awaitCommit = new Runnable() {
-                        public void run() {
-                            try {
-                                mcr.writtenToDiskLatch.await();
-                            } catch (InterruptedException ignored) {
-                            }
-                        }
-                    };
-
-                QueuedWork.add(awaitCommit);
-
-                Runnable postWriteRunnable = new Runnable() {
-                        public void run() {
-                            awaitCommit.run();
-                            QueuedWork.remove(awaitCommit);
-                        }
-                    };
-
-                SharedPreferencesImpl.this.enqueueDiskWrite(mcr, postWriteRunnable);
-
-                // Okay to notify the listeners before it's hit disk
-                // because the listeners should always get the same
-                // SharedPreferences instance back, which has the
-                // changes reflected in memory.
-                notifyListeners(mcr);
-            }
-
-            // Returns true if any changes were made
-            private MemoryCommitResult commitToMemory() {
-                MemoryCommitResult mcr = new MemoryCommitResult();
-                synchronized (SharedPreferencesImpl.this) {
-                    // We optimistically don't make a deep copy until
-                    // a memory commit comes in when we're already
-                    // writing to disk.
-                    if (mDiskWritesInFlight > 0) {
-                        // We can't modify our mMap as a currently
-                        // in-flight write owns it.  Clone it before
-                        // modifying it.
-                        // noinspection unchecked
-                        mMap = new HashMap<String, Object>(mMap);
-                    }
-                    mcr.mapToWriteToDisk = mMap;
-                    mDiskWritesInFlight++;
-
-                    boolean hasListeners = mListeners.size() > 0;
-                    if (hasListeners) {
-                        mcr.keysModified = new ArrayList<String>();
-                        mcr.listeners =
-                            new HashSet<OnSharedPreferenceChangeListener>(mListeners.keySet());
-                    }
-
-                    synchronized (this) {
-                        if (mClear) {
-                            if (!mMap.isEmpty()) {
-                                mcr.changesMade = true;
-                                mMap.clear();
-                            }
-                            mClear = false;
-                        }
-
-                        for (Entry<String, Object> e : mModified.entrySet()) {
-                            String k = e.getKey();
-                            Object v = e.getValue();
-                            if (v == this) {  // magic value for a removal mutation
-                                if (!mMap.containsKey(k)) {
-                                    continue;
-                                }
-                                mMap.remove(k);
-                            } else {
-                                boolean isSame = false;
-                                if (mMap.containsKey(k)) {
-                                    Object existingValue = mMap.get(k);
-                                    if (existingValue != null && existingValue.equals(v)) {
-                                        continue;
-                                    }
-                                }
-                                mMap.put(k, v);
-                            }
-
-                            mcr.changesMade = true;
-                            if (hasListeners) {
-                                mcr.keysModified.add(k);
-                            }
-                        }
-
-                        mModified.clear();
-                    }
-                }
-                return mcr;
-            }
-
-            public boolean commit() {
-                MemoryCommitResult mcr = commitToMemory();
-                SharedPreferencesImpl.this.enqueueDiskWrite(
-                    mcr, null /* sync write on this thread okay */);
-                try {
-                    mcr.writtenToDiskLatch.await();
-                } catch (InterruptedException e) {
-                    return false;
-                }
-                notifyListeners(mcr);
-                return mcr.writeToDiskResult;
-            }
-
-            private void notifyListeners(final MemoryCommitResult mcr) {
-                if (mcr.listeners == null || mcr.keysModified == null ||
-                    mcr.keysModified.size() == 0) {
-                    return;
-                }
-                if (Looper.myLooper() == Looper.getMainLooper()) {
-                    for (int i = mcr.keysModified.size() - 1; i >= 0; i--) {
-                        final String key = mcr.keysModified.get(i);
-                        for (OnSharedPreferenceChangeListener listener : mcr.listeners) {
-                            if (listener != null) {
-                                listener.onSharedPreferenceChanged(SharedPreferencesImpl.this, key);
-                            }
-                        }
-                    }
-                } else {
-                    // Run this function on the main thread.
-                    ActivityThread.sMainThreadHandler.post(new Runnable() {
-                            public void run() {
-                                notifyListeners(mcr);
-                            }
-                        });
-                }
-            }
-        }
-
-        /**
-         * Enqueue an already-committed-to-memory result to be written
-         * to disk.
-         *
-         * They will be written to disk one-at-a-time in the order
-         * that they're enqueued.
-         *
-         * @param postWriteRunnable if non-null, we're being called
-         *   from apply() and this is the runnable to run after
-         *   the write proceeds.  if null (from a regular commit()),
-         *   then we're allowed to do this disk write on the main
-         *   thread (which in addition to reducing allocations and
-         *   creating a background thread, this has the advantage that
-         *   we catch them in userdebug StrictMode reports to convert
-         *   them where possible to apply() ...)
-         */
-        private void enqueueDiskWrite(final MemoryCommitResult mcr,
-                                      final Runnable postWriteRunnable) {
-            final Runnable writeToDiskRunnable = new Runnable() {
-                    public void run() {
-                        synchronized (mWritingToDiskLock) {
-                            writeToFile(mcr);
-                        }
-                        synchronized (SharedPreferencesImpl.this) {
-                            mDiskWritesInFlight--;
-                        }
-                        if (postWriteRunnable != null) {
-                            postWriteRunnable.run();
-                        }
-                    }
-                };
-
-            final boolean isFromSyncCommit = (postWriteRunnable == null);
-
-            // Typical #commit() path with fewer allocations, doing a write on
-            // the current thread.
-            if (isFromSyncCommit) {
-                boolean wasEmpty = false;
-                synchronized (SharedPreferencesImpl.this) {
-                    wasEmpty = mDiskWritesInFlight == 1;
-                }
-                if (wasEmpty) {
-                    writeToDiskRunnable.run();
-                    return;
-                }
-            }
-
-            QueuedWork.singleThreadExecutor().execute(writeToDiskRunnable);
-        }
-
-        private static FileOutputStream createFileOutputStream(File file) {
-            FileOutputStream str = null;
-            try {
-                str = new FileOutputStream(file);
-            } catch (FileNotFoundException e) {
-                File parent = file.getParentFile();
-                if (!parent.mkdir()) {
-                    Log.e(TAG, "Couldn't create directory for SharedPreferences file " + file);
-                    return null;
-                }
-                FileUtils.setPermissions(
-                    parent.getPath(),
-                    FileUtils.S_IRWXU|FileUtils.S_IRWXG|FileUtils.S_IXOTH,
-                    -1, -1);
-                try {
-                    str = new FileOutputStream(file);
-                } catch (FileNotFoundException e2) {
-                    Log.e(TAG, "Couldn't create SharedPreferences file " + file, e2);
-                }
-            }
-            return str;
-        }
-
-        // Note: must hold mWritingToDiskLock
-        private void writeToFile(MemoryCommitResult mcr) {
-            // Rename the current file so it may be used as a backup during the next read
-            if (mFile.exists()) {
-                if (!mcr.changesMade) {
-                    // If the file already exists, but no changes were
-                    // made to the underlying map, it's wasteful to
-                    // re-write the file.  Return as if we wrote it
-                    // out.
-                    mcr.setDiskWriteResult(true);
-                    return;
-                }
-                if (!mBackupFile.exists()) {
-                    if (!mFile.renameTo(mBackupFile)) {
-                        Log.e(TAG, "Couldn't rename file " + mFile
-                                + " to backup file " + mBackupFile);
-                        mcr.setDiskWriteResult(false);
-                        return;
-                    }
-                } else {
-                    mFile.delete();
-                }
-            }
-
-            // Attempt to write the file, delete the backup and return true as atomically as
-            // possible.  If any exception occurs, delete the new file; next time we will restore
-            // from the backup.
-            try {
-                FileOutputStream str = createFileOutputStream(mFile);
-                if (str == null) {
-                    mcr.setDiskWriteResult(false);
-                    return;
-                }
-                XmlUtils.writeMapXml(mcr.mapToWriteToDisk, str);
-                FileUtils.sync(str);
-                str.close();
-                setFilePermissionsFromMode(mFile.getPath(), mMode, 0);
-                FileStatus stat = new FileStatus();
-                if (FileUtils.getFileStatus(mFile.getPath(), stat)) {
-                    synchronized (this) {
-                        mStatTimestamp = stat.mtime;
-                        mStatSize = stat.size;
-                    }
-                }
-                // Writing was successful, delete the backup file if there is one.
-                mBackupFile.delete();
-                mcr.setDiskWriteResult(true);
-                return;
-            } catch (XmlPullParserException e) {
-                Log.w(TAG, "writeToFile: Got exception:", e);
-            } catch (IOException e) {
-                Log.w(TAG, "writeToFile: Got exception:", e);
-            }
-            // Clean up an unsuccessfully written file
-            if (mFile.exists()) {
-                if (!mFile.delete()) {
-                    Log.e(TAG, "Couldn't clean up partially-written file " + mFile);
-                }
-            }
-            mcr.setDiskWriteResult(false);
-        }
->>>>>>> 44ffc93b
     }
 }