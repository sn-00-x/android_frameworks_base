--- conflicted
+++ resolved
@@ -362,7 +362,13 @@
         }
     }
 
-<<<<<<< HEAD
+    /** @removed */
+    @Deprecated
+    public void dismissKeyguard(@NonNull Activity activity,
+            @Nullable KeyguardDismissCallback callback, @Nullable Handler handler) {
+        requestDismissKeyguard(activity, callback);
+    }
+
     /**
      * If the device is currently locked (see {@link #isKeyguardLocked()}, requests the Keyguard to
      * be dismissed.
@@ -379,34 +385,33 @@
      *                 the case, the request will fail immediately and
      *                 {@link KeyguardDismissCallback#onDismissError} will be invoked.
      * @param callback The callback to be called if the request to dismiss Keyguard was successful
-     *                 or {@code null} if the caller isn't interested in knowing the result.
-     * @param handler The handler to invoke the callback on, or {@code null} to use the main
-     *                handler.
-     */
-=======
-    /** @removed */
-    @Deprecated
->>>>>>> 34575671
-    public void dismissKeyguard(@NonNull Activity activity,
-            @Nullable KeyguardDismissCallback callback, @Nullable Handler handler) {
-        try {
-            final Handler actualHandler = handler != null
-                    ? handler
-                    : new Handler(Looper.getMainLooper());
+     *                 or {@code null} if the caller isn't interested in knowing the result. The
+     *                 callback will not be invoked if the activity was destroyed before the
+     *                 callback was received.
+     */
+    public void requestDismissKeyguard(@NonNull Activity activity,
+            @Nullable KeyguardDismissCallback callback) {
+        try {
             mAm.dismissKeyguard(activity.getActivityToken(), new IKeyguardDismissCallback.Stub() {
                 @Override
                 public void onDismissError() throws RemoteException {
-                    actualHandler.post(callback::onDismissError);
+                    if (callback != null && !activity.isDestroyed()) {
+                        activity.mHandler.post(callback::onDismissError);
+                    }
                 }
 
                 @Override
                 public void onDismissSucceeded() throws RemoteException {
-                    actualHandler.post(callback::onDismissSucceeded);
+                    if (callback != null && !activity.isDestroyed()) {
+                        activity.mHandler.post(callback::onDismissSucceeded);
+                    }
                 }
 
                 @Override
                 public void onDismissCancelled() throws RemoteException {
-                    actualHandler.post(callback::onDismissCancelled);
+                    if (callback != null && !activity.isDestroyed()) {
+                        activity.mHandler.post(callback::onDismissCancelled);
+                    }
                 }
             });
         } catch (RemoteException e) {
