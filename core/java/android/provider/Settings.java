/*
 * Copyright (C) 2006 The Android Open Source Project
 *
 * Licensed under the Apache License, Version 2.0 (the "License");
 * you may not use this file except in compliance with the License.
 * You may obtain a copy of the License at
 *
 *      http://www.apache.org/licenses/LICENSE-2.0
 *
 * Unless required by applicable law or agreed to in writing, software
 * distributed under the License is distributed on an "AS IS" BASIS,
 * WITHOUT WARRANTIES OR CONDITIONS OF ANY KIND, either express or implied.
 * See the License for the specific language governing permissions and
 * limitations under the License.
 */

package android.provider;

import com.google.android.collect.Maps;

import org.apache.commons.codec.binary.Base64;

import android.annotation.SdkConstant;
import android.annotation.SdkConstant.SdkConstantType;
import android.content.ComponentName;
import android.content.ContentQueryMap;
import android.content.ContentResolver;
import android.content.ContentValues;
import android.content.Context;
import android.content.IContentProvider;
import android.content.Intent;
import android.content.pm.ActivityInfo;
import android.content.pm.PackageManager;
import android.content.pm.ResolveInfo;
import android.content.res.Configuration;
import android.content.res.Resources;
import android.database.Cursor;
import android.database.SQLException;
import android.net.Uri;
import android.os.*;
import android.telephony.TelephonyManager;
import android.text.TextUtils;
import android.util.AndroidException;
import android.util.Config;
import android.util.Log;

import java.net.URISyntaxException;
import java.security.MessageDigest;
import java.security.NoSuchAlgorithmException;
import java.util.Collections;
import java.util.HashMap;
import java.util.HashSet;
import java.util.Map;


/**
 * The Settings provider contains global system-level device preferences.
 */
public final class Settings {

    // Intent actions for Settings

    /**
     * Activity Action: Show system settings.
     * <p>
     * Input: Nothing.
     * <p>
     * Output: nothing.
     */
    @SdkConstant(SdkConstantType.ACTIVITY_INTENT_ACTION)
    public static final String ACTION_SETTINGS = "android.settings.SETTINGS";

    /**
     * Activity Action: Show settings to allow configuration of APNs.
     * <p>
     * Input: Nothing.
     * <p>
     * Output: nothing.
     */
    @SdkConstant(SdkConstantType.ACTIVITY_INTENT_ACTION)
    public static final String ACTION_APN_SETTINGS = "android.settings.APN_SETTINGS";

    /**
     * Activity Action: Show settings to allow configuration of current location
     * sources.
     * <p>
     * In some cases, a matching Activity may not exist, so ensure you
     * safeguard against this.
     * <p>
     * Input: Nothing.
     * <p>
     * Output: Nothing.
     */
    @SdkConstant(SdkConstantType.ACTIVITY_INTENT_ACTION)
    public static final String ACTION_LOCATION_SOURCE_SETTINGS =
            "android.settings.LOCATION_SOURCE_SETTINGS";

    /**
     * Activity Action: Show settings to allow configuration of wireless controls
     * such as Wi-Fi, Bluetooth and Mobile networks.
     * <p>
     * In some cases, a matching Activity may not exist, so ensure you
     * safeguard against this.
     * <p>
     * Input: Nothing.
     * <p>
     * Output: Nothing.
     */
    @SdkConstant(SdkConstantType.ACTIVITY_INTENT_ACTION)
    public static final String ACTION_WIRELESS_SETTINGS =
            "android.settings.WIRELESS_SETTINGS";

    /**
     * Activity Action: Show settings to allow entering/exiting airplane mode.
     * <p>
     * In some cases, a matching Activity may not exist, so ensure you
     * safeguard against this.
     * <p>
     * Input: Nothing.
     * <p>
     * Output: Nothing.
     */
    @SdkConstant(SdkConstantType.ACTIVITY_INTENT_ACTION)
    public static final String ACTION_AIRPLANE_MODE_SETTINGS =
            "android.settings.AIRPLANE_MODE_SETTINGS";

    /**
     * Activity Action: Show settings for accessibility modules.
     * <p>
     * In some cases, a matching Activity may not exist, so ensure you
     * safeguard against this.
     * <p>
     * Input: Nothing.
     * <p>
     * Output: Nothing.
     */
    @SdkConstant(SdkConstantType.ACTIVITY_INTENT_ACTION)
    public static final String ACTION_ACCESSIBILITY_SETTINGS =
            "android.settings.ACCESSIBILITY_SETTINGS";

    /**
     * Activity Action: Show settings to allow configuration of security and
     * location privacy.
     * <p>
     * In some cases, a matching Activity may not exist, so ensure you
     * safeguard against this.
     * <p>
     * Input: Nothing.
     * <p>
     * Output: Nothing.
     */
    @SdkConstant(SdkConstantType.ACTIVITY_INTENT_ACTION)
    public static final String ACTION_SECURITY_SETTINGS =
            "android.settings.SECURITY_SETTINGS";

    /**
     * Activity Action: Show settings to allow configuration of privacy options.
     * <p>
     * In some cases, a matching Activity may not exist, so ensure you
     * safeguard against this.
     * <p>
     * Input: Nothing.
     * <p>
     * Output: Nothing.
     */
    @SdkConstant(SdkConstantType.ACTIVITY_INTENT_ACTION)
    public static final String ACTION_PRIVACY_SETTINGS =
            "android.settings.PRIVACY_SETTINGS";

    /**
     * Activity Action: Show settings to allow configuration of Wi-Fi.

     * <p>
     * In some cases, a matching Activity may not exist, so ensure you
     * safeguard against this.
     * <p>
     * Input: Nothing.
     * <p>
     * Output: Nothing.

     */
    @SdkConstant(SdkConstantType.ACTIVITY_INTENT_ACTION)
    public static final String ACTION_WIFI_SETTINGS =
            "android.settings.WIFI_SETTINGS";

    /**
     * Activity Action: Show settings to allow configuration of a static IP
     * address for Wi-Fi.
     * <p>
     * In some cases, a matching Activity may not exist, so ensure you safeguard
     * against this.
     * <p>
     * Input: Nothing.
     * <p>
     * Output: Nothing.
     */
    @SdkConstant(SdkConstantType.ACTIVITY_INTENT_ACTION)
    public static final String ACTION_WIFI_IP_SETTINGS =
            "android.settings.WIFI_IP_SETTINGS";

    /**
     * Activity Action: Show settings to allow configuration of Bluetooth.
     * <p>
     * In some cases, a matching Activity may not exist, so ensure you
     * safeguard against this.
     * <p>
     * Input: Nothing.
     * <p>
     * Output: Nothing.
     */
    @SdkConstant(SdkConstantType.ACTIVITY_INTENT_ACTION)
    public static final String ACTION_BLUETOOTH_SETTINGS =
            "android.settings.BLUETOOTH_SETTINGS";

    /**
     * Activity Action: Show settings to allow configuration of date and time.
     * <p>
     * In some cases, a matching Activity may not exist, so ensure you
     * safeguard against this.
     * <p>
     * Input: Nothing.
     * <p>
     * Output: Nothing.
     */
    @SdkConstant(SdkConstantType.ACTIVITY_INTENT_ACTION)
    public static final String ACTION_DATE_SETTINGS =
            "android.settings.DATE_SETTINGS";

    /**
     * Activity Action: Show settings to allow configuration of sound and volume.
     * <p>
     * In some cases, a matching Activity may not exist, so ensure you
     * safeguard against this.
     * <p>
     * Input: Nothing.
     * <p>
     * Output: Nothing.
     */
    @SdkConstant(SdkConstantType.ACTIVITY_INTENT_ACTION)
    public static final String ACTION_SOUND_SETTINGS =
            "android.settings.SOUND_SETTINGS";

    /**
     * Activity Action: Show settings to allow configuration of display.
     * <p>
     * In some cases, a matching Activity may not exist, so ensure you
     * safeguard against this.
     * <p>
     * Input: Nothing.
     * <p>
     * Output: Nothing.
     */
    @SdkConstant(SdkConstantType.ACTIVITY_INTENT_ACTION)
    public static final String ACTION_DISPLAY_SETTINGS =
            "android.settings.DISPLAY_SETTINGS";

    /**
     * Activity Action: Show settings to allow configuration of locale.
     * <p>
     * In some cases, a matching Activity may not exist, so ensure you
     * safeguard against this.
     * <p>
     * Input: Nothing.
     * <p>
     * Output: Nothing.
     */
    @SdkConstant(SdkConstantType.ACTIVITY_INTENT_ACTION)
    public static final String ACTION_LOCALE_SETTINGS =
            "android.settings.LOCALE_SETTINGS";

    /**
     * Activity Action: Show settings to configure input methods, in particular
     * allowing the user to enable input methods.
     * <p>
     * In some cases, a matching Activity may not exist, so ensure you
     * safeguard against this.
     * <p>
     * Input: Nothing.
     * <p>
     * Output: Nothing.
     */
    @SdkConstant(SdkConstantType.ACTIVITY_INTENT_ACTION)
    public static final String ACTION_INPUT_METHOD_SETTINGS =
            "android.settings.INPUT_METHOD_SETTINGS";

    /**
     * Activity Action: Show settings to manage the user input dictionary.
     * <p>
     * In some cases, a matching Activity may not exist, so ensure you
     * safeguard against this.
     * <p>
     * Input: Nothing.
     * <p>
     * Output: Nothing.
     */
    @SdkConstant(SdkConstantType.ACTIVITY_INTENT_ACTION)
    public static final String ACTION_USER_DICTIONARY_SETTINGS =
            "android.settings.USER_DICTIONARY_SETTINGS";

    /**
     * Activity Action: Show settings to allow configuration of application-related settings.
     * <p>
     * In some cases, a matching Activity may not exist, so ensure you
     * safeguard against this.
     * <p>
     * Input: Nothing.
     * <p>
     * Output: Nothing.
     */
    @SdkConstant(SdkConstantType.ACTIVITY_INTENT_ACTION)
    public static final String ACTION_APPLICATION_SETTINGS =
            "android.settings.APPLICATION_SETTINGS";

    /**
     * Activity Action: Show settings to allow configuration of application
     * development-related settings.
     * <p>
     * In some cases, a matching Activity may not exist, so ensure you safeguard
     * against this.
     * <p>
     * Input: Nothing.
     * <p>
     * Output: Nothing.
     */
    @SdkConstant(SdkConstantType.ACTIVITY_INTENT_ACTION)
    public static final String ACTION_APPLICATION_DEVELOPMENT_SETTINGS =
            "android.settings.APPLICATION_DEVELOPMENT_SETTINGS";

    /**
     * Activity Action: Show settings to allow configuration of quick launch shortcuts.
     * <p>
     * In some cases, a matching Activity may not exist, so ensure you
     * safeguard against this.
     * <p>
     * Input: Nothing.
     * <p>
     * Output: Nothing.
     */
    @SdkConstant(SdkConstantType.ACTIVITY_INTENT_ACTION)
    public static final String ACTION_QUICK_LAUNCH_SETTINGS =
            "android.settings.QUICK_LAUNCH_SETTINGS";

    /**
     * Activity Action: Show settings to manage installed applications.
     * <p>
     * In some cases, a matching Activity may not exist, so ensure you
     * safeguard against this.
     * <p>
     * Input: Nothing.
     * <p>
     * Output: Nothing.
     */
    @SdkConstant(SdkConstantType.ACTIVITY_INTENT_ACTION)
    public static final String ACTION_MANAGE_APPLICATIONS_SETTINGS =
            "android.settings.MANAGE_APPLICATIONS_SETTINGS";

    /**
     * Activity Action: Show settings for system update functionality.
     * <p>
     * In some cases, a matching Activity may not exist, so ensure you
     * safeguard against this.
     * <p>
     * Input: Nothing.
     * <p>
     * Output: Nothing.
     *
     * @hide
     */
    @SdkConstant(SdkConstantType.ACTIVITY_INTENT_ACTION)
    public static final String ACTION_SYSTEM_UPDATE_SETTINGS =
            "android.settings.SYSTEM_UPDATE_SETTINGS";

    /**
     * Activity Action: Show settings to allow configuration of sync settings.
     * <p>
     * In some cases, a matching Activity may not exist, so ensure you
     * safeguard against this.
     * <p>
     * The account types available to add via the add account button may be restricted by adding an
     * {@link #EXTRA_AUTHORITIES} extra to this Intent with one or more syncable content provider's
     * authorities. Only account types which can sync with that content provider will be offered to
     * the user.
     * <p>
     * Input: Nothing.
     * <p>
     * Output: Nothing.
     */
    @SdkConstant(SdkConstantType.ACTIVITY_INTENT_ACTION)
    public static final String ACTION_SYNC_SETTINGS =
            "android.settings.SYNC_SETTINGS";

    /**
     * Activity Action: Show add account screen for creating a new account.
     * <p>
     * In some cases, a matching Activity may not exist, so ensure you
     * safeguard against this.
     * <p>
     * The account types available to add may be restricted by adding an {@link #EXTRA_AUTHORITIES}
     * extra to the Intent with one or more syncable content provider's authorities.  Only account
     * types which can sync with that content provider will be offered to the user.
     * <p>
     * Input: Nothing.
     * <p>
     * Output: Nothing.
     */
    @SdkConstant(SdkConstantType.ACTIVITY_INTENT_ACTION)
    public static final String ACTION_ADD_ACCOUNT =
            "android.settings.ADD_ACCOUNT_SETTINGS";

    /**
     * Activity Action: Show settings for selecting the network operator.
     * <p>
     * In some cases, a matching Activity may not exist, so ensure you
     * safeguard against this.
     * <p>
     * Input: Nothing.
     * <p>
     * Output: Nothing.
     */
    @SdkConstant(SdkConstantType.ACTIVITY_INTENT_ACTION)
    public static final String ACTION_NETWORK_OPERATOR_SETTINGS =
            "android.settings.NETWORK_OPERATOR_SETTINGS";

    /**
     * Activity Action: Show settings for selection of 2G/3G.
     * <p>
     * In some cases, a matching Activity may not exist, so ensure you
     * safeguard against this.
     * <p>
     * Input: Nothing.
     * <p>
     * Output: Nothing.
     */
    @SdkConstant(SdkConstantType.ACTIVITY_INTENT_ACTION)
    public static final String ACTION_DATA_ROAMING_SETTINGS =
            "android.settings.DATA_ROAMING_SETTINGS";

    /**
     * Activity Action: Show settings for internal storage.
     * <p>
     * In some cases, a matching Activity may not exist, so ensure you
     * safeguard against this.
     * <p>
     * Input: Nothing.
     * <p>
     * Output: Nothing.
     */
    @SdkConstant(SdkConstantType.ACTIVITY_INTENT_ACTION)
    public static final String ACTION_INTERNAL_STORAGE_SETTINGS =
            "android.settings.INTERNAL_STORAGE_SETTINGS";
    /**
     * Activity Action: Show settings for memory card storage.
     * <p>
     * In some cases, a matching Activity may not exist, so ensure you
     * safeguard against this.
     * <p>
     * Input: Nothing.
     * <p>
     * Output: Nothing.
     */
    @SdkConstant(SdkConstantType.ACTIVITY_INTENT_ACTION)
    public static final String ACTION_MEMORY_CARD_SETTINGS =
            "android.settings.MEMORY_CARD_SETTINGS";

    /**
     * Activity Action: Show settings for global search.
     * <p>
     * In some cases, a matching Activity may not exist, so ensure you
     * safeguard against this.
     * <p>
     * Input: Nothing.
     * <p>
     * Output: Nothing
     */
    @SdkConstant(SdkConstantType.ACTIVITY_INTENT_ACTION)
    public static final String ACTION_SEARCH_SETTINGS =
        "android.search.action.SEARCH_SETTINGS";

    /**
     * Activity Action: Show general device information settings (serial
     * number, software version, phone number, etc.).
     * <p>
     * In some cases, a matching Activity may not exist, so ensure you
     * safeguard against this.
     * <p>
     * Input: Nothing.
     * <p>
     * Output: Nothing
     */
    @SdkConstant(SdkConstantType.ACTIVITY_INTENT_ACTION)
    public static final String ACTION_DEVICE_INFO_SETTINGS =
        "android.settings.DEVICE_INFO_SETTINGS";

    // End of Intent actions for Settings

    /**
     * @hide - Private call() method on SettingsProvider to read from 'system' table.
     */
    public static final String CALL_METHOD_GET_SYSTEM = "GET_system";

    /**
     * @hide - Private call() method on SettingsProvider to read from 'secure' table.
     */
    public static final String CALL_METHOD_GET_SECURE = "GET_secure";

    /**
     * Activity Extra: Limit available options in launched activity based on the given authority.
     * <p>
     * This can be passed as an extra field in an Activity Intent with one or more syncable content
     * provider's authorities as a String[]. This field is used by some intents to alter the
     * behavior of the called activity.
     * <p>
     * Example: The {@link #ACTION_ADD_ACCOUNT} intent restricts the account types available based
     * on the authority given.
     */
    public static final String EXTRA_AUTHORITIES =
            "authorities";

    private static final String JID_RESOURCE_PREFIX = "android";

    public static final String AUTHORITY = "settings";

    private static final String TAG = "Settings";
    private static final boolean LOCAL_LOGV = Config.LOGV || false;

    public static class SettingNotFoundException extends AndroidException {
        public SettingNotFoundException(String msg) {
            super(msg);
        }
    }

    /**
     * Common base for tables of name/value settings.
     */
    public static class NameValueTable implements BaseColumns {
        public static final String NAME = "name";
        public static final String VALUE = "value";

        protected static boolean putString(ContentResolver resolver, Uri uri,
                String name, String value) {
            // The database will take care of replacing duplicates.
            try {
                ContentValues values = new ContentValues();
                values.put(NAME, name);
                values.put(VALUE, value);
                resolver.insert(uri, values);
                return true;
            } catch (SQLException e) {
                Log.w(TAG, "Can't set key " + name + " in " + uri, e);
                return false;
            }
        }

        public static Uri getUriFor(Uri uri, String name) {
            return Uri.withAppendedPath(uri, name);
        }
    }

    // Thread-safe.
    private static class NameValueCache {
        private final String mVersionSystemProperty;
        private final Uri mUri;

        private static final String[] SELECT_VALUE =
            new String[] { Settings.NameValueTable.VALUE };
        private static final String NAME_EQ_PLACEHOLDER = "name=?";

        // Must synchronize on 'this' to access mValues and mValuesVersion.
        private final HashMap<String, String> mValues = new HashMap<String, String>();
        private long mValuesVersion = 0;

        // Initially null; set lazily and held forever.  Synchronized on 'this'.
        private IContentProvider mContentProvider = null;

        // The method we'll call (or null, to not use) on the provider
        // for the fast path of retrieving settings.
        private final String mCallCommand;

        public NameValueCache(String versionSystemProperty, Uri uri, String callCommand) {
            mVersionSystemProperty = versionSystemProperty;
            mUri = uri;
            mCallCommand = callCommand;
        }

        public String getString(ContentResolver cr, String name) {
            long newValuesVersion = SystemProperties.getLong(mVersionSystemProperty, 0);

            synchronized (this) {
                if (mValuesVersion != newValuesVersion) {
                    if (LOCAL_LOGV) {
                        Log.v(TAG, "invalidate [" + mUri.getLastPathSegment() + "]: current " +
                                newValuesVersion + " != cached " + mValuesVersion);
                    }

                    mValues.clear();
                    mValuesVersion = newValuesVersion;
                }

                if (mValues.containsKey(name)) {
                    return mValues.get(name);  // Could be null, that's OK -- negative caching
                }
            }

            IContentProvider cp = null;
            synchronized (this) {
                cp = mContentProvider;
                if (cp == null) {
                    cp = mContentProvider = cr.acquireProvider(mUri.getAuthority());
                }
            }

            // Try the fast path first, not using query().  If this
            // fails (alternate Settings provider that doesn't support
            // this interface?) then we fall back to the query/table
            // interface.
            if (mCallCommand != null) {
                try {
                    Bundle b = cp.call(mCallCommand, name, null);
                    if (b != null) {
                        String value = b.getPairValue();
                        synchronized (this) {
                            mValues.put(name, value);
                        }
                        return value;
                    }
                    // If the response Bundle is null, we fall through
                    // to the query interface below.
                } catch (RemoteException e) {
                    // Not supported by the remote side?  Fall through
                    // to query().
                }
            }

            Cursor c = null;
            try {
                c = cp.query(mUri, SELECT_VALUE, NAME_EQ_PLACEHOLDER,
                             new String[]{name}, null);
                if (c == null) {
                    Log.w(TAG, "Can't get key " + name + " from " + mUri);
                    return null;
                }

                String value = c.moveToNext() ? c.getString(0) : null;
                synchronized (this) {
                    mValues.put(name, value);
                }
                if (LOCAL_LOGV) {
                    Log.v(TAG, "cache miss [" + mUri.getLastPathSegment() + "]: " +
                            name + " = " + (value == null ? "(null)" : value));
                }
                return value;
            } catch (RemoteException e) {
                Log.w(TAG, "Can't get key " + name + " from " + mUri, e);
                return null;  // Return null, but don't cache it.
            } finally {
                if (c != null) c.close();
            }
        }
    }

    /**
     * System settings, containing miscellaneous system preferences.  This
     * table holds simple name/value pairs.  There are convenience
     * functions for accessing individual settings entries.
     */
    public static final class System extends NameValueTable {
        public static final String SYS_PROP_SETTING_VERSION = "sys.settings_system_version";

        // Populated lazily, guarded by class object:
        private static NameValueCache sNameValueCache = null;

        private static final HashSet<String> MOVED_TO_SECURE;
        static {
            MOVED_TO_SECURE = new HashSet<String>(30);
            MOVED_TO_SECURE.add(Secure.ADB_ENABLED);
            MOVED_TO_SECURE.add(Secure.ANDROID_ID);
            MOVED_TO_SECURE.add(Secure.BLUETOOTH_ON);
            MOVED_TO_SECURE.add(Secure.DATA_ROAMING);
            MOVED_TO_SECURE.add(Secure.DEVICE_PROVISIONED);
            MOVED_TO_SECURE.add(Secure.HTTP_PROXY);
            MOVED_TO_SECURE.add(Secure.INSTALL_NON_MARKET_APPS);
            MOVED_TO_SECURE.add(Secure.LOCATION_PROVIDERS_ALLOWED);
            MOVED_TO_SECURE.add(Secure.LOCK_PATTERN_ENABLED);
            MOVED_TO_SECURE.add(Secure.LOCK_PATTERN_VISIBLE);
            MOVED_TO_SECURE.add(Secure.LOCK_PATTERN_TACTILE_FEEDBACK_ENABLED);
            MOVED_TO_SECURE.add(Secure.LOGGING_ID);
            MOVED_TO_SECURE.add(Secure.PARENTAL_CONTROL_ENABLED);
            MOVED_TO_SECURE.add(Secure.PARENTAL_CONTROL_LAST_UPDATE);
            MOVED_TO_SECURE.add(Secure.PARENTAL_CONTROL_REDIRECT_URL);
            MOVED_TO_SECURE.add(Secure.SETTINGS_CLASSNAME);
            MOVED_TO_SECURE.add(Secure.USB_MASS_STORAGE_ENABLED);
            MOVED_TO_SECURE.add(Secure.USE_GOOGLE_MAIL);
            MOVED_TO_SECURE.add(Secure.WIFI_NETWORKS_AVAILABLE_NOTIFICATION_ON);
            MOVED_TO_SECURE.add(Secure.WIFI_NETWORKS_AVAILABLE_REPEAT_DELAY);
            MOVED_TO_SECURE.add(Secure.WIFI_NUM_OPEN_NETWORKS_KEPT);
            MOVED_TO_SECURE.add(Secure.WIFI_ON);
            MOVED_TO_SECURE.add(Secure.WIFI_WATCHDOG_ACCEPTABLE_PACKET_LOSS_PERCENTAGE);
            MOVED_TO_SECURE.add(Secure.WIFI_WATCHDOG_AP_COUNT);
            MOVED_TO_SECURE.add(Secure.WIFI_WATCHDOG_BACKGROUND_CHECK_DELAY_MS);
            MOVED_TO_SECURE.add(Secure.WIFI_WATCHDOG_BACKGROUND_CHECK_ENABLED);
            MOVED_TO_SECURE.add(Secure.WIFI_WATCHDOG_BACKGROUND_CHECK_TIMEOUT_MS);
            MOVED_TO_SECURE.add(Secure.WIFI_WATCHDOG_INITIAL_IGNORED_PING_COUNT);
            MOVED_TO_SECURE.add(Secure.WIFI_WATCHDOG_MAX_AP_CHECKS);
            MOVED_TO_SECURE.add(Secure.WIFI_WATCHDOG_ON);
            MOVED_TO_SECURE.add(Secure.WIFI_WATCHDOG_PING_COUNT);
            MOVED_TO_SECURE.add(Secure.WIFI_WATCHDOG_PING_DELAY_MS);
            MOVED_TO_SECURE.add(Secure.WIFI_WATCHDOG_PING_TIMEOUT_MS);
        }

        /**
         * Look up a name in the database.
         * @param resolver to access the database with
         * @param name to look up in the table
         * @return the corresponding value, or null if not present
         */
        public synchronized static String getString(ContentResolver resolver, String name) {
            if (MOVED_TO_SECURE.contains(name)) {
                Log.w(TAG, "Setting " + name + " has moved from android.provider.Settings.System"
                        + " to android.provider.Settings.Secure, returning read-only value.");
                return Secure.getString(resolver, name);
            }
            if (sNameValueCache == null) {
                sNameValueCache = new NameValueCache(SYS_PROP_SETTING_VERSION, CONTENT_URI,
                                                     CALL_METHOD_GET_SYSTEM);
            }
            return sNameValueCache.getString(resolver, name);
        }

        /**
         * Store a name/value pair into the database.
         * @param resolver to access the database with
         * @param name to store
         * @param value to associate with the name
         * @return true if the value was set, false on database errors
         */
        public static boolean putString(ContentResolver resolver, String name, String value) {
            if (MOVED_TO_SECURE.contains(name)) {
                Log.w(TAG, "Setting " + name + " has moved from android.provider.Settings.System"
                        + " to android.provider.Settings.Secure, value is unchanged.");
                return false;
            }
            return putString(resolver, CONTENT_URI, name, value);
        }

        /**
         * Construct the content URI for a particular name/value pair,
         * useful for monitoring changes with a ContentObserver.
         * @param name to look up in the table
         * @return the corresponding content URI, or null if not present
         */
        public static Uri getUriFor(String name) {
            if (MOVED_TO_SECURE.contains(name)) {
                Log.w(TAG, "Setting " + name + " has moved from android.provider.Settings.System"
                    + " to android.provider.Settings.Secure, returning Secure URI.");
                return Secure.getUriFor(Secure.CONTENT_URI, name);
            }
            return getUriFor(CONTENT_URI, name);
        }

        /**
         * Convenience function for retrieving a single system settings value
         * as an integer.  Note that internally setting values are always
         * stored as strings; this function converts the string to an integer
         * for you.  The default value will be returned if the setting is
         * not defined or not an integer.
         *
         * @param cr The ContentResolver to access.
         * @param name The name of the setting to retrieve.
         * @param def Value to return if the setting is not defined.
         *
         * @return The setting's current value, or 'def' if it is not defined
         * or not a valid integer.
         */
        public static int getInt(ContentResolver cr, String name, int def) {
            String v = getString(cr, name);
            try {
                return v != null ? Integer.parseInt(v) : def;
            } catch (NumberFormatException e) {
                return def;
            }
        }

        /**
         * Convenience function for retrieving a single system settings value
         * as an integer.  Note that internally setting values are always
         * stored as strings; this function converts the string to an integer
         * for you.
         * <p>
         * This version does not take a default value.  If the setting has not
         * been set, or the string value is not a number,
         * it throws {@link SettingNotFoundException}.
         *
         * @param cr The ContentResolver to access.
         * @param name The name of the setting to retrieve.
         *
         * @throws SettingNotFoundException Thrown if a setting by the given
         * name can't be found or the setting value is not an integer.
         *
         * @return The setting's current value.
         */
        public static int getInt(ContentResolver cr, String name)
                throws SettingNotFoundException {
            String v = getString(cr, name);
            try {
                return Integer.parseInt(v);
            } catch (NumberFormatException e) {
                throw new SettingNotFoundException(name);
            }
        }

        /**
         * Convenience function for updating a single settings value as an
         * integer. This will either create a new entry in the table if the
         * given name does not exist, or modify the value of the existing row
         * with that name.  Note that internally setting values are always
         * stored as strings, so this function converts the given value to a
         * string before storing it.
         *
         * @param cr The ContentResolver to access.
         * @param name The name of the setting to modify.
         * @param value The new value for the setting.
         * @return true if the value was set, false on database errors
         */
        public static boolean putInt(ContentResolver cr, String name, int value) {
            return putString(cr, name, Integer.toString(value));
        }

        /**
         * Convenience function for retrieving a single system settings value
         * as a {@code long}.  Note that internally setting values are always
         * stored as strings; this function converts the string to a {@code long}
         * for you.  The default value will be returned if the setting is
         * not defined or not a {@code long}.
         *
         * @param cr The ContentResolver to access.
         * @param name The name of the setting to retrieve.
         * @param def Value to return if the setting is not defined.
         *
         * @return The setting's current value, or 'def' if it is not defined
         * or not a valid {@code long}.
         */
        public static long getLong(ContentResolver cr, String name, long def) {
            String valString = getString(cr, name);
            long value;
            try {
                value = valString != null ? Long.parseLong(valString) : def;
            } catch (NumberFormatException e) {
                value = def;
            }
            return value;
        }

        /**
         * Convenience function for retrieving a single system settings value
         * as a {@code long}.  Note that internally setting values are always
         * stored as strings; this function converts the string to a {@code long}
         * for you.
         * <p>
         * This version does not take a default value.  If the setting has not
         * been set, or the string value is not a number,
         * it throws {@link SettingNotFoundException}.
         *
         * @param cr The ContentResolver to access.
         * @param name The name of the setting to retrieve.
         *
         * @return The setting's current value.
         * @throws SettingNotFoundException Thrown if a setting by the given
         * name can't be found or the setting value is not an integer.
         */
        public static long getLong(ContentResolver cr, String name)
                throws SettingNotFoundException {
            String valString = getString(cr, name);
            try {
                return Long.parseLong(valString);
            } catch (NumberFormatException e) {
                throw new SettingNotFoundException(name);
            }
        }

        /**
         * Convenience function for updating a single settings value as a long
         * integer. This will either create a new entry in the table if the
         * given name does not exist, or modify the value of the existing row
         * with that name.  Note that internally setting values are always
         * stored as strings, so this function converts the given value to a
         * string before storing it.
         *
         * @param cr The ContentResolver to access.
         * @param name The name of the setting to modify.
         * @param value The new value for the setting.
         * @return true if the value was set, false on database errors
         */
        public static boolean putLong(ContentResolver cr, String name, long value) {
            return putString(cr, name, Long.toString(value));
        }

        /**
         * Convenience function for retrieving a single system settings value
         * as a floating point number.  Note that internally setting values are
         * always stored as strings; this function converts the string to an
         * float for you. The default value will be returned if the setting
         * is not defined or not a valid float.
         *
         * @param cr The ContentResolver to access.
         * @param name The name of the setting to retrieve.
         * @param def Value to return if the setting is not defined.
         *
         * @return The setting's current value, or 'def' if it is not defined
         * or not a valid float.
         */
        public static float getFloat(ContentResolver cr, String name, float def) {
            String v = getString(cr, name);
            try {
                return v != null ? Float.parseFloat(v) : def;
            } catch (NumberFormatException e) {
                return def;
            }
        }

        /**
         * Convenience function for retrieving a single system settings value
         * as a float.  Note that internally setting values are always
         * stored as strings; this function converts the string to a float
         * for you.
         * <p>
         * This version does not take a default value.  If the setting has not
         * been set, or the string value is not a number,
         * it throws {@link SettingNotFoundException}.
         *
         * @param cr The ContentResolver to access.
         * @param name The name of the setting to retrieve.
         *
         * @throws SettingNotFoundException Thrown if a setting by the given
         * name can't be found or the setting value is not a float.
         *
         * @return The setting's current value.
         */
        public static float getFloat(ContentResolver cr, String name)
                throws SettingNotFoundException {
            String v = getString(cr, name);
            try {
                return Float.parseFloat(v);
            } catch (NumberFormatException e) {
                throw new SettingNotFoundException(name);
            }
        }

        /**
         * Convenience function for updating a single settings value as a
         * floating point number. This will either create a new entry in the
         * table if the given name does not exist, or modify the value of the
         * existing row with that name.  Note that internally setting values
         * are always stored as strings, so this function converts the given
         * value to a string before storing it.
         *
         * @param cr The ContentResolver to access.
         * @param name The name of the setting to modify.
         * @param value The new value for the setting.
         * @return true if the value was set, false on database errors
         */
        public static boolean putFloat(ContentResolver cr, String name, float value) {
            return putString(cr, name, Float.toString(value));
        }

        /**
         * Convenience function to read all of the current
         * configuration-related settings into a
         * {@link Configuration} object.
         *
         * @param cr The ContentResolver to access.
         * @param outConfig Where to place the configuration settings.
         */
        public static void getConfiguration(ContentResolver cr, Configuration outConfig) {
            outConfig.fontScale = Settings.System.getFloat(
                cr, FONT_SCALE, outConfig.fontScale);
            if (outConfig.fontScale < 0) {
                outConfig.fontScale = 1;
            }
        }

        /**
         * Convenience function to write a batch of configuration-related
         * settings from a {@link Configuration} object.
         *
         * @param cr The ContentResolver to access.
         * @param config The settings to write.
         * @return true if the values were set, false on database errors
         */
        public static boolean putConfiguration(ContentResolver cr, Configuration config) {
            return Settings.System.putFloat(cr, FONT_SCALE, config.fontScale);
        }

        /** @hide */
        public static boolean hasInterestingConfigurationChanges(int changes) {
            return (changes&ActivityInfo.CONFIG_FONT_SCALE) != 0;
        }
        
        public static boolean getShowGTalkServiceStatus(ContentResolver cr) {
            return getInt(cr, SHOW_GTALK_SERVICE_STATUS, 0) != 0;
        }

        public static void setShowGTalkServiceStatus(ContentResolver cr, boolean flag) {
            putInt(cr, SHOW_GTALK_SERVICE_STATUS, flag ? 1 : 0);
        }

        /**
         * The content:// style URL for this table
         */
        public static final Uri CONTENT_URI =
            Uri.parse("content://" + AUTHORITY + "/system");

        /**
         * Whether we keep the device on while the device is plugged in.
         * Supported values are:
         * <ul>
         * <li>{@code 0} to never stay on while plugged in</li>
         * <li>{@link BatteryManager#BATTERY_PLUGGED_AC} to stay on for AC charger</li>
         * <li>{@link BatteryManager#BATTERY_PLUGGED_USB} to stay on for USB charger</li>
         * </ul>
         * These values can be OR-ed together.
         */
        public static final String STAY_ON_WHILE_PLUGGED_IN = "stay_on_while_plugged_in";

        /**
         * What happens when the user presses the end call button if they're not
         * on a call.<br/>
         * <b>Values:</b><br/>
         * 0 - The end button does nothing.<br/>
         * 1 - The end button goes to the home screen.<br/>
         * 2 - The end button puts the device to sleep and locks the keyguard.<br/>
         * 3 - The end button goes to the home screen.  If the user is already on the
         * home screen, it puts the device to sleep.
         */
        public static final String END_BUTTON_BEHAVIOR = "end_button_behavior";

        /**
         * END_BUTTON_BEHAVIOR value for "go home".
         * @hide
         */
        public static final int END_BUTTON_BEHAVIOR_HOME = 0x1;

        /**
         * END_BUTTON_BEHAVIOR value for "go to sleep".
         * @hide
         */
        public static final int END_BUTTON_BEHAVIOR_SLEEP = 0x2;

        /**
         * END_BUTTON_BEHAVIOR default value.
         * @hide
         */
        public static final int END_BUTTON_BEHAVIOR_DEFAULT = END_BUTTON_BEHAVIOR_SLEEP;

        /**
         * Whether Airplane Mode is on.
         */
        public static final String AIRPLANE_MODE_ON = "airplane_mode_on";

        /**
         * Constant for use in AIRPLANE_MODE_RADIOS to specify Bluetooth radio.
         */
        public static final String RADIO_BLUETOOTH = "bluetooth";

        /**
         * Constant for use in AIRPLANE_MODE_RADIOS to specify Wi-Fi radio.
         */
        public static final String RADIO_WIFI = "wifi";

        /**
         * Constant for use in AIRPLANE_MODE_RADIOS to specify Cellular radio.
         */
        public static final String RADIO_CELL = "cell";

        /**
         * A comma separated list of radios that need to be disabled when airplane mode
         * is on. This overrides WIFI_ON and BLUETOOTH_ON, if Wi-Fi and bluetooth are
         * included in the comma separated list.
         */
        public static final String AIRPLANE_MODE_RADIOS = "airplane_mode_radios";

        /**
         * A comma separated list of radios that should to be disabled when airplane mode
         * is on, but can be manually reenabled by the user.  For example, if RADIO_WIFI is
         * added to both AIRPLANE_MODE_RADIOS and AIRPLANE_MODE_TOGGLEABLE_RADIOS, then Wifi
         * will be turned off when entering airplane mode, but the user will be able to reenable
         * Wifi in the Settings app.
         *
         * {@hide}
         */
        public static final String AIRPLANE_MODE_TOGGLEABLE_RADIOS = "airplane_mode_toggleable_radios";

        /**
         * The policy for deciding when Wi-Fi should go to sleep (which will in
         * turn switch to using the mobile data as an Internet connection).
         * <p>
         * Set to one of {@link #WIFI_SLEEP_POLICY_DEFAULT},
         * {@link #WIFI_SLEEP_POLICY_NEVER_WHILE_PLUGGED}, or
         * {@link #WIFI_SLEEP_POLICY_NEVER}.
         */
        public static final String WIFI_SLEEP_POLICY = "wifi_sleep_policy";

        /**
         * Value for {@link #WIFI_SLEEP_POLICY} to use the default Wi-Fi sleep
         * policy, which is to sleep shortly after the turning off
         * according to the {@link #STAY_ON_WHILE_PLUGGED_IN} setting.
         */
        public static final int WIFI_SLEEP_POLICY_DEFAULT = 0;

        /**
         * Value for {@link #WIFI_SLEEP_POLICY} to use the default policy when
         * the device is on battery, and never go to sleep when the device is
         * plugged in.
         */
        public static final int WIFI_SLEEP_POLICY_NEVER_WHILE_PLUGGED = 1;

        /**
         * Value for {@link #WIFI_SLEEP_POLICY} to never go to sleep.
         */
        public static final int WIFI_SLEEP_POLICY_NEVER = 2;

        /**
         * Whether to use static IP and other static network attributes.
         * <p>
         * Set to 1 for true and 0 for false.
         */
        public static final String WIFI_USE_STATIC_IP = "wifi_use_static_ip";

        /**
         * The static IP address.
         * <p>
         * Example: "192.168.1.51"
         */
        public static final String WIFI_STATIC_IP = "wifi_static_ip";

        /**
         * If using static IP, the gateway's IP address.
         * <p>
         * Example: "192.168.1.1"
         */
        public static final String WIFI_STATIC_GATEWAY = "wifi_static_gateway";

        /**
         * If using static IP, the net mask.
         * <p>
         * Example: "255.255.255.0"
         */
        public static final String WIFI_STATIC_NETMASK = "wifi_static_netmask";

        /**
         * If using static IP, the primary DNS's IP address.
         * <p>
         * Example: "192.168.1.1"
         */
        public static final String WIFI_STATIC_DNS1 = "wifi_static_dns1";

        /**
         * If using static IP, the secondary DNS's IP address.
         * <p>
         * Example: "192.168.1.2"
         */
        public static final String WIFI_STATIC_DNS2 = "wifi_static_dns2";

        /**
         * The number of radio channels that are allowed in the local
         * 802.11 regulatory domain.
         * @hide
         */
        public static final String WIFI_NUM_ALLOWED_CHANNELS = "wifi_num_allowed_channels";

        /**
         * Determines whether remote devices may discover and/or connect to
         * this device.
         * <P>Type: INT</P>
         * 2 -- discoverable and connectable
         * 1 -- connectable but not discoverable
         * 0 -- neither connectable nor discoverable
         */
        public static final String BLUETOOTH_DISCOVERABILITY =
            "bluetooth_discoverability";

        /**
         * Bluetooth discoverability timeout.  If this value is nonzero, then
         * Bluetooth becomes discoverable for a certain number of seconds,
         * after which is becomes simply connectable.  The value is in seconds.
         */
        public static final String BLUETOOTH_DISCOVERABILITY_TIMEOUT =
            "bluetooth_discoverability_timeout";

        /**
         * @deprecated Use {@link android.provider.Settings.Secure#LOCK_PATTERN_ENABLED}
         * instead
         */
        @Deprecated
        public static final String LOCK_PATTERN_ENABLED = Secure.LOCK_PATTERN_ENABLED;

        /**
         * @deprecated Use {@link android.provider.Settings.Secure#LOCK_PATTERN_VISIBLE}
         * instead
         */
        @Deprecated
        public static final String LOCK_PATTERN_VISIBLE = "lock_pattern_visible_pattern";

        /**
         * @deprecated Use 
         * {@link android.provider.Settings.Secure#LOCK_PATTERN_TACTILE_FEEDBACK_ENABLED}
         * instead
         */
        @Deprecated
        public static final String LOCK_PATTERN_TACTILE_FEEDBACK_ENABLED =
            "lock_pattern_tactile_feedback_enabled";


        /**
         * A formatted string of the next alarm that is set, or the empty string
         * if there is no alarm set.
         */
        public static final String NEXT_ALARM_FORMATTED = "next_alarm_formatted";

        /**
         * Scaling factor for fonts, float.
         */
        public static final String FONT_SCALE = "font_scale";

        /**
         * Name of an application package to be debugged.
         */
        public static final String DEBUG_APP = "debug_app";

        /**
         * If 1, when launching DEBUG_APP it will wait for the debugger before
         * starting user code.  If 0, it will run normally.
         */
        public static final String WAIT_FOR_DEBUGGER = "wait_for_debugger";

        /**
         * Whether or not to dim the screen. 0=no  1=yes
         */
        public static final String DIM_SCREEN = "dim_screen";

        /**
         * The timeout before the screen turns off.
         */
        public static final String SCREEN_OFF_TIMEOUT = "screen_off_timeout";

        /**
         * If 0, the compatibility mode is off for all applications.
         * If 1, older applications run under compatibility mode.
         * TODO: remove this settings before code freeze (bug/1907571)
         * @hide
         */
        public static final String COMPATIBILITY_MODE = "compatibility_mode";

        /**
         * The screen backlight brightness between 0 and 255.
         */
        public static final String SCREEN_BRIGHTNESS = "screen_brightness";

        /**
         * Control whether to enable automatic brightness mode.
         */
        public static final String SCREEN_BRIGHTNESS_MODE = "screen_brightness_mode";

        /**
         * SCREEN_BRIGHTNESS_MODE value for manual mode.
         */
        public static final int SCREEN_BRIGHTNESS_MODE_MANUAL = 0;

        /**
         * SCREEN_BRIGHTNESS_MODE value for manual mode.
         */
        public static final int SCREEN_BRIGHTNESS_MODE_AUTOMATIC = 1;

        /**
         * Control whether the process CPU usage meter should be shown.
         */
        public static final String SHOW_PROCESSES = "show_processes";

        /**
         * If 1, the activity manager will aggressively finish activities and
         * processes as soon as they are no longer needed.  If 0, the normal
         * extended lifetime is used.
         */
        public static final String ALWAYS_FINISH_ACTIVITIES =
                "always_finish_activities";


        /**
         * Ringer mode. This is used internally, changing this value will not
         * change the ringer mode. See AudioManager.
         */
        public static final String MODE_RINGER = "mode_ringer";

        /**
         * Determines which streams are affected by ringer mode changes. The
         * stream type's bit should be set to 1 if it should be muted when going
         * into an inaudible ringer mode.
         */
        public static final String MODE_RINGER_STREAMS_AFFECTED = "mode_ringer_streams_affected";

         /**
          * Determines which streams are affected by mute. The
          * stream type's bit should be set to 1 if it should be muted when a mute request
          * is received.
          */
         public static final String MUTE_STREAMS_AFFECTED = "mute_streams_affected";

        /**
         * Whether vibrate is on for different events. This is used internally,
         * changing this value will not change the vibrate. See AudioManager.
         */
        public static final String VIBRATE_ON = "vibrate_on";

        /**
         * Ringer volume. This is used internally, changing this value will not
         * change the volume. See AudioManager.
         */
        public static final String VOLUME_RING = "volume_ring";

        /**
         * System/notifications volume. This is used internally, changing this
         * value will not change the volume. See AudioManager.
         */
        public static final String VOLUME_SYSTEM = "volume_system";

        /**
         * Voice call volume. This is used internally, changing this value will
         * not change the volume. See AudioManager.
         */
        public static final String VOLUME_VOICE = "volume_voice";

        /**
         * Music/media/gaming volume. This is used internally, changing this
         * value will not change the volume. See AudioManager.
         */
        public static final String VOLUME_MUSIC = "volume_music";

        /**
         * Alarm volume. This is used internally, changing this
         * value will not change the volume. See AudioManager.
         */
        public static final String VOLUME_ALARM = "volume_alarm";

        /**
         * Notification volume. This is used internally, changing this
         * value will not change the volume. See AudioManager.
         */
        public static final String VOLUME_NOTIFICATION = "volume_notification";

        /**
         * Bluetooth Headset volume. This is used internally, changing this value will
         * not change the volume. See AudioManager.
         */
        public static final String VOLUME_BLUETOOTH_SCO = "volume_bluetooth_sco";

        /**
         * Whether the notifications should use the ring volume (value of 1) or
         * a separate notification volume (value of 0). In most cases, users
         * will have this enabled so the notification and ringer volumes will be
         * the same. However, power users can disable this and use the separate
         * notification volume control.
         * <p>
         * Note: This is a one-off setting that will be removed in the future
         * when there is profile support. For this reason, it is kept hidden
         * from the public APIs.
         *
         * @hide
         */
        public static final String NOTIFICATIONS_USE_RING_VOLUME =
            "notifications_use_ring_volume";

        /**
         * Whether silent mode should allow vibration feedback. This is used
         * internally in AudioService and the Sound settings activity to
         * coordinate decoupling of vibrate and silent modes. This setting
         * will likely be removed in a future release with support for
         * audio/vibe feedback profiles.
         *
         * @hide
         */
        public static final String VIBRATE_IN_SILENT = "vibrate_in_silent";

        /**
         * The mapping of stream type (integer) to its setting.
         */
        public static final String[] VOLUME_SETTINGS = {
            VOLUME_VOICE, VOLUME_SYSTEM, VOLUME_RING, VOLUME_MUSIC,
            VOLUME_ALARM, VOLUME_NOTIFICATION, VOLUME_BLUETOOTH_SCO
        };

        /**
         * Appended to various volume related settings to record the previous
         * values before they the settings were affected by a silent/vibrate
         * ringer mode change.
         */
        public static final String APPEND_FOR_LAST_AUDIBLE = "_last_audible";

        /**
         * Persistent store for the system-wide default ringtone URI.
         * <p>
         * If you need to play the default ringtone at any given time, it is recommended
         * you give {@link #DEFAULT_RINGTONE_URI} to the media player.  It will resolve
         * to the set default ringtone at the time of playing.
         *
         * @see #DEFAULT_RINGTONE_URI
         */
        public static final String RINGTONE = "ringtone";

        /**
         * A {@link Uri} that will point to the current default ringtone at any
         * given time.
         * <p>
         * If the current default ringtone is in the DRM provider and the caller
         * does not have permission, the exception will be a
         * FileNotFoundException.
         */
        public static final Uri DEFAULT_RINGTONE_URI = getUriFor(RINGTONE);

        /**
         * Persistent store for the system-wide default notification sound.
         *
         * @see #RINGTONE
         * @see #DEFAULT_NOTIFICATION_URI
         */
        public static final String NOTIFICATION_SOUND = "notification_sound";

        /**
         * A {@link Uri} that will point to the current default notification
         * sound at any given time.
         *
         * @see #DEFAULT_RINGTONE_URI
         */
        public static final Uri DEFAULT_NOTIFICATION_URI = getUriFor(NOTIFICATION_SOUND);

        /**
         * Persistent store for the system-wide default alarm alert.
         *
         * @see #RINGTONE
         * @see #DEFAULT_ALARM_ALERT_URI
         */
        public static final String ALARM_ALERT = "alarm_alert";

        /**
         * A {@link Uri} that will point to the current default alarm alert at
         * any given time.
         *
         * @see #DEFAULT_ALARM_ALERT_URI
         */
        public static final Uri DEFAULT_ALARM_ALERT_URI = getUriFor(ALARM_ALERT);

        /**
         * Setting to enable Auto Replace (AutoText) in text editors. 1 = On, 0 = Off
         */
        public static final String TEXT_AUTO_REPLACE = "auto_replace";

        /**
         * Setting to enable Auto Caps in text editors. 1 = On, 0 = Off
         */
        public static final String TEXT_AUTO_CAPS = "auto_caps";

        /**
         * Setting to enable Auto Punctuate in text editors. 1 = On, 0 = Off. This
         * feature converts two spaces to a "." and space.
         */
        public static final String TEXT_AUTO_PUNCTUATE = "auto_punctuate";

        /**
         * Setting to showing password characters in text editors. 1 = On, 0 = Off
         */
        public static final String TEXT_SHOW_PASSWORD = "show_password";

        public static final String SHOW_GTALK_SERVICE_STATUS =
                "SHOW_GTALK_SERVICE_STATUS";

        /**
         * Name of activity to use for wallpaper on the home screen.
         */
        public static final String WALLPAPER_ACTIVITY = "wallpaper_activity";

        /**
         * Value to specify if the user prefers the date, time and time zone
         * to be automatically fetched from the network (NITZ). 1=yes, 0=no
         */
        public static final String AUTO_TIME = "auto_time";

        /**
         * Display times as 12 or 24 hours
         *   12
         *   24
         */
        public static final String TIME_12_24 = "time_12_24";

        /**
         * Date format string
         *   mm/dd/yyyy
         *   dd/mm/yyyy
         *   yyyy/mm/dd
         */
        public static final String DATE_FORMAT = "date_format";

        /**
         * Whether the setup wizard has been run before (on first boot), or if
         * it still needs to be run.
         *
         * nonzero = it has been run in the past
         * 0 = it has not been run in the past
         */
        public static final String SETUP_WIZARD_HAS_RUN = "setup_wizard_has_run";

        /**
         * Scaling factor for normal window animations. Setting to 0 will disable window
         * animations.
         */
        public static final String WINDOW_ANIMATION_SCALE = "window_animation_scale";

        /**
         * Scaling factor for activity transition animations. Setting to 0 will disable window
         * animations.
         */
        public static final String TRANSITION_ANIMATION_SCALE = "transition_animation_scale";

        /**
         * Scaling factor for normal window animations. Setting to 0 will disable window
         * animations.
         * @hide
         */
        public static final String FANCY_IME_ANIMATIONS = "fancy_ime_animations";

        /**
         * Control whether the accelerometer will be used to change screen
         * orientation.  If 0, it will not be used unless explicitly requested
         * by the application; if 1, it will be used by default unless explicitly
         * disabled by the application.
         */
        public static final String ACCELEROMETER_ROTATION = "accelerometer_rotation";

        /**
         * Whether the audible DTMF tones are played by the dialer when dialing. The value is
         * boolean (1 or 0).
         */
        public static final String DTMF_TONE_WHEN_DIALING = "dtmf_tone";

        /**
         * CDMA only settings
         * DTMF tone type played by the dialer when dialing.
         *                 0 = Normal
         *                 1 = Long
         * @hide
         */
        public static final String DTMF_TONE_TYPE_WHEN_DIALING = "dtmf_tone_type";

        /**
         * CDMA only settings
         * Emergency Tone  0 = Off
         *                 1 = Alert
         *                 2 = Vibrate
         * @hide
         */
        public static final String EMERGENCY_TONE = "emergency_tone";

        /**
         * CDMA only settings
         * Whether the auto retry is enabled. The value is
         * boolean (1 or 0).
         * @hide
         */
        public static final String CALL_AUTO_RETRY = "call_auto_retry";

        /**
         * Whether the hearing aid is enabled. The value is
         * boolean (1 or 0).
         * @hide
         */
        public static final String HEARING_AID = "hearing_aid";

        /**
         * CDMA only settings
         * TTY Mode
         * 0 = OFF
         * 1 = FULL
         * 2 = VCO
         * 3 = HCO
         * @hide
         */
        public static final String TTY_MODE = "tty_mode";

        /**
         * Whether the sounds effects (key clicks, lid open ...) are enabled. The value is
         * boolean (1 or 0).
         */
        public static final String SOUND_EFFECTS_ENABLED = "sound_effects_enabled";

        /**
         * Whether the haptic feedback (long presses, ...) are enabled. The value is
         * boolean (1 or 0).
         */
        public static final String HAPTIC_FEEDBACK_ENABLED = "haptic_feedback_enabled";

        /**
         * Whether live web suggestions while the user types into search dialogs are
         * enabled. Browsers and other search UIs should respect this, as it allows
         * a user to avoid sending partial queries to a search engine, if it poses
         * any privacy concern. The value is boolean (1 or 0).
         */
        public static final String SHOW_WEB_SUGGESTIONS = "show_web_suggestions";

        /**
         * Whether the notification LED should repeatedly flash when a notification is
         * pending. The value is boolean (1 or 0).
         * @hide
         */
        public static final String NOTIFICATION_LIGHT_PULSE = "notification_light_pulse";

        /**
         * Show pointer location on screen?
         * 0 = no
         * 1 = yes
         * @hide
         */
        public static final String POINTER_LOCATION = "pointer_location";

        /**
         * Whether to play a sound for low-battery alerts.
         * @hide
         */
        public static final String POWER_SOUNDS_ENABLED = "power_sounds_enabled";

        /**
         * Whether to play a sound for dock events.
         * @hide
         */
        public static final String DOCK_SOUNDS_ENABLED = "dock_sounds_enabled";

        /**
         * Whether to play sounds when the keyguard is shown and dismissed.
         * @hide
         */
        public static final String LOCKSCREEN_SOUNDS_ENABLED = "lockscreen_sounds_enabled";

        /**
         * URI for the low battery sound file.
         * @hide
         */
        public static final String LOW_BATTERY_SOUND = "low_battery_sound";

        /**
         * URI for the desk dock "in" event sound.
         * @hide
         */
        public static final String DESK_DOCK_SOUND = "desk_dock_sound";

        /**
         * URI for the desk dock "out" event sound.
         * @hide
         */
        public static final String DESK_UNDOCK_SOUND = "desk_undock_sound";

        /**
         * URI for the car dock "in" event sound.
         * @hide
         */
        public static final String CAR_DOCK_SOUND = "car_dock_sound";

        /**
         * URI for the car dock "out" event sound.
         * @hide
         */
        public static final String CAR_UNDOCK_SOUND = "car_undock_sound";

        /**
         * URI for the "device locked" (keyguard shown) sound.
         * @hide
         */
        public static final String LOCK_SOUND = "lock_sound";

        /**
         * URI for the "device unlocked" (keyguard dismissed) sound.
         * @hide
         */
        public static final String UNLOCK_SOUND = "unlock_sound";

        /**
         * Whether to wake the screen with the trackball. The value is boolean (1 or 0).
         * @hide
         */
        public static final String TRACKBALL_WAKE_SCREEN = "trackball_wake_screen";

        /**
         * Whether to unlock the screen with the trackball.  The value is boolean (1 or 0).
         * @hide
         */
        public static final String TRACKBALL_UNLOCK_SCREEN = "trackball_unlock_screen";

        /**
         * Whether to unlock the menu key.  The value is boolean (1 or 0).
         * @hide
         */
        public static final String MENU_UNLOCK_SCREEN = "menu_unlock_screen";
<<<<<<< HEAD
=======
        
		/**
         * Whether to use br0tips.  The value is boolean (1 or 0).
         * @hide
         */
        public static final String BROTIPS = "brotips";

>>>>>>> 490061c2

        /**
         * Settings to backup. This is here so that it's in the same place as the settings
         * keys and easy to update.
         * @hide
         */
        public static final String[] SETTINGS_TO_BACKUP = {
            STAY_ON_WHILE_PLUGGED_IN,
            WIFI_SLEEP_POLICY,
            WIFI_USE_STATIC_IP,
            WIFI_STATIC_IP,
            WIFI_STATIC_GATEWAY,
            WIFI_STATIC_NETMASK,
            WIFI_STATIC_DNS1,
            WIFI_STATIC_DNS2,
            BLUETOOTH_DISCOVERABILITY,
            BLUETOOTH_DISCOVERABILITY_TIMEOUT,
            DIM_SCREEN,
            SCREEN_OFF_TIMEOUT,
            SCREEN_BRIGHTNESS,
            SCREEN_BRIGHTNESS_MODE,
            VIBRATE_ON,
            NOTIFICATIONS_USE_RING_VOLUME,
            MODE_RINGER,
            MODE_RINGER_STREAMS_AFFECTED,
            MUTE_STREAMS_AFFECTED,
            VOLUME_VOICE,
            VOLUME_SYSTEM,
            VOLUME_RING,
            VOLUME_MUSIC,
            VOLUME_ALARM,
            VOLUME_NOTIFICATION,
            VOLUME_BLUETOOTH_SCO,
            VOLUME_VOICE + APPEND_FOR_LAST_AUDIBLE,
            VOLUME_SYSTEM + APPEND_FOR_LAST_AUDIBLE,
            VOLUME_RING + APPEND_FOR_LAST_AUDIBLE,
            VOLUME_MUSIC + APPEND_FOR_LAST_AUDIBLE,
            VOLUME_ALARM + APPEND_FOR_LAST_AUDIBLE,
            VOLUME_NOTIFICATION + APPEND_FOR_LAST_AUDIBLE,
            VOLUME_BLUETOOTH_SCO + APPEND_FOR_LAST_AUDIBLE,
            VIBRATE_IN_SILENT,
            TEXT_AUTO_REPLACE,
            TEXT_AUTO_CAPS,
            TEXT_AUTO_PUNCTUATE,
            TEXT_SHOW_PASSWORD,
            AUTO_TIME,
            TIME_12_24,
            DATE_FORMAT,
            ACCELEROMETER_ROTATION,
            DTMF_TONE_WHEN_DIALING,
            DTMF_TONE_TYPE_WHEN_DIALING,
            EMERGENCY_TONE,
            CALL_AUTO_RETRY,
            HEARING_AID,
            TTY_MODE,
            SOUND_EFFECTS_ENABLED,
            HAPTIC_FEEDBACK_ENABLED,
            POWER_SOUNDS_ENABLED,
            DOCK_SOUNDS_ENABLED,
            LOCKSCREEN_SOUNDS_ENABLED,
            SHOW_WEB_SUGGESTIONS,
            NOTIFICATION_LIGHT_PULSE
        };

        // Settings moved to Settings.Secure

        /**
         * @deprecated Use {@link android.provider.Settings.Secure#ADB_ENABLED}
         * instead
         */
        @Deprecated
        public static final String ADB_ENABLED = Secure.ADB_ENABLED;

        /**
         * @deprecated Use {@link android.provider.Settings.Secure#ANDROID_ID} instead
         */
        @Deprecated
        public static final String ANDROID_ID = Secure.ANDROID_ID;

        /**
         * @deprecated Use {@link android.provider.Settings.Secure#BLUETOOTH_ON} instead
         */
        @Deprecated
        public static final String BLUETOOTH_ON = Secure.BLUETOOTH_ON;

        /**
         * @deprecated Use {@link android.provider.Settings.Secure#DATA_ROAMING} instead
         */
        @Deprecated
        public static final String DATA_ROAMING = Secure.DATA_ROAMING;

        /**
         * @deprecated Use {@link android.provider.Settings.Secure#DEVICE_PROVISIONED} instead
         */
        @Deprecated
        public static final String DEVICE_PROVISIONED = Secure.DEVICE_PROVISIONED;

        /**
         * @deprecated Use {@link android.provider.Settings.Secure#HTTP_PROXY} instead
         */
        @Deprecated
        public static final String HTTP_PROXY = Secure.HTTP_PROXY;

        /**
         * @deprecated Use {@link android.provider.Settings.Secure#INSTALL_NON_MARKET_APPS} instead
         */
        @Deprecated
        public static final String INSTALL_NON_MARKET_APPS = Secure.INSTALL_NON_MARKET_APPS;

        /**
         * @deprecated Use {@link android.provider.Settings.Secure#LOCATION_PROVIDERS_ALLOWED}
         * instead
         */
        @Deprecated
        public static final String LOCATION_PROVIDERS_ALLOWED = Secure.LOCATION_PROVIDERS_ALLOWED;

        /**
         * @deprecated Use {@link android.provider.Settings.Secure#LOGGING_ID} instead
         */
        @Deprecated
        public static final String LOGGING_ID = Secure.LOGGING_ID;

        /**
         * @deprecated Use {@link android.provider.Settings.Secure#NETWORK_PREFERENCE} instead
         */
        @Deprecated
        public static final String NETWORK_PREFERENCE = Secure.NETWORK_PREFERENCE;

        /**
         * @deprecated Use {@link android.provider.Settings.Secure#PARENTAL_CONTROL_ENABLED}
         * instead
         */
        @Deprecated
        public static final String PARENTAL_CONTROL_ENABLED = Secure.PARENTAL_CONTROL_ENABLED;

        /**
         * @deprecated Use {@link android.provider.Settings.Secure#PARENTAL_CONTROL_LAST_UPDATE}
         * instead
         */
        @Deprecated
        public static final String PARENTAL_CONTROL_LAST_UPDATE = Secure.PARENTAL_CONTROL_LAST_UPDATE;

        /**
         * @deprecated Use {@link android.provider.Settings.Secure#PARENTAL_CONTROL_REDIRECT_URL}
         * instead
         */
        @Deprecated
        public static final String PARENTAL_CONTROL_REDIRECT_URL =
            Secure.PARENTAL_CONTROL_REDIRECT_URL;

        /**
         * @deprecated Use {@link android.provider.Settings.Secure#SETTINGS_CLASSNAME} instead
         */
        @Deprecated
        public static final String SETTINGS_CLASSNAME = Secure.SETTINGS_CLASSNAME;

        /**
         * @deprecated Use {@link android.provider.Settings.Secure#USB_MASS_STORAGE_ENABLED} instead
         */
        @Deprecated
        public static final String USB_MASS_STORAGE_ENABLED = Secure.USB_MASS_STORAGE_ENABLED;

        /**
         * @deprecated Use {@link android.provider.Settings.Secure#USE_GOOGLE_MAIL} instead
         */
        @Deprecated
        public static final String USE_GOOGLE_MAIL = Secure.USE_GOOGLE_MAIL;

       /**
         * @deprecated Use
         * {@link android.provider.Settings.Secure#WIFI_MAX_DHCP_RETRY_COUNT} instead
         */
        @Deprecated
        public static final String WIFI_MAX_DHCP_RETRY_COUNT = Secure.WIFI_MAX_DHCP_RETRY_COUNT;

        /**
         * @deprecated Use
         * {@link android.provider.Settings.Secure#WIFI_MOBILE_DATA_TRANSITION_WAKELOCK_TIMEOUT_MS} instead
         */
        @Deprecated
        public static final String WIFI_MOBILE_DATA_TRANSITION_WAKELOCK_TIMEOUT_MS =
                Secure.WIFI_MOBILE_DATA_TRANSITION_WAKELOCK_TIMEOUT_MS;

        /**
         * @deprecated Use
         * {@link android.provider.Settings.Secure#WIFI_NETWORKS_AVAILABLE_NOTIFICATION_ON} instead
         */
        @Deprecated
        public static final String WIFI_NETWORKS_AVAILABLE_NOTIFICATION_ON =
            Secure.WIFI_NETWORKS_AVAILABLE_NOTIFICATION_ON;

        /**
         * @deprecated Use
         * {@link android.provider.Settings.Secure#WIFI_NETWORKS_AVAILABLE_REPEAT_DELAY} instead
         */
        @Deprecated
        public static final String WIFI_NETWORKS_AVAILABLE_REPEAT_DELAY =
            Secure.WIFI_NETWORKS_AVAILABLE_REPEAT_DELAY;

        /**
         * @deprecated Use {@link android.provider.Settings.Secure#WIFI_NUM_OPEN_NETWORKS_KEPT}
         * instead
         */
        @Deprecated
        public static final String WIFI_NUM_OPEN_NETWORKS_KEPT = Secure.WIFI_NUM_OPEN_NETWORKS_KEPT;

        /**
         * @deprecated Use {@link android.provider.Settings.Secure#WIFI_ON} instead
         */
        @Deprecated
        public static final String WIFI_ON = Secure.WIFI_ON;

        /**
         * @deprecated Use
         * {@link android.provider.Settings.Secure#WIFI_WATCHDOG_ACCEPTABLE_PACKET_LOSS_PERCENTAGE}
         * instead
         */
        @Deprecated
        public static final String WIFI_WATCHDOG_ACCEPTABLE_PACKET_LOSS_PERCENTAGE =
                Secure.WIFI_WATCHDOG_ACCEPTABLE_PACKET_LOSS_PERCENTAGE;

        /**
         * @deprecated Use {@link android.provider.Settings.Secure#WIFI_WATCHDOG_AP_COUNT} instead
         */
        @Deprecated
        public static final String WIFI_WATCHDOG_AP_COUNT = Secure.WIFI_WATCHDOG_AP_COUNT;

        /**
         * @deprecated Use
         * {@link android.provider.Settings.Secure#WIFI_WATCHDOG_BACKGROUND_CHECK_DELAY_MS} instead
         */
        @Deprecated
        public static final String WIFI_WATCHDOG_BACKGROUND_CHECK_DELAY_MS =
                Secure.WIFI_WATCHDOG_BACKGROUND_CHECK_DELAY_MS;

        /**
         * @deprecated Use
         * {@link android.provider.Settings.Secure#WIFI_WATCHDOG_BACKGROUND_CHECK_ENABLED} instead
         */
        @Deprecated
        public static final String WIFI_WATCHDOG_BACKGROUND_CHECK_ENABLED =
                Secure.WIFI_WATCHDOG_BACKGROUND_CHECK_ENABLED;

        /**
         * @deprecated Use
         * {@link android.provider.Settings.Secure#WIFI_WATCHDOG_BACKGROUND_CHECK_TIMEOUT_MS}
         * instead
         */
        @Deprecated
        public static final String WIFI_WATCHDOG_BACKGROUND_CHECK_TIMEOUT_MS =
                Secure.WIFI_WATCHDOG_BACKGROUND_CHECK_TIMEOUT_MS;

        /**
         * @deprecated Use
         * {@link android.provider.Settings.Secure#WIFI_WATCHDOG_INITIAL_IGNORED_PING_COUNT} instead
         */
        @Deprecated
        public static final String WIFI_WATCHDOG_INITIAL_IGNORED_PING_COUNT =
            Secure.WIFI_WATCHDOG_INITIAL_IGNORED_PING_COUNT;

        /**
         * @deprecated Use {@link android.provider.Settings.Secure#WIFI_WATCHDOG_MAX_AP_CHECKS}
         * instead
         */
        @Deprecated
        public static final String WIFI_WATCHDOG_MAX_AP_CHECKS = Secure.WIFI_WATCHDOG_MAX_AP_CHECKS;

        /**
         * @deprecated Use {@link android.provider.Settings.Secure#WIFI_WATCHDOG_ON} instead
         */
        @Deprecated
        public static final String WIFI_WATCHDOG_ON = Secure.WIFI_WATCHDOG_ON;

        /**
         * @deprecated Use {@link android.provider.Settings.Secure#WIFI_WATCHDOG_PING_COUNT} instead
         */
        @Deprecated
        public static final String WIFI_WATCHDOG_PING_COUNT = Secure.WIFI_WATCHDOG_PING_COUNT;

        /**
         * @deprecated Use {@link android.provider.Settings.Secure#WIFI_WATCHDOG_PING_DELAY_MS}
         * instead
         */
        @Deprecated
        public static final String WIFI_WATCHDOG_PING_DELAY_MS = Secure.WIFI_WATCHDOG_PING_DELAY_MS;

        /**
         * @deprecated Use {@link android.provider.Settings.Secure#WIFI_WATCHDOG_PING_TIMEOUT_MS}
         * instead
         */
        @Deprecated
        public static final String WIFI_WATCHDOG_PING_TIMEOUT_MS =
            Secure.WIFI_WATCHDOG_PING_TIMEOUT_MS;
    }

    /**
     * Secure system settings, containing system preferences that applications
     * can read but are not allowed to write.  These are for preferences that
     * the user must explicitly modify through the system UI or specialized
     * APIs for those values, not modified directly by applications.
     */
    public static final class Secure extends NameValueTable {
        public static final String SYS_PROP_SETTING_VERSION = "sys.settings_secure_version";

        // Populated lazily, guarded by class object:
        private static NameValueCache sNameValueCache = null;

        /**
         * Look up a name in the database.
         * @param resolver to access the database with
         * @param name to look up in the table
         * @return the corresponding value, or null if not present
         */
        public synchronized static String getString(ContentResolver resolver, String name) {
            if (sNameValueCache == null) {
                sNameValueCache = new NameValueCache(SYS_PROP_SETTING_VERSION, CONTENT_URI,
                                                     CALL_METHOD_GET_SECURE);
            }
            return sNameValueCache.getString(resolver, name);
        }

        /**
         * Store a name/value pair into the database.
         * @param resolver to access the database with
         * @param name to store
         * @param value to associate with the name
         * @return true if the value was set, false on database errors
         */
        public static boolean putString(ContentResolver resolver,
                String name, String value) {
            return putString(resolver, CONTENT_URI, name, value);
        }

        /**
         * Construct the content URI for a particular name/value pair,
         * useful for monitoring changes with a ContentObserver.
         * @param name to look up in the table
         * @return the corresponding content URI, or null if not present
         */
        public static Uri getUriFor(String name) {
            return getUriFor(CONTENT_URI, name);
        }

        /**
         * Convenience function for retrieving a single secure settings value
         * as an integer.  Note that internally setting values are always
         * stored as strings; this function converts the string to an integer
         * for you.  The default value will be returned if the setting is
         * not defined or not an integer.
         *
         * @param cr The ContentResolver to access.
         * @param name The name of the setting to retrieve.
         * @param def Value to return if the setting is not defined.
         *
         * @return The setting's current value, or 'def' if it is not defined
         * or not a valid integer.
         */
        public static int getInt(ContentResolver cr, String name, int def) {
            String v = getString(cr, name);
            try {
                return v != null ? Integer.parseInt(v) : def;
            } catch (NumberFormatException e) {
                return def;
            }
        }

        /**
         * Convenience function for retrieving a single secure settings value
         * as an integer.  Note that internally setting values are always
         * stored as strings; this function converts the string to an integer
         * for you.
         * <p>
         * This version does not take a default value.  If the setting has not
         * been set, or the string value is not a number,
         * it throws {@link SettingNotFoundException}.
         *
         * @param cr The ContentResolver to access.
         * @param name The name of the setting to retrieve.
         *
         * @throws SettingNotFoundException Thrown if a setting by the given
         * name can't be found or the setting value is not an integer.
         *
         * @return The setting's current value.
         */
        public static int getInt(ContentResolver cr, String name)
                throws SettingNotFoundException {
            String v = getString(cr, name);
            try {
                return Integer.parseInt(v);
            } catch (NumberFormatException e) {
                throw new SettingNotFoundException(name);
            }
        }

        /**
         * Convenience function for updating a single settings value as an
         * integer. This will either create a new entry in the table if the
         * given name does not exist, or modify the value of the existing row
         * with that name.  Note that internally setting values are always
         * stored as strings, so this function converts the given value to a
         * string before storing it.
         *
         * @param cr The ContentResolver to access.
         * @param name The name of the setting to modify.
         * @param value The new value for the setting.
         * @return true if the value was set, false on database errors
         */
        public static boolean putInt(ContentResolver cr, String name, int value) {
            return putString(cr, name, Integer.toString(value));
        }

        /**
         * Convenience function for retrieving a single secure settings value
         * as a {@code long}.  Note that internally setting values are always
         * stored as strings; this function converts the string to a {@code long}
         * for you.  The default value will be returned if the setting is
         * not defined or not a {@code long}.
         *
         * @param cr The ContentResolver to access.
         * @param name The name of the setting to retrieve.
         * @param def Value to return if the setting is not defined.
         *
         * @return The setting's current value, or 'def' if it is not defined
         * or not a valid {@code long}.
         */
        public static long getLong(ContentResolver cr, String name, long def) {
            String valString = getString(cr, name);
            long value;
            try {
                value = valString != null ? Long.parseLong(valString) : def;
            } catch (NumberFormatException e) {
                value = def;
            }
            return value;
        }

        /**
         * Convenience function for retrieving a single secure settings value
         * as a {@code long}.  Note that internally setting values are always
         * stored as strings; this function converts the string to a {@code long}
         * for you.
         * <p>
         * This version does not take a default value.  If the setting has not
         * been set, or the string value is not a number,
         * it throws {@link SettingNotFoundException}.
         *
         * @param cr The ContentResolver to access.
         * @param name The name of the setting to retrieve.
         *
         * @return The setting's current value.
         * @throws SettingNotFoundException Thrown if a setting by the given
         * name can't be found or the setting value is not an integer.
         */
        public static long getLong(ContentResolver cr, String name)
                throws SettingNotFoundException {
            String valString = getString(cr, name);
            try {
                return Long.parseLong(valString);
            } catch (NumberFormatException e) {
                throw new SettingNotFoundException(name);
            }
        }

        /**
         * Convenience function for updating a secure settings value as a long
         * integer. This will either create a new entry in the table if the
         * given name does not exist, or modify the value of the existing row
         * with that name.  Note that internally setting values are always
         * stored as strings, so this function converts the given value to a
         * string before storing it.
         *
         * @param cr The ContentResolver to access.
         * @param name The name of the setting to modify.
         * @param value The new value for the setting.
         * @return true if the value was set, false on database errors
         */
        public static boolean putLong(ContentResolver cr, String name, long value) {
            return putString(cr, name, Long.toString(value));
        }

        /**
         * Convenience function for retrieving a single secure settings value
         * as a floating point number.  Note that internally setting values are
         * always stored as strings; this function converts the string to an
         * float for you. The default value will be returned if the setting
         * is not defined or not a valid float.
         *
         * @param cr The ContentResolver to access.
         * @param name The name of the setting to retrieve.
         * @param def Value to return if the setting is not defined.
         *
         * @return The setting's current value, or 'def' if it is not defined
         * or not a valid float.
         */
        public static float getFloat(ContentResolver cr, String name, float def) {
            String v = getString(cr, name);
            try {
                return v != null ? Float.parseFloat(v) : def;
            } catch (NumberFormatException e) {
                return def;
            }
        }

        /**
         * Convenience function for retrieving a single secure settings value
         * as a float.  Note that internally setting values are always
         * stored as strings; this function converts the string to a float
         * for you.
         * <p>
         * This version does not take a default value.  If the setting has not
         * been set, or the string value is not a number,
         * it throws {@link SettingNotFoundException}.
         *
         * @param cr The ContentResolver to access.
         * @param name The name of the setting to retrieve.
         *
         * @throws SettingNotFoundException Thrown if a setting by the given
         * name can't be found or the setting value is not a float.
         *
         * @return The setting's current value.
         */
        public static float getFloat(ContentResolver cr, String name)
                throws SettingNotFoundException {
            String v = getString(cr, name);
            try {
                return Float.parseFloat(v);
            } catch (NumberFormatException e) {
                throw new SettingNotFoundException(name);
            }
        }

        /**
         * Convenience function for updating a single settings value as a
         * floating point number. This will either create a new entry in the
         * table if the given name does not exist, or modify the value of the
         * existing row with that name.  Note that internally setting values
         * are always stored as strings, so this function converts the given
         * value to a string before storing it.
         *
         * @param cr The ContentResolver to access.
         * @param name The name of the setting to modify.
         * @param value The new value for the setting.
         * @return true if the value was set, false on database errors
         */
        public static boolean putFloat(ContentResolver cr, String name, float value) {
            return putString(cr, name, Float.toString(value));
        }

        /**
         * The content:// style URL for this table
         */
        public static final Uri CONTENT_URI =
            Uri.parse("content://" + AUTHORITY + "/secure");

        /**
         * Whether ADB is enabled.
         */
        public static final String ADB_ENABLED = "adb_enabled";

        /**
         * Whether to show ADB notifications.
         * @hide
         */
        public static final String ADB_NOTIFY = "adb_notify";
            
        /**
         * Setting to allow mock locations and location provider status to be injected into the
         * LocationManager service for testing purposes during application development.  These
         * locations and status values  override actual location and status information generated
         * by network, gps, or other location providers.
         */
        public static final String ALLOW_MOCK_LOCATION = "mock_location";

        /**
         * A 64-bit number (as a hex string) that is randomly
         * generated on the device's first boot and should remain
         * constant for the lifetime of the device.  (The value may
         * change if a factory reset is performed on the device.)
         */
        public static final String ANDROID_ID = "android_id";

        /**
         * Whether bluetooth is enabled/disabled
         * 0=disabled. 1=enabled.
         */
        public static final String BLUETOOTH_ON = "bluetooth_on";

        /**
         * Get the key that retrieves a bluetooth headset's priority.
         * @hide
         */
        public static final String getBluetoothHeadsetPriorityKey(String address) {
            return ("bluetooth_headset_priority_" + address.toUpperCase());
        }

        /**
         * Get the key that retrieves a bluetooth a2dp sink's priority.
         * @hide
         */
        public static final String getBluetoothA2dpSinkPriorityKey(String address) {
            return ("bluetooth_a2dp_sink_priority_" + address.toUpperCase());
        }

        /**
         * Whether or not data roaming is enabled. (0 = false, 1 = true)
         */
        public static final String DATA_ROAMING = "data_roaming";

        /**
         * Setting to record the input method used by default, holding the ID
         * of the desired method.
         */
        public static final String DEFAULT_INPUT_METHOD = "default_input_method";

        /**
         * Whether the device has been provisioned (0 = false, 1 = true)
         */
        public static final String DEVICE_PROVISIONED = "device_provisioned";

        /**
         * List of input methods that are currently enabled.  This is a string
         * containing the IDs of all enabled input methods, each ID separated
         * by ':'.
         */
        public static final String ENABLED_INPUT_METHODS = "enabled_input_methods";

        /**
         * List of system input methods that are currently disabled.  This is a string
         * containing the IDs of all disabled input methods, each ID separated
         * by ':'.
         * @hide
         */
        public static final String DISABLED_SYSTEM_INPUT_METHODS = "disabled_system_input_methods";

        /**
         * Host name and port for a user-selected proxy.
         */
        public static final String HTTP_PROXY = "http_proxy";

        /**
         * Whether the package installer should allow installation of apps downloaded from
         * sources other than the Android Market (vending machine).
         *
         * 1 = allow installing from other sources
         * 0 = only allow installing from the Android Market
         */
        public static final String INSTALL_NON_MARKET_APPS = "install_non_market_apps";

        /**
         * Comma-separated list of location providers that activities may access.
         */
        public static final String LOCATION_PROVIDERS_ALLOWED = "location_providers_allowed";

        /**
         * Whether autolock is enabled (0 = false, 1 = true)
         */
        public static final String LOCK_PATTERN_ENABLED = "lock_pattern_autolock";

        /**
         * Whether lock pattern is visible as user enters (0 = false, 1 = true)
         */
        public static final String LOCK_PATTERN_VISIBLE = "lock_pattern_visible_pattern";

        /**
         * Whether lock pattern will vibrate as user enters (0 = false, 1 = true)
         */
        public static final String LOCK_PATTERN_TACTILE_FEEDBACK_ENABLED =
            "lock_pattern_tactile_feedback_enabled";

        /**
         * Whether assisted GPS should be enabled or not.
         * @hide
         */
        public static final String ASSISTED_GPS_ENABLED = "assisted_gps_enabled";

        /**
         * The Logging ID (a unique 64-bit value) as a hex string.
         * Used as a pseudonymous identifier for logging.
         * @deprecated This identifier is poorly initialized and has
         * many collisions.  It should not be used.
         */
        @Deprecated
        public static final String LOGGING_ID = "logging_id";

        /**
         * User preference for which network(s) should be used. Only the
         * connectivity service should touch this.
         */
        public static final String NETWORK_PREFERENCE = "network_preference";

        /**
         * Used to disable Tethering on a device - defaults to true
         * @hide
         */
        public static final String TETHER_SUPPORTED = "tether_supported";

        /**
         * Used to require DUN APN on the device or not - defaults to a build config value
         * which defaults to false
         * @hide
         */
        public static final String TETHER_DUN_REQUIRED = "tether_dun_required";

        /**
         * Used to hold a gservices-provisioned apn value for DUN.  If set, or the
         * corresponding build config values are set it will override the APN DB
         * values.
         * Consists of a comma seperated list of strings:
         * "name,apn,proxy,port,username,password,server,mmsc,mmsproxy,mmsport,mcc,mnc,auth,type"
         * note that empty fields can be ommitted: "name,apn,,,,,,,,,310,260,,DUN"
         * @hide
         */
        public static final String TETHER_DUN_APN = "tether_dun_apn";

        /**
         * No longer supported.
         */
        public static final String PARENTAL_CONTROL_ENABLED = "parental_control_enabled";

        /**
         * No longer supported.
         */
        public static final String PARENTAL_CONTROL_LAST_UPDATE = "parental_control_last_update";

        /**
         * No longer supported.
         */
        public static final String PARENTAL_CONTROL_REDIRECT_URL = "parental_control_redirect_url";

        /**
         * Settings classname to launch when Settings is clicked from All
         * Applications.  Needed because of user testing between the old
         * and new Settings apps.
         */
        // TODO: 881807
        public static final String SETTINGS_CLASSNAME = "settings_classname";

        /**
         * USB Mass Storage Enabled
         */
        public static final String USB_MASS_STORAGE_ENABLED = "usb_mass_storage_enabled";

        /**
         * If this setting is set (to anything), then all references
         * to Gmail on the device must change to Google Mail.
         */
        public static final String USE_GOOGLE_MAIL = "use_google_mail";

        /**
         * If accessibility is enabled.
         */
        public static final String ACCESSIBILITY_ENABLED = "accessibility_enabled";

        /**
         * List of the enabled accessibility providers.
         */
        public static final String ENABLED_ACCESSIBILITY_SERVICES =
            "enabled_accessibility_services";

        /**
         * Setting to always use the default text-to-speech settings regardless
         * of the application settings.
         * 1 = override application settings,
         * 0 = use application settings (if specified).
         */
        public static final String TTS_USE_DEFAULTS = "tts_use_defaults";

        /**
         * Default text-to-speech engine speech rate. 100 = 1x
         */
        public static final String TTS_DEFAULT_RATE = "tts_default_rate";

        /**
         * Default text-to-speech engine pitch. 100 = 1x
         */
        public static final String TTS_DEFAULT_PITCH = "tts_default_pitch";

        /**
         * Default text-to-speech engine.
         */
        public static final String TTS_DEFAULT_SYNTH = "tts_default_synth";

        /**
         * Default text-to-speech language.
         */
        public static final String TTS_DEFAULT_LANG = "tts_default_lang";

        /**
         * Default text-to-speech country.
         */
        public static final String TTS_DEFAULT_COUNTRY = "tts_default_country";

        /**
         * Default text-to-speech locale variant.
         */
        public static final String TTS_DEFAULT_VARIANT = "tts_default_variant";

        /**
         * Space delimited list of plugin packages that are enabled.
         */
        public static final String TTS_ENABLED_PLUGINS = "tts_enabled_plugins";

        /**
         * Whether to notify the user of open networks.
         * <p>
         * If not connected and the scan results have an open network, we will
         * put this notification up. If we attempt to connect to a network or
         * the open network(s) disappear, we remove the notification. When we
         * show the notification, we will not show it again for
         * {@link android.provider.Settings.Secure#WIFI_NETWORKS_AVAILABLE_REPEAT_DELAY} time.
         */
        public static final String WIFI_NETWORKS_AVAILABLE_NOTIFICATION_ON =
                "wifi_networks_available_notification_on";

        /**
         * Delay (in seconds) before repeating the Wi-Fi networks available notification.
         * Connecting to a network will reset the timer.
         */
        public static final String WIFI_NETWORKS_AVAILABLE_REPEAT_DELAY =
                "wifi_networks_available_repeat_delay";

        /**
         * The number of radio channels that are allowed in the local
         * 802.11 regulatory domain.
         * @hide
         */
        public static final String WIFI_NUM_ALLOWED_CHANNELS = "wifi_num_allowed_channels";

        /**
         * When the number of open networks exceeds this number, the
         * least-recently-used excess networks will be removed.
         */
        public static final String WIFI_NUM_OPEN_NETWORKS_KEPT = "wifi_num_open_networks_kept";

        /**
         * Whether the Wi-Fi should be on.  Only the Wi-Fi service should touch this.
         */
        public static final String WIFI_ON = "wifi_on";

        /**
         * Used to save the Wifi_ON state prior to tethering.
         * This state will be checked to restore Wifi after
         * the user turns off tethering.
         *
         * @hide
         */
        public static final String WIFI_SAVED_STATE = "wifi_saved_state";

        /**
         * AP SSID
         *
         * @hide
         */
        public static final String WIFI_AP_SSID = "wifi_ap_ssid";

        /**
         * AP security
         *
         * @hide
         */
        public static final String WIFI_AP_SECURITY = "wifi_ap_security";

        /**
         * AP passphrase
         *
         * @hide
         */
        public static final String WIFI_AP_PASSWD = "wifi_ap_passwd";

        /**
         * The acceptable packet loss percentage (range 0 - 100) before trying
         * another AP on the same network.
         */
        public static final String WIFI_WATCHDOG_ACCEPTABLE_PACKET_LOSS_PERCENTAGE =
                "wifi_watchdog_acceptable_packet_loss_percentage";

        /**
         * The number of access points required for a network in order for the
         * watchdog to monitor it.
         */
        public static final String WIFI_WATCHDOG_AP_COUNT = "wifi_watchdog_ap_count";

        /**
         * The delay between background checks.
         */
        public static final String WIFI_WATCHDOG_BACKGROUND_CHECK_DELAY_MS =
                "wifi_watchdog_background_check_delay_ms";

        /**
         * Whether the Wi-Fi watchdog is enabled for background checking even
         * after it thinks the user has connected to a good access point.
         */
        public static final String WIFI_WATCHDOG_BACKGROUND_CHECK_ENABLED =
                "wifi_watchdog_background_check_enabled";

        /**
         * The timeout for a background ping
         */
        public static final String WIFI_WATCHDOG_BACKGROUND_CHECK_TIMEOUT_MS =
                "wifi_watchdog_background_check_timeout_ms";

        /**
         * The number of initial pings to perform that *may* be ignored if they
         * fail. Again, if these fail, they will *not* be used in packet loss
         * calculation. For example, one network always seemed to time out for
         * the first couple pings, so this is set to 3 by default.
         */
        public static final String WIFI_WATCHDOG_INITIAL_IGNORED_PING_COUNT =
            "wifi_watchdog_initial_ignored_ping_count";

        /**
         * The maximum number of access points (per network) to attempt to test.
         * If this number is reached, the watchdog will no longer monitor the
         * initial connection state for the network. This is a safeguard for
         * networks containing multiple APs whose DNS does not respond to pings.
         */
        public static final String WIFI_WATCHDOG_MAX_AP_CHECKS = "wifi_watchdog_max_ap_checks";

        /**
         * Whether the Wi-Fi watchdog is enabled.
         */
        public static final String WIFI_WATCHDOG_ON = "wifi_watchdog_on";

        /**
         * A comma-separated list of SSIDs for which the Wi-Fi watchdog should be enabled.
         */
        public static final String WIFI_WATCHDOG_WATCH_LIST = "wifi_watchdog_watch_list";

        /**
         * The number of pings to test if an access point is a good connection.
         */
        public static final String WIFI_WATCHDOG_PING_COUNT = "wifi_watchdog_ping_count";

        /**
         * The delay between pings.
         */
        public static final String WIFI_WATCHDOG_PING_DELAY_MS = "wifi_watchdog_ping_delay_ms";

        /**
         * The timeout per ping.
         */
        public static final String WIFI_WATCHDOG_PING_TIMEOUT_MS = "wifi_watchdog_ping_timeout_ms";

        /**
         * The maximum number of times we will retry a connection to an access
         * point for which we have failed in acquiring an IP address from DHCP.
         * A value of N means that we will make N+1 connection attempts in all.
         */
        public static final String WIFI_MAX_DHCP_RETRY_COUNT = "wifi_max_dhcp_retry_count";

        /**
         * Maximum amount of time in milliseconds to hold a wakelock while waiting for mobile
         * data connectivity to be established after a disconnect from Wi-Fi.
         */
        public static final String WIFI_MOBILE_DATA_TRANSITION_WAKELOCK_TIMEOUT_MS =
            "wifi_mobile_data_transition_wakelock_timeout_ms";

        /**
         * Whether background data usage is allowed by the user. See
         * ConnectivityManager for more info.
         */
        public static final String BACKGROUND_DATA = "background_data";

        /**
         * Origins for which browsers should allow geolocation by default.
         * The value is a space-separated list of origins.
         */
        public static final String ALLOWED_GEOLOCATION_ORIGINS
                = "allowed_geolocation_origins";

        /**
         * Whether mobile data connections are allowed by the user.  See
         * ConnectivityManager for more info.
         * @hide
         */
        public static final String MOBILE_DATA = "mobile_data";

        /**
         * The CDMA roaming mode 0 = Home Networks, CDMA default
         *                       1 = Roaming on Affiliated networks
         *                       2 = Roaming on any networks
         * @hide
         */
        public static final String CDMA_ROAMING_MODE = "roaming_settings";

        /**
         * The CDMA subscription mode 0 = RUIM/SIM (default)
         *                                1 = NV
         * @hide
         */
        public static final String CDMA_SUBSCRIPTION_MODE = "subscription_mode";

        /**
         * The preferred network mode   7 = Global
         *                              6 = EvDo only
         *                              5 = CDMA w/o EvDo
         *                              4 = CDMA / EvDo auto
         *                              3 = GSM / WCDMA auto
         *                              2 = WCDMA only
         *                              1 = GSM only
         *                              0 = GSM / WCDMA preferred
         * @hide
         */
        public static final String PREFERRED_NETWORK_MODE =
                "preferred_network_mode";

        /**
         * The preferred TTY mode     0 = TTy Off, CDMA default
         *                            1 = TTY Full
         *                            2 = TTY HCO
         *                            3 = TTY VCO
         * @hide
         */
        public static final String PREFERRED_TTY_MODE =
                "preferred_tty_mode";


        /**
         * CDMA Cell Broadcast SMS
         *                            0 = CDMA Cell Broadcast SMS disabled
         *                            1 = CDMA Cell Broadcast SMS enabled
         * @hide
         */
        public static final String CDMA_CELL_BROADCAST_SMS =
                "cdma_cell_broadcast_sms";

        /**
         * The cdma subscription 0 = Subscription from RUIM, when available
         *                       1 = Subscription from NV
         * @hide
         */
        public static final String PREFERRED_CDMA_SUBSCRIPTION =
                "preferred_cdma_subscription";

        /**
         * Whether the enhanced voice privacy mode is enabled.
         * 0 = normal voice privacy
         * 1 = enhanced voice privacy
         * @hide
         */
        public static final String ENHANCED_VOICE_PRIVACY_ENABLED = "enhanced_voice_privacy_enabled";

        /**
         * Whether the TTY mode mode is enabled.
         * 0 = disabled
         * 1 = enabled
         * @hide
         */
        public static final String TTY_MODE_ENABLED = "tty_mode_enabled";

        /**
         * Controls whether settings backup is enabled.
         * Type: int ( 0 = disabled, 1 = enabled )
         * @hide
         */
        public static final String BACKUP_ENABLED = "backup_enabled";

        /**
         * Controls whether application data is automatically restored from backup
         * at install time.
         * Type: int ( 0 = disabled, 1 = enabled )
         * @hide
         */
        public static final String BACKUP_AUTO_RESTORE = "backup_auto_restore";

        /**
         * Indicates whether settings backup has been fully provisioned.
         * Type: int ( 0 = unprovisioned, 1 = fully provisioned )
         * @hide
         */
        public static final String BACKUP_PROVISIONED = "backup_provisioned";

        /**
         * Component of the transport to use for backup/restore.
         * @hide
         */
        public static final String BACKUP_TRANSPORT = "backup_transport";

        /**
         * Version for which the setup wizard was last shown.  Bumped for
         * each release when there is new setup information to show.
         * @hide
         */
        public static final String LAST_SETUP_SHOWN = "last_setup_shown";

        /**
         * How frequently (in seconds) to check the memory status of the
         * device.
         * @hide
         */
        public static final String MEMCHECK_INTERVAL = "memcheck_interval";

        /**
         * Max frequency (in seconds) to log memory check stats, in realtime
         * seconds.  This allows for throttling of logs when the device is
         * running for large amounts of time.
         * @hide
         */
        public static final String MEMCHECK_LOG_REALTIME_INTERVAL =
                "memcheck_log_realtime_interval";

        /**
         * Boolean indicating whether rebooting due to system memory checks
         * is enabled.
         * @hide
         */
        public static final String MEMCHECK_SYSTEM_ENABLED = "memcheck_system_enabled";

        /**
         * How many bytes the system process must be below to avoid scheduling
         * a soft reboot.  This reboot will happen when it is next determined
         * to be a good time.
         * @hide
         */
        public static final String MEMCHECK_SYSTEM_SOFT_THRESHOLD = "memcheck_system_soft";

        /**
         * How many bytes the system process must be below to avoid scheduling
         * a hard reboot.  This reboot will happen immediately.
         * @hide
         */
        public static final String MEMCHECK_SYSTEM_HARD_THRESHOLD = "memcheck_system_hard";

        /**
         * How many bytes the phone process must be below to avoid scheduling
         * a soft restart.  This restart will happen when it is next determined
         * to be a good time.
         * @hide
         */
        public static final String MEMCHECK_PHONE_SOFT_THRESHOLD = "memcheck_phone_soft";

        /**
         * How many bytes the phone process must be below to avoid scheduling
         * a hard restart.  This restart will happen immediately.
         * @hide
         */
        public static final String MEMCHECK_PHONE_HARD_THRESHOLD = "memcheck_phone_hard";

        /**
         * Boolean indicating whether restarting the phone process due to
         * memory checks is enabled.
         * @hide
         */
        public static final String MEMCHECK_PHONE_ENABLED = "memcheck_phone_enabled";

        /**
         * First time during the day it is okay to kill processes
         * or reboot the device due to low memory situations.  This number is
         * in seconds since midnight.
         * @hide
         */
        public static final String MEMCHECK_EXEC_START_TIME = "memcheck_exec_start_time";

        /**
         * Last time during the day it is okay to kill processes
         * or reboot the device due to low memory situations.  This number is
         * in seconds since midnight.
         * @hide
         */
        public static final String MEMCHECK_EXEC_END_TIME = "memcheck_exec_end_time";

        /**
         * How long the screen must have been off in order to kill processes
         * or reboot.  This number is in seconds.  A value of -1 means to
         * entirely disregard whether the screen is on.
         * @hide
         */
        public static final String MEMCHECK_MIN_SCREEN_OFF = "memcheck_min_screen_off";

        /**
         * How much time there must be until the next alarm in order to kill processes
         * or reboot.  This number is in seconds.  Note: this value must be
         * smaller than {@link #MEMCHECK_RECHECK_INTERVAL} or else it will
         * always see an alarm scheduled within its time.
         * @hide
         */
        public static final String MEMCHECK_MIN_ALARM = "memcheck_min_alarm";

        /**
         * How frequently to check whether it is a good time to restart things,
         * if the device is in a bad state.  This number is in seconds.  Note:
         * this value must be larger than {@link #MEMCHECK_MIN_ALARM} or else
         * the alarm to schedule the recheck will always appear within the
         * minimum "do not execute now" time.
         * @hide
         */
        public static final String MEMCHECK_RECHECK_INTERVAL = "memcheck_recheck_interval";

        /**
         * How frequently (in DAYS) to reboot the device.  If 0, no reboots
         * will occur.
         * @hide
         */
        public static final String REBOOT_INTERVAL = "reboot_interval";

        /**
         * First time during the day it is okay to force a reboot of the
         * device (if REBOOT_INTERVAL is set).  This number is
         * in seconds since midnight.
         * @hide
         */
        public static final String REBOOT_START_TIME = "reboot_start_time";

        /**
         * The window of time (in seconds) after each REBOOT_INTERVAL in which
         * a reboot can be executed.  If 0, a reboot will always be executed at
         * exactly the given time.  Otherwise, it will only be executed if
         * the device is idle within the window.
         * @hide
         */
        public static final String REBOOT_WINDOW = "reboot_window";

        /**
         * Threshold values for the duration and level of a discharge cycle, under
         * which we log discharge cycle info.
         * @hide
         */
        public static final String BATTERY_DISCHARGE_DURATION_THRESHOLD =
                "battery_discharge_duration_threshold";
        /** @hide */
        public static final String BATTERY_DISCHARGE_THRESHOLD = "battery_discharge_threshold";

        /**
         * Flag for allowing ActivityManagerService to send ACTION_APP_ERROR intents
         * on application crashes and ANRs. If this is disabled, the crash/ANR dialog
         * will never display the "Report" button.
         * Type: int ( 0 = disallow, 1 = allow )
         * @hide
         */
        public static final String SEND_ACTION_APP_ERROR = "send_action_app_error";

        /**
         * Nonzero causes Log.wtf() to crash.
         * @hide
         */
        public static final String WTF_IS_FATAL = "wtf_is_fatal";

        /**
         * Maximum age of entries kept by {@link android.os.IDropBox}.
         * @hide
         */
        public static final String DROPBOX_AGE_SECONDS =
                "dropbox_age_seconds";
        /**
         * Maximum number of entry files which {@link android.os.IDropBox} will keep around.
         * @hide
         */
        public static final String DROPBOX_MAX_FILES =
                "dropbox_max_files";
        /**
         * Maximum amount of disk space used by {@link android.os.IDropBox} no matter what.
         * @hide
         */
        public static final String DROPBOX_QUOTA_KB =
                "dropbox_quota_kb";
        /**
         * Percent of free disk (excluding reserve) which {@link android.os.IDropBox} will use.
         * @hide
         */
        public static final String DROPBOX_QUOTA_PERCENT =
                "dropbox_quota_percent";
        /**
         * Percent of total disk which {@link android.os.IDropBox} will never dip into.
         * @hide
         */
        public static final String DROPBOX_RESERVE_PERCENT =
                "dropbox_reserve_percent";
        /**
         * Prefix for per-tag dropbox disable/enable settings.
         * @hide
         */
        public static final String DROPBOX_TAG_PREFIX =
                "dropbox:";
        /**
         * Lines of logcat to include with system crash/ANR/etc. reports,
         * as a prefix of the dropbox tag of the report type.
         * For example, "logcat_for_system_server_anr" controls the lines
         * of logcat captured with system server ANR reports.  0 to disable.
         * @hide
         */
        public static final String ERROR_LOGCAT_PREFIX =
                "logcat_for_";


        /**
         * Screen timeout in milliseconds corresponding to the
         * PowerManager's POKE_LOCK_SHORT_TIMEOUT flag (i.e. the fastest
         * possible screen timeout behavior.)
         * @hide
         */
        public static final String SHORT_KEYLIGHT_DELAY_MS =
                "short_keylight_delay_ms";

        /**
         * The interval in minutes after which the amount of free storage left on the
         * device is logged to the event log
         * @hide
         */
        public static final String SYS_FREE_STORAGE_LOG_INTERVAL =
                "sys_free_storage_log_interval";

        /**
         * Threshold for the amount of change in disk free space required to report the amount of
         * free space. Used to prevent spamming the logs when the disk free space isn't changing
         * frequently.
         * @hide
         */
        public static final String DISK_FREE_CHANGE_REPORTING_THRESHOLD =
                "disk_free_change_reporting_threshold";


        /**
         * Minimum percentage of free storage on the device that is used to determine if
         * the device is running low on storage.
         * Say this value is set to 10, the device is considered running low on storage
         * if 90% or more of the device storage is filled up.
         * @hide
         */
        public static final String SYS_STORAGE_THRESHOLD_PERCENTAGE =
                "sys_storage_threshold_percentage";

        /**
         * The interval in milliseconds after which Wi-Fi is considered idle.
         * When idle, it is possible for the device to be switched from Wi-Fi to
         * the mobile data network.
         * @hide
         */
        public static final String WIFI_IDLE_MS = "wifi_idle_ms";

        /**
         * The interval in milliseconds at which to check packet counts on the
         * mobile data interface when screen is on, to detect possible data
         * connection problems.
         * @hide
         */
        public static final String PDP_WATCHDOG_POLL_INTERVAL_MS =
                "pdp_watchdog_poll_interval_ms";

        /**
         * The interval in milliseconds at which to check packet counts on the
         * mobile data interface when screen is off, to detect possible data
         * connection problems.
         * @hide
         */
        public static final String PDP_WATCHDOG_LONG_POLL_INTERVAL_MS =
                "pdp_watchdog_long_poll_interval_ms";

        /**
         * The interval in milliseconds at which to check packet counts on the
         * mobile data interface after {@link #PDP_WATCHDOG_TRIGGER_PACKET_COUNT}
         * outgoing packets has been reached without incoming packets.
         * @hide
         */
        public static final String PDP_WATCHDOG_ERROR_POLL_INTERVAL_MS =
                "pdp_watchdog_error_poll_interval_ms";

        /**
         * The number of outgoing packets sent without seeing an incoming packet
         * that triggers a countdown (of {@link #PDP_WATCHDOG_ERROR_POLL_COUNT}
         * device is logged to the event log
         * @hide
         */
        public static final String PDP_WATCHDOG_TRIGGER_PACKET_COUNT =
                "pdp_watchdog_trigger_packet_count";

        /**
         * The number of polls to perform (at {@link #PDP_WATCHDOG_ERROR_POLL_INTERVAL_MS})
         * after hitting {@link #PDP_WATCHDOG_TRIGGER_PACKET_COUNT} before
         * attempting data connection recovery.
         * @hide
         */
        public static final String PDP_WATCHDOG_ERROR_POLL_COUNT =
                "pdp_watchdog_error_poll_count";

        /**
         * The number of failed PDP reset attempts before moving to something more
         * drastic: re-registering to the network.
         * @hide
         */
        public static final String PDP_WATCHDOG_MAX_PDP_RESET_FAIL_COUNT =
                "pdp_watchdog_max_pdp_reset_fail_count";

        /**
         * Address to ping as a last sanity check before attempting any recovery.
         * Unset or set to "0.0.0.0" to skip this check.
         * @hide
         */
        public static final String PDP_WATCHDOG_PING_ADDRESS = "pdp_watchdog_ping_address";

        /**
         * The "-w deadline" parameter for the ping, ie, the max time in
         * seconds to spend pinging.
         * @hide
         */
        public static final String PDP_WATCHDOG_PING_DEADLINE = "pdp_watchdog_ping_deadline";

        /**
         * The interval in milliseconds at which to check gprs registration
         * after the first registration mismatch of gprs and voice service,
         * to detect possible data network registration problems.
         *
         * @hide
         */
        public static final String GPRS_REGISTER_CHECK_PERIOD_MS =
                "gprs_register_check_period_ms";

        /**
         * The length of time in milli-seconds that automatic small adjustments to
         * SystemClock are ignored if NITZ_UPDATE_DIFF is not exceeded.
         * @hide
         */
        public static final String NITZ_UPDATE_SPACING = "nitz_update_spacing";

        /**
         * If the NITZ_UPDATE_DIFF time is exceeded then an automatic adjustment
         * to SystemClock will be allowed even if NITZ_UPDATE_SPACING has not been
         * exceeded.
         * @hide
         */
        public static final String NITZ_UPDATE_DIFF = "nitz_update_diff";

        /**
         * The maximum reconnect delay for short network outages or when the network is suspended
         * due to phone use.
         * @hide
         */
        public static final String SYNC_MAX_RETRY_DELAY_IN_SECONDS =
                "sync_max_retry_delay_in_seconds";

        /**
         * The interval in milliseconds at which to check the number of SMS sent
         * out without asking for use permit, to limit the un-authorized SMS
         * usage.
         * @hide
         */
        public static final String SMS_OUTGOING_CHECK_INTERVAL_MS =
                "sms_outgoing_check_interval_ms";

        /**
         * The number of outgoing SMS sent without asking for user permit
         * (of {@link #SMS_OUTGOING_CHECK_INTERVAL_MS}
         * @hide
         */
        public static final String SMS_OUTGOING_CHECK_MAX_COUNT =
                "sms_outgoing_check_max_count";

        /**
         * The number of promoted sources in GlobalSearch.
         * @hide
         */
        public static final String SEARCH_NUM_PROMOTED_SOURCES = "search_num_promoted_sources";
        /**
         * The maximum number of suggestions returned by GlobalSearch.
         * @hide
         */
        public static final String SEARCH_MAX_RESULTS_TO_DISPLAY = "search_max_results_to_display";
        /**
         * The number of suggestions GlobalSearch will ask each non-web search source for.
         * @hide
         */
        public static final String SEARCH_MAX_RESULTS_PER_SOURCE = "search_max_results_per_source";
        /**
         * The number of suggestions the GlobalSearch will ask the web search source for.
         * @hide
         */
        public static final String SEARCH_WEB_RESULTS_OVERRIDE_LIMIT =
                "search_web_results_override_limit";
        /**
         * The number of milliseconds that GlobalSearch will wait for suggestions from
         * promoted sources before continuing with all other sources.
         * @hide
         */
        public static final String SEARCH_PROMOTED_SOURCE_DEADLINE_MILLIS =
                "search_promoted_source_deadline_millis";
        /**
         * The number of milliseconds before GlobalSearch aborts search suggesiton queries.
         * @hide
         */
        public static final String SEARCH_SOURCE_TIMEOUT_MILLIS = "search_source_timeout_millis";
        /**
         * The maximum number of milliseconds that GlobalSearch shows the previous results
         * after receiving a new query.
         * @hide
         */
        public static final String SEARCH_PREFILL_MILLIS = "search_prefill_millis";
        /**
         * The maximum age of log data used for shortcuts in GlobalSearch.
         * @hide
         */
        public static final String SEARCH_MAX_STAT_AGE_MILLIS = "search_max_stat_age_millis";
        /**
         * The maximum age of log data used for source ranking in GlobalSearch.
         * @hide
         */
        public static final String SEARCH_MAX_SOURCE_EVENT_AGE_MILLIS =
                "search_max_source_event_age_millis";
        /**
         * The minimum number of impressions needed to rank a source in GlobalSearch.
         * @hide
         */
        public static final String SEARCH_MIN_IMPRESSIONS_FOR_SOURCE_RANKING =
                "search_min_impressions_for_source_ranking";
        /**
         * The minimum number of clicks needed to rank a source in GlobalSearch.
         * @hide
         */
        public static final String SEARCH_MIN_CLICKS_FOR_SOURCE_RANKING =
                "search_min_clicks_for_source_ranking";
        /**
         * The maximum number of shortcuts shown by GlobalSearch.
         * @hide
         */
        public static final String SEARCH_MAX_SHORTCUTS_RETURNED = "search_max_shortcuts_returned";
        /**
         * The size of the core thread pool for suggestion queries in GlobalSearch.
         * @hide
         */
        public static final String SEARCH_QUERY_THREAD_CORE_POOL_SIZE =
                "search_query_thread_core_pool_size";
        /**
         * The maximum size of the thread pool for suggestion queries in GlobalSearch.
         * @hide
         */
        public static final String SEARCH_QUERY_THREAD_MAX_POOL_SIZE =
                "search_query_thread_max_pool_size";
        /**
         * The size of the core thread pool for shortcut refreshing in GlobalSearch.
         * @hide
         */
        public static final String SEARCH_SHORTCUT_REFRESH_CORE_POOL_SIZE =
                "search_shortcut_refresh_core_pool_size";
        /**
         * The maximum size of the thread pool for shortcut refreshing in GlobalSearch.
         * @hide
         */
        public static final String SEARCH_SHORTCUT_REFRESH_MAX_POOL_SIZE =
                "search_shortcut_refresh_max_pool_size";
        /**
         * The maximun time that excess threads in the GlobalSeach thread pools will
         * wait before terminating.
         * @hide
         */
        public static final String SEARCH_THREAD_KEEPALIVE_SECONDS =
                "search_thread_keepalive_seconds";
        /**
         * The maximum number of concurrent suggestion queries to each source.
         * @hide
         */
        public static final String SEARCH_PER_SOURCE_CONCURRENT_QUERY_LIMIT =
                "search_per_source_concurrent_query_limit";

        /**
         * Whether or not alert sounds are played on MountService events. (0 = false, 1 = true)
         * @hide
         */
        public static final String MOUNT_PLAY_NOTIFICATION_SND = "mount_play_not_snd";

        /**
         * Whether or not UMS auto-starts on UMS host detection. (0 = false, 1 = true)
         * @hide
         */
        public static final String MOUNT_UMS_AUTOSTART = "mount_ums_autostart";

        /**
         * Whether or not a notification is displayed on UMS host detection. (0 = false, 1 = true)
         * @hide
         */
        public static final String MOUNT_UMS_PROMPT = "mount_ums_prompt";

        /**
         * Whether or not a notification is displayed while UMS is enabled. (0 = false, 1 = true)
         * @hide
         */
        public static final String MOUNT_UMS_NOTIFY_ENABLED = "mount_ums_notify_enabled";

        /**
         * If nonzero, ANRs in invisible background processes bring up a dialog.
         * Otherwise, the process will be silently killed.
         * @hide
         */
        public static final String ANR_SHOW_BACKGROUND = "anr_show_background";

        /**
         * The {@link ComponentName} string of the service to be used as the voice recognition
         * service.
         *
         * @hide
         */
        public static final String VOICE_RECOGNITION_SERVICE = "voice_recognition_service";

        /**
         * What happens when the user presses the Power button while in-call
         * and the screen is on.<br/>
         * <b>Values:</b><br/>
         * 1 - The Power button turns off the screen and locks the device. (Default behavior)<br/>
         * 2 - The Power button hangs up the current call.<br/>
         *
         * @hide
         */
        public static final String INCALL_POWER_BUTTON_BEHAVIOR = "incall_power_button_behavior";

        /**
         * INCALL_POWER_BUTTON_BEHAVIOR value for "turn off screen".
         * @hide
         */
        public static final int INCALL_POWER_BUTTON_BEHAVIOR_SCREEN_OFF = 0x1;

        /**
         * INCALL_POWER_BUTTON_BEHAVIOR value for "hang up".
         * @hide
         */
        public static final int INCALL_POWER_BUTTON_BEHAVIOR_HANGUP = 0x2;

        /**
         * INCALL_POWER_BUTTON_BEHAVIOR default value.
         * @hide
         */
        public static final int INCALL_POWER_BUTTON_BEHAVIOR_DEFAULT =
                INCALL_POWER_BUTTON_BEHAVIOR_SCREEN_OFF;

        /**
         * The current night mode that has been selected by the user.  Owned
         * and controlled by UiModeManagerService.  Constants are as per
         * UiModeManager.
         * @hide
         */
        public static final String UI_NIGHT_MODE = "ui_night_mode";

        /**
         * Let user pick default install location.
         * @hide
         */
        public static final String SET_INSTALL_LOCATION = "set_install_location";

        /**
         * Default install location value.
         * 0 = auto, let system decide
         * 1 = internal
         * 2 = sdcard
         * @hide
         */
        public static final String DEFAULT_INSTALL_LOCATION = "default_install_location";

        /**
         * The bandwidth throttle polling freqency in seconds
         * @hide
         */
        public static final String THROTTLE_POLLING_SEC = "throttle_polling_sec";

        /**
         * The bandwidth throttle threshold (long)
         * @hide
         */
        public static final String THROTTLE_THRESHOLD_BYTES = "throttle_threshold_bytes";

        /**
         * The bandwidth throttle value (kbps)
         * @hide
         */
        public static final String THROTTLE_VALUE_KBITSPS = "throttle_value_kbitsps";

        /**
         * The bandwidth throttle reset calendar day (1-28)
         * @hide
         */
        public static final String THROTTLE_RESET_DAY = "throttle_reset_day";

        /**
         * The throttling notifications we should send
         * @hide
         */
        public static final String THROTTLE_NOTIFICATION_TYPE = "throttle_notification_type";

        /**
         * Help URI for data throttling policy
         * @hide
         */
        public static final String THROTTLE_HELP_URI = "throttle_help_uri";

        /**
         * The length of time in Sec that we allow our notion of NTP time
         * to be cached before we refresh it
         * @hide
         */
        public static final String THROTTLE_MAX_NTP_CACHE_AGE_SEC =
                "throttle_max_ntp_cache_age_sec";


        /**
         * @hide
         */
        public static final String[] SETTINGS_TO_BACKUP = {
            ADB_ENABLED,
            ALLOW_MOCK_LOCATION,
            PARENTAL_CONTROL_ENABLED,
            PARENTAL_CONTROL_REDIRECT_URL,
            USB_MASS_STORAGE_ENABLED,
            ACCESSIBILITY_ENABLED,
            BACKUP_AUTO_RESTORE,
            ENABLED_ACCESSIBILITY_SERVICES,
            TTS_USE_DEFAULTS,
            TTS_DEFAULT_RATE,
            TTS_DEFAULT_PITCH,
            TTS_DEFAULT_SYNTH,
            TTS_DEFAULT_LANG,
            TTS_DEFAULT_COUNTRY,
            TTS_ENABLED_PLUGINS,
            WIFI_NETWORKS_AVAILABLE_NOTIFICATION_ON,
            WIFI_NETWORKS_AVAILABLE_REPEAT_DELAY,
            WIFI_NUM_ALLOWED_CHANNELS,
            WIFI_NUM_OPEN_NETWORKS_KEPT,
            MOUNT_PLAY_NOTIFICATION_SND,
            MOUNT_UMS_AUTOSTART,
            MOUNT_UMS_PROMPT,
            MOUNT_UMS_NOTIFY_ENABLED,
            UI_NIGHT_MODE
        };

        /**
         * Helper method for determining if a location provider is enabled.
         * @param cr the content resolver to use
         * @param provider the location provider to query
         * @return true if the provider is enabled
         */
        public static final boolean isLocationProviderEnabled(ContentResolver cr, String provider) {
            String allowedProviders = Settings.Secure.getString(cr, LOCATION_PROVIDERS_ALLOWED);
            if (allowedProviders != null) {
                return (allowedProviders.equals(provider) ||
                        allowedProviders.contains("," + provider + ",") ||
                        allowedProviders.startsWith(provider + ",") ||
                        allowedProviders.endsWith("," + provider));
            }
            return false;
        }

        /**
         * Thread-safe method for enabling or disabling a single location provider.
         * @param cr the content resolver to use
         * @param provider the location provider to enable or disable
         * @param enabled true if the provider should be enabled
         */
        public static final void setLocationProviderEnabled(ContentResolver cr,
                String provider, boolean enabled) {
            // to ensure thread safety, we write the provider name with a '+' or '-'
            // and let the SettingsProvider handle it rather than reading and modifying
            // the list of enabled providers.
            if (enabled) {
                provider = "+" + provider;
            } else {
                provider = "-" + provider;
            }
            putString(cr, Settings.Secure.LOCATION_PROVIDERS_ALLOWED, provider);
        }
    }

    /**
     * User-defined bookmarks and shortcuts.  The target of each bookmark is an
     * Intent URL, allowing it to be either a web page or a particular
     * application activity.
     *
     * @hide
     */
    public static final class Bookmarks implements BaseColumns
    {
        private static final String TAG = "Bookmarks";

        /**
         * The content:// style URL for this table
         */
        public static final Uri CONTENT_URI =
            Uri.parse("content://" + AUTHORITY + "/bookmarks");

        /**
         * The row ID.
         * <p>Type: INTEGER</p>
         */
        public static final String ID = "_id";

        /**
         * Descriptive name of the bookmark that can be displayed to the user.
         * If this is empty, the title should be resolved at display time (use
         * {@link #getTitle(Context, Cursor)} any time you want to display the
         * title of a bookmark.)
         * <P>
         * Type: TEXT
         * </P>
         */
        public static final String TITLE = "title";

        /**
         * Arbitrary string (displayed to the user) that allows bookmarks to be
         * organized into categories.  There are some special names for
         * standard folders, which all start with '@'.  The label displayed for
         * the folder changes with the locale (via {@link #getLabelForFolder}) but
         * the folder name does not change so you can consistently query for
         * the folder regardless of the current locale.
         *
         * <P>Type: TEXT</P>
         *
         */
        public static final String FOLDER = "folder";

        /**
         * The Intent URL of the bookmark, describing what it points to.  This
         * value is given to {@link android.content.Intent#getIntent} to create
         * an Intent that can be launched.
         * <P>Type: TEXT</P>
         */
        public static final String INTENT = "intent";

        /**
         * Optional shortcut character associated with this bookmark.
         * <P>Type: INTEGER</P>
         */
        public static final String SHORTCUT = "shortcut";

        /**
         * The order in which the bookmark should be displayed
         * <P>Type: INTEGER</P>
         */
        public static final String ORDERING = "ordering";

        private static final String[] sIntentProjection = { INTENT };
        private static final String[] sShortcutProjection = { ID, SHORTCUT };
        private static final String sShortcutSelection = SHORTCUT + "=?";

        /**
         * Convenience function to retrieve the bookmarked Intent for a
         * particular shortcut key.
         *
         * @param cr The ContentResolver to query.
         * @param shortcut The shortcut key.
         *
         * @return Intent The bookmarked URL, or null if there is no bookmark
         *         matching the given shortcut.
         */
        public static Intent getIntentForShortcut(ContentResolver cr, char shortcut)
        {
            Intent intent = null;

            Cursor c = cr.query(CONTENT_URI,
                    sIntentProjection, sShortcutSelection,
                    new String[] { String.valueOf((int) shortcut) }, ORDERING);
            // Keep trying until we find a valid shortcut
            try {
                while (intent == null && c.moveToNext()) {
                    try {
                        String intentURI = c.getString(c.getColumnIndexOrThrow(INTENT));
                        intent = Intent.getIntent(intentURI);
                    } catch (java.net.URISyntaxException e) {
                        // The stored URL is bad...  ignore it.
                    } catch (IllegalArgumentException e) {
                        // Column not found
                        Log.w(TAG, "Intent column not found", e);
                    }
                }
            } finally {
                if (c != null) c.close();
            }

            return intent;
        }

        /**
         * Add a new bookmark to the system.
         *
         * @param cr The ContentResolver to query.
         * @param intent The desired target of the bookmark.
         * @param title Bookmark title that is shown to the user; null if none
         *            or it should be resolved to the intent's title.
         * @param folder Folder in which to place the bookmark; null if none.
         * @param shortcut Shortcut that will invoke the bookmark; 0 if none. If
         *            this is non-zero and there is an existing bookmark entry
         *            with this same shortcut, then that existing shortcut is
         *            cleared (the bookmark is not removed).
         * @return The unique content URL for the new bookmark entry.
         */
        public static Uri add(ContentResolver cr,
                                           Intent intent,
                                           String title,
                                           String folder,
                                           char shortcut,
                                           int ordering)
        {
            // If a shortcut is supplied, and it is already defined for
            // another bookmark, then remove the old definition.
            if (shortcut != 0) {
                Cursor c = cr.query(CONTENT_URI,
                        sShortcutProjection, sShortcutSelection,
                        new String[] { String.valueOf((int) shortcut) }, null);
                try {
                    if (c.moveToFirst()) {
                        while (c.getCount() > 0) {
                            if (!c.deleteRow()) {
                                Log.w(TAG, "Could not delete existing shortcut row");
                            }
                        }
                    }
                } finally {
                    if (c != null) c.close();
                }
            }

            ContentValues values = new ContentValues();
            if (title != null) values.put(TITLE, title);
            if (folder != null) values.put(FOLDER, folder);
            values.put(INTENT, intent.toURI());
            if (shortcut != 0) values.put(SHORTCUT, (int) shortcut);
            values.put(ORDERING, ordering);
            return cr.insert(CONTENT_URI, values);
        }

        /**
         * Return the folder name as it should be displayed to the user.  This
         * takes care of localizing special folders.
         *
         * @param r Resources object for current locale; only need access to
         *          system resources.
         * @param folder The value found in the {@link #FOLDER} column.
         *
         * @return CharSequence The label for this folder that should be shown
         *         to the user.
         */
        public static CharSequence getLabelForFolder(Resources r, String folder) {
            return folder;
        }

        /**
         * Return the title as it should be displayed to the user. This takes
         * care of localizing bookmarks that point to activities.
         *
         * @param context A context.
         * @param cursor A cursor pointing to the row whose title should be
         *        returned. The cursor must contain at least the {@link #TITLE}
         *        and {@link #INTENT} columns.
         * @return A title that is localized and can be displayed to the user,
         *         or the empty string if one could not be found.
         */
        public static CharSequence getTitle(Context context, Cursor cursor) {
            int titleColumn = cursor.getColumnIndex(TITLE);
            int intentColumn = cursor.getColumnIndex(INTENT);
            if (titleColumn == -1 || intentColumn == -1) {
                throw new IllegalArgumentException(
                        "The cursor must contain the TITLE and INTENT columns.");
            }

            String title = cursor.getString(titleColumn);
            if (!TextUtils.isEmpty(title)) {
                return title;
            }

            String intentUri = cursor.getString(intentColumn);
            if (TextUtils.isEmpty(intentUri)) {
                return "";
            }

            Intent intent;
            try {
                intent = Intent.getIntent(intentUri);
            } catch (URISyntaxException e) {
                return "";
            }

            PackageManager packageManager = context.getPackageManager();
            ResolveInfo info = packageManager.resolveActivity(intent, 0);
            return info != null ? info.loadLabel(packageManager) : "";
        }
    }

    /**
     * Returns the device ID that we should use when connecting to the mobile gtalk server.
     * This is a string like "android-0x1242", where the hex string is the Android ID obtained
     * from the GoogleLoginService.
     *
     * @param androidId The Android ID for this device.
     * @return The device ID that should be used when connecting to the mobile gtalk server.
     * @hide
     */
    public static String getGTalkDeviceId(long androidId) {
        return "android-" + Long.toHexString(androidId);
    }
}<|MERGE_RESOLUTION|>--- conflicted
+++ resolved
@@ -1695,16 +1695,12 @@
          * @hide
          */
         public static final String MENU_UNLOCK_SCREEN = "menu_unlock_screen";
-<<<<<<< HEAD
-=======
         
-		/**
+        /**
          * Whether to use br0tips.  The value is boolean (1 or 0).
          * @hide
          */
         public static final String BROTIPS = "brotips";
-
->>>>>>> 490061c2
 
         /**
          * Settings to backup. This is here so that it's in the same place as the settings
