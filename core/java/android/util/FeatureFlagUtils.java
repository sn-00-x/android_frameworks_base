--- conflicted
+++ resolved
@@ -35,33 +35,22 @@
     public static final String FFLAG_OVERRIDE_PREFIX = FFLAG_PREFIX + "override.";
     public static final String PERSIST_PREFIX = "persist." + FFLAG_OVERRIDE_PREFIX;
     public static final String HEARING_AID_SETTINGS = "settings_bluetooth_hearing_aid";
-<<<<<<< HEAD
-    public static final String EMERGENCY_DIAL_SHORTCUTS = "settings_emergency_dial_shortcuts";
     public static final String SAFETY_HUB = "settings_safety_hub";
     public static final String SCREENRECORD_LONG_PRESS = "settings_screenrecord_long_press";
-=======
-    public static final String SAFETY_HUB = "settings_safety_hub";
->>>>>>> 183271d1
 
     private static final Map<String, String> DEFAULT_FLAGS;
     static {
         DEFAULT_FLAGS = new HashMap<>();
         DEFAULT_FLAGS.put("settings_audio_switcher", "true");
         DEFAULT_FLAGS.put("settings_systemui_theme", "true");
-<<<<<<< HEAD
         DEFAULT_FLAGS.put("settings_dynamic_homepage", "true");
         DEFAULT_FLAGS.put("settings_mobile_network_v2", "true");
         DEFAULT_FLAGS.put("settings_data_usage_v2", "true");
         DEFAULT_FLAGS.put("settings_seamless_transfer", "false");
         DEFAULT_FLAGS.put(HEARING_AID_SETTINGS, "false");
-        DEFAULT_FLAGS.put(EMERGENCY_DIAL_SHORTCUTS, "true");
         DEFAULT_FLAGS.put("settings_network_and_internet_v2", "false");
         DEFAULT_FLAGS.put(SAFETY_HUB, "false");
         DEFAULT_FLAGS.put(SCREENRECORD_LONG_PRESS, "false");
-=======
-        DEFAULT_FLAGS.put(HEARING_AID_SETTINGS, "false");
-        DEFAULT_FLAGS.put(SAFETY_HUB, "false");
->>>>>>> 183271d1
     }
 
     /**
