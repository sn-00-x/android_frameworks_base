/*
 * Copyright (C) 2014 The Android Open Source Project
 *
 * Licensed under the Apache License, Version 2.0 (the "License");
 * you may not use this file except in compliance with the License.
 * You may obtain a copy of the License at
 *
 *      http://www.apache.org/licenses/LICENSE-2.0
 *
 * Unless required by applicable law or agreed to in writing, software
 * distributed under the License is distributed on an "AS IS" BASIS,
 * WITHOUT WARRANTIES OR CONDITIONS OF ANY KIND, either express or implied.
 * See the License for the specific language governing permissions and
 * limitations under the License.
 */

package android.os;

import android.annotation.Nullable;
import android.util.ArrayMap;
import android.util.Log;
import android.util.MathUtils;
import android.util.Slog;

import java.io.Serializable;
import java.util.ArrayList;
import java.util.Set;

/**
 * A mapping from String keys to values of various types. In most cases, you
 * should work directly with either the {@link Bundle} or
 * {@link PersistableBundle} subclass.
 */
public class BaseBundle {
    private static final String TAG = "Bundle";
    static final boolean DEBUG = false;

    // Keep in sync with frameworks/native/libs/binder/PersistableBundle.cpp.
    static final int BUNDLE_MAGIC = 0x4C444E42; // 'B' 'N' 'D' 'L'

    /**
     * Flag indicating that this Bundle is okay to "defuse." That is, it's okay
     * for system processes to ignore any {@link BadParcelableException}
     * encountered when unparceling it, leaving an empty bundle in its place.
     * <p>
     * This should <em>only</em> be set when the Bundle reaches its final
     * destination, otherwise a system process may clobber contents that were
     * destined for an app that could have unparceled them.
     */
    static final int FLAG_DEFUSABLE = 1 << 0;

    private static final boolean LOG_DEFUSABLE = false;

    private static volatile boolean sShouldDefuse = false;

    /**
     * Set global variable indicating that any Bundles parsed in this process
     * should be "defused." That is, any {@link BadParcelableException}
     * encountered will be suppressed and logged, leaving an empty Bundle
     * instead of crashing.
     *
     * @hide
     */
    public static void setShouldDefuse(boolean shouldDefuse) {
        sShouldDefuse = shouldDefuse;
    }

    // A parcel cannot be obtained during compile-time initialization. Put the
    // empty parcel into an inner class that can be initialized separately. This
    // allows to initialize BaseBundle, and classes depending on it.
    /** {@hide} */
    static final class NoImagePreloadHolder {
        public static final Parcel EMPTY_PARCEL = Parcel.obtain();
    }

    // Invariant - exactly one of mMap / mParcelledData will be null
    // (except inside a call to unparcel)

    ArrayMap<String, Object> mMap = null;

    /*
     * If mParcelledData is non-null, then mMap will be null and the
     * data are stored as a Parcel containing a Bundle.  When the data
     * are unparcelled, mParcelledData willbe set to null.
     */
    Parcel mParcelledData = null;

    /**
     * The ClassLoader used when unparcelling data from mParcelledData.
     */
    private ClassLoader mClassLoader;

    /** {@hide} */
    int mFlags;

    /**
     * Constructs a new, empty Bundle that uses a specific ClassLoader for
     * instantiating Parcelable and Serializable objects.
     *
     * @param loader An explicit ClassLoader to use when instantiating objects
     * inside of the Bundle.
     * @param capacity Initial size of the ArrayMap.
     */
    BaseBundle(@Nullable ClassLoader loader, int capacity) {
        mMap = capacity > 0 ?
                new ArrayMap<String, Object>(capacity) : new ArrayMap<String, Object>();
        mClassLoader = loader == null ? getClass().getClassLoader() : loader;
    }

    /**
     * Constructs a new, empty Bundle.
     */
    BaseBundle() {
        this((ClassLoader) null, 0);
    }

    /**
     * Constructs a Bundle whose data is stored as a Parcel.  The data
     * will be unparcelled on first contact, using the assigned ClassLoader.
     *
     * @param parcelledData a Parcel containing a Bundle
     */
    BaseBundle(Parcel parcelledData) {
        readFromParcelInner(parcelledData);
    }

    BaseBundle(Parcel parcelledData, int length) {
        readFromParcelInner(parcelledData, length);
    }

    /**
     * Constructs a new, empty Bundle that uses a specific ClassLoader for
     * instantiating Parcelable and Serializable objects.
     *
     * @param loader An explicit ClassLoader to use when instantiating objects
     * inside of the Bundle.
     */
    BaseBundle(ClassLoader loader) {
        this(loader, 0);
    }

    /**
     * Constructs a new, empty Bundle sized to hold the given number of
     * elements. The Bundle will grow as needed.
     *
     * @param capacity the initial capacity of the Bundle
     */
    BaseBundle(int capacity) {
        this((ClassLoader) null, capacity);
    }

    /**
     * Constructs a Bundle containing a copy of the mappings from the given
     * Bundle.
     *
     * @param b a Bundle to be copied.
     */
    BaseBundle(BaseBundle b) {
<<<<<<< HEAD
        copyInternal(b, false);
    }
=======
        if (b.mParcelledData != null) {
            if (b.isEmptyParcel()) {
                mParcelledData = NoImagePreloadHolder.EMPTY_PARCEL;
            } else {
                mParcelledData = Parcel.obtain();
                mParcelledData.appendFrom(b.mParcelledData, 0, b.mParcelledData.dataSize());
                mParcelledData.setDataPosition(0);
            }
        } else {
            mParcelledData = null;
        }

        if (b.mMap != null) {
            mMap = new ArrayMap<>(b.mMap);
        } else {
            mMap = null;
        }
>>>>>>> a14aac9a

    /**
     * Special constructor that does not initialize the bundle.
     */
    BaseBundle(boolean doInit) {
    }

    /**
     * TODO: optimize this later (getting just the value part of a Bundle
     * with a single pair) once Bundle.forPair() above is implemented
     * with a special single-value Map implementation/serialization.
     *
     * Note: value in single-pair Bundle may be null.
     *
     * @hide
     */
    public String getPairValue() {
        unparcel();
        int size = mMap.size();
        if (size > 1) {
            Log.w(TAG, "getPairValue() used on Bundle with multiple pairs.");
        }
        if (size == 0) {
            return null;
        }
        Object o = mMap.valueAt(0);
        try {
            return (String) o;
        } catch (ClassCastException e) {
            typeWarning("getPairValue()", o, "String", e);
            return null;
        }
    }

    /**
     * Changes the ClassLoader this Bundle uses when instantiating objects.
     *
     * @param loader An explicit ClassLoader to use when instantiating objects
     * inside of the Bundle.
     */
    void setClassLoader(ClassLoader loader) {
        mClassLoader = loader;
    }

    /**
     * Return the ClassLoader currently associated with this Bundle.
     */
    ClassLoader getClassLoader() {
        return mClassLoader;
    }

    /**
     * If the underlying data are stored as a Parcel, unparcel them
     * using the currently assigned class loader.
     */
    /* package */ synchronized void unparcel() {
        synchronized (this) {
            final Parcel parcelledData = mParcelledData;
            if (parcelledData == null) {
                if (DEBUG) Log.d(TAG, "unparcel "
                        + Integer.toHexString(System.identityHashCode(this))
                        + ": no parcelled data");
                return;
            }

            if (LOG_DEFUSABLE && sShouldDefuse && (mFlags & FLAG_DEFUSABLE) == 0) {
                Slog.wtf(TAG, "Attempting to unparcel a Bundle while in transit; this may "
                        + "clobber all data inside!", new Throwable());
            }

            if (isEmptyParcel()) {
                if (DEBUG) Log.d(TAG, "unparcel "
                        + Integer.toHexString(System.identityHashCode(this)) + ": empty");
                if (mMap == null) {
                    mMap = new ArrayMap<>(1);
                } else {
                    mMap.erase();
                }
                mParcelledData = null;
                return;
            }

            int N = parcelledData.readInt();
            if (DEBUG) Log.d(TAG, "unparcel " + Integer.toHexString(System.identityHashCode(this))
                    + ": reading " + N + " maps");
            if (N < 0) {
                return;
            }
            ArrayMap<String, Object> map = mMap;
            if (map == null) {
                map = new ArrayMap<>(N);
            } else {
                map.erase();
                map.ensureCapacity(N);
            }
            try {
                parcelledData.readArrayMapInternal(map, N, mClassLoader);
            } catch (BadParcelableException e) {
                if (sShouldDefuse) {
                    Log.w(TAG, "Failed to parse Bundle, but defusing quietly", e);
                    map.erase();
                } else {
                    throw e;
                }
            } finally {
                mMap = map;
                parcelledData.recycle();
                mParcelledData = null;
            }
            if (DEBUG) Log.d(TAG, "unparcel " + Integer.toHexString(System.identityHashCode(this))
                    + " final map: " + mMap);
        }
    }

    /**
     * @hide
     */
    public boolean isParcelled() {
        return mParcelledData != null;
    }

    /**
     * @hide
     */
    public boolean isEmptyParcel() {
        return mParcelledData == NoImagePreloadHolder.EMPTY_PARCEL;
    }

    /** @hide */
    ArrayMap<String, Object> getMap() {
        unparcel();
        return mMap;
    }

    /**
     * Returns the number of mappings contained in this Bundle.
     *
     * @return the number of mappings as an int.
     */
    public int size() {
        unparcel();
        return mMap.size();
    }

    /**
     * Returns true if the mapping of this Bundle is empty, false otherwise.
     */
    public boolean isEmpty() {
        unparcel();
        return mMap.isEmpty();
    }

    /**
     * Removes all elements from the mapping of this Bundle.
     */
    public void clear() {
        unparcel();
        mMap.clear();
    }

    void copyInternal(BaseBundle from, boolean deep) {
        if (from.mParcelledData != null) {
            if (from.isEmptyParcel()) {
                mParcelledData = NoImagePreloadHolder.EMPTY_PARCEL;
            } else {
                mParcelledData = Parcel.obtain();
                mParcelledData.appendFrom(from.mParcelledData, 0, from.mParcelledData.dataSize());
                mParcelledData.setDataPosition(0);
            }
        } else {
            mParcelledData = null;
        }

        if (from.mMap != null) {
            if (!deep) {
                mMap = new ArrayMap<>(from.mMap);
            } else {
                final ArrayMap<String, Object> fromMap = from.mMap;
                final int N = fromMap.size();
                mMap = new ArrayMap<>(N);
                for (int i=0; i<N; i++) {
                    mMap.append(fromMap.keyAt(i), deepcopyValue(fromMap.valueAt(i)));
                }
            }
        } else {
            mMap = null;
        }

        mClassLoader = from.mClassLoader;
    }

    Object deepcopyValue(Object value) {
        if (value == null) {
            return null;
        }
        if (value instanceof Bundle) {
            return ((Bundle)value).deepcopy();
        } else if (value instanceof PersistableBundle) {
            return ((PersistableBundle)value).deepcopy();
        } else if (value instanceof ArrayList) {
            return deepcopyArrayList((ArrayList) value);
        } else if (value.getClass().isArray()) {
            if (value instanceof int[]) {
                return ((int[])value).clone();
            } else if (value instanceof long[]) {
                return ((long[])value).clone();
            } else if (value instanceof float[]) {
                return ((float[])value).clone();
            } else if (value instanceof double[]) {
                return ((double[])value).clone();
            } else if (value instanceof Object[]) {
                return ((Object[])value).clone();
            } else if (value instanceof byte[]) {
                return ((byte[])value).clone();
            } else if (value instanceof short[]) {
                return ((short[])value).clone();
            } else if (value instanceof char[]) {
                return ((char[]) value).clone();
            }
        }
        return value;
    }

    ArrayList deepcopyArrayList(ArrayList from) {
        final int N = from.size();
        ArrayList out = new ArrayList(N);
        for (int i=0; i<N; i++) {
            out.add(deepcopyValue(from.get(i)));
        }
        return out;
    }

    /**
     * Returns true if the given key is contained in the mapping
     * of this Bundle.
     *
     * @param key a String key
     * @return true if the key is part of the mapping, false otherwise
     */
    public boolean containsKey(String key) {
        unparcel();
        return mMap.containsKey(key);
    }

    /**
     * Returns the entry with the given key as an object.
     *
     * @param key a String key
     * @return an Object, or null
     */
    @Nullable
    public Object get(String key) {
        unparcel();
        return mMap.get(key);
    }

    /**
     * Removes any entry with the given key from the mapping of this Bundle.
     *
     * @param key a String key
     */
    public void remove(String key) {
        unparcel();
        mMap.remove(key);
    }

    /**
     * Inserts all mappings from the given PersistableBundle into this BaseBundle.
     *
     * @param bundle a PersistableBundle
     */
    public void putAll(PersistableBundle bundle) {
        unparcel();
        bundle.unparcel();
        mMap.putAll(bundle.mMap);
    }

    /**
     * Inserts all mappings from the given Map into this BaseBundle.
     *
     * @param map a Map
     */
    void putAll(ArrayMap map) {
        unparcel();
        mMap.putAll(map);
    }

    /**
     * Returns a Set containing the Strings used as keys in this Bundle.
     *
     * @return a Set of String keys
     */
    public Set<String> keySet() {
        unparcel();
        return mMap.keySet();
    }

    /**
     * Inserts a Boolean value into the mapping of this Bundle, replacing
     * any existing value for the given key.  Either key or value may be null.
     *
     * @param key a String, or null
     * @param value a boolean
     */
    public void putBoolean(@Nullable String key, boolean value) {
        unparcel();
        mMap.put(key, value);
    }

    /**
     * Inserts a byte value into the mapping of this Bundle, replacing
     * any existing value for the given key.
     *
     * @param key a String, or null
     * @param value a byte
     */
    void putByte(@Nullable String key, byte value) {
        unparcel();
        mMap.put(key, value);
    }

    /**
     * Inserts a char value into the mapping of this Bundle, replacing
     * any existing value for the given key.
     *
     * @param key a String, or null
     * @param value a char
     */
    void putChar(@Nullable String key, char value) {
        unparcel();
        mMap.put(key, value);
    }

    /**
     * Inserts a short value into the mapping of this Bundle, replacing
     * any existing value for the given key.
     *
     * @param key a String, or null
     * @param value a short
     */
    void putShort(@Nullable String key, short value) {
        unparcel();
        mMap.put(key, value);
    }

    /**
     * Inserts an int value into the mapping of this Bundle, replacing
     * any existing value for the given key.
     *
     * @param key a String, or null
     * @param value an int
     */
    public void putInt(@Nullable String key, int value) {
        unparcel();
        mMap.put(key, value);
    }

    /**
     * Inserts a long value into the mapping of this Bundle, replacing
     * any existing value for the given key.
     *
     * @param key a String, or null
     * @param value a long
     */
    public void putLong(@Nullable String key, long value) {
        unparcel();
        mMap.put(key, value);
    }

    /**
     * Inserts a float value into the mapping of this Bundle, replacing
     * any existing value for the given key.
     *
     * @param key a String, or null
     * @param value a float
     */
    void putFloat(@Nullable String key, float value) {
        unparcel();
        mMap.put(key, value);
    }

    /**
     * Inserts a double value into the mapping of this Bundle, replacing
     * any existing value for the given key.
     *
     * @param key a String, or null
     * @param value a double
     */
    public void putDouble(@Nullable String key, double value) {
        unparcel();
        mMap.put(key, value);
    }

    /**
     * Inserts a String value into the mapping of this Bundle, replacing
     * any existing value for the given key.  Either key or value may be null.
     *
     * @param key a String, or null
     * @param value a String, or null
     */
    public void putString(@Nullable String key, @Nullable String value) {
        unparcel();
        mMap.put(key, value);
    }

    /**
     * Inserts a CharSequence value into the mapping of this Bundle, replacing
     * any existing value for the given key.  Either key or value may be null.
     *
     * @param key a String, or null
     * @param value a CharSequence, or null
     */
    void putCharSequence(@Nullable String key, @Nullable CharSequence value) {
        unparcel();
        mMap.put(key, value);
    }

    /**
     * Inserts an ArrayList<Integer> value into the mapping of this Bundle, replacing
     * any existing value for the given key.  Either key or value may be null.
     *
     * @param key a String, or null
     * @param value an ArrayList<Integer> object, or null
     */
    void putIntegerArrayList(@Nullable String key, @Nullable ArrayList<Integer> value) {
        unparcel();
        mMap.put(key, value);
    }

    /**
     * Inserts an ArrayList<String> value into the mapping of this Bundle, replacing
     * any existing value for the given key.  Either key or value may be null.
     *
     * @param key a String, or null
     * @param value an ArrayList<String> object, or null
     */
    void putStringArrayList(@Nullable String key, @Nullable ArrayList<String> value) {
        unparcel();
        mMap.put(key, value);
    }

    /**
     * Inserts an ArrayList<CharSequence> value into the mapping of this Bundle, replacing
     * any existing value for the given key.  Either key or value may be null.
     *
     * @param key a String, or null
     * @param value an ArrayList<CharSequence> object, or null
     */
    void putCharSequenceArrayList(@Nullable String key, @Nullable ArrayList<CharSequence> value) {
        unparcel();
        mMap.put(key, value);
    }

    /**
     * Inserts a Serializable value into the mapping of this Bundle, replacing
     * any existing value for the given key.  Either key or value may be null.
     *
     * @param key a String, or null
     * @param value a Serializable object, or null
     */
    void putSerializable(@Nullable String key, @Nullable Serializable value) {
        unparcel();
        mMap.put(key, value);
    }

    /**
     * Inserts a boolean array value into the mapping of this Bundle, replacing
     * any existing value for the given key.  Either key or value may be null.
     *
     * @param key a String, or null
     * @param value a boolean array object, or null
     */
    public void putBooleanArray(@Nullable String key, @Nullable boolean[] value) {
        unparcel();
        mMap.put(key, value);
    }

    /**
     * Inserts a byte array value into the mapping of this Bundle, replacing
     * any existing value for the given key.  Either key or value may be null.
     *
     * @param key a String, or null
     * @param value a byte array object, or null
     */
    void putByteArray(@Nullable String key, @Nullable byte[] value) {
        unparcel();
        mMap.put(key, value);
    }

    /**
     * Inserts a short array value into the mapping of this Bundle, replacing
     * any existing value for the given key.  Either key or value may be null.
     *
     * @param key a String, or null
     * @param value a short array object, or null
     */
    void putShortArray(@Nullable String key, @Nullable short[] value) {
        unparcel();
        mMap.put(key, value);
    }

    /**
     * Inserts a char array value into the mapping of this Bundle, replacing
     * any existing value for the given key.  Either key or value may be null.
     *
     * @param key a String, or null
     * @param value a char array object, or null
     */
    void putCharArray(@Nullable String key, @Nullable char[] value) {
        unparcel();
        mMap.put(key, value);
    }

    /**
     * Inserts an int array value into the mapping of this Bundle, replacing
     * any existing value for the given key.  Either key or value may be null.
     *
     * @param key a String, or null
     * @param value an int array object, or null
     */
    public void putIntArray(@Nullable String key, @Nullable int[] value) {
        unparcel();
        mMap.put(key, value);
    }

    /**
     * Inserts a long array value into the mapping of this Bundle, replacing
     * any existing value for the given key.  Either key or value may be null.
     *
     * @param key a String, or null
     * @param value a long array object, or null
     */
    public void putLongArray(@Nullable String key, @Nullable long[] value) {
        unparcel();
        mMap.put(key, value);
    }

    /**
     * Inserts a float array value into the mapping of this Bundle, replacing
     * any existing value for the given key.  Either key or value may be null.
     *
     * @param key a String, or null
     * @param value a float array object, or null
     */
    void putFloatArray(@Nullable String key, @Nullable float[] value) {
        unparcel();
        mMap.put(key, value);
    }

    /**
     * Inserts a double array value into the mapping of this Bundle, replacing
     * any existing value for the given key.  Either key or value may be null.
     *
     * @param key a String, or null
     * @param value a double array object, or null
     */
    public void putDoubleArray(@Nullable String key, @Nullable double[] value) {
        unparcel();
        mMap.put(key, value);
    }

    /**
     * Inserts a String array value into the mapping of this Bundle, replacing
     * any existing value for the given key.  Either key or value may be null.
     *
     * @param key a String, or null
     * @param value a String array object, or null
     */
    public void putStringArray(@Nullable String key, @Nullable String[] value) {
        unparcel();
        mMap.put(key, value);
    }

    /**
     * Inserts a CharSequence array value into the mapping of this Bundle, replacing
     * any existing value for the given key.  Either key or value may be null.
     *
     * @param key a String, or null
     * @param value a CharSequence array object, or null
     */
    void putCharSequenceArray(@Nullable String key, @Nullable CharSequence[] value) {
        unparcel();
        mMap.put(key, value);
    }

    /**
     * Returns the value associated with the given key, or false if
     * no mapping of the desired type exists for the given key.
     *
     * @param key a String
     * @return a boolean value
     */
    public boolean getBoolean(String key) {
        unparcel();
        if (DEBUG) Log.d(TAG, "Getting boolean in "
                + Integer.toHexString(System.identityHashCode(this)));
        return getBoolean(key, false);
    }

    // Log a message if the value was non-null but not of the expected type
    void typeWarning(String key, Object value, String className,
            Object defaultValue, ClassCastException e) {
        StringBuilder sb = new StringBuilder();
        sb.append("Key ");
        sb.append(key);
        sb.append(" expected ");
        sb.append(className);
        sb.append(" but value was a ");
        sb.append(value.getClass().getName());
        sb.append(".  The default value ");
        sb.append(defaultValue);
        sb.append(" was returned.");
        Log.w(TAG, sb.toString());
        Log.w(TAG, "Attempt to cast generated internal exception:", e);
    }

    void typeWarning(String key, Object value, String className,
            ClassCastException e) {
        typeWarning(key, value, className, "<null>", e);
    }

    /**
     * Returns the value associated with the given key, or defaultValue if
     * no mapping of the desired type exists for the given key.
     *
     * @param key a String
     * @param defaultValue Value to return if key does not exist
     * @return a boolean value
     */
    public boolean getBoolean(String key, boolean defaultValue) {
        unparcel();
        Object o = mMap.get(key);
        if (o == null) {
            return defaultValue;
        }
        try {
            return (Boolean) o;
        } catch (ClassCastException e) {
            typeWarning(key, o, "Boolean", defaultValue, e);
            return defaultValue;
        }
    }

    /**
     * Returns the value associated with the given key, or (byte) 0 if
     * no mapping of the desired type exists for the given key.
     *
     * @param key a String
     * @return a byte value
     */
    byte getByte(String key) {
        unparcel();
        return getByte(key, (byte) 0);
    }

    /**
     * Returns the value associated with the given key, or defaultValue if
     * no mapping of the desired type exists for the given key.
     *
     * @param key a String
     * @param defaultValue Value to return if key does not exist
     * @return a byte value
     */
    Byte getByte(String key, byte defaultValue) {
        unparcel();
        Object o = mMap.get(key);
        if (o == null) {
            return defaultValue;
        }
        try {
            return (Byte) o;
        } catch (ClassCastException e) {
            typeWarning(key, o, "Byte", defaultValue, e);
            return defaultValue;
        }
    }

    /**
     * Returns the value associated with the given key, or (char) 0 if
     * no mapping of the desired type exists for the given key.
     *
     * @param key a String
     * @return a char value
     */
    char getChar(String key) {
        unparcel();
        return getChar(key, (char) 0);
    }

    /**
     * Returns the value associated with the given key, or defaultValue if
     * no mapping of the desired type exists for the given key.
     *
     * @param key a String
     * @param defaultValue Value to return if key does not exist
     * @return a char value
     */
    char getChar(String key, char defaultValue) {
        unparcel();
        Object o = mMap.get(key);
        if (o == null) {
            return defaultValue;
        }
        try {
            return (Character) o;
        } catch (ClassCastException e) {
            typeWarning(key, o, "Character", defaultValue, e);
            return defaultValue;
        }
    }

    /**
     * Returns the value associated with the given key, or (short) 0 if
     * no mapping of the desired type exists for the given key.
     *
     * @param key a String
     * @return a short value
     */
    short getShort(String key) {
        unparcel();
        return getShort(key, (short) 0);
    }

    /**
     * Returns the value associated with the given key, or defaultValue if
     * no mapping of the desired type exists for the given key.
     *
     * @param key a String
     * @param defaultValue Value to return if key does not exist
     * @return a short value
     */
    short getShort(String key, short defaultValue) {
        unparcel();
        Object o = mMap.get(key);
        if (o == null) {
            return defaultValue;
        }
        try {
            return (Short) o;
        } catch (ClassCastException e) {
            typeWarning(key, o, "Short", defaultValue, e);
            return defaultValue;
        }
    }

    /**
     * Returns the value associated with the given key, or 0 if
     * no mapping of the desired type exists for the given key.
     *
     * @param key a String
     * @return an int value
     */
    public int getInt(String key) {
        unparcel();
        return getInt(key, 0);
    }

    /**
     * Returns the value associated with the given key, or defaultValue if
     * no mapping of the desired type exists for the given key.
     *
     * @param key a String
     * @param defaultValue Value to return if key does not exist
     * @return an int value
     */
   public int getInt(String key, int defaultValue) {
        unparcel();
        Object o = mMap.get(key);
        if (o == null) {
            return defaultValue;
        }
        try {
            return (Integer) o;
        } catch (ClassCastException e) {
            typeWarning(key, o, "Integer", defaultValue, e);
            return defaultValue;
        }
    }

    /**
     * Returns the value associated with the given key, or 0L if
     * no mapping of the desired type exists for the given key.
     *
     * @param key a String
     * @return a long value
     */
    public long getLong(String key) {
        unparcel();
        return getLong(key, 0L);
    }

    /**
     * Returns the value associated with the given key, or defaultValue if
     * no mapping of the desired type exists for the given key.
     *
     * @param key a String
     * @param defaultValue Value to return if key does not exist
     * @return a long value
     */
    public long getLong(String key, long defaultValue) {
        unparcel();
        Object o = mMap.get(key);
        if (o == null) {
            return defaultValue;
        }
        try {
            return (Long) o;
        } catch (ClassCastException e) {
            typeWarning(key, o, "Long", defaultValue, e);
            return defaultValue;
        }
    }

    /**
     * Returns the value associated with the given key, or 0.0f if
     * no mapping of the desired type exists for the given key.
     *
     * @param key a String
     * @return a float value
     */
    float getFloat(String key) {
        unparcel();
        return getFloat(key, 0.0f);
    }

    /**
     * Returns the value associated with the given key, or defaultValue if
     * no mapping of the desired type exists for the given key.
     *
     * @param key a String
     * @param defaultValue Value to return if key does not exist
     * @return a float value
     */
    float getFloat(String key, float defaultValue) {
        unparcel();
        Object o = mMap.get(key);
        if (o == null) {
            return defaultValue;
        }
        try {
            return (Float) o;
        } catch (ClassCastException e) {
            typeWarning(key, o, "Float", defaultValue, e);
            return defaultValue;
        }
    }

    /**
     * Returns the value associated with the given key, or 0.0 if
     * no mapping of the desired type exists for the given key.
     *
     * @param key a String
     * @return a double value
     */
    public double getDouble(String key) {
        unparcel();
        return getDouble(key, 0.0);
    }

    /**
     * Returns the value associated with the given key, or defaultValue if
     * no mapping of the desired type exists for the given key.
     *
     * @param key a String
     * @param defaultValue Value to return if key does not exist
     * @return a double value
     */
    public double getDouble(String key, double defaultValue) {
        unparcel();
        Object o = mMap.get(key);
        if (o == null) {
            return defaultValue;
        }
        try {
            return (Double) o;
        } catch (ClassCastException e) {
            typeWarning(key, o, "Double", defaultValue, e);
            return defaultValue;
        }
    }

    /**
     * Returns the value associated with the given key, or null if
     * no mapping of the desired type exists for the given key or a null
     * value is explicitly associated with the key.
     *
     * @param key a String, or null
     * @return a String value, or null
     */
    @Nullable
    public String getString(@Nullable String key) {
        unparcel();
        final Object o = mMap.get(key);
        try {
            return (String) o;
        } catch (ClassCastException e) {
            typeWarning(key, o, "String", e);
            return null;
        }
    }

    /**
     * Returns the value associated with the given key, or defaultValue if
     * no mapping of the desired type exists for the given key or if a null
     * value is explicitly associated with the given key.
     *
     * @param key a String, or null
     * @param defaultValue Value to return if key does not exist or if a null
     *     value is associated with the given key.
     * @return the String value associated with the given key, or defaultValue
     *     if no valid String object is currently mapped to that key.
     */
    public String getString(@Nullable String key, String defaultValue) {
        final String s = getString(key);
        return (s == null) ? defaultValue : s;
    }

    /**
     * Returns the value associated with the given key, or null if
     * no mapping of the desired type exists for the given key or a null
     * value is explicitly associated with the key.
     *
     * @param key a String, or null
     * @return a CharSequence value, or null
     */
    @Nullable
    CharSequence getCharSequence(@Nullable String key) {
        unparcel();
        final Object o = mMap.get(key);
        try {
            return (CharSequence) o;
        } catch (ClassCastException e) {
            typeWarning(key, o, "CharSequence", e);
            return null;
        }
    }

    /**
     * Returns the value associated with the given key, or defaultValue if
     * no mapping of the desired type exists for the given key or if a null
     * value is explicitly associated with the given key.
     *
     * @param key a String, or null
     * @param defaultValue Value to return if key does not exist or if a null
     *     value is associated with the given key.
     * @return the CharSequence value associated with the given key, or defaultValue
     *     if no valid CharSequence object is currently mapped to that key.
     */
    CharSequence getCharSequence(@Nullable String key, CharSequence defaultValue) {
        final CharSequence cs = getCharSequence(key);
        return (cs == null) ? defaultValue : cs;
    }

    /**
     * Returns the value associated with the given key, or null if
     * no mapping of the desired type exists for the given key or a null
     * value is explicitly associated with the key.
     *
     * @param key a String, or null
     * @return a Serializable value, or null
     */
    @Nullable
    Serializable getSerializable(@Nullable String key) {
        unparcel();
        Object o = mMap.get(key);
        if (o == null) {
            return null;
        }
        try {
            return (Serializable) o;
        } catch (ClassCastException e) {
            typeWarning(key, o, "Serializable", e);
            return null;
        }
    }

    /**
     * Returns the value associated with the given key, or null if
     * no mapping of the desired type exists for the given key or a null
     * value is explicitly associated with the key.
     *
     * @param key a String, or null
     * @return an ArrayList<String> value, or null
     */
    @Nullable
    ArrayList<Integer> getIntegerArrayList(@Nullable String key) {
        unparcel();
        Object o = mMap.get(key);
        if (o == null) {
            return null;
        }
        try {
            return (ArrayList<Integer>) o;
        } catch (ClassCastException e) {
            typeWarning(key, o, "ArrayList<Integer>", e);
            return null;
        }
    }

    /**
     * Returns the value associated with the given key, or null if
     * no mapping of the desired type exists for the given key or a null
     * value is explicitly associated with the key.
     *
     * @param key a String, or null
     * @return an ArrayList<String> value, or null
     */
    @Nullable
    ArrayList<String> getStringArrayList(@Nullable String key) {
        unparcel();
        Object o = mMap.get(key);
        if (o == null) {
            return null;
        }
        try {
            return (ArrayList<String>) o;
        } catch (ClassCastException e) {
            typeWarning(key, o, "ArrayList<String>", e);
            return null;
        }
    }

    /**
     * Returns the value associated with the given key, or null if
     * no mapping of the desired type exists for the given key or a null
     * value is explicitly associated with the key.
     *
     * @param key a String, or null
     * @return an ArrayList<CharSequence> value, or null
     */
    @Nullable
    ArrayList<CharSequence> getCharSequenceArrayList(@Nullable String key) {
        unparcel();
        Object o = mMap.get(key);
        if (o == null) {
            return null;
        }
        try {
            return (ArrayList<CharSequence>) o;
        } catch (ClassCastException e) {
            typeWarning(key, o, "ArrayList<CharSequence>", e);
            return null;
        }
    }

    /**
     * Returns the value associated with the given key, or null if
     * no mapping of the desired type exists for the given key or a null
     * value is explicitly associated with the key.
     *
     * @param key a String, or null
     * @return a boolean[] value, or null
     */
    @Nullable
    public boolean[] getBooleanArray(@Nullable String key) {
        unparcel();
        Object o = mMap.get(key);
        if (o == null) {
            return null;
        }
        try {
            return (boolean[]) o;
        } catch (ClassCastException e) {
            typeWarning(key, o, "byte[]", e);
            return null;
        }
    }

    /**
     * Returns the value associated with the given key, or null if
     * no mapping of the desired type exists for the given key or a null
     * value is explicitly associated with the key.
     *
     * @param key a String, or null
     * @return a byte[] value, or null
     */
    @Nullable
    byte[] getByteArray(@Nullable String key) {
        unparcel();
        Object o = mMap.get(key);
        if (o == null) {
            return null;
        }
        try {
            return (byte[]) o;
        } catch (ClassCastException e) {
            typeWarning(key, o, "byte[]", e);
            return null;
        }
    }

    /**
     * Returns the value associated with the given key, or null if
     * no mapping of the desired type exists for the given key or a null
     * value is explicitly associated with the key.
     *
     * @param key a String, or null
     * @return a short[] value, or null
     */
    @Nullable
    short[] getShortArray(@Nullable String key) {
        unparcel();
        Object o = mMap.get(key);
        if (o == null) {
            return null;
        }
        try {
            return (short[]) o;
        } catch (ClassCastException e) {
            typeWarning(key, o, "short[]", e);
            return null;
        }
    }

    /**
     * Returns the value associated with the given key, or null if
     * no mapping of the desired type exists for the given key or a null
     * value is explicitly associated with the key.
     *
     * @param key a String, or null
     * @return a char[] value, or null
     */
    @Nullable
    char[] getCharArray(@Nullable String key) {
        unparcel();
        Object o = mMap.get(key);
        if (o == null) {
            return null;
        }
        try {
            return (char[]) o;
        } catch (ClassCastException e) {
            typeWarning(key, o, "char[]", e);
            return null;
        }
    }

    /**
     * Returns the value associated with the given key, or null if
     * no mapping of the desired type exists for the given key or a null
     * value is explicitly associated with the key.
     *
     * @param key a String, or null
     * @return an int[] value, or null
     */
    @Nullable
    public int[] getIntArray(@Nullable String key) {
        unparcel();
        Object o = mMap.get(key);
        if (o == null) {
            return null;
        }
        try {
            return (int[]) o;
        } catch (ClassCastException e) {
            typeWarning(key, o, "int[]", e);
            return null;
        }
    }

    /**
     * Returns the value associated with the given key, or null if
     * no mapping of the desired type exists for the given key or a null
     * value is explicitly associated with the key.
     *
     * @param key a String, or null
     * @return a long[] value, or null
     */
    @Nullable
    public long[] getLongArray(@Nullable String key) {
        unparcel();
        Object o = mMap.get(key);
        if (o == null) {
            return null;
        }
        try {
            return (long[]) o;
        } catch (ClassCastException e) {
            typeWarning(key, o, "long[]", e);
            return null;
        }
    }

    /**
     * Returns the value associated with the given key, or null if
     * no mapping of the desired type exists for the given key or a null
     * value is explicitly associated with the key.
     *
     * @param key a String, or null
     * @return a float[] value, or null
     */
    @Nullable
    float[] getFloatArray(@Nullable String key) {
        unparcel();
        Object o = mMap.get(key);
        if (o == null) {
            return null;
        }
        try {
            return (float[]) o;
        } catch (ClassCastException e) {
            typeWarning(key, o, "float[]", e);
            return null;
        }
    }

    /**
     * Returns the value associated with the given key, or null if
     * no mapping of the desired type exists for the given key or a null
     * value is explicitly associated with the key.
     *
     * @param key a String, or null
     * @return a double[] value, or null
     */
    @Nullable
    public double[] getDoubleArray(@Nullable String key) {
        unparcel();
        Object o = mMap.get(key);
        if (o == null) {
            return null;
        }
        try {
            return (double[]) o;
        } catch (ClassCastException e) {
            typeWarning(key, o, "double[]", e);
            return null;
        }
    }

    /**
     * Returns the value associated with the given key, or null if
     * no mapping of the desired type exists for the given key or a null
     * value is explicitly associated with the key.
     *
     * @param key a String, or null
     * @return a String[] value, or null
     */
    @Nullable
    public String[] getStringArray(@Nullable String key) {
        unparcel();
        Object o = mMap.get(key);
        if (o == null) {
            return null;
        }
        try {
            return (String[]) o;
        } catch (ClassCastException e) {
            typeWarning(key, o, "String[]", e);
            return null;
        }
    }

    /**
     * Returns the value associated with the given key, or null if
     * no mapping of the desired type exists for the given key or a null
     * value is explicitly associated with the key.
     *
     * @param key a String, or null
     * @return a CharSequence[] value, or null
     */
    @Nullable
    CharSequence[] getCharSequenceArray(@Nullable String key) {
        unparcel();
        Object o = mMap.get(key);
        if (o == null) {
            return null;
        }
        try {
            return (CharSequence[]) o;
        } catch (ClassCastException e) {
            typeWarning(key, o, "CharSequence[]", e);
            return null;
        }
    }

    /**
     * Writes the Bundle contents to a Parcel, typically in order for
     * it to be passed through an IBinder connection.
     * @param parcel The parcel to copy this bundle to.
     */
    void writeToParcelInner(Parcel parcel, int flags) {
        // Keep implementation in sync with writeToParcel() in
        // frameworks/native/libs/binder/PersistableBundle.cpp.
        final Parcel parcelledData;
        synchronized (this) {
            parcelledData = mParcelledData;
        }
        if (parcelledData != null) {
            if (isEmptyParcel()) {
                parcel.writeInt(0);
            } else {
                int length = parcelledData.dataSize();
                parcel.writeInt(length);
                parcel.writeInt(BUNDLE_MAGIC);
                parcel.appendFrom(parcelledData, 0, length);
            }
        } else {
            // Special case for empty bundles.
            if (mMap == null || mMap.size() <= 0) {
                parcel.writeInt(0);
                return;
            }
            int lengthPos = parcel.dataPosition();
            parcel.writeInt(-1); // dummy, will hold length
            parcel.writeInt(BUNDLE_MAGIC);

            int startPos = parcel.dataPosition();
            parcel.writeArrayMapInternal(mMap);
            int endPos = parcel.dataPosition();

            // Backpatch length
            parcel.setDataPosition(lengthPos);
            int length = endPos - startPos;
            parcel.writeInt(length);
            parcel.setDataPosition(endPos);
        }
    }

    /**
     * Reads the Parcel contents into this Bundle, typically in order for
     * it to be passed through an IBinder connection.
     * @param parcel The parcel to overwrite this bundle from.
     */
    void readFromParcelInner(Parcel parcel) {
        // Keep implementation in sync with readFromParcel() in
        // frameworks/native/libs/binder/PersistableBundle.cpp.
        int length = parcel.readInt();
        readFromParcelInner(parcel, length);
    }

    private void readFromParcelInner(Parcel parcel, int length) {
        if (length < 0) {
            throw new RuntimeException("Bad length in parcel: " + length);

        } else if (length == 0) {
            // Empty Bundle or end of data.
            mParcelledData = NoImagePreloadHolder.EMPTY_PARCEL;
            return;
        }

        final int magic = parcel.readInt();
        if (magic != BUNDLE_MAGIC) {
            throw new IllegalStateException("Bad magic number for Bundle: 0x"
                    + Integer.toHexString(magic));
        }

        // Advance within this Parcel
        int offset = parcel.dataPosition();
        parcel.setDataPosition(MathUtils.addOrThrow(offset, length));

        Parcel p = Parcel.obtain();
        p.setDataPosition(0);
        p.appendFrom(parcel, offset, length);
        if (DEBUG) Log.d(TAG, "Retrieving "  + Integer.toHexString(System.identityHashCode(this))
                + ": " + length + " bundle bytes starting at " + offset);
        p.setDataPosition(0);

        mParcelledData = p;
    }
}<|MERGE_RESOLUTION|>--- conflicted
+++ resolved
@@ -156,28 +156,8 @@
      * @param b a Bundle to be copied.
      */
     BaseBundle(BaseBundle b) {
-<<<<<<< HEAD
         copyInternal(b, false);
     }
-=======
-        if (b.mParcelledData != null) {
-            if (b.isEmptyParcel()) {
-                mParcelledData = NoImagePreloadHolder.EMPTY_PARCEL;
-            } else {
-                mParcelledData = Parcel.obtain();
-                mParcelledData.appendFrom(b.mParcelledData, 0, b.mParcelledData.dataSize());
-                mParcelledData.setDataPosition(0);
-            }
-        } else {
-            mParcelledData = null;
-        }
-
-        if (b.mMap != null) {
-            mMap = new ArrayMap<>(b.mMap);
-        } else {
-            mMap = null;
-        }
->>>>>>> a14aac9a
 
     /**
      * Special constructor that does not initialize the bundle.
