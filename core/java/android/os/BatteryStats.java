/*
 * Copyright (C) 2008 The Android Open Source Project
 *
 * Licensed under the Apache License, Version 2.0 (the "License");
 * you may not use this file except in compliance with the License.
 * You may obtain a copy of the License at
 *
 *      http://www.apache.org/licenses/LICENSE-2.0
 *
 * Unless required by applicable law or agreed to in writing, software
 * distributed under the License is distributed on an "AS IS" BASIS,
 * WITHOUT WARRANTIES OR CONDITIONS OF ANY KIND, either express or implied.
 * See the License for the specific language governing permissions and
 * limitations under the License.
 */

package android.os;

import java.io.PrintWriter;
import java.util.ArrayList;
import java.util.Collections;
import java.util.Comparator;
import java.util.Formatter;
import java.util.HashMap;
import java.util.List;
import java.util.Map;

import android.content.Context;
import android.content.pm.ApplicationInfo;
import android.telephony.SignalStrength;
import android.text.format.DateFormat;
import android.util.ArrayMap;
import android.util.LongSparseArray;
import android.util.MutableBoolean;
import android.util.Pair;
import android.util.Printer;
import android.util.SparseArray;
import android.util.SparseIntArray;
import android.util.TimeUtils;
import android.view.Display;

import com.android.internal.os.BatterySipper;
import com.android.internal.os.BatteryStatsHelper;

/**
 * A class providing access to battery usage statistics, including information on
 * wakelocks, processes, packages, and services.  All times are represented in microseconds
 * except where indicated otherwise.
 * @hide
 */
public abstract class BatteryStats implements Parcelable {
    private static final String TAG = "BatteryStats";

    private static final boolean LOCAL_LOGV = false;

    /** @hide */
    public static final String SERVICE_NAME = "batterystats";

    /**
     * A constant indicating a partial wake lock timer.
     */
    public static final int WAKE_TYPE_PARTIAL = 0;

    /**
     * A constant indicating a full wake lock timer.
     */
    public static final int WAKE_TYPE_FULL = 1;

    /**
     * A constant indicating a window wake lock timer.
     */
    public static final int WAKE_TYPE_WINDOW = 2;

    /**
     * A constant indicating a sensor timer.
     */
    public static final int SENSOR = 3;
    
    /**
     * A constant indicating a a wifi running timer
     */
    public static final int WIFI_RUNNING = 4;
    
    /**
     * A constant indicating a full wifi lock timer
     */
    public static final int FULL_WIFI_LOCK = 5;
    
    /**
     * A constant indicating a wifi scan
     */
    public static final int WIFI_SCAN = 6;

    /**
     * A constant indicating a wifi multicast timer
     */
    public static final int WIFI_MULTICAST_ENABLED = 7;

    /**
     * A constant indicating a video turn on timer
     */
    public static final int VIDEO_TURNED_ON = 8;

    /**
     * A constant indicating a vibrator on timer
     */
    public static final int VIBRATOR_ON = 9;

    /**
     * A constant indicating a foreground activity timer
     */
    public static final int FOREGROUND_ACTIVITY = 10;

    /**
     * A constant indicating a wifi batched scan is active
     */
    public static final int WIFI_BATCHED_SCAN = 11;

    /**
     * A constant indicating a process state timer
     */
    public static final int PROCESS_STATE = 12;

    /**
     * A constant indicating a sync timer
     */
    public static final int SYNC = 13;

    /**
     * A constant indicating a job timer
     */
    public static final int JOB = 14;

    /**
     * A constant indicating an audio turn on timer
     */
    public static final int AUDIO_TURNED_ON = 15;

    /**
     * A constant indicating a flashlight turn on timer
     */
    public static final int FLASHLIGHT_TURNED_ON = 16;

    /**
     * A constant indicating a camera turn on timer
     */
    public static final int CAMERA_TURNED_ON = 17;

    /**
     * A constant indicating a draw wake lock timer.
     */
    public static final int WAKE_TYPE_DRAW = 18;

    /**
     * A constant indicating a bluetooth scan timer.
     */
    public static final int BLUETOOTH_SCAN_ON = 19;

    /**
     * Include all of the data in the stats, including previously saved data.
     */
    public static final int STATS_SINCE_CHARGED = 0;

    /**
     * Include only the current run in the stats.
     */
    public static final int STATS_CURRENT = 1;

    /**
     * Include only the run since the last time the device was unplugged in the stats.
     */
    public static final int STATS_SINCE_UNPLUGGED = 2;

    // NOTE: Update this list if you add/change any stats above.
    // These characters are supposed to represent "total", "last", "current", 
    // and "unplugged". They were shortened for efficiency sake.
    private static final String[] STAT_NAMES = { "l", "c", "u" };

    /**
     * Current version of checkin data format.
     *
     * New in version 19:
     *   - Wakelock data (wl) gets current and max times.
     * New in version 20:
     *   - Background timers and counters for: Sensor, BluetoothScan, WifiScan, Jobs, Syncs.
     * New in version 21:
     *   - Actual (not just apportioned) Wakelock time is also recorded.
     */
    static final String CHECKIN_VERSION = "21";

    /**
     * Old version, we hit 9 and ran out of room, need to remove.
     */
    private static final int BATTERY_STATS_CHECKIN_VERSION = 9;

    private static final long BYTES_PER_KB = 1024;
    private static final long BYTES_PER_MB = 1048576; // 1024^2
    private static final long BYTES_PER_GB = 1073741824; //1024^3

    private static final String VERSION_DATA = "vers";
    private static final String UID_DATA = "uid";
    private static final String WAKEUP_ALARM_DATA = "wua";
    private static final String APK_DATA = "apk";
    private static final String PROCESS_DATA = "pr";
    private static final String CPU_DATA = "cpu";
    private static final String SENSOR_DATA = "sr";
    private static final String VIBRATOR_DATA = "vib";
    private static final String FOREGROUND_DATA = "fg";
    private static final String STATE_TIME_DATA = "st";
    // wl line is:
    // BATTERY_STATS_CHECKIN_VERSION, uid, which, "wl", name,
    // full totalTime,    'f', count, current duration, max duration, total duration,
    // partial totalTime, 'p', count, current duration, max duration, total duration,
    // window totalTime,  'w', count, current duration, max duration, total duration
    // [Currently, full and window wakelocks have durations current = max = total = -1]
    private static final String WAKELOCK_DATA = "wl";
    private static final String SYNC_DATA = "sy";
    private static final String JOB_DATA = "jb";
    private static final String KERNEL_WAKELOCK_DATA = "kwl";
    private static final String WAKEUP_REASON_DATA = "wr";
    private static final String NETWORK_DATA = "nt";
    private static final String USER_ACTIVITY_DATA = "ua";
    private static final String BATTERY_DATA = "bt";
    private static final String BATTERY_DISCHARGE_DATA = "dc";
    private static final String BATTERY_LEVEL_DATA = "lv";
    private static final String GLOBAL_WIFI_DATA = "gwfl";
    private static final String WIFI_DATA = "wfl";
    private static final String GLOBAL_WIFI_CONTROLLER_DATA = "gwfcd";
    private static final String WIFI_CONTROLLER_DATA = "wfcd";
    private static final String GLOBAL_BLUETOOTH_CONTROLLER_DATA = "gble";
    private static final String BLUETOOTH_CONTROLLER_DATA = "ble";
    private static final String BLUETOOTH_MISC_DATA = "blem";
    private static final String MISC_DATA = "m";
    private static final String GLOBAL_NETWORK_DATA = "gn";
    private static final String GLOBAL_MODEM_CONTROLLER_DATA = "gmcd";
    private static final String MODEM_CONTROLLER_DATA = "mcd";
    private static final String HISTORY_STRING_POOL = "hsp";
    private static final String HISTORY_DATA = "h";
    private static final String SCREEN_BRIGHTNESS_DATA = "br";
    private static final String SIGNAL_STRENGTH_TIME_DATA = "sgt";
    private static final String SIGNAL_SCANNING_TIME_DATA = "sst";
    private static final String SIGNAL_STRENGTH_COUNT_DATA = "sgc";
    private static final String DATA_CONNECTION_TIME_DATA = "dct";
    private static final String DATA_CONNECTION_COUNT_DATA = "dcc";
    private static final String WIFI_STATE_TIME_DATA = "wst";
    private static final String WIFI_STATE_COUNT_DATA = "wsc";
    private static final String WIFI_SUPPL_STATE_TIME_DATA = "wsst";
    private static final String WIFI_SUPPL_STATE_COUNT_DATA = "wssc";
    private static final String WIFI_SIGNAL_STRENGTH_TIME_DATA = "wsgt";
    private static final String WIFI_SIGNAL_STRENGTH_COUNT_DATA = "wsgc";
    private static final String POWER_USE_SUMMARY_DATA = "pws";
    private static final String POWER_USE_ITEM_DATA = "pwi";
    private static final String DISCHARGE_STEP_DATA = "dsd";
    private static final String CHARGE_STEP_DATA = "csd";
    private static final String DISCHARGE_TIME_REMAIN_DATA = "dtr";
    private static final String CHARGE_TIME_REMAIN_DATA = "ctr";
    private static final String FLASHLIGHT_DATA = "fla";
    private static final String CAMERA_DATA = "cam";
    private static final String VIDEO_DATA = "vid";
    private static final String AUDIO_DATA = "aud";

    public static final String RESULT_RECEIVER_CONTROLLER_KEY = "controller_activity";

    private final StringBuilder mFormatBuilder = new StringBuilder(32);
    private final Formatter mFormatter = new Formatter(mFormatBuilder);

    /**
     * State for keeping track of counting information.
     */
    public static abstract class Counter {

        /**
         * Returns the count associated with this Counter for the
         * selected type of statistics.
         *
         * @param which one of STATS_SINCE_CHARGED, STATS_SINCE_UNPLUGGED, or STATS_CURRENT
         */
        public abstract int getCountLocked(int which);

        /**
         * Temporary for debugging.
         */
        public abstract void logState(Printer pw, String prefix);
    }

    /**
     * State for keeping track of long counting information.
     */
    public static abstract class LongCounter {

        /**
         * Returns the count associated with this Counter for the
         * selected type of statistics.
         *
         * @param which one of STATS_SINCE_CHARGED, STATS_SINCE_UNPLUGGED, or STATS_CURRENT
         */
        public abstract long getCountLocked(int which);

        /**
         * Temporary for debugging.
         */
        public abstract void logState(Printer pw, String prefix);
    }

    /**
     * Container class that aggregates counters for transmit, receive, and idle state of a
     * radio controller.
     */
    public static abstract class ControllerActivityCounter {
        /**
         * @return a non-null {@link LongCounter} representing time spent (milliseconds) in the
         * idle state.
         */
        public abstract LongCounter getIdleTimeCounter();

        /**
         * @return a non-null {@link LongCounter} representing time spent (milliseconds) in the
         * receive state.
         */
        public abstract LongCounter getRxTimeCounter();

        /**
         * An array of {@link LongCounter}, representing various transmit levels, where each level
         * may draw a different amount of power. The levels themselves are controller-specific.
         * @return non-null array of {@link LongCounter}s representing time spent (milliseconds) in
         * various transmit level states.
         */
        public abstract LongCounter[] getTxTimeCounters();

        /**
         * @return a non-null {@link LongCounter} representing the power consumed by the controller
         * in all states, measured in milli-ampere-milliseconds (mAms). The counter may always
         * yield a value of 0 if the device doesn't support power calculations.
         */
        public abstract LongCounter getPowerCounter();
    }

    /**
     * State for keeping track of timing information.
     */
    public static abstract class Timer {

        /**
         * Returns the count associated with this Timer for the
         * selected type of statistics.
         *
         * @param which one of STATS_SINCE_CHARGED, STATS_SINCE_UNPLUGGED, or STATS_CURRENT
         */
        public abstract int getCountLocked(int which);

        /**
         * Returns the total time in microseconds associated with this Timer for the
         * selected type of statistics.
         *
         * @param elapsedRealtimeUs current elapsed realtime of system in microseconds
         * @param which one of STATS_SINCE_CHARGED, STATS_SINCE_UNPLUGGED, or STATS_CURRENT
         * @return a time in microseconds
         */
        public abstract long getTotalTimeLocked(long elapsedRealtimeUs, int which);

        /**
         * Returns the total time in microseconds associated with this Timer since the
         * 'mark' was last set.
         *
         * @param elapsedRealtimeUs current elapsed realtime of system in microseconds
         * @return a time in microseconds
         */
        public abstract long getTimeSinceMarkLocked(long elapsedRealtimeUs);

        /**
         * Returns the max duration if it is being tracked.
         * Not all Timer subclasses track the max, total, current durations.

         */
        public long getMaxDurationMsLocked(long elapsedRealtimeMs) {
            return -1;
        }

        /**
         * Returns the current time the timer has been active, if it is being tracked.
         * Not all Timer subclasses track the max, total, current durations.
         */
        public long getCurrentDurationMsLocked(long elapsedRealtimeMs) {
            return -1;
        }

        /**
         * Returns the current time the timer has been active, if it is being tracked.
         *
         * Returns the total cumulative duration (i.e. sum of past durations) that this timer has
         * been on since reset.
         * This may differ from getTotalTimeLocked(elapsedRealtimeUs, STATS_SINCE_CHARGED)/1000 since,
         * depending on the Timer, getTotalTimeLocked may represent the total 'blamed' or 'pooled'
         * time, rather than the actual time. By contrast, getTotalDurationMsLocked always gives
         * the actual total time.
         * Not all Timer subclasses track the max, total, current durations.
         */
        public long getTotalDurationMsLocked(long elapsedRealtimeMs) {
            return -1;
        }

        /**
         * Returns the secondary Timer held by the Timer, if one exists. This secondary timer may be
         * used, for example, for tracking background usage. Secondary timers are never pooled.
         *
         * Not all Timer subclasses have a secondary timer; those that don't return null.
         */
        public Timer getSubTimer() {
            return null;
        }

        /**
         * Returns whether the timer is currently running.  Some types of timers
         * (e.g. BatchTimers) don't know whether the event is currently active,
         * and report false.
         */
        public boolean isRunningLocked() {
            return false;
        }

        /**
         * Temporary for debugging.
         */
        public abstract void logState(Printer pw, String prefix);
    }

    /**
     * The statistics associated with a particular uid.
     */
    public static abstract class Uid {

        /**
         * Returns a mapping containing wakelock statistics.
         *
         * @return a Map from Strings to Uid.Wakelock objects.
         */
        public abstract ArrayMap<String, ? extends Wakelock> getWakelockStats();

        /**
         * Returns a mapping containing sync statistics.
         *
         * @return a Map from Strings to Timer objects.
         */
        public abstract ArrayMap<String, ? extends Timer> getSyncStats();

        /**
         * Returns a mapping containing scheduled job statistics.
         *
         * @return a Map from Strings to Timer objects.
         */
        public abstract ArrayMap<String, ? extends Timer> getJobStats();

        /**
         * The statistics associated with a particular wake lock.
         */
        public static abstract class Wakelock {
            public abstract Timer getWakeTime(int type);
        }

        /**
         * Returns a mapping containing sensor statistics.
         *
         * @return a Map from Integer sensor ids to Uid.Sensor objects.
         */
        public abstract SparseArray<? extends Sensor> getSensorStats();

        /**
         * Returns a mapping containing active process data.
         */
        public abstract SparseArray<? extends Pid> getPidStats();
        
        /**
         * Returns a mapping containing process statistics.
         *
         * @return a Map from Strings to Uid.Proc objects.
         */
        public abstract ArrayMap<String, ? extends Proc> getProcessStats();

        /**
         * Returns a mapping containing package statistics.
         *
         * @return a Map from Strings to Uid.Pkg objects.
         */
        public abstract ArrayMap<String, ? extends Pkg> getPackageStats();

        public abstract ControllerActivityCounter getWifiControllerActivity();
        public abstract ControllerActivityCounter getBluetoothControllerActivity();
        public abstract ControllerActivityCounter getModemControllerActivity();

        /**
         * {@hide}
         */
        public abstract int getUid();

        public abstract void noteWifiRunningLocked(long elapsedRealtime);
        public abstract void noteWifiStoppedLocked(long elapsedRealtime);
        public abstract void noteFullWifiLockAcquiredLocked(long elapsedRealtime);
        public abstract void noteFullWifiLockReleasedLocked(long elapsedRealtime);
        public abstract void noteWifiScanStartedLocked(long elapsedRealtime);
        public abstract void noteWifiScanStoppedLocked(long elapsedRealtime);
        public abstract void noteWifiBatchedScanStartedLocked(int csph, long elapsedRealtime);
        public abstract void noteWifiBatchedScanStoppedLocked(long elapsedRealtime);
        public abstract void noteWifiMulticastEnabledLocked(long elapsedRealtime);
        public abstract void noteWifiMulticastDisabledLocked(long elapsedRealtime);
        public abstract void noteActivityResumedLocked(long elapsedRealtime);
        public abstract void noteActivityPausedLocked(long elapsedRealtime);
        public abstract long getWifiRunningTime(long elapsedRealtimeUs, int which);
        public abstract long getFullWifiLockTime(long elapsedRealtimeUs, int which);
        public abstract long getWifiScanTime(long elapsedRealtimeUs, int which);
        public abstract int getWifiScanCount(int which);
        public abstract int getWifiScanBackgroundCount(int which);
        public abstract long getWifiScanActualTime(long elapsedRealtimeUs);
        public abstract long getWifiScanBackgroundTime(long elapsedRealtimeUs);
        public abstract long getWifiBatchedScanTime(int csphBin, long elapsedRealtimeUs, int which);
        public abstract int getWifiBatchedScanCount(int csphBin, int which);
        public abstract long getWifiMulticastTime(long elapsedRealtimeUs, int which);
        public abstract Timer getAudioTurnedOnTimer();
        public abstract Timer getVideoTurnedOnTimer();
        public abstract Timer getFlashlightTurnedOnTimer();
        public abstract Timer getCameraTurnedOnTimer();
        public abstract Timer getForegroundActivityTimer();
        public abstract Timer getBluetoothScanTimer();
        public abstract Timer getBluetoothScanBackgroundTimer();

        // Note: the following times are disjoint.  They can be added together to find the
        // total time a uid has had any processes running at all.

        /**
         * Time this uid has any processes in the top state (or above such as persistent).
         */
        public static final int PROCESS_STATE_TOP = 0;
        /**
         * Time this uid has any process with a started out bound foreground service, but
         * none in the "top" state.
         */
        public static final int PROCESS_STATE_FOREGROUND_SERVICE = 1;
        /**
         * Time this uid has any process that is top while the device is sleeping, but none
         * in the "foreground service" or better state.
         */
        public static final int PROCESS_STATE_TOP_SLEEPING = 2;
        /**
         * Time this uid has any process in an active foreground state, but none in the
         * "top sleeping" or better state.
         */
        public static final int PROCESS_STATE_FOREGROUND = 3;
        /**
         * Time this uid has any process in an active background state, but none in the
         * "foreground" or better state.
         */
        public static final int PROCESS_STATE_BACKGROUND = 4;
        /**
         * Time this uid has any processes that are sitting around cached, not in one of the
         * other active states.
         */
        public static final int PROCESS_STATE_CACHED = 5;
        /**
         * Total number of process states we track.
         */
        public static final int NUM_PROCESS_STATE = 6;

        static final String[] PROCESS_STATE_NAMES = {
            "Top", "Fg Service", "Top Sleeping", "Foreground", "Background", "Cached"
        };

        public abstract long getProcessStateTime(int state, long elapsedRealtimeUs, int which);
        public abstract Timer getProcessStateTimer(int state);

        public abstract Timer getVibratorOnTimer();

        public static final int NUM_WIFI_BATCHED_SCAN_BINS = 5;

        /**
         * Note that these must match the constants in android.os.PowerManager.
         * Also, if the user activity types change, the BatteryStatsImpl.VERSION must
         * also be bumped.
         */
        static final String[] USER_ACTIVITY_TYPES = {
            "other", "button", "touch", "accessibility"
        };
        
        public static final int NUM_USER_ACTIVITY_TYPES = 4;

        public abstract void noteUserActivityLocked(int type);
        public abstract boolean hasUserActivity();
        public abstract int getUserActivityCount(int type, int which);

        public abstract boolean hasNetworkActivity();
        public abstract long getNetworkActivityBytes(int type, int which);
        public abstract long getNetworkActivityPackets(int type, int which);
        public abstract long getMobileRadioActiveTime(int which);
        public abstract int getMobileRadioActiveCount(int which);

        /**
         * Get the total cpu time (in microseconds) this UID had processes executing in userspace.
         */
        public abstract long getUserCpuTimeUs(int which);

        /**
         * Get the total cpu time (in microseconds) this UID had processes executing kernel syscalls.
         */
        public abstract long getSystemCpuTimeUs(int which);

        /**
         * Returns the approximate cpu time (in milliseconds) spent at a certain CPU speed for a
         * given CPU cluster.
         * @param cluster the index of the CPU cluster.
         * @param step the index of the CPU speed. This is not the actual speed of the CPU.
         * @param which one of STATS_SINCE_CHARGED, STATS_SINCE_UNPLUGGED, or STATS_CURRENT.
         * @see com.android.internal.os.PowerProfile#getNumCpuClusters()
         * @see com.android.internal.os.PowerProfile#getNumSpeedStepsInCpuCluster(int)
         */
        public abstract long getTimeAtCpuSpeed(int cluster, int step, int which);

        /**
         * Returns the number of times this UID woke up the Application Processor to
         * process a mobile radio packet.
         * @param which one of STATS_SINCE_CHARGED, STATS_SINCE_UNPLUGGED, or STATS_CURRENT.
         */
        public abstract long getMobileRadioApWakeupCount(int which);

        /**
         * Returns the number of times this UID woke up the Application Processor to
         * process a WiFi packet.
         * @param which one of STATS_SINCE_CHARGED, STATS_SINCE_UNPLUGGED, or STATS_CURRENT.
         */
        public abstract long getWifiRadioApWakeupCount(int which);

        public static abstract class Sensor {
            /*
             * FIXME: it's not correct to use this magic value because it
             * could clash with a sensor handle (which are defined by
             * the sensor HAL, and therefore out of our control
             */
            // Magic sensor number for the GPS.
            public static final int GPS = -10000;

            public abstract int getHandle();

            public abstract Timer getSensorTime();

            /** Returns a Timer for sensor usage when app is in the background. */
            public abstract Timer getSensorBackgroundTime();
        }

        public class Pid {
            public int mWakeNesting;
            public long mWakeSumMs;
            public long mWakeStartMs;
        }

        /**
         * The statistics associated with a particular process.
         */
        public static abstract class Proc {

            public static class ExcessivePower {
                public static final int TYPE_WAKE = 1;
                public static final int TYPE_CPU = 2;

                public int type;
                public long overTime;
                public long usedTime;
            }

            /**
             * Returns true if this process is still active in the battery stats.
             */
            public abstract boolean isActive();

            /**
             * Returns the total time (in milliseconds) spent executing in user code.
             *
             * @param which one of STATS_SINCE_CHARGED, STATS_SINCE_UNPLUGGED, or STATS_CURRENT.
             */
            public abstract long getUserTime(int which);

            /**
             * Returns the total time (in milliseconds) spent executing in system code.
             *
             * @param which one of STATS_SINCE_CHARGED, STATS_SINCE_UNPLUGGED, or STATS_CURRENT.
             */
            public abstract long getSystemTime(int which);

            /**
             * Returns the number of times the process has been started.
             *
             * @param which one of STATS_SINCE_CHARGED, STATS_SINCE_UNPLUGGED, or STATS_CURRENT.
             */
            public abstract int getStarts(int which);

            /**
             * Returns the number of times the process has crashed.
             *
             * @param which one of STATS_SINCE_CHARGED, STATS_SINCE_UNPLUGGED, or STATS_CURRENT.
             */
            public abstract int getNumCrashes(int which);

            /**
             * Returns the number of times the process has ANRed.
             *
             * @param which one of STATS_SINCE_CHARGED, STATS_SINCE_UNPLUGGED, or STATS_CURRENT.
             */
            public abstract int getNumAnrs(int which);

            /**
             * Returns the cpu time (milliseconds) spent while the process was in the foreground.
             * @param which one of STATS_SINCE_CHARGED, STATS_SINCE_UNPLUGGED, or STATS_CURRENT.
             * @return foreground cpu time in microseconds
             */
            public abstract long getForegroundTime(int which);

            public abstract int countExcessivePowers();

            public abstract ExcessivePower getExcessivePower(int i);
        }

        /**
         * The statistics associated with a particular package.
         */
        public static abstract class Pkg {

            /**
             * Returns information about all wakeup alarms that have been triggered for this
             * package.  The mapping keys are tag names for the alarms, the counter contains
             * the number of times the alarm was triggered while on battery.
             */
            public abstract ArrayMap<String, ? extends Counter> getWakeupAlarmStats();

            /**
             * Returns a mapping containing service statistics.
             */
            public abstract ArrayMap<String, ? extends Serv> getServiceStats();

            /**
             * The statistics associated with a particular service.
             */
            public static abstract class Serv {

                /**
                 * Returns the amount of time spent started.
                 *
                 * @param batteryUptime elapsed uptime on battery in microseconds.
                 * @param which one of STATS_SINCE_CHARGED, STATS_SINCE_UNPLUGGED, or STATS_CURRENT.
                 * @return
                 */
                public abstract long getStartTime(long batteryUptime, int which);

                /**
                 * Returns the total number of times startService() has been called.
                 *
                 * @param which one of STATS_SINCE_CHARGED, STATS_SINCE_UNPLUGGED, or STATS_CURRENT.
                 */
                public abstract int getStarts(int which);

                /**
                 * Returns the total number times the service has been launched.
                 *
                 * @param which one of STATS_SINCE_CHARGED, STATS_SINCE_UNPLUGGED, or STATS_CURRENT.
                 */
                public abstract int getLaunches(int which);
            }
        }
    }

    public static final class LevelStepTracker {
        public long mLastStepTime = -1;
        public int mNumStepDurations;
        public final long[] mStepDurations;

        public LevelStepTracker(int maxLevelSteps) {
            mStepDurations = new long[maxLevelSteps];
        }

        public LevelStepTracker(int numSteps, long[] steps) {
            mNumStepDurations = numSteps;
            mStepDurations = new long[numSteps];
            System.arraycopy(steps, 0, mStepDurations, 0, numSteps);
        }

        public long getDurationAt(int index) {
            return mStepDurations[index] & STEP_LEVEL_TIME_MASK;
        }

        public int getLevelAt(int index) {
            return (int)((mStepDurations[index] & STEP_LEVEL_LEVEL_MASK)
                    >> STEP_LEVEL_LEVEL_SHIFT);
        }

        public int getInitModeAt(int index) {
            return (int)((mStepDurations[index] & STEP_LEVEL_INITIAL_MODE_MASK)
                    >> STEP_LEVEL_INITIAL_MODE_SHIFT);
        }

        public int getModModeAt(int index) {
            return (int)((mStepDurations[index] & STEP_LEVEL_MODIFIED_MODE_MASK)
                    >> STEP_LEVEL_MODIFIED_MODE_SHIFT);
        }

        private void appendHex(long val, int topOffset, StringBuilder out) {
            boolean hasData = false;
            while (topOffset >= 0) {
                int digit = (int)( (val>>topOffset) & 0xf );
                topOffset -= 4;
                if (!hasData && digit == 0) {
                    continue;
                }
                hasData = true;
                if (digit >= 0 && digit <= 9) {
                    out.append((char)('0' + digit));
                } else {
                    out.append((char)('a' + digit - 10));
                }
            }
        }

        public void encodeEntryAt(int index, StringBuilder out) {
            long item = mStepDurations[index];
            long duration = item & STEP_LEVEL_TIME_MASK;
            int level = (int)((item & STEP_LEVEL_LEVEL_MASK)
                    >> STEP_LEVEL_LEVEL_SHIFT);
            int initMode = (int)((item & STEP_LEVEL_INITIAL_MODE_MASK)
                    >> STEP_LEVEL_INITIAL_MODE_SHIFT);
            int modMode = (int)((item & STEP_LEVEL_MODIFIED_MODE_MASK)
                    >> STEP_LEVEL_MODIFIED_MODE_SHIFT);
            switch ((initMode&STEP_LEVEL_MODE_SCREEN_STATE) + 1) {
                case Display.STATE_OFF: out.append('f'); break;
                case Display.STATE_ON: out.append('o'); break;
                case Display.STATE_DOZE: out.append('d'); break;
                case Display.STATE_DOZE_SUSPEND: out.append('z'); break;
            }
            if ((initMode&STEP_LEVEL_MODE_POWER_SAVE) != 0) {
                out.append('p');
            }
            if ((initMode&STEP_LEVEL_MODE_DEVICE_IDLE) != 0) {
                out.append('i');
            }
            switch ((modMode&STEP_LEVEL_MODE_SCREEN_STATE) + 1) {
                case Display.STATE_OFF: out.append('F'); break;
                case Display.STATE_ON: out.append('O'); break;
                case Display.STATE_DOZE: out.append('D'); break;
                case Display.STATE_DOZE_SUSPEND: out.append('Z'); break;
            }
            if ((modMode&STEP_LEVEL_MODE_POWER_SAVE) != 0) {
                out.append('P');
            }
            if ((modMode&STEP_LEVEL_MODE_DEVICE_IDLE) != 0) {
                out.append('I');
            }
            out.append('-');
            appendHex(level, 4, out);
            out.append('-');
            appendHex(duration, STEP_LEVEL_LEVEL_SHIFT-4, out);
        }

        public void decodeEntryAt(int index, String value) {
            final int N = value.length();
            int i = 0;
            char c;
            long out = 0;
            while (i < N && (c=value.charAt(i)) != '-') {
                i++;
                switch (c) {
                    case 'f': out |= (((long)Display.STATE_OFF-1)<<STEP_LEVEL_INITIAL_MODE_SHIFT);
                        break;
                    case 'o': out |= (((long)Display.STATE_ON-1)<<STEP_LEVEL_INITIAL_MODE_SHIFT);
                        break;
                    case 'd': out |= (((long)Display.STATE_DOZE-1)<<STEP_LEVEL_INITIAL_MODE_SHIFT);
                        break;
                    case 'z': out |= (((long)Display.STATE_DOZE_SUSPEND-1)
                            << STEP_LEVEL_INITIAL_MODE_SHIFT);
                        break;
                    case 'p': out |= (((long)STEP_LEVEL_MODE_POWER_SAVE)
                            << STEP_LEVEL_INITIAL_MODE_SHIFT);
                        break;
                    case 'i': out |= (((long)STEP_LEVEL_MODE_DEVICE_IDLE)
                            << STEP_LEVEL_INITIAL_MODE_SHIFT);
                        break;
                    case 'F': out |= (((long)Display.STATE_OFF-1)<<STEP_LEVEL_MODIFIED_MODE_SHIFT);
                        break;
                    case 'O': out |= (((long)Display.STATE_ON-1)<<STEP_LEVEL_MODIFIED_MODE_SHIFT);
                        break;
                    case 'D': out |= (((long)Display.STATE_DOZE-1)<<STEP_LEVEL_MODIFIED_MODE_SHIFT);
                        break;
                    case 'Z': out |= (((long)Display.STATE_DOZE_SUSPEND-1)
                            << STEP_LEVEL_MODIFIED_MODE_SHIFT);
                        break;
                    case 'P': out |= (((long)STEP_LEVEL_MODE_POWER_SAVE)
                            << STEP_LEVEL_MODIFIED_MODE_SHIFT);
                        break;
                    case 'I': out |= (((long)STEP_LEVEL_MODE_DEVICE_IDLE)
                            << STEP_LEVEL_MODIFIED_MODE_SHIFT);
                        break;
                }
            }
            i++;
            long level = 0;
            while (i < N && (c=value.charAt(i)) != '-') {
                i++;
                level <<= 4;
                if (c >= '0' && c <= '9') {
                    level += c - '0';
                } else if (c >= 'a' && c <= 'f') {
                    level += c - 'a' + 10;
                } else if (c >= 'A' && c <= 'F') {
                    level += c - 'A' + 10;
                }
            }
            i++;
            out |= (level << STEP_LEVEL_LEVEL_SHIFT) & STEP_LEVEL_LEVEL_MASK;
            long duration = 0;
            while (i < N && (c=value.charAt(i)) != '-') {
                i++;
                duration <<= 4;
                if (c >= '0' && c <= '9') {
                    duration += c - '0';
                } else if (c >= 'a' && c <= 'f') {
                    duration += c - 'a' + 10;
                } else if (c >= 'A' && c <= 'F') {
                    duration += c - 'A' + 10;
                }
            }
            mStepDurations[index] = out | (duration & STEP_LEVEL_TIME_MASK);
        }

        public void init() {
            mLastStepTime = -1;
            mNumStepDurations = 0;
        }

        public void clearTime() {
            mLastStepTime = -1;
        }

        public long computeTimePerLevel() {
            final long[] steps = mStepDurations;
            final int numSteps = mNumStepDurations;

            // For now we'll do a simple average across all steps.
            if (numSteps <= 0) {
                return -1;
            }
            long total = 0;
            for (int i=0; i<numSteps; i++) {
                total += steps[i] & STEP_LEVEL_TIME_MASK;
            }
            return total / numSteps;
            /*
            long[] buckets = new long[numSteps];
            int numBuckets = 0;
            int numToAverage = 4;
            int i = 0;
            while (i < numSteps) {
                long totalTime = 0;
                int num = 0;
                for (int j=0; j<numToAverage && (i+j)<numSteps; j++) {
                    totalTime += steps[i+j] & STEP_LEVEL_TIME_MASK;
                    num++;
                }
                buckets[numBuckets] = totalTime / num;
                numBuckets++;
                numToAverage *= 2;
                i += num;
            }
            if (numBuckets < 1) {
                return -1;
            }
            long averageTime = buckets[numBuckets-1];
            for (i=numBuckets-2; i>=0; i--) {
                averageTime = (averageTime + buckets[i]) / 2;
            }
            return averageTime;
            */
        }

        public long computeTimeEstimate(long modesOfInterest, long modeValues,
                int[] outNumOfInterest) {
            final long[] steps = mStepDurations;
            final int count = mNumStepDurations;
            if (count <= 0) {
                return -1;
            }
            long total = 0;
            int numOfInterest = 0;
            for (int i=0; i<count; i++) {
                long initMode = (steps[i] & STEP_LEVEL_INITIAL_MODE_MASK)
                        >> STEP_LEVEL_INITIAL_MODE_SHIFT;
                long modMode = (steps[i] & STEP_LEVEL_MODIFIED_MODE_MASK)
                        >> STEP_LEVEL_MODIFIED_MODE_SHIFT;
                // If the modes of interest didn't change during this step period...
                if ((modMode&modesOfInterest) == 0) {
                    // And the mode values during this period match those we are measuring...
                    if ((initMode&modesOfInterest) == modeValues) {
                        // Then this can be used to estimate the total time!
                        numOfInterest++;
                        total += steps[i] & STEP_LEVEL_TIME_MASK;
                    }
                }
            }
            if (numOfInterest <= 0) {
                return -1;
            }

            if (outNumOfInterest != null) {
                outNumOfInterest[0] = numOfInterest;
            }

            // The estimated time is the average time we spend in each level, multipled
            // by 100 -- the total number of battery levels
            return (total / numOfInterest) * 100;
        }

        public void addLevelSteps(int numStepLevels, long modeBits, long elapsedRealtime) {
            int stepCount = mNumStepDurations;
            final long lastStepTime = mLastStepTime;
            if (lastStepTime >= 0 && numStepLevels > 0) {
                final long[] steps = mStepDurations;
                long duration = elapsedRealtime - lastStepTime;
                for (int i=0; i<numStepLevels; i++) {
                    System.arraycopy(steps, 0, steps, 1, steps.length-1);
                    long thisDuration = duration / (numStepLevels-i);
                    duration -= thisDuration;
                    if (thisDuration > STEP_LEVEL_TIME_MASK) {
                        thisDuration = STEP_LEVEL_TIME_MASK;
                    }
                    steps[0] = thisDuration | modeBits;
                }
                stepCount += numStepLevels;
                if (stepCount > steps.length) {
                    stepCount = steps.length;
                }
            }
            mNumStepDurations = stepCount;
            mLastStepTime = elapsedRealtime;
        }

        public void readFromParcel(Parcel in) {
            final int N = in.readInt();
            if (N > mStepDurations.length) {
                throw new ParcelFormatException("more step durations than available: " + N);
            }
            mNumStepDurations = N;
            for (int i=0; i<N; i++) {
                mStepDurations[i] = in.readLong();
            }
        }

        public void writeToParcel(Parcel out) {
            final int N = mNumStepDurations;
            out.writeInt(N);
            for (int i=0; i<N; i++) {
                out.writeLong(mStepDurations[i]);
            }
        }
    }

    public static final class PackageChange {
        public String mPackageName;
        public boolean mUpdate;
        public int mVersionCode;
    }

    public static final class DailyItem {
        public long mStartTime;
        public long mEndTime;
        public LevelStepTracker mDischargeSteps;
        public LevelStepTracker mChargeSteps;
        public ArrayList<PackageChange> mPackageChanges;
    }

    public abstract DailyItem getDailyItemLocked(int daysAgo);

    public abstract long getCurrentDailyStartTime();

    public abstract long getNextMinDailyDeadline();

    public abstract long getNextMaxDailyDeadline();

    public final static class HistoryTag {
        public String string;
        public int uid;

        public int poolIdx;

        public void setTo(HistoryTag o) {
            string = o.string;
            uid = o.uid;
            poolIdx = o.poolIdx;
        }

        public void setTo(String _string, int _uid) {
            string = _string;
            uid = _uid;
            poolIdx = -1;
        }

        public void writeToParcel(Parcel dest, int flags) {
            dest.writeString(string);
            dest.writeInt(uid);
        }

        public void readFromParcel(Parcel src) {
            string = src.readString();
            uid = src.readInt();
            poolIdx = -1;
        }

        @Override
        public boolean equals(Object o) {
            if (this == o) return true;
            if (o == null || getClass() != o.getClass()) return false;

            HistoryTag that = (HistoryTag) o;

            if (uid != that.uid) return false;
            if (!string.equals(that.string)) return false;

            return true;
        }

        @Override
        public int hashCode() {
            int result = string.hashCode();
            result = 31 * result + uid;
            return result;
        }
    }

    /**
     * Optional detailed information that can go into a history step.  This is typically
     * generated each time the battery level changes.
     */
    public final static class HistoryStepDetails {
        // Time (in 1/100 second) spent in user space and the kernel since the last step.
        public int userTime;
        public int systemTime;

        // Top three apps using CPU in the last step, with times in 1/100 second.
        public int appCpuUid1;
        public int appCpuUTime1;
        public int appCpuSTime1;
        public int appCpuUid2;
        public int appCpuUTime2;
        public int appCpuSTime2;
        public int appCpuUid3;
        public int appCpuUTime3;
        public int appCpuSTime3;

        // Information from /proc/stat
        public int statUserTime;
        public int statSystemTime;
        public int statIOWaitTime;
        public int statIrqTime;
        public int statSoftIrqTime;
        public int statIdlTime;

        // Platform-level low power state stats
        public String statPlatformIdleState;

        public HistoryStepDetails() {
            clear();
        }

        public void clear() {
            userTime = systemTime = 0;
            appCpuUid1 = appCpuUid2 = appCpuUid3 = -1;
            appCpuUTime1 = appCpuSTime1 = appCpuUTime2 = appCpuSTime2
                    = appCpuUTime3 = appCpuSTime3 = 0;
        }

        public void writeToParcel(Parcel out) {
            out.writeInt(userTime);
            out.writeInt(systemTime);
            out.writeInt(appCpuUid1);
            out.writeInt(appCpuUTime1);
            out.writeInt(appCpuSTime1);
            out.writeInt(appCpuUid2);
            out.writeInt(appCpuUTime2);
            out.writeInt(appCpuSTime2);
            out.writeInt(appCpuUid3);
            out.writeInt(appCpuUTime3);
            out.writeInt(appCpuSTime3);
            out.writeInt(statUserTime);
            out.writeInt(statSystemTime);
            out.writeInt(statIOWaitTime);
            out.writeInt(statIrqTime);
            out.writeInt(statSoftIrqTime);
            out.writeInt(statIdlTime);
            out.writeString(statPlatformIdleState);
        }

        public void readFromParcel(Parcel in) {
            userTime = in.readInt();
            systemTime = in.readInt();
            appCpuUid1 = in.readInt();
            appCpuUTime1 = in.readInt();
            appCpuSTime1 = in.readInt();
            appCpuUid2 = in.readInt();
            appCpuUTime2 = in.readInt();
            appCpuSTime2 = in.readInt();
            appCpuUid3 = in.readInt();
            appCpuUTime3 = in.readInt();
            appCpuSTime3 = in.readInt();
            statUserTime = in.readInt();
            statSystemTime = in.readInt();
            statIOWaitTime = in.readInt();
            statIrqTime = in.readInt();
            statSoftIrqTime = in.readInt();
            statIdlTime = in.readInt();
            statPlatformIdleState = in.readString();
        }
    }

    public final static class HistoryItem implements Parcelable {
        public HistoryItem next;

        // The time of this event in milliseconds, as per SystemClock.elapsedRealtime().
        public long time;

        public static final byte CMD_UPDATE = 0;        // These can be written as deltas
        public static final byte CMD_NULL = -1;
        public static final byte CMD_START = 4;
        public static final byte CMD_CURRENT_TIME = 5;
        public static final byte CMD_OVERFLOW = 6;
        public static final byte CMD_RESET = 7;
        public static final byte CMD_SHUTDOWN = 8;

        public byte cmd = CMD_NULL;
        
        /**
         * Return whether the command code is a delta data update.
         */
        public boolean isDeltaData() {
            return cmd == CMD_UPDATE;
        }

        public byte batteryLevel;
        public byte batteryStatus;
        public byte batteryHealth;
        public byte batteryPlugType;
        
        public short batteryTemperature;
        public char batteryVoltage;

        // The charge of the battery in micro-Ampere-hours.
        public int batteryChargeUAh;
        
        // Constants from SCREEN_BRIGHTNESS_*
        public static final int STATE_BRIGHTNESS_SHIFT = 0;
        public static final int STATE_BRIGHTNESS_MASK = 0x7;
        // Constants from SIGNAL_STRENGTH_*
        public static final int STATE_PHONE_SIGNAL_STRENGTH_SHIFT = 3;
        public static final int STATE_PHONE_SIGNAL_STRENGTH_MASK = 0x7 << STATE_PHONE_SIGNAL_STRENGTH_SHIFT;
        // Constants from ServiceState.STATE_*
        public static final int STATE_PHONE_STATE_SHIFT = 6;
        public static final int STATE_PHONE_STATE_MASK = 0x7 << STATE_PHONE_STATE_SHIFT;
        // Constants from DATA_CONNECTION_*
        public static final int STATE_DATA_CONNECTION_SHIFT = 9;
        public static final int STATE_DATA_CONNECTION_MASK = 0x1f << STATE_DATA_CONNECTION_SHIFT;

        // These states always appear directly in the first int token
        // of a delta change; they should be ones that change relatively
        // frequently.
        public static final int STATE_CPU_RUNNING_FLAG = 1<<31;
        public static final int STATE_WAKE_LOCK_FLAG = 1<<30;
        public static final int STATE_GPS_ON_FLAG = 1<<29;
        public static final int STATE_WIFI_FULL_LOCK_FLAG = 1<<28;
        public static final int STATE_WIFI_SCAN_FLAG = 1<<27;
        public static final int STATE_WIFI_RADIO_ACTIVE_FLAG = 1<<26;
        public static final int STATE_MOBILE_RADIO_ACTIVE_FLAG = 1<<25;
        // Do not use, this is used for coulomb delta count.
        private static final int STATE_RESERVED_0 = 1<<24;
        // These are on the lower bits used for the command; if they change
        // we need to write another int of data.
        public static final int STATE_SENSOR_ON_FLAG = 1<<23;
        public static final int STATE_AUDIO_ON_FLAG = 1<<22;
        public static final int STATE_PHONE_SCANNING_FLAG = 1<<21;
        public static final int STATE_SCREEN_ON_FLAG = 1<<20;       // consider moving to states2
        public static final int STATE_BATTERY_PLUGGED_FLAG = 1<<19; // consider moving to states2
        // empty slot
        // empty slot
        public static final int STATE_WIFI_MULTICAST_ON_FLAG = 1<<16;

        public static final int MOST_INTERESTING_STATES =
            STATE_BATTERY_PLUGGED_FLAG | STATE_SCREEN_ON_FLAG;

        public static final int SETTLE_TO_ZERO_STATES = 0xffff0000 & ~MOST_INTERESTING_STATES;

        public int states;

        // Constants from WIFI_SUPPL_STATE_*
        public static final int STATE2_WIFI_SUPPL_STATE_SHIFT = 0;
        public static final int STATE2_WIFI_SUPPL_STATE_MASK = 0xf;
        // Values for NUM_WIFI_SIGNAL_STRENGTH_BINS
        public static final int STATE2_WIFI_SIGNAL_STRENGTH_SHIFT = 4;
        public static final int STATE2_WIFI_SIGNAL_STRENGTH_MASK =
                0x7 << STATE2_WIFI_SIGNAL_STRENGTH_SHIFT;

        public static final int STATE2_POWER_SAVE_FLAG = 1<<31;
        public static final int STATE2_VIDEO_ON_FLAG = 1<<30;
        public static final int STATE2_WIFI_RUNNING_FLAG = 1<<29;
        public static final int STATE2_WIFI_ON_FLAG = 1<<28;
        public static final int STATE2_FLASHLIGHT_FLAG = 1<<27;
        public static final int STATE2_DEVICE_IDLE_SHIFT = 25;
        public static final int STATE2_DEVICE_IDLE_MASK = 0x3 << STATE2_DEVICE_IDLE_SHIFT;
        public static final int STATE2_CHARGING_FLAG = 1<<24;
        public static final int STATE2_PHONE_IN_CALL_FLAG = 1<<23;
        public static final int STATE2_BLUETOOTH_ON_FLAG = 1<<22;
        public static final int STATE2_CAMERA_FLAG = 1<<21;
        public static final int STATE2_BLUETOOTH_SCAN_FLAG = 1 << 20;

        public static final int MOST_INTERESTING_STATES2 =
            STATE2_POWER_SAVE_FLAG | STATE2_WIFI_ON_FLAG | STATE2_DEVICE_IDLE_MASK
            | STATE2_CHARGING_FLAG | STATE2_PHONE_IN_CALL_FLAG | STATE2_BLUETOOTH_ON_FLAG;

        public static final int SETTLE_TO_ZERO_STATES2 = 0xffff0000 & ~MOST_INTERESTING_STATES2;

        public int states2;

        // The wake lock that was acquired at this point.
        public HistoryTag wakelockTag;

        // Kernel wakeup reason at this point.
        public HistoryTag wakeReasonTag;

        // Non-null when there is more detailed information at this step.
        public HistoryStepDetails stepDetails;

        public static final int EVENT_FLAG_START = 0x8000;
        public static final int EVENT_FLAG_FINISH = 0x4000;

        // No event in this item.
        public static final int EVENT_NONE = 0x0000;
        // Event is about a process that is running.
        public static final int EVENT_PROC = 0x0001;
        // Event is about an application package that is in the foreground.
        public static final int EVENT_FOREGROUND = 0x0002;
        // Event is about an application package that is at the top of the screen.
        public static final int EVENT_TOP = 0x0003;
        // Event is about active sync operations.
        public static final int EVENT_SYNC = 0x0004;
        // Events for all additional wake locks aquired/release within a wake block.
        // These are not generated by default.
        public static final int EVENT_WAKE_LOCK = 0x0005;
        // Event is about an application executing a scheduled job.
        public static final int EVENT_JOB = 0x0006;
        // Events for users running.
        public static final int EVENT_USER_RUNNING = 0x0007;
        // Events for foreground user.
        public static final int EVENT_USER_FOREGROUND = 0x0008;
        // Event for connectivity changed.
        public static final int EVENT_CONNECTIVITY_CHANGED = 0x0009;
        // Event for becoming active taking us out of idle mode.
        public static final int EVENT_ACTIVE = 0x000a;
        // Event for a package being installed.
        public static final int EVENT_PACKAGE_INSTALLED = 0x000b;
        // Event for a package being uninstalled.
        public static final int EVENT_PACKAGE_UNINSTALLED = 0x000c;
        // Event for a package being uninstalled.
        public static final int EVENT_ALARM = 0x000d;
        // Record that we have decided we need to collect new stats data.
        public static final int EVENT_COLLECT_EXTERNAL_STATS = 0x000e;
        // Event for a package becoming inactive due to being unused for a period of time.
        public static final int EVENT_PACKAGE_INACTIVE = 0x000f;
        // Event for a package becoming active due to an interaction.
        public static final int EVENT_PACKAGE_ACTIVE = 0x0010;
        // Event for a package being on the temporary whitelist.
        public static final int EVENT_TEMP_WHITELIST = 0x0011;
        // Event for the screen waking up.
        public static final int EVENT_SCREEN_WAKE_UP = 0x0012;
        // Event for the UID that woke up the application processor.
        // Used for wakeups coming from WiFi, modem, etc.
        public static final int EVENT_WAKEUP_AP = 0x0013;
        // Event for reporting that a specific partial wake lock has been held for a long duration.
        public static final int EVENT_LONG_WAKE_LOCK = 0x0014;

        // Number of event types.
        public static final int EVENT_COUNT = 0x0016;
        // Mask to extract out only the type part of the event.
        public static final int EVENT_TYPE_MASK = ~(EVENT_FLAG_START|EVENT_FLAG_FINISH);

        public static final int EVENT_PROC_START = EVENT_PROC | EVENT_FLAG_START;
        public static final int EVENT_PROC_FINISH = EVENT_PROC | EVENT_FLAG_FINISH;
        public static final int EVENT_FOREGROUND_START = EVENT_FOREGROUND | EVENT_FLAG_START;
        public static final int EVENT_FOREGROUND_FINISH = EVENT_FOREGROUND | EVENT_FLAG_FINISH;
        public static final int EVENT_TOP_START = EVENT_TOP | EVENT_FLAG_START;
        public static final int EVENT_TOP_FINISH = EVENT_TOP | EVENT_FLAG_FINISH;
        public static final int EVENT_SYNC_START = EVENT_SYNC | EVENT_FLAG_START;
        public static final int EVENT_SYNC_FINISH = EVENT_SYNC | EVENT_FLAG_FINISH;
        public static final int EVENT_WAKE_LOCK_START = EVENT_WAKE_LOCK | EVENT_FLAG_START;
        public static final int EVENT_WAKE_LOCK_FINISH = EVENT_WAKE_LOCK | EVENT_FLAG_FINISH;
        public static final int EVENT_JOB_START = EVENT_JOB | EVENT_FLAG_START;
        public static final int EVENT_JOB_FINISH = EVENT_JOB | EVENT_FLAG_FINISH;
        public static final int EVENT_USER_RUNNING_START = EVENT_USER_RUNNING | EVENT_FLAG_START;
        public static final int EVENT_USER_RUNNING_FINISH = EVENT_USER_RUNNING | EVENT_FLAG_FINISH;
        public static final int EVENT_USER_FOREGROUND_START =
                EVENT_USER_FOREGROUND | EVENT_FLAG_START;
        public static final int EVENT_USER_FOREGROUND_FINISH =
                EVENT_USER_FOREGROUND | EVENT_FLAG_FINISH;
        public static final int EVENT_ALARM_START = EVENT_ALARM | EVENT_FLAG_START;
        public static final int EVENT_ALARM_FINISH = EVENT_ALARM | EVENT_FLAG_FINISH;
        public static final int EVENT_TEMP_WHITELIST_START =
                EVENT_TEMP_WHITELIST | EVENT_FLAG_START;
        public static final int EVENT_TEMP_WHITELIST_FINISH =
                EVENT_TEMP_WHITELIST | EVENT_FLAG_FINISH;
        public static final int EVENT_LONG_WAKE_LOCK_START =
                EVENT_LONG_WAKE_LOCK | EVENT_FLAG_START;
        public static final int EVENT_LONG_WAKE_LOCK_FINISH =
                EVENT_LONG_WAKE_LOCK | EVENT_FLAG_FINISH;

        // For CMD_EVENT.
        public int eventCode;
        public HistoryTag eventTag;

        // Only set for CMD_CURRENT_TIME or CMD_RESET, as per System.currentTimeMillis().
        public long currentTime;

        // Meta-data when reading.
        public int numReadInts;

        // Pre-allocated objects.
        public final HistoryTag localWakelockTag = new HistoryTag();
        public final HistoryTag localWakeReasonTag = new HistoryTag();
        public final HistoryTag localEventTag = new HistoryTag();

        public HistoryItem() {
        }
        
        public HistoryItem(long time, Parcel src) {
            this.time = time;
            numReadInts = 2;
            readFromParcel(src);
        }
        
        public int describeContents() {
            return 0;
        }

        public void writeToParcel(Parcel dest, int flags) {
            dest.writeLong(time);
            int bat = (((int)cmd)&0xff)
                    | ((((int)batteryLevel)<<8)&0xff00)
                    | ((((int)batteryStatus)<<16)&0xf0000)
                    | ((((int)batteryHealth)<<20)&0xf00000)
                    | ((((int)batteryPlugType)<<24)&0xf000000)
                    | (wakelockTag != null ? 0x10000000 : 0)
                    | (wakeReasonTag != null ? 0x20000000 : 0)
                    | (eventCode != EVENT_NONE ? 0x40000000 : 0);
            dest.writeInt(bat);
            bat = (((int)batteryTemperature)&0xffff)
                    | ((((int)batteryVoltage)<<16)&0xffff0000);
            dest.writeInt(bat);
            dest.writeInt(batteryChargeUAh);
            dest.writeInt(states);
            dest.writeInt(states2);
            if (wakelockTag != null) {
                wakelockTag.writeToParcel(dest, flags);
            }
            if (wakeReasonTag != null) {
                wakeReasonTag.writeToParcel(dest, flags);
            }
            if (eventCode != EVENT_NONE) {
                dest.writeInt(eventCode);
                eventTag.writeToParcel(dest, flags);
            }
            if (cmd == CMD_CURRENT_TIME || cmd == CMD_RESET) {
                dest.writeLong(currentTime);
            }
        }

        public void readFromParcel(Parcel src) {
            int start = src.dataPosition();
            int bat = src.readInt();
            cmd = (byte)(bat&0xff);
            batteryLevel = (byte)((bat>>8)&0xff);
            batteryStatus = (byte)((bat>>16)&0xf);
            batteryHealth = (byte)((bat>>20)&0xf);
            batteryPlugType = (byte)((bat>>24)&0xf);
            int bat2 = src.readInt();
            batteryTemperature = (short)(bat2&0xffff);
            batteryVoltage = (char)((bat2>>16)&0xffff);
            batteryChargeUAh = src.readInt();
            states = src.readInt();
            states2 = src.readInt();
            if ((bat&0x10000000) != 0) {
                wakelockTag = localWakelockTag;
                wakelockTag.readFromParcel(src);
            } else {
                wakelockTag = null;
            }
            if ((bat&0x20000000) != 0) {
                wakeReasonTag = localWakeReasonTag;
                wakeReasonTag.readFromParcel(src);
            } else {
                wakeReasonTag = null;
            }
            if ((bat&0x40000000) != 0) {
                eventCode = src.readInt();
                eventTag = localEventTag;
                eventTag.readFromParcel(src);
            } else {
                eventCode = EVENT_NONE;
                eventTag = null;
            }
            if (cmd == CMD_CURRENT_TIME || cmd == CMD_RESET) {
                currentTime = src.readLong();
            } else {
                currentTime = 0;
            }
            numReadInts += (src.dataPosition()-start)/4;
        }

        public void clear() {
            time = 0;
            cmd = CMD_NULL;
            batteryLevel = 0;
            batteryStatus = 0;
            batteryHealth = 0;
            batteryPlugType = 0;
            batteryTemperature = 0;
            batteryVoltage = 0;
            batteryChargeUAh = 0;
            states = 0;
            states2 = 0;
            wakelockTag = null;
            wakeReasonTag = null;
            eventCode = EVENT_NONE;
            eventTag = null;
        }
        
        public void setTo(HistoryItem o) {
            time = o.time;
            cmd = o.cmd;
            setToCommon(o);
        }

        public void setTo(long time, byte cmd, HistoryItem o) {
            this.time = time;
            this.cmd = cmd;
            setToCommon(o);
        }

        private void setToCommon(HistoryItem o) {
            batteryLevel = o.batteryLevel;
            batteryStatus = o.batteryStatus;
            batteryHealth = o.batteryHealth;
            batteryPlugType = o.batteryPlugType;
            batteryTemperature = o.batteryTemperature;
            batteryVoltage = o.batteryVoltage;
            batteryChargeUAh = o.batteryChargeUAh;
            states = o.states;
            states2 = o.states2;
            if (o.wakelockTag != null) {
                wakelockTag = localWakelockTag;
                wakelockTag.setTo(o.wakelockTag);
            } else {
                wakelockTag = null;
            }
            if (o.wakeReasonTag != null) {
                wakeReasonTag = localWakeReasonTag;
                wakeReasonTag.setTo(o.wakeReasonTag);
            } else {
                wakeReasonTag = null;
            }
            eventCode = o.eventCode;
            if (o.eventTag != null) {
                eventTag = localEventTag;
                eventTag.setTo(o.eventTag);
            } else {
                eventTag = null;
            }
            currentTime = o.currentTime;
        }

        public boolean sameNonEvent(HistoryItem o) {
            return batteryLevel == o.batteryLevel
                    && batteryStatus == o.batteryStatus
                    && batteryHealth == o.batteryHealth
                    && batteryPlugType == o.batteryPlugType
                    && batteryTemperature == o.batteryTemperature
                    && batteryVoltage == o.batteryVoltage
                    && batteryChargeUAh == o.batteryChargeUAh
                    && states == o.states
                    && states2 == o.states2
                    && currentTime == o.currentTime;
        }

        public boolean same(HistoryItem o) {
            if (!sameNonEvent(o) || eventCode != o.eventCode) {
                return false;
            }
            if (wakelockTag != o.wakelockTag) {
                if (wakelockTag == null || o.wakelockTag == null) {
                    return false;
                }
                if (!wakelockTag.equals(o.wakelockTag)) {
                    return false;
                }
            }
            if (wakeReasonTag != o.wakeReasonTag) {
                if (wakeReasonTag == null || o.wakeReasonTag == null) {
                    return false;
                }
                if (!wakeReasonTag.equals(o.wakeReasonTag)) {
                    return false;
                }
            }
            if (eventTag != o.eventTag) {
                if (eventTag == null || o.eventTag == null) {
                    return false;
                }
                if (!eventTag.equals(o.eventTag)) {
                    return false;
                }
            }
            return true;
        }
    }

    public final static class HistoryEventTracker {
        private final HashMap<String, SparseIntArray>[] mActiveEvents
                = (HashMap<String, SparseIntArray>[]) new HashMap[HistoryItem.EVENT_COUNT];

        public boolean updateState(int code, String name, int uid, int poolIdx) {
            if ((code&HistoryItem.EVENT_FLAG_START) != 0) {
                int idx = code&HistoryItem.EVENT_TYPE_MASK;
                HashMap<String, SparseIntArray> active = mActiveEvents[idx];
                if (active == null) {
                    active = new HashMap<>();
                    mActiveEvents[idx] = active;
                }
                SparseIntArray uids = active.get(name);
                if (uids == null) {
                    uids = new SparseIntArray();
                    active.put(name, uids);
                }
                if (uids.indexOfKey(uid) >= 0) {
                    // Already set, nothing to do!
                    return false;
                }
                uids.put(uid, poolIdx);
            } else if ((code&HistoryItem.EVENT_FLAG_FINISH) != 0) {
                int idx = code&HistoryItem.EVENT_TYPE_MASK;
                HashMap<String, SparseIntArray> active = mActiveEvents[idx];
                if (active == null) {
                    // not currently active, nothing to do.
                    return false;
                }
                SparseIntArray uids = active.get(name);
                if (uids == null) {
                    // not currently active, nothing to do.
                    return false;
                }
                idx = uids.indexOfKey(uid);
                if (idx < 0) {
                    // not currently active, nothing to do.
                    return false;
                }
                uids.removeAt(idx);
                if (uids.size() <= 0) {
                    active.remove(name);
                }
            }
            return true;
        }

        public void removeEvents(int code) {
            int idx = code&HistoryItem.EVENT_TYPE_MASK;
            mActiveEvents[idx] = null;
        }

        public HashMap<String, SparseIntArray> getStateForEvent(int code) {
            return mActiveEvents[code];
        }
    }

    public static final class BitDescription {
        public final int mask;
        public final int shift;
        public final String name;
        public final String shortName;
        public final String[] values;
        public final String[] shortValues;
        
        public BitDescription(int mask, String name, String shortName) {
            this.mask = mask;
            this.shift = -1;
            this.name = name;
            this.shortName = shortName;
            this.values = null;
            this.shortValues = null;
        }
        
        public BitDescription(int mask, int shift, String name, String shortName,
                String[] values, String[] shortValues) {
            this.mask = mask;
            this.shift = shift;
            this.name = name;
            this.shortName = shortName;
            this.values = values;
            this.shortValues = shortValues;
        }
    }

    /**
     * Don't allow any more batching in to the current history event.  This
     * is called when printing partial histories, so to ensure that the next
     * history event will go in to a new batch after what was printed in the
     * last partial history.
     */
    public abstract void commitCurrentHistoryBatchLocked();

    public abstract int getHistoryTotalSize();

    public abstract int getHistoryUsedSize();

    public abstract boolean startIteratingHistoryLocked();

    public abstract int getHistoryStringPoolSize();

    public abstract int getHistoryStringPoolBytes();

    public abstract String getHistoryTagPoolString(int index);

    public abstract int getHistoryTagPoolUid(int index);

    public abstract boolean getNextHistoryLocked(HistoryItem out);

    public abstract void finishIteratingHistoryLocked();

    public abstract boolean startIteratingOldHistoryLocked();

    public abstract boolean getNextOldHistoryLocked(HistoryItem out);

    public abstract void finishIteratingOldHistoryLocked();

    /**
     * Return the base time offset for the battery history.
     */
    public abstract long getHistoryBaseTime();
    
    /**
     * Returns the number of times the device has been started.
     */
    public abstract int getStartCount();
    
    /**
     * Returns the time in microseconds that the screen has been on while the device was
     * running on battery.
     * 
     * {@hide}
     */
    public abstract long getScreenOnTime(long elapsedRealtimeUs, int which);
    
    /**
     * Returns the number of times the screen was turned on.
     *
     * {@hide}
     */
    public abstract int getScreenOnCount(int which);

    public abstract long getInteractiveTime(long elapsedRealtimeUs, int which);

    public static final int SCREEN_BRIGHTNESS_DARK = 0;
    public static final int SCREEN_BRIGHTNESS_DIM = 1;
    public static final int SCREEN_BRIGHTNESS_MEDIUM = 2;
    public static final int SCREEN_BRIGHTNESS_LIGHT = 3;
    public static final int SCREEN_BRIGHTNESS_BRIGHT = 4;
    
    static final String[] SCREEN_BRIGHTNESS_NAMES = {
        "dark", "dim", "medium", "light", "bright"
    };
    
    static final String[] SCREEN_BRIGHTNESS_SHORT_NAMES = {
        "0", "1", "2", "3", "4"
    };

    public static final int NUM_SCREEN_BRIGHTNESS_BINS = 5;

    /**
     * Returns the time in microseconds that the screen has been on with
     * the given brightness
     * 
     * {@hide}
     */
    public abstract long getScreenBrightnessTime(int brightnessBin,
            long elapsedRealtimeUs, int which);

    /**
     * Returns the time in microseconds that power save mode has been enabled while the device was
     * running on battery.
     *
     * {@hide}
     */
    public abstract long getPowerSaveModeEnabledTime(long elapsedRealtimeUs, int which);

    /**
     * Returns the number of times that power save mode was enabled.
     *
     * {@hide}
     */
    public abstract int getPowerSaveModeEnabledCount(int which);

    /**
     * Constant for device idle mode: not active.
     */
    public static final int DEVICE_IDLE_MODE_OFF = 0;

    /**
     * Constant for device idle mode: active in lightweight mode.
     */
    public static final int DEVICE_IDLE_MODE_LIGHT = 1;

    /**
     * Constant for device idle mode: active in full mode.
     */
    public static final int DEVICE_IDLE_MODE_DEEP = 2;

    /**
     * Returns the time in microseconds that device has been in idle mode while
     * running on battery.
     *
     * {@hide}
     */
    public abstract long getDeviceIdleModeTime(int mode, long elapsedRealtimeUs, int which);

    /**
     * Returns the number of times that the devie has gone in to idle mode.
     *
     * {@hide}
     */
    public abstract int getDeviceIdleModeCount(int mode, int which);

    /**
     * Return the longest duration we spent in a particular device idle mode (fully in the
     * mode, not in idle maintenance etc).
     */
    public abstract long getLongestDeviceIdleModeTime(int mode);

    /**
     * Returns the time in microseconds that device has been in idling while on
     * battery.  This is broader than {@link #getDeviceIdleModeTime} -- it
     * counts all of the time that we consider the device to be idle, whether or not
     * it is currently in the actual device idle mode.
     *
     * {@hide}
     */
    public abstract long getDeviceIdlingTime(int mode, long elapsedRealtimeUs, int which);

    /**
     * Returns the number of times that the devie has started idling.
     *
     * {@hide}
     */
    public abstract int getDeviceIdlingCount(int mode, int which);

    /**
     * Returns the number of times that connectivity state changed.
     *
     * {@hide}
     */
    public abstract int getNumConnectivityChange(int which);

    /**
     * Returns the time in microseconds that the phone has been on while the device was
     * running on battery.
     * 
     * {@hide}
     */
    public abstract long getPhoneOnTime(long elapsedRealtimeUs, int which);
    
    /**
     * Returns the number of times a phone call was activated.
     *
     * {@hide}
     */
    public abstract int getPhoneOnCount(int which);

    /**
     * Returns the time in microseconds that the phone has been running with
     * the given signal strength.
     * 
     * {@hide}
     */
    public abstract long getPhoneSignalStrengthTime(int strengthBin,
            long elapsedRealtimeUs, int which);

    /**
     * Returns the time in microseconds that the phone has been trying to
     * acquire a signal.
     *
     * {@hide}
     */
    public abstract long getPhoneSignalScanningTime(
            long elapsedRealtimeUs, int which);

    /**
     * Returns the number of times the phone has entered the given signal strength.
     * 
     * {@hide}
     */
    public abstract int getPhoneSignalStrengthCount(int strengthBin, int which);

    /**
     * Returns the time in microseconds that the mobile network has been active
     * (in a high power state).
     *
     * {@hide}
     */
    public abstract long getMobileRadioActiveTime(long elapsedRealtimeUs, int which);

    /**
     * Returns the number of times that the mobile network has transitioned to the
     * active state.
     *
     * {@hide}
     */
    public abstract int getMobileRadioActiveCount(int which);

    /**
     * Returns the time in microseconds that is the difference between the mobile radio
     * time we saw based on the elapsed timestamp when going down vs. the given time stamp
     * from the radio.
     *
     * {@hide}
     */
    public abstract long getMobileRadioActiveAdjustedTime(int which);

    /**
     * Returns the time in microseconds that the mobile network has been active
     * (in a high power state) but not being able to blame on an app.
     *
     * {@hide}
     */
    public abstract long getMobileRadioActiveUnknownTime(int which);

    /**
     * Return count of number of times radio was up that could not be blamed on apps.
     *
     * {@hide}
     */
    public abstract int getMobileRadioActiveUnknownCount(int which);

    public static final int DATA_CONNECTION_NONE = 0;
    public static final int DATA_CONNECTION_GPRS = 1;
    public static final int DATA_CONNECTION_EDGE = 2;
    public static final int DATA_CONNECTION_UMTS = 3;
    public static final int DATA_CONNECTION_CDMA = 4;
    public static final int DATA_CONNECTION_EVDO_0 = 5;
    public static final int DATA_CONNECTION_EVDO_A = 6;
    public static final int DATA_CONNECTION_1xRTT = 7;
    public static final int DATA_CONNECTION_HSDPA = 8;
    public static final int DATA_CONNECTION_HSUPA = 9;
    public static final int DATA_CONNECTION_HSPA = 10;
    public static final int DATA_CONNECTION_IDEN = 11;
    public static final int DATA_CONNECTION_EVDO_B = 12;
    public static final int DATA_CONNECTION_LTE = 13;
    public static final int DATA_CONNECTION_EHRPD = 14;
    public static final int DATA_CONNECTION_HSPAP = 15;
    public static final int DATA_CONNECTION_OTHER = 16;

    static final String[] DATA_CONNECTION_NAMES = {
        "none", "gprs", "edge", "umts", "cdma", "evdo_0", "evdo_A",
        "1xrtt", "hsdpa", "hsupa", "hspa", "iden", "evdo_b", "lte",
        "ehrpd", "hspap", "other"
    };
    
    public static final int NUM_DATA_CONNECTION_TYPES = DATA_CONNECTION_OTHER+1;
    
    /**
     * Returns the time in microseconds that the phone has been running with
     * the given data connection.
     * 
     * {@hide}
     */
    public abstract long getPhoneDataConnectionTime(int dataType,
            long elapsedRealtimeUs, int which);

    /**
     * Returns the number of times the phone has entered the given data
     * connection type.
     * 
     * {@hide}
     */
    public abstract int getPhoneDataConnectionCount(int dataType, int which);

    public static final int WIFI_SUPPL_STATE_INVALID = 0;
    public static final int WIFI_SUPPL_STATE_DISCONNECTED = 1;
    public static final int WIFI_SUPPL_STATE_INTERFACE_DISABLED = 2;
    public static final int WIFI_SUPPL_STATE_INACTIVE = 3;
    public static final int WIFI_SUPPL_STATE_SCANNING = 4;
    public static final int WIFI_SUPPL_STATE_AUTHENTICATING = 5;
    public static final int WIFI_SUPPL_STATE_ASSOCIATING = 6;
    public static final int WIFI_SUPPL_STATE_ASSOCIATED = 7;
    public static final int WIFI_SUPPL_STATE_FOUR_WAY_HANDSHAKE = 8;
    public static final int WIFI_SUPPL_STATE_GROUP_HANDSHAKE = 9;
    public static final int WIFI_SUPPL_STATE_COMPLETED = 10;
    public static final int WIFI_SUPPL_STATE_DORMANT = 11;
    public static final int WIFI_SUPPL_STATE_UNINITIALIZED = 12;

    public static final int NUM_WIFI_SUPPL_STATES = WIFI_SUPPL_STATE_UNINITIALIZED+1;

    static final String[] WIFI_SUPPL_STATE_NAMES = {
        "invalid", "disconn", "disabled", "inactive", "scanning",
        "authenticating", "associating", "associated", "4-way-handshake",
        "group-handshake", "completed", "dormant", "uninit"
    };

    static final String[] WIFI_SUPPL_STATE_SHORT_NAMES = {
        "inv", "dsc", "dis", "inact", "scan",
        "auth", "ascing", "asced", "4-way",
        "group", "compl", "dorm", "uninit"
    };

    public static final BitDescription[] HISTORY_STATE_DESCRIPTIONS
            = new BitDescription[] {
        new BitDescription(HistoryItem.STATE_CPU_RUNNING_FLAG, "running", "r"),
        new BitDescription(HistoryItem.STATE_WAKE_LOCK_FLAG, "wake_lock", "w"),
        new BitDescription(HistoryItem.STATE_SENSOR_ON_FLAG, "sensor", "s"),
        new BitDescription(HistoryItem.STATE_GPS_ON_FLAG, "gps", "g"),
        new BitDescription(HistoryItem.STATE_WIFI_FULL_LOCK_FLAG, "wifi_full_lock", "Wl"),
        new BitDescription(HistoryItem.STATE_WIFI_SCAN_FLAG, "wifi_scan", "Ws"),
        new BitDescription(HistoryItem.STATE_WIFI_MULTICAST_ON_FLAG, "wifi_multicast", "Wm"),
        new BitDescription(HistoryItem.STATE_WIFI_RADIO_ACTIVE_FLAG, "wifi_radio", "Wr"),
        new BitDescription(HistoryItem.STATE_MOBILE_RADIO_ACTIVE_FLAG, "mobile_radio", "Pr"),
        new BitDescription(HistoryItem.STATE_PHONE_SCANNING_FLAG, "phone_scanning", "Psc"),
        new BitDescription(HistoryItem.STATE_AUDIO_ON_FLAG, "audio", "a"),
        new BitDescription(HistoryItem.STATE_SCREEN_ON_FLAG, "screen", "S"),
        new BitDescription(HistoryItem.STATE_BATTERY_PLUGGED_FLAG, "plugged", "BP"),
        new BitDescription(HistoryItem.STATE_DATA_CONNECTION_MASK,
                HistoryItem.STATE_DATA_CONNECTION_SHIFT, "data_conn", "Pcn",
                DATA_CONNECTION_NAMES, DATA_CONNECTION_NAMES),
        new BitDescription(HistoryItem.STATE_PHONE_STATE_MASK,
                HistoryItem.STATE_PHONE_STATE_SHIFT, "phone_state", "Pst",
                new String[] {"in", "out", "emergency", "off"},
                new String[] {"in", "out", "em", "off"}),
        new BitDescription(HistoryItem.STATE_PHONE_SIGNAL_STRENGTH_MASK,
                HistoryItem.STATE_PHONE_SIGNAL_STRENGTH_SHIFT, "phone_signal_strength", "Pss",
                SignalStrength.SIGNAL_STRENGTH_NAMES,
                new String[] { "0", "1", "2", "3", "4" }),
        new BitDescription(HistoryItem.STATE_BRIGHTNESS_MASK,
                HistoryItem.STATE_BRIGHTNESS_SHIFT, "brightness", "Sb",
                SCREEN_BRIGHTNESS_NAMES, SCREEN_BRIGHTNESS_SHORT_NAMES),
    };

    public static final BitDescription[] HISTORY_STATE2_DESCRIPTIONS
            = new BitDescription[] {
        new BitDescription(HistoryItem.STATE2_POWER_SAVE_FLAG, "power_save", "ps"),
        new BitDescription(HistoryItem.STATE2_VIDEO_ON_FLAG, "video", "v"),
        new BitDescription(HistoryItem.STATE2_WIFI_RUNNING_FLAG, "wifi_running", "Ww"),
        new BitDescription(HistoryItem.STATE2_WIFI_ON_FLAG, "wifi", "W"),
        new BitDescription(HistoryItem.STATE2_FLASHLIGHT_FLAG, "flashlight", "fl"),
        new BitDescription(HistoryItem.STATE2_DEVICE_IDLE_MASK,
                HistoryItem.STATE2_DEVICE_IDLE_SHIFT, "device_idle", "di",
                new String[] { "off", "light", "full", "???" },
                new String[] { "off", "light", "full", "???" }),
        new BitDescription(HistoryItem.STATE2_CHARGING_FLAG, "charging", "ch"),
        new BitDescription(HistoryItem.STATE2_PHONE_IN_CALL_FLAG, "phone_in_call", "Pcl"),
        new BitDescription(HistoryItem.STATE2_BLUETOOTH_ON_FLAG, "bluetooth", "b"),
        new BitDescription(HistoryItem.STATE2_WIFI_SIGNAL_STRENGTH_MASK,
                HistoryItem.STATE2_WIFI_SIGNAL_STRENGTH_SHIFT, "wifi_signal_strength", "Wss",
                new String[] { "0", "1", "2", "3", "4" },
                new String[] { "0", "1", "2", "3", "4" }),
        new BitDescription(HistoryItem.STATE2_WIFI_SUPPL_STATE_MASK,
                HistoryItem.STATE2_WIFI_SUPPL_STATE_SHIFT, "wifi_suppl", "Wsp",
                WIFI_SUPPL_STATE_NAMES, WIFI_SUPPL_STATE_SHORT_NAMES),
        new BitDescription(HistoryItem.STATE2_CAMERA_FLAG, "camera", "ca"),
        new BitDescription(HistoryItem.STATE2_BLUETOOTH_SCAN_FLAG, "ble_scan", "bles"),
    };

    public static final String[] HISTORY_EVENT_NAMES = new String[] {
            "null", "proc", "fg", "top", "sync", "wake_lock_in", "job", "user", "userfg", "conn",
            "active", "pkginst", "pkgunin", "alarm", "stats", "pkginactive", "pkgactive",
            "tmpwhitelist", "screenwake", "wakeupap", "longwake", "est_capacity"
    };

    public static final String[] HISTORY_EVENT_CHECKIN_NAMES = new String[] {
            "Enl", "Epr", "Efg", "Etp", "Esy", "Ewl", "Ejb", "Eur", "Euf", "Ecn",
            "Eac", "Epi", "Epu", "Eal", "Est", "Eai", "Eaa", "Etw",
            "Esw", "Ewa", "Elw", "Eec"
    };

    @FunctionalInterface
    public interface IntToString {
        String applyAsString(int val);
    }

    private static final IntToString sUidToString = UserHandle::formatUid;
    private static final IntToString sIntToString = Integer::toString;

    public static final IntToString[] HISTORY_EVENT_INT_FORMATTERS = new IntToString[] {
            sUidToString, sUidToString, sUidToString, sUidToString, sUidToString, sUidToString,
            sUidToString, sUidToString, sUidToString, sUidToString, sUidToString, sUidToString,
            sUidToString, sUidToString, sUidToString, sUidToString, sUidToString, sUidToString,
            sUidToString, sUidToString, sUidToString, sIntToString
    };

    /**
     * Returns the time in microseconds that wifi has been on while the device was
     * running on battery.
     * 
     * {@hide}
     */
    public abstract long getWifiOnTime(long elapsedRealtimeUs, int which);

    /**
     * Returns the time in microseconds that wifi has been on and the driver has
     * been in the running state while the device was running on battery.
     *
     * {@hide}
     */
    public abstract long getGlobalWifiRunningTime(long elapsedRealtimeUs, int which);

    public static final int WIFI_STATE_OFF = 0;
    public static final int WIFI_STATE_OFF_SCANNING = 1;
    public static final int WIFI_STATE_ON_NO_NETWORKS = 2;
    public static final int WIFI_STATE_ON_DISCONNECTED = 3;
    public static final int WIFI_STATE_ON_CONNECTED_STA = 4;
    public static final int WIFI_STATE_ON_CONNECTED_P2P = 5;
    public static final int WIFI_STATE_ON_CONNECTED_STA_P2P = 6;
    public static final int WIFI_STATE_SOFT_AP = 7;

    static final String[] WIFI_STATE_NAMES = {
        "off", "scanning", "no_net", "disconn",
        "sta", "p2p", "sta_p2p", "soft_ap"
    };

    public static final int NUM_WIFI_STATES = WIFI_STATE_SOFT_AP+1;

    /**
     * Returns the time in microseconds that WiFi has been running in the given state.
     *
     * {@hide}
     */
    public abstract long getWifiStateTime(int wifiState,
            long elapsedRealtimeUs, int which);

    /**
     * Returns the number of times that WiFi has entered the given state.
     *
     * {@hide}
     */
    public abstract int getWifiStateCount(int wifiState, int which);

    /**
     * Returns the time in microseconds that the wifi supplicant has been
     * in a given state.
     *
     * {@hide}
     */
    public abstract long getWifiSupplStateTime(int state, long elapsedRealtimeUs, int which);

    /**
     * Returns the number of times that the wifi supplicant has transitioned
     * to a given state.
     *
     * {@hide}
     */
    public abstract int getWifiSupplStateCount(int state, int which);

    public static final int NUM_WIFI_SIGNAL_STRENGTH_BINS = 5;

    /**
     * Returns the time in microseconds that WIFI has been running with
     * the given signal strength.
     *
     * {@hide}
     */
    public abstract long getWifiSignalStrengthTime(int strengthBin,
            long elapsedRealtimeUs, int which);

    /**
     * Returns the number of times WIFI has entered the given signal strength.
     *
     * {@hide}
     */
    public abstract int getWifiSignalStrengthCount(int strengthBin, int which);

    /**
     * Returns the time in microseconds that the flashlight has been on while the device was
     * running on battery.
     *
     * {@hide}
     */
    public abstract long getFlashlightOnTime(long elapsedRealtimeUs, int which);

    /**
     * Returns the number of times that the flashlight has been turned on while the device was
     * running on battery.
     *
     * {@hide}
     */
    public abstract long getFlashlightOnCount(int which);

    /**
     * Returns the time in microseconds that the camera has been on while the device was
     * running on battery.
     *
     * {@hide}
     */
    public abstract long getCameraOnTime(long elapsedRealtimeUs, int which);

    /**
     * Returns the time in microseconds that bluetooth scans were running while the device was
     * on battery.
     *
     * {@hide}
     */
    public abstract long getBluetoothScanTime(long elapsedRealtimeUs, int which);

    public static final int NETWORK_MOBILE_RX_DATA = 0;
    public static final int NETWORK_MOBILE_TX_DATA = 1;
    public static final int NETWORK_WIFI_RX_DATA = 2;
    public static final int NETWORK_WIFI_TX_DATA = 3;
    public static final int NETWORK_BT_RX_DATA = 4;
    public static final int NETWORK_BT_TX_DATA = 5;
    public static final int NETWORK_MOBILE_BG_RX_DATA = 6;
    public static final int NETWORK_MOBILE_BG_TX_DATA = 7;
    public static final int NETWORK_WIFI_BG_RX_DATA = 8;
    public static final int NETWORK_WIFI_BG_TX_DATA = 9;
    public static final int NUM_NETWORK_ACTIVITY_TYPES = NETWORK_WIFI_BG_TX_DATA + 1;

    public abstract long getNetworkActivityBytes(int type, int which);
    public abstract long getNetworkActivityPackets(int type, int which);

    /**
     * Returns true if the BatteryStats object has detailed WiFi power reports.
     * When true, calling {@link #getWifiControllerActivity()} will yield the
     * actual power data.
     */
    public abstract boolean hasWifiActivityReporting();

    /**
     * Returns a {@link ControllerActivityCounter} which is an aggregate of the times spent
     * in various radio controller states, such as transmit, receive, and idle.
     * @return non-null {@link ControllerActivityCounter}
     */
    public abstract ControllerActivityCounter getWifiControllerActivity();

    /**
     * Returns true if the BatteryStats object has detailed bluetooth power reports.
     * When true, calling {@link #getBluetoothControllerActivity()} will yield the
     * actual power data.
     */
    public abstract boolean hasBluetoothActivityReporting();

    /**
     * Returns a {@link ControllerActivityCounter} which is an aggregate of the times spent
     * in various radio controller states, such as transmit, receive, and idle.
     * @return non-null {@link ControllerActivityCounter}
     */
    public abstract ControllerActivityCounter getBluetoothControllerActivity();

    /**
     * Returns true if the BatteryStats object has detailed modem power reports.
     * When true, calling {@link #getModemControllerActivity()} will yield the
     * actual power data.
     */
    public abstract boolean hasModemActivityReporting();

    /**
     * Returns a {@link ControllerActivityCounter} which is an aggregate of the times spent
     * in various radio controller states, such as transmit, receive, and idle.
     * @return non-null {@link ControllerActivityCounter}
     */
    public abstract ControllerActivityCounter getModemControllerActivity();

    /**
     * Return the wall clock time when battery stats data collection started.
     */
    public abstract long getStartClockTime();

    /**
     * Return platform version tag that we were running in when the battery stats started.
     */
    public abstract String getStartPlatformVersion();

    /**
     * Return platform version tag that we were running in when the battery stats ended.
     */
    public abstract String getEndPlatformVersion();

    /**
     * Return the internal version code of the parcelled format.
     */
    public abstract int getParcelVersion();

    /**
     * Return whether we are currently running on battery.
     */
    public abstract boolean getIsOnBattery();
    
    /**
     * Returns a SparseArray containing the statistics for each uid.
     */
    public abstract SparseArray<? extends Uid> getUidStats();

    /**
     * Returns the current battery uptime in microseconds.
     *
     * @param curTime the amount of elapsed realtime in microseconds.
     */
    public abstract long getBatteryUptime(long curTime);

    /**
     * Returns the current battery realtime in microseconds.
     *
     * @param curTime the amount of elapsed realtime in microseconds.
     */
    public abstract long getBatteryRealtime(long curTime);
    
    /**
     * Returns the battery percentage level at the last time the device was unplugged from power, or
     * the last time it booted on battery power. 
     */
    public abstract int getDischargeStartLevel();
    
    /**
     * Returns the current battery percentage level if we are in a discharge cycle, otherwise
     * returns the level at the last plug event.
     */
    public abstract int getDischargeCurrentLevel();

    /**
     * Get the amount the battery has discharged since the stats were
     * last reset after charging, as a lower-end approximation.
     */
    public abstract int getLowDischargeAmountSinceCharge();

    /**
     * Get the amount the battery has discharged since the stats were
     * last reset after charging, as an upper-end approximation.
     */
    public abstract int getHighDischargeAmountSinceCharge();

    /**
     * Retrieve the discharge amount over the selected discharge period <var>which</var>.
     */
    public abstract int getDischargeAmount(int which);

    /**
     * Get the amount the battery has discharged while the screen was on,
     * since the last time power was unplugged.
     */
    public abstract int getDischargeAmountScreenOn();

    /**
     * Get the amount the battery has discharged while the screen was on,
     * since the last time the device was charged.
     */
    public abstract int getDischargeAmountScreenOnSinceCharge();

    /**
     * Get the amount the battery has discharged while the screen was off,
     * since the last time power was unplugged.
     */
    public abstract int getDischargeAmountScreenOff();

    /**
     * Get the amount the battery has discharged while the screen was off,
     * since the last time the device was charged.
     */
    public abstract int getDischargeAmountScreenOffSinceCharge();

    /**
     * Returns the total, last, or current battery uptime in microseconds.
     *
     * @param curTime the elapsed realtime in microseconds.
     * @param which one of STATS_SINCE_CHARGED, STATS_SINCE_UNPLUGGED, or STATS_CURRENT.
     */
    public abstract long computeBatteryUptime(long curTime, int which);

    /**
     * Returns the total, last, or current battery realtime in microseconds.
     *
     * @param curTime the current elapsed realtime in microseconds.
     * @param which one of STATS_SINCE_CHARGED, STATS_SINCE_UNPLUGGED, or STATS_CURRENT.
     */
    public abstract long computeBatteryRealtime(long curTime, int which);

    /**
     * Returns the total, last, or current battery screen off uptime in microseconds.
     *
     * @param curTime the elapsed realtime in microseconds.
     * @param which one of STATS_SINCE_CHARGED, STATS_SINCE_UNPLUGGED, or STATS_CURRENT.
     */
    public abstract long computeBatteryScreenOffUptime(long curTime, int which);

    /**
     * Returns the total, last, or current battery screen off realtime in microseconds.
     *
     * @param curTime the current elapsed realtime in microseconds.
     * @param which one of STATS_SINCE_CHARGED, STATS_SINCE_UNPLUGGED, or STATS_CURRENT.
     */
    public abstract long computeBatteryScreenOffRealtime(long curTime, int which);

    /**
     * Returns the total, last, or current uptime in microseconds.
     *
     * @param curTime the current elapsed realtime in microseconds.
     * @param which one of STATS_SINCE_CHARGED, STATS_SINCE_UNPLUGGED, or STATS_CURRENT.
     */
    public abstract long computeUptime(long curTime, int which);

    /**
     * Returns the total, last, or current realtime in microseconds.
     *
     * @param curTime the current elapsed realtime in microseconds.
     * @param which one of STATS_SINCE_CHARGED, STATS_SINCE_UNPLUGGED, or STATS_CURRENT.
     */
    public abstract long computeRealtime(long curTime, int which);

    /**
     * Compute an approximation for how much run time (in microseconds) is remaining on
     * the battery.  Returns -1 if no time can be computed: either there is not
     * enough current data to make a decision, or the battery is currently
     * charging.
     *
     * @param curTime The current elepsed realtime in microseconds.
     */
    public abstract long computeBatteryTimeRemaining(long curTime);

    // The part of a step duration that is the actual time.
    public static final long STEP_LEVEL_TIME_MASK = 0x000000ffffffffffL;

    // Bits in a step duration that are the new battery level we are at.
    public static final long STEP_LEVEL_LEVEL_MASK = 0x0000ff0000000000L;
    public static final int STEP_LEVEL_LEVEL_SHIFT = 40;

    // Bits in a step duration that are the initial mode we were in at that step.
    public static final long STEP_LEVEL_INITIAL_MODE_MASK = 0x00ff000000000000L;
    public static final int STEP_LEVEL_INITIAL_MODE_SHIFT = 48;

    // Bits in a step duration that indicate which modes changed during that step.
    public static final long STEP_LEVEL_MODIFIED_MODE_MASK = 0xff00000000000000L;
    public static final int STEP_LEVEL_MODIFIED_MODE_SHIFT = 56;

    // Step duration mode: the screen is on, off, dozed, etc; value is Display.STATE_* - 1.
    public static final int STEP_LEVEL_MODE_SCREEN_STATE = 0x03;

    // The largest value for screen state that is tracked in battery states. Any values above
    // this should be mapped back to one of the tracked values before being tracked here.
    public static final int MAX_TRACKED_SCREEN_STATE = Display.STATE_DOZE_SUSPEND;

    // Step duration mode: power save is on.
    public static final int STEP_LEVEL_MODE_POWER_SAVE = 0x04;

    // Step duration mode: device is currently in idle mode.
    public static final int STEP_LEVEL_MODE_DEVICE_IDLE = 0x08;

    public static final int[] STEP_LEVEL_MODES_OF_INTEREST = new int[] {
            STEP_LEVEL_MODE_SCREEN_STATE|STEP_LEVEL_MODE_POWER_SAVE,
            STEP_LEVEL_MODE_SCREEN_STATE|STEP_LEVEL_MODE_POWER_SAVE|STEP_LEVEL_MODE_DEVICE_IDLE,
            STEP_LEVEL_MODE_SCREEN_STATE|STEP_LEVEL_MODE_DEVICE_IDLE,
            STEP_LEVEL_MODE_SCREEN_STATE|STEP_LEVEL_MODE_POWER_SAVE,
            STEP_LEVEL_MODE_SCREEN_STATE|STEP_LEVEL_MODE_POWER_SAVE,
            STEP_LEVEL_MODE_SCREEN_STATE|STEP_LEVEL_MODE_POWER_SAVE,
            STEP_LEVEL_MODE_SCREEN_STATE|STEP_LEVEL_MODE_POWER_SAVE,
            STEP_LEVEL_MODE_SCREEN_STATE|STEP_LEVEL_MODE_POWER_SAVE,
            STEP_LEVEL_MODE_SCREEN_STATE|STEP_LEVEL_MODE_POWER_SAVE|STEP_LEVEL_MODE_DEVICE_IDLE,
            STEP_LEVEL_MODE_SCREEN_STATE|STEP_LEVEL_MODE_DEVICE_IDLE,
    };
    public static final int[] STEP_LEVEL_MODE_VALUES = new int[] {
            (Display.STATE_OFF-1),
            (Display.STATE_OFF-1)|STEP_LEVEL_MODE_POWER_SAVE,
            (Display.STATE_OFF-1)|STEP_LEVEL_MODE_DEVICE_IDLE,
            (Display.STATE_ON-1),
            (Display.STATE_ON-1)|STEP_LEVEL_MODE_POWER_SAVE,
            (Display.STATE_DOZE-1),
            (Display.STATE_DOZE-1)|STEP_LEVEL_MODE_POWER_SAVE,
            (Display.STATE_DOZE_SUSPEND-1),
            (Display.STATE_DOZE_SUSPEND-1)|STEP_LEVEL_MODE_POWER_SAVE,
            (Display.STATE_DOZE_SUSPEND-1)|STEP_LEVEL_MODE_DEVICE_IDLE,
    };
    public static final String[] STEP_LEVEL_MODE_LABELS = new String[] {
            "screen off",
            "screen off power save",
            "screen off device idle",
            "screen on",
            "screen on power save",
            "screen doze",
            "screen doze power save",
            "screen doze-suspend",
            "screen doze-suspend power save",
            "screen doze-suspend device idle",
    };

    /**
     * Return the counter keeping track of the amount of battery discharge while the screen was off,
     * measured in micro-Ampere-hours. This will be non-zero only if the device's battery has
     * a coulomb counter.
     */
    public abstract LongCounter getDischargeScreenOffCoulombCounter();

    /**
     * Return the counter keeping track of the amount of battery discharge measured in
     * micro-Ampere-hours. This will be non-zero only if the device's battery has
     * a coulomb counter.
     */
    public abstract LongCounter getDischargeCoulombCounter();

    /**
     * Returns the estimated real battery capacity, which may be less than the capacity
     * declared by the PowerProfile.
     * @return The estimated battery capacity in mAh.
     */
    public abstract int getEstimatedBatteryCapacity();

    /**
     * @return The minimum learned battery capacity in uAh.
     */
    public abstract int getMinLearnedBatteryCapacity();

    /**
     * @return The maximum learned battery capacity in uAh.
     */
    public abstract int getMaxLearnedBatteryCapacity() ;

    /**
     * Return the array of discharge step durations.
     */
    public abstract LevelStepTracker getDischargeLevelStepTracker();

    /**
     * Return the array of daily discharge step durations.
     */
    public abstract LevelStepTracker getDailyDischargeLevelStepTracker();

    /**
     * Compute an approximation for how much time (in microseconds) remains until the battery
     * is fully charged.  Returns -1 if no time can be computed: either there is not
     * enough current data to make a decision, or the battery is currently
     * discharging.
     *
     * @param curTime The current elepsed realtime in microseconds.
     */
    public abstract long computeChargeTimeRemaining(long curTime);

    /**
     * Return the array of charge step durations.
     */
    public abstract LevelStepTracker getChargeLevelStepTracker();

    /**
     * Return the array of daily charge step durations.
     */
    public abstract LevelStepTracker getDailyChargeLevelStepTracker();

    public abstract ArrayList<PackageChange> getDailyPackageChanges();

    public abstract Map<String, ? extends Timer> getWakeupReasonStats();

    public abstract Map<String, ? extends Timer> getKernelWakelockStats();

    public abstract LongSparseArray<? extends Timer> getKernelMemoryStats();

    public abstract void writeToParcelWithoutUids(Parcel out, int flags);

    private final static void formatTimeRaw(StringBuilder out, long seconds) {
        long days = seconds / (60 * 60 * 24);
        if (days != 0) {
            out.append(days);
            out.append("d ");
        }
        long used = days * 60 * 60 * 24;

        long hours = (seconds - used) / (60 * 60);
        if (hours != 0 || used != 0) {
            out.append(hours);
            out.append("h ");
        }
        used += hours * 60 * 60;

        long mins = (seconds-used) / 60;
        if (mins != 0 || used != 0) {
            out.append(mins);
            out.append("m ");
        }
        used += mins * 60;

        if (seconds != 0 || used != 0) {
            out.append(seconds-used);
            out.append("s ");
        }
    }

    public final static void formatTimeMs(StringBuilder sb, long time) {
        long sec = time / 1000;
        formatTimeRaw(sb, sec);
        sb.append(time - (sec * 1000));
        sb.append("ms ");
    }

    public final static void formatTimeMsNoSpace(StringBuilder sb, long time) {
        long sec = time / 1000;
        formatTimeRaw(sb, sec);
        sb.append(time - (sec * 1000));
        sb.append("ms");
    }

    public final String formatRatioLocked(long num, long den) {
        if (den == 0L) {
            return "--%";
        }
        float perc = ((float)num) / ((float)den) * 100;
        mFormatBuilder.setLength(0);
        mFormatter.format("%.1f%%", perc);
        return mFormatBuilder.toString();
    }

    final String formatBytesLocked(long bytes) {
        mFormatBuilder.setLength(0);
        
        if (bytes < BYTES_PER_KB) {
            return bytes + "B";
        } else if (bytes < BYTES_PER_MB) {
            mFormatter.format("%.2fKB", bytes / (double) BYTES_PER_KB);
            return mFormatBuilder.toString();
        } else if (bytes < BYTES_PER_GB){
            mFormatter.format("%.2fMB", bytes / (double) BYTES_PER_MB);
            return mFormatBuilder.toString();
        } else {
            mFormatter.format("%.2fGB", bytes / (double) BYTES_PER_GB);
            return mFormatBuilder.toString();
        }
    }

    private static long computeWakeLock(Timer timer, long elapsedRealtimeUs, int which) {
        if (timer != null) {
            // Convert from microseconds to milliseconds with rounding
            long totalTimeMicros = timer.getTotalTimeLocked(elapsedRealtimeUs, which);
            long totalTimeMillis = (totalTimeMicros + 500) / 1000;
            return totalTimeMillis;
        }
        return 0;
    }

    /**
     *
     * @param sb a StringBuilder object.
     * @param timer a Timer object contining the wakelock times.
     * @param elapsedRealtimeUs the current on-battery time in microseconds.
     * @param name the name of the wakelock.
     * @param which which one of STATS_SINCE_CHARGED, STATS_SINCE_UNPLUGGED, or STATS_CURRENT.
     * @param linePrefix a String to be prepended to each line of output.
     * @return the line prefix
     */
    private static final String printWakeLock(StringBuilder sb, Timer timer,
            long elapsedRealtimeUs, String name, int which, String linePrefix) {

        if (timer != null) {
            long totalTimeMillis = computeWakeLock(timer, elapsedRealtimeUs, which);

            int count = timer.getCountLocked(which);
            if (totalTimeMillis != 0) {
                sb.append(linePrefix);
                formatTimeMs(sb, totalTimeMillis);
                if (name != null) {
                    sb.append(name);
                    sb.append(' ');
                }
                sb.append('(');
                sb.append(count);
                sb.append(" times)");
                final long maxDurationMs = timer.getMaxDurationMsLocked(elapsedRealtimeUs/1000);
                if (maxDurationMs >= 0) {
                    sb.append(" max=");
                    sb.append(maxDurationMs);
                }
                // Put actual time if it is available and different from totalTimeMillis.
                final long totalDurMs = timer.getTotalDurationMsLocked(elapsedRealtimeUs/1000);
                if (totalDurMs > totalTimeMillis) {
                    sb.append(" actual=");
                    sb.append(totalDurMs);
                }
                if (timer.isRunningLocked()) {
                    final long currentMs = timer.getCurrentDurationMsLocked(elapsedRealtimeUs/1000);
                    if (currentMs >= 0) {
                        sb.append(" (running for ");
                        sb.append(currentMs);
                        sb.append("ms)");
                    } else {
                        sb.append(" (running)");
                    }
                }

                return ", ";
            }
        }
        return linePrefix;
    }

    /**
     * Prints details about a timer, if its total time was greater than 0.
     *
     * @param pw a PrintWriter object to print to.
     * @param sb a StringBuilder object.
     * @param timer a Timer object contining the wakelock times.
     * @param rawRealtimeUs the current on-battery time in microseconds.
     * @param which which one of STATS_SINCE_CHARGED, STATS_SINCE_UNPLUGGED, or STATS_CURRENT.
     * @param prefix a String to be prepended to each line of output.
     * @param type the name of the timer.
     * @return true if anything was printed.
     */
    private static final boolean printTimer(PrintWriter pw, StringBuilder sb, Timer timer,
            long rawRealtimeUs, int which, String prefix, String type) {
        if (timer != null) {
            // Convert from microseconds to milliseconds with rounding
            final long totalTimeMs = (timer.getTotalTimeLocked(
                    rawRealtimeUs, which) + 500) / 1000;
            final int count = timer.getCountLocked(which);
            if (totalTimeMs != 0) {
                sb.setLength(0);
                sb.append(prefix);
                sb.append("    ");
                sb.append(type);
                sb.append(": ");
                formatTimeMs(sb, totalTimeMs);
                sb.append("realtime (");
                sb.append(count);
                sb.append(" times)");
                final long maxDurationMs = timer.getMaxDurationMsLocked(rawRealtimeUs/1000);
                if (maxDurationMs >= 0) {
                    sb.append(" max=");
                    sb.append(maxDurationMs);
                }
                if (timer.isRunningLocked()) {
                    final long currentMs = timer.getCurrentDurationMsLocked(rawRealtimeUs/1000);
                    if (currentMs >= 0) {
                        sb.append(" (running for ");
                        sb.append(currentMs);
                        sb.append("ms)");
                    } else {
                        sb.append(" (running)");
                    }
                }
                pw.println(sb.toString());
                return true;
            }
        }
        return false;
    }
    
    /**
     * Checkin version of wakelock printer. Prints simple comma-separated list.
     * 
     * @param sb a StringBuilder object.
     * @param timer a Timer object contining the wakelock times.
     * @param elapsedRealtimeUs the current time in microseconds.
     * @param name the name of the wakelock.
     * @param which which one of STATS_SINCE_CHARGED, STATS_SINCE_UNPLUGGED, or STATS_CURRENT.
     * @param linePrefix a String to be prepended to each line of output.
     * @return the line prefix
     */
    private static final String printWakeLockCheckin(StringBuilder sb, Timer timer,
            long elapsedRealtimeUs, String name, int which, String linePrefix) {
        long totalTimeMicros = 0;
        int count = 0;
<<<<<<< HEAD
        long max = -1;
        long current = -1;
        long totalDuration = -1;
=======
        long max = 0;
        long current = 0;
        long totalDuration = 0;
>>>>>>> 6b1989c7
        if (timer != null) {
            totalTimeMicros = timer.getTotalTimeLocked(elapsedRealtimeUs, which);
            count = timer.getCountLocked(which);
            current = timer.getCurrentDurationMsLocked(elapsedRealtimeUs/1000);
            max = timer.getMaxDurationMsLocked(elapsedRealtimeUs/1000);
            totalDuration = timer.getTotalDurationMsLocked(elapsedRealtimeUs/1000);
        }
        sb.append(linePrefix);
        sb.append((totalTimeMicros + 500) / 1000); // microseconds to milliseconds with rounding
        sb.append(',');
        sb.append(name != null ? name + "," : "");
        sb.append(count);
        sb.append(',');
        sb.append(current);
        sb.append(',');
        sb.append(max);
        // Partial, full, and window wakelocks are pooled, so totalDuration is meaningful (albeit
        // not always tracked). Kernel wakelocks (which have name == null) have no notion of
        // totalDuration independent of totalTimeMicros (since they are not pooled).
        if (name != null) {
            sb.append(',');
            sb.append(totalDuration);
        }
        return ",";
    }

    private static final void dumpLineHeader(PrintWriter pw, int uid, String category,
                                             String type) {
        pw.print(BATTERY_STATS_CHECKIN_VERSION);
        pw.print(',');
        pw.print(uid);
        pw.print(',');
        pw.print(category);
        pw.print(',');
        pw.print(type);
    }

    /**
     * Dump a comma-separated line of values for terse checkin mode.
     * 
     * @param pw the PageWriter to dump log to
     * @param category category of data (e.g. "total", "last", "unplugged", "current" )
     * @param type type of data (e.g. "wakelock", "sensor", "process", "apk" ,  "process", "network")
     * @param args type-dependent data arguments
     */
    private static final void dumpLine(PrintWriter pw, int uid, String category, String type, 
           Object... args ) {
        dumpLineHeader(pw, uid, category, type);
        for (Object arg : args) {
            pw.print(',');
            pw.print(arg);
        }
        pw.println();
    }

    /**
     * Dump a given timer stat for terse checkin mode.
     *
     * @param pw the PageWriter to dump log to
     * @param uid the UID to log
     * @param category category of data (e.g. "total", "last", "unplugged", "current" )
     * @param type type of data (e.g. "wakelock", "sensor", "process", "apk" ,  "process", "network")
     * @param timer a {@link Timer} to dump stats for
     * @param rawRealtime the current elapsed realtime of the system in microseconds
     * @param which one of STATS_SINCE_CHARGED, STATS_SINCE_UNPLUGGED, or STATS_CURRENT
     */
    private static final void dumpTimer(PrintWriter pw, int uid, String category, String type,
                                        Timer timer, long rawRealtime, int which) {
        if (timer != null) {
            // Convert from microseconds to milliseconds with rounding
            final long totalTime = (timer.getTotalTimeLocked(rawRealtime, which) + 500)
                    / 1000;
            final int count = timer.getCountLocked(which);
            if (totalTime != 0) {
                dumpLine(pw, uid, category, type, totalTime, count);
            }
        }
    }

    /**
     * Checks if the ControllerActivityCounter has any data worth dumping.
     */
    private static boolean controllerActivityHasData(ControllerActivityCounter counter, int which) {
        if (counter == null) {
            return false;
        }

        if (counter.getIdleTimeCounter().getCountLocked(which) != 0
                || counter.getRxTimeCounter().getCountLocked(which) != 0
                || counter.getPowerCounter().getCountLocked(which) != 0) {
            return true;
        }

        for (LongCounter c : counter.getTxTimeCounters()) {
            if (c.getCountLocked(which) != 0) {
                return true;
            }
        }
        return false;
    }

    /**
     * Dumps the ControllerActivityCounter if it has any data worth dumping.
     * The order of the arguments in the final check in line is:
     *
     * idle, rx, power, tx...
     *
     * where tx... is one or more transmit level times.
     */
    private static final void dumpControllerActivityLine(PrintWriter pw, int uid, String category,
                                                         String type,
                                                         ControllerActivityCounter counter,
                                                         int which) {
        if (!controllerActivityHasData(counter, which)) {
            return;
        }

        dumpLineHeader(pw, uid, category, type);
        pw.print(",");
        pw.print(counter.getIdleTimeCounter().getCountLocked(which));
        pw.print(",");
        pw.print(counter.getRxTimeCounter().getCountLocked(which));
        pw.print(",");
        pw.print(counter.getPowerCounter().getCountLocked(which) / (1000 * 60 * 60));
        for (LongCounter c : counter.getTxTimeCounters()) {
            pw.print(",");
            pw.print(c.getCountLocked(which));
        }
        pw.println();
    }

    private final void printControllerActivityIfInteresting(PrintWriter pw, StringBuilder sb,
                                                            String prefix, String controllerName,
                                                            ControllerActivityCounter counter,
                                                            int which) {
        if (controllerActivityHasData(counter, which)) {
            printControllerActivity(pw, sb, prefix, controllerName, counter, which);
        }
    }

    private final void printControllerActivity(PrintWriter pw, StringBuilder sb, String prefix,
                                               String controllerName,
                                               ControllerActivityCounter counter, int which) {
        final long idleTimeMs = counter.getIdleTimeCounter().getCountLocked(which);
        final long rxTimeMs = counter.getRxTimeCounter().getCountLocked(which);
        final long powerDrainMaMs = counter.getPowerCounter().getCountLocked(which);
        long totalTxTimeMs = 0;
        for (LongCounter txState : counter.getTxTimeCounters()) {
            totalTxTimeMs += txState.getCountLocked(which);
        }

        final long totalTimeMs = idleTimeMs + rxTimeMs + totalTxTimeMs;

        sb.setLength(0);
        sb.append(prefix);
        sb.append("  ");
        sb.append(controllerName);
        sb.append(" Idle time:   ");
        formatTimeMs(sb, idleTimeMs);
        sb.append("(");
        sb.append(formatRatioLocked(idleTimeMs, totalTimeMs));
        sb.append(")");
        pw.println(sb.toString());

        sb.setLength(0);
        sb.append(prefix);
        sb.append("  ");
        sb.append(controllerName);
        sb.append(" Rx time:     ");
        formatTimeMs(sb, rxTimeMs);
        sb.append("(");
        sb.append(formatRatioLocked(rxTimeMs, totalTimeMs));
        sb.append(")");
        pw.println(sb.toString());

        sb.setLength(0);
        sb.append(prefix);
        sb.append("  ");
        sb.append(controllerName);
        sb.append(" Tx time:     ");
        formatTimeMs(sb, totalTxTimeMs);
        sb.append("(");
        sb.append(formatRatioLocked(totalTxTimeMs, totalTimeMs));
        sb.append(")");
        pw.println(sb.toString());

        final int numTxLvls = counter.getTxTimeCounters().length;
        if (numTxLvls > 1) {
            for (int lvl = 0; lvl < numTxLvls; lvl++) {
                final long txLvlTimeMs = counter.getTxTimeCounters()[lvl].getCountLocked(which);
                sb.setLength(0);
                sb.append(prefix);
                sb.append("    [");
                sb.append(lvl);
                sb.append("] ");
                formatTimeMs(sb, txLvlTimeMs);
                sb.append("(");
                sb.append(formatRatioLocked(txLvlTimeMs, totalTxTimeMs));
                sb.append(")");
                pw.println(sb.toString());
            }
        }

        sb.setLength(0);
        sb.append(prefix);
        sb.append("  ");
        sb.append(controllerName);
        sb.append(" Power drain: ").append(
                BatteryStatsHelper.makemAh(powerDrainMaMs / (double) (1000*60*60)));
        sb.append("mAh");
        pw.println(sb.toString());
    }

    /**
     * Temporary for settings.
     */
    public final void dumpCheckinLocked(Context context, PrintWriter pw, int which, int reqUid) {
        dumpCheckinLocked(context, pw, which, reqUid, BatteryStatsHelper.checkWifiOnly(context));
    }

    /**
     * Checkin server version of dump to produce more compact, computer-readable log.
     * 
     * NOTE: all times are expressed in 'ms'.
     */
    public final void dumpCheckinLocked(Context context, PrintWriter pw, int which, int reqUid,
            boolean wifiOnly) {
        final long rawUptime = SystemClock.uptimeMillis() * 1000;
        final long rawRealtime = SystemClock.elapsedRealtime() * 1000;
        final long batteryUptime = getBatteryUptime(rawUptime);
        final long whichBatteryUptime = computeBatteryUptime(rawUptime, which);
        final long whichBatteryRealtime = computeBatteryRealtime(rawRealtime, which);
        final long whichBatteryScreenOffUptime = computeBatteryScreenOffUptime(rawUptime, which);
        final long whichBatteryScreenOffRealtime = computeBatteryScreenOffRealtime(rawRealtime,
                which);
        final long totalRealtime = computeRealtime(rawRealtime, which);
        final long totalUptime = computeUptime(rawUptime, which);
        final long screenOnTime = getScreenOnTime(rawRealtime, which);
        final long interactiveTime = getInteractiveTime(rawRealtime, which);
        final long powerSaveModeEnabledTime = getPowerSaveModeEnabledTime(rawRealtime, which);
        final long deviceIdleModeLightTime = getDeviceIdleModeTime(DEVICE_IDLE_MODE_LIGHT,
                rawRealtime, which);
        final long deviceIdleModeFullTime = getDeviceIdleModeTime(DEVICE_IDLE_MODE_DEEP,
                rawRealtime, which);
        final long deviceLightIdlingTime = getDeviceIdlingTime(DEVICE_IDLE_MODE_LIGHT,
                rawRealtime, which);
        final long deviceIdlingTime = getDeviceIdlingTime(DEVICE_IDLE_MODE_DEEP,
                rawRealtime, which);
        final int connChanges = getNumConnectivityChange(which);
        final long phoneOnTime = getPhoneOnTime(rawRealtime, which);
        final long dischargeCount = getDischargeCoulombCounter().getCountLocked(which);
        final long dischargeScreenOffCount = getDischargeScreenOffCoulombCounter()
                .getCountLocked(which);

        final StringBuilder sb = new StringBuilder(128);
        
        final SparseArray<? extends Uid> uidStats = getUidStats();
        final int NU = uidStats.size();
        
        final String category = STAT_NAMES[which];

        // Dump "battery" stat
        dumpLine(pw, 0 /* uid */, category, BATTERY_DATA,
                which == STATS_SINCE_CHARGED ? getStartCount() : "N/A",
                whichBatteryRealtime / 1000, whichBatteryUptime / 1000,
                totalRealtime / 1000, totalUptime / 1000,
                getStartClockTime(),
                whichBatteryScreenOffRealtime / 1000, whichBatteryScreenOffUptime / 1000,
                getEstimatedBatteryCapacity(),
                getMinLearnedBatteryCapacity(), getMaxLearnedBatteryCapacity());

        
        // Calculate wakelock times across all uids.
        long fullWakeLockTimeTotal = 0;
        long partialWakeLockTimeTotal = 0;
        
        for (int iu = 0; iu < NU; iu++) {
            final Uid u = uidStats.valueAt(iu);

            final ArrayMap<String, ? extends BatteryStats.Uid.Wakelock> wakelocks
                    = u.getWakelockStats();
            for (int iw=wakelocks.size()-1; iw>=0; iw--) {
                final Uid.Wakelock wl = wakelocks.valueAt(iw);

                final Timer fullWakeTimer = wl.getWakeTime(WAKE_TYPE_FULL);
                if (fullWakeTimer != null) {
                    fullWakeLockTimeTotal += fullWakeTimer.getTotalTimeLocked(rawRealtime,
                            which);
                }

                final Timer partialWakeTimer = wl.getWakeTime(WAKE_TYPE_PARTIAL);
                if (partialWakeTimer != null) {
                    partialWakeLockTimeTotal += partialWakeTimer.getTotalTimeLocked(
                        rawRealtime, which);
                }
            }
        }

        // Dump network stats
        final long mobileRxTotalBytes = getNetworkActivityBytes(NETWORK_MOBILE_RX_DATA, which);
        final long mobileTxTotalBytes = getNetworkActivityBytes(NETWORK_MOBILE_TX_DATA, which);
        final long wifiRxTotalBytes = getNetworkActivityBytes(NETWORK_WIFI_RX_DATA, which);
        final long wifiTxTotalBytes = getNetworkActivityBytes(NETWORK_WIFI_TX_DATA, which);
        final long mobileRxTotalPackets = getNetworkActivityPackets(NETWORK_MOBILE_RX_DATA, which);
        final long mobileTxTotalPackets = getNetworkActivityPackets(NETWORK_MOBILE_TX_DATA, which);
        final long wifiRxTotalPackets = getNetworkActivityPackets(NETWORK_WIFI_RX_DATA, which);
        final long wifiTxTotalPackets = getNetworkActivityPackets(NETWORK_WIFI_TX_DATA, which);
        final long btRxTotalBytes = getNetworkActivityBytes(NETWORK_BT_RX_DATA, which);
        final long btTxTotalBytes = getNetworkActivityBytes(NETWORK_BT_TX_DATA, which);
        dumpLine(pw, 0 /* uid */, category, GLOBAL_NETWORK_DATA,
                mobileRxTotalBytes, mobileTxTotalBytes, wifiRxTotalBytes, wifiTxTotalBytes,
                mobileRxTotalPackets, mobileTxTotalPackets, wifiRxTotalPackets, wifiTxTotalPackets,
                btRxTotalBytes, btTxTotalBytes);

        // Dump Modem controller stats
        dumpControllerActivityLine(pw, 0 /* uid */, category, GLOBAL_MODEM_CONTROLLER_DATA,
                getModemControllerActivity(), which);

        // Dump Wifi controller stats
        final long wifiOnTime = getWifiOnTime(rawRealtime, which);
        final long wifiRunningTime = getGlobalWifiRunningTime(rawRealtime, which);
        dumpLine(pw, 0 /* uid */, category, GLOBAL_WIFI_DATA, wifiOnTime / 1000,
                wifiRunningTime / 1000, /* legacy fields follow, keep at 0 */ 0, 0, 0);

        dumpControllerActivityLine(pw, 0 /* uid */, category, GLOBAL_WIFI_CONTROLLER_DATA,
                getWifiControllerActivity(), which);

        // Dump Bluetooth controller stats
        dumpControllerActivityLine(pw, 0 /* uid */, category, GLOBAL_BLUETOOTH_CONTROLLER_DATA,
                getBluetoothControllerActivity(), which);

        // Dump misc stats
        dumpLine(pw, 0 /* uid */, category, MISC_DATA,
                screenOnTime / 1000, phoneOnTime / 1000,
                fullWakeLockTimeTotal / 1000, partialWakeLockTimeTotal / 1000,
                getMobileRadioActiveTime(rawRealtime, which) / 1000,
                getMobileRadioActiveAdjustedTime(which) / 1000, interactiveTime / 1000,
                powerSaveModeEnabledTime / 1000, connChanges, deviceIdleModeFullTime / 1000,
                getDeviceIdleModeCount(DEVICE_IDLE_MODE_DEEP, which), deviceIdlingTime / 1000,
                getDeviceIdlingCount(DEVICE_IDLE_MODE_DEEP, which),
                getMobileRadioActiveCount(which),
                getMobileRadioActiveUnknownTime(which) / 1000, deviceIdleModeLightTime / 1000,
                getDeviceIdleModeCount(DEVICE_IDLE_MODE_LIGHT, which), deviceLightIdlingTime / 1000,
                getDeviceIdlingCount(DEVICE_IDLE_MODE_LIGHT, which),
                getLongestDeviceIdleModeTime(DEVICE_IDLE_MODE_LIGHT),
                getLongestDeviceIdleModeTime(DEVICE_IDLE_MODE_DEEP));
        
        // Dump screen brightness stats
        Object[] args = new Object[NUM_SCREEN_BRIGHTNESS_BINS];
        for (int i=0; i<NUM_SCREEN_BRIGHTNESS_BINS; i++) {
            args[i] = getScreenBrightnessTime(i, rawRealtime, which) / 1000;
        }
        dumpLine(pw, 0 /* uid */, category, SCREEN_BRIGHTNESS_DATA, args);
        
        // Dump signal strength stats
        args = new Object[SignalStrength.NUM_SIGNAL_STRENGTH_BINS];
        for (int i=0; i<SignalStrength.NUM_SIGNAL_STRENGTH_BINS; i++) {
            args[i] = getPhoneSignalStrengthTime(i, rawRealtime, which) / 1000;
        }
        dumpLine(pw, 0 /* uid */, category, SIGNAL_STRENGTH_TIME_DATA, args);
        dumpLine(pw, 0 /* uid */, category, SIGNAL_SCANNING_TIME_DATA,
                getPhoneSignalScanningTime(rawRealtime, which) / 1000);
        for (int i=0; i<SignalStrength.NUM_SIGNAL_STRENGTH_BINS; i++) {
            args[i] = getPhoneSignalStrengthCount(i, which);
        }
        dumpLine(pw, 0 /* uid */, category, SIGNAL_STRENGTH_COUNT_DATA, args);

        // Dump network type stats
        args = new Object[NUM_DATA_CONNECTION_TYPES];
        for (int i=0; i<NUM_DATA_CONNECTION_TYPES; i++) {
            args[i] = getPhoneDataConnectionTime(i, rawRealtime, which) / 1000;
        }
        dumpLine(pw, 0 /* uid */, category, DATA_CONNECTION_TIME_DATA, args);
        for (int i=0; i<NUM_DATA_CONNECTION_TYPES; i++) {
            args[i] = getPhoneDataConnectionCount(i, which);
        }
        dumpLine(pw, 0 /* uid */, category, DATA_CONNECTION_COUNT_DATA, args);

        // Dump wifi state stats
        args = new Object[NUM_WIFI_STATES];
        for (int i=0; i<NUM_WIFI_STATES; i++) {
            args[i] = getWifiStateTime(i, rawRealtime, which) / 1000;
        }
        dumpLine(pw, 0 /* uid */, category, WIFI_STATE_TIME_DATA, args);
        for (int i=0; i<NUM_WIFI_STATES; i++) {
            args[i] = getWifiStateCount(i, which);
        }
        dumpLine(pw, 0 /* uid */, category, WIFI_STATE_COUNT_DATA, args);

        // Dump wifi suppl state stats
        args = new Object[NUM_WIFI_SUPPL_STATES];
        for (int i=0; i<NUM_WIFI_SUPPL_STATES; i++) {
            args[i] = getWifiSupplStateTime(i, rawRealtime, which) / 1000;
        }
        dumpLine(pw, 0 /* uid */, category, WIFI_SUPPL_STATE_TIME_DATA, args);
        for (int i=0; i<NUM_WIFI_SUPPL_STATES; i++) {
            args[i] = getWifiSupplStateCount(i, which);
        }
        dumpLine(pw, 0 /* uid */, category, WIFI_SUPPL_STATE_COUNT_DATA, args);

        // Dump wifi signal strength stats
        args = new Object[NUM_WIFI_SIGNAL_STRENGTH_BINS];
        for (int i=0; i<NUM_WIFI_SIGNAL_STRENGTH_BINS; i++) {
            args[i] = getWifiSignalStrengthTime(i, rawRealtime, which) / 1000;
        }
        dumpLine(pw, 0 /* uid */, category, WIFI_SIGNAL_STRENGTH_TIME_DATA, args);
        for (int i=0; i<NUM_WIFI_SIGNAL_STRENGTH_BINS; i++) {
            args[i] = getWifiSignalStrengthCount(i, which);
        }
        dumpLine(pw, 0 /* uid */, category, WIFI_SIGNAL_STRENGTH_COUNT_DATA, args);

        if (which == STATS_SINCE_UNPLUGGED) {
            dumpLine(pw, 0 /* uid */, category, BATTERY_LEVEL_DATA, getDischargeStartLevel(),
                    getDischargeCurrentLevel());
        }
        
        if (which == STATS_SINCE_UNPLUGGED) {
            dumpLine(pw, 0 /* uid */, category, BATTERY_DISCHARGE_DATA,
                    getDischargeStartLevel()-getDischargeCurrentLevel(),
                    getDischargeStartLevel()-getDischargeCurrentLevel(),
                    getDischargeAmountScreenOn(), getDischargeAmountScreenOff(),
                    dischargeCount / 1000, dischargeScreenOffCount / 1000);
        } else {
            dumpLine(pw, 0 /* uid */, category, BATTERY_DISCHARGE_DATA,
                    getLowDischargeAmountSinceCharge(), getHighDischargeAmountSinceCharge(),
                    getDischargeAmountScreenOnSinceCharge(),
                    getDischargeAmountScreenOffSinceCharge(),
                    dischargeCount / 1000, dischargeScreenOffCount / 1000);
        }
        
        if (reqUid < 0) {
            final Map<String, ? extends Timer> kernelWakelocks = getKernelWakelockStats();
            if (kernelWakelocks.size() > 0) {
                for (Map.Entry<String, ? extends Timer> ent : kernelWakelocks.entrySet()) {
                    sb.setLength(0);
                    printWakeLockCheckin(sb, ent.getValue(), rawRealtime, null, which, "");
                    dumpLine(pw, 0 /* uid */, category, KERNEL_WAKELOCK_DATA,
                            "\"" + ent.getKey() + "\"", sb.toString());
                }
            }
            final Map<String, ? extends Timer> wakeupReasons = getWakeupReasonStats();
            if (wakeupReasons.size() > 0) {
                for (Map.Entry<String, ? extends Timer> ent : wakeupReasons.entrySet()) {
                    // Not doing the regular wake lock formatting to remain compatible
                    // with the old checkin format.
                    long totalTimeMicros = ent.getValue().getTotalTimeLocked(rawRealtime, which);
                    int count = ent.getValue().getCountLocked(which);
                    dumpLine(pw, 0 /* uid */, category, WAKEUP_REASON_DATA,
                            "\"" + ent.getKey() + "\"", (totalTimeMicros + 500) / 1000, count);
                }
            }
        }
        
        final BatteryStatsHelper helper = new BatteryStatsHelper(context, false, wifiOnly);
        helper.create(this);
        helper.refreshStats(which, UserHandle.USER_ALL);
        final List<BatterySipper> sippers = helper.getUsageList();
        if (sippers != null && sippers.size() > 0) {
            dumpLine(pw, 0 /* uid */, category, POWER_USE_SUMMARY_DATA,
                    BatteryStatsHelper.makemAh(helper.getPowerProfile().getBatteryCapacity()),
                    BatteryStatsHelper.makemAh(helper.getComputedPower()),
                    BatteryStatsHelper.makemAh(helper.getMinDrainedPower()),
                    BatteryStatsHelper.makemAh(helper.getMaxDrainedPower()));
            for (int i=0; i<sippers.size(); i++) {
                final BatterySipper bs = sippers.get(i);
                int uid = 0;
                String label;
                switch (bs.drainType) {
                    case IDLE:
                        label="idle";
                        break;
                    case CELL:
                        label="cell";
                        break;
                    case PHONE:
                        label="phone";
                        break;
                    case WIFI:
                        label="wifi";
                        break;
                    case BLUETOOTH:
                        label="blue";
                        break;
                    case SCREEN:
                        label="scrn";
                        break;
                    case FLASHLIGHT:
                        label="flashlight";
                        break;
                    case APP:
                        uid = bs.uidObj.getUid();
                        label = "uid";
                        break;
                    case USER:
                        uid = UserHandle.getUid(bs.userId, 0);
                        label = "user";
                        break;
                    case UNACCOUNTED:
                        label = "unacc";
                        break;
                    case OVERCOUNTED:
                        label = "over";
                        break;
                    case CAMERA:
                        label = "camera";
                        break;
                    default:
                        label = "???";
                }
                dumpLine(pw, uid, category, POWER_USE_ITEM_DATA, label,
                        BatteryStatsHelper.makemAh(bs.totalPowerMah));
            }
        }

        for (int iu = 0; iu < NU; iu++) {
            final int uid = uidStats.keyAt(iu);
            if (reqUid >= 0 && uid != reqUid) {
                continue;
            }
            final Uid u = uidStats.valueAt(iu);

            // Dump Network stats per uid, if any
            final long mobileBytesRx = u.getNetworkActivityBytes(NETWORK_MOBILE_RX_DATA, which);
            final long mobileBytesTx = u.getNetworkActivityBytes(NETWORK_MOBILE_TX_DATA, which);
            final long wifiBytesRx = u.getNetworkActivityBytes(NETWORK_WIFI_RX_DATA, which);
            final long wifiBytesTx = u.getNetworkActivityBytes(NETWORK_WIFI_TX_DATA, which);
            final long mobilePacketsRx = u.getNetworkActivityPackets(NETWORK_MOBILE_RX_DATA, which);
            final long mobilePacketsTx = u.getNetworkActivityPackets(NETWORK_MOBILE_TX_DATA, which);
            final long mobileActiveTime = u.getMobileRadioActiveTime(which);
            final int mobileActiveCount = u.getMobileRadioActiveCount(which);
            final long mobileWakeup = u.getMobileRadioApWakeupCount(which);
            final long wifiPacketsRx = u.getNetworkActivityPackets(NETWORK_WIFI_RX_DATA, which);
            final long wifiPacketsTx = u.getNetworkActivityPackets(NETWORK_WIFI_TX_DATA, which);
            final long wifiWakeup = u.getWifiRadioApWakeupCount(which);
            final long btBytesRx = u.getNetworkActivityBytes(NETWORK_BT_RX_DATA, which);
            final long btBytesTx = u.getNetworkActivityBytes(NETWORK_BT_TX_DATA, which);
            // Background data transfers
            final long mobileBytesBgRx = u.getNetworkActivityBytes(NETWORK_MOBILE_BG_RX_DATA,
                    which);
            final long mobileBytesBgTx = u.getNetworkActivityBytes(NETWORK_MOBILE_BG_TX_DATA,
                    which);
            final long wifiBytesBgRx = u.getNetworkActivityBytes(NETWORK_WIFI_BG_RX_DATA, which);
            final long wifiBytesBgTx = u.getNetworkActivityBytes(NETWORK_WIFI_BG_TX_DATA, which);
            final long mobilePacketsBgRx = u.getNetworkActivityPackets(NETWORK_MOBILE_BG_RX_DATA,
                    which);
            final long mobilePacketsBgTx = u.getNetworkActivityPackets(NETWORK_MOBILE_BG_TX_DATA,
                    which);
            final long wifiPacketsBgRx = u.getNetworkActivityPackets(NETWORK_WIFI_BG_RX_DATA,
                    which);
            final long wifiPacketsBgTx = u.getNetworkActivityPackets(NETWORK_WIFI_BG_TX_DATA,
                    which);

            if (mobileBytesRx > 0 || mobileBytesTx > 0 || wifiBytesRx > 0 || wifiBytesTx > 0
                    || mobilePacketsRx > 0 || mobilePacketsTx > 0 || wifiPacketsRx > 0
                    || wifiPacketsTx > 0 || mobileActiveTime > 0 || mobileActiveCount > 0
                    || btBytesRx > 0 || btBytesTx > 0 || mobileWakeup > 0 || wifiWakeup > 0
                    || mobileBytesBgRx > 0 || mobileBytesBgTx > 0 || wifiBytesBgRx > 0
                    || wifiBytesBgTx > 0
                    || mobilePacketsBgRx > 0 || mobilePacketsBgTx > 0 || wifiPacketsBgRx > 0
                    || wifiPacketsBgTx > 0) {
                dumpLine(pw, uid, category, NETWORK_DATA, mobileBytesRx, mobileBytesTx,
                        wifiBytesRx, wifiBytesTx,
                        mobilePacketsRx, mobilePacketsTx,
                        wifiPacketsRx, wifiPacketsTx,
                        mobileActiveTime, mobileActiveCount,
                        btBytesRx, btBytesTx, mobileWakeup, wifiWakeup,
                        mobileBytesBgRx, mobileBytesBgTx, wifiBytesBgRx, wifiBytesBgTx,
                        mobilePacketsBgRx, mobilePacketsBgTx, wifiPacketsBgRx, wifiPacketsBgTx
                        );
            }

            // Dump modem controller data, per UID.
            dumpControllerActivityLine(pw, uid, category, MODEM_CONTROLLER_DATA,
                    u.getModemControllerActivity(), which);

            // Dump Wifi controller data, per UID.
            final long fullWifiLockOnTime = u.getFullWifiLockTime(rawRealtime, which);
            final long wifiScanTime = u.getWifiScanTime(rawRealtime, which);
            final int wifiScanCount = u.getWifiScanCount(which);
            final int wifiScanCountBg = u.getWifiScanBackgroundCount(which);
            // Note that 'ActualTime' are unpooled and always since reset (regardless of 'which')
            final long wifiScanActualTimeMs = (u.getWifiScanActualTime(rawRealtime) + 500) / 1000;
            final long wifiScanActualTimeMsBg = (u.getWifiScanBackgroundTime(rawRealtime) + 500)
                    / 1000;
            final long uidWifiRunningTime = u.getWifiRunningTime(rawRealtime, which);
            if (fullWifiLockOnTime != 0 || wifiScanTime != 0 || wifiScanCount != 0
                    || wifiScanCountBg != 0 || wifiScanActualTimeMs != 0
                    || wifiScanActualTimeMsBg != 0 || uidWifiRunningTime != 0) {
                dumpLine(pw, uid, category, WIFI_DATA, fullWifiLockOnTime, wifiScanTime,
                        uidWifiRunningTime, wifiScanCount,
                        /* legacy fields follow, keep at 0 */ 0, 0, 0,
                        wifiScanCountBg, wifiScanActualTimeMs, wifiScanActualTimeMsBg);
            }

            dumpControllerActivityLine(pw, uid, category, WIFI_CONTROLLER_DATA,
                    u.getWifiControllerActivity(), which);

            final Timer bleTimer = u.getBluetoothScanTimer();
            if (bleTimer != null) {
                // Convert from microseconds to milliseconds with rounding
                final long totalTime = (bleTimer.getTotalTimeLocked(rawRealtime, which) + 500)
                        / 1000;
                if (totalTime != 0) {
                    final int count = bleTimer.getCountLocked(which);
                    final Timer bleTimerBg = u.getBluetoothScanBackgroundTimer();
                    final int countBg = bleTimerBg != null ? bleTimerBg.getCountLocked(which) : 0;
                    final long rawRealtimeMs = (rawRealtime + 500) / 1000;
                    // 'actualTime' are unpooled and always since reset (regardless of 'which')
                    final long actualTime = bleTimer.getTotalDurationMsLocked(rawRealtimeMs);
                    final long actualTimeBg = bleTimerBg != null ?
                            bleTimerBg.getTotalDurationMsLocked(rawRealtimeMs) : 0;
                    dumpLine(pw, uid, category, BLUETOOTH_MISC_DATA, totalTime, count,
                            countBg, actualTime, actualTimeBg);
                }
            }

            dumpControllerActivityLine(pw, uid, category, BLUETOOTH_CONTROLLER_DATA,
                    u.getBluetoothControllerActivity(), which);

            if (u.hasUserActivity()) {
                args = new Object[Uid.NUM_USER_ACTIVITY_TYPES];
                boolean hasData = false;
                for (int i=0; i<Uid.NUM_USER_ACTIVITY_TYPES; i++) {
                    int val = u.getUserActivityCount(i, which);
                    args[i] = val;
                    if (val != 0) hasData = true;
                }
                if (hasData) {
                    dumpLine(pw, uid /* uid */, category, USER_ACTIVITY_DATA, args);
                }
            }
            
            final ArrayMap<String, ? extends Uid.Wakelock> wakelocks = u.getWakelockStats();
            for (int iw=wakelocks.size()-1; iw>=0; iw--) {
                final Uid.Wakelock wl = wakelocks.valueAt(iw);
                String linePrefix = "";
                sb.setLength(0);
                linePrefix = printWakeLockCheckin(sb, wl.getWakeTime(WAKE_TYPE_FULL),
                        rawRealtime, "f", which, linePrefix);
                linePrefix = printWakeLockCheckin(sb, wl.getWakeTime(WAKE_TYPE_PARTIAL),
                        rawRealtime, "p", which, linePrefix);
                linePrefix = printWakeLockCheckin(sb, wl.getWakeTime(WAKE_TYPE_WINDOW),
                        rawRealtime, "w", which, linePrefix);

                // Only log if we had at lease one wakelock...
                if (sb.length() > 0) {
                    String name = wakelocks.keyAt(iw);
                    if (name.indexOf(',') >= 0) {
                        name = name.replace(',', '_');
                    }
                    dumpLine(pw, uid, category, WAKELOCK_DATA, name, sb.toString());
                }
            }

            final ArrayMap<String, ? extends Timer> syncs = u.getSyncStats();
            for (int isy=syncs.size()-1; isy>=0; isy--) {
                final Timer timer = syncs.valueAt(isy);
                // Convert from microseconds to milliseconds with rounding
                final long totalTime = (timer.getTotalTimeLocked(rawRealtime, which) + 500) / 1000;
                final int count = timer.getCountLocked(which);
                final Timer bgTimer = timer.getSubTimer();
                final long bgTime = bgTimer != null ?
                        (bgTimer.getTotalTimeLocked(rawRealtime, which) + 500) / 1000 : -1;
                final int bgCount = bgTimer != null ? bgTimer.getCountLocked(which) : -1;
                if (totalTime != 0) {
                    dumpLine(pw, uid, category, SYNC_DATA, "\"" + syncs.keyAt(isy) + "\"",
                            totalTime, count, bgTime, bgCount);
                }
            }

            final ArrayMap<String, ? extends Timer> jobs = u.getJobStats();
            for (int ij=jobs.size()-1; ij>=0; ij--) {
                final Timer timer = jobs.valueAt(ij);
                // Convert from microseconds to milliseconds with rounding
                final long totalTime = (timer.getTotalTimeLocked(rawRealtime, which) + 500) / 1000;
                final int count = timer.getCountLocked(which);
                final Timer bgTimer = timer.getSubTimer();
                final long bgTime = bgTimer != null ?
                        (bgTimer.getTotalTimeLocked(rawRealtime, which) + 500) / 1000 : -1;
                final int bgCount = bgTimer != null ? bgTimer.getCountLocked(which) : -1;
                if (totalTime != 0) {
                    dumpLine(pw, uid, category, JOB_DATA, "\"" + jobs.keyAt(ij) + "\"",
                            totalTime, count, bgTime, bgCount);
                }
            }

            dumpTimer(pw, uid, category, FLASHLIGHT_DATA, u.getFlashlightTurnedOnTimer(),
                    rawRealtime, which);
            dumpTimer(pw, uid, category, CAMERA_DATA, u.getCameraTurnedOnTimer(),
                    rawRealtime, which);
            dumpTimer(pw, uid, category, VIDEO_DATA, u.getVideoTurnedOnTimer(),
                    rawRealtime, which);
            dumpTimer(pw, uid, category, AUDIO_DATA, u.getAudioTurnedOnTimer(),
                    rawRealtime, which);

            final SparseArray<? extends BatteryStats.Uid.Sensor> sensors = u.getSensorStats();
            final int NSE = sensors.size();
            for (int ise=0; ise<NSE; ise++) {
                final Uid.Sensor se = sensors.valueAt(ise);
                final int sensorNumber = sensors.keyAt(ise);
                final Timer timer = se.getSensorTime();
                if (timer != null) {
                    // Convert from microseconds to milliseconds with rounding
                    final long totalTime = (timer.getTotalTimeLocked(rawRealtime, which) + 500)
                            / 1000;
                    if (totalTime != 0) {
                        final int count = timer.getCountLocked(which);
                        final Timer bgTimer = se.getSensorBackgroundTime();
                        final int bgCount = bgTimer != null ? bgTimer.getCountLocked(which) : 0;
                        final long rawRealtimeMs = (rawRealtime + 500) / 1000;
                        // 'actualTime' are unpooled and always since reset (regardless of 'which')
                        final long actualTime = timer.getTotalDurationMsLocked(rawRealtimeMs);
                        final long bgActualTime = bgTimer != null ?
                                bgTimer.getTotalDurationMsLocked(rawRealtimeMs) : 0;
                        dumpLine(pw, uid, category, SENSOR_DATA, sensorNumber, totalTime,
                                count, bgCount, actualTime, bgActualTime);
                    }
                }
            }

            dumpTimer(pw, uid, category, VIBRATOR_DATA, u.getVibratorOnTimer(),
                    rawRealtime, which);

            dumpTimer(pw, uid, category, FOREGROUND_DATA, u.getForegroundActivityTimer(),
                    rawRealtime, which);

            final Object[] stateTimes = new Object[Uid.NUM_PROCESS_STATE];
            long totalStateTime = 0;
            for (int ips=0; ips<Uid.NUM_PROCESS_STATE; ips++) {
                final long time = u.getProcessStateTime(ips, rawRealtime, which);
                totalStateTime += time;
                stateTimes[ips] = (time + 500) / 1000;
            }
            if (totalStateTime > 0) {
                dumpLine(pw, uid, category, STATE_TIME_DATA, stateTimes);
            }

            final long userCpuTimeUs = u.getUserCpuTimeUs(which);
            final long systemCpuTimeUs = u.getSystemCpuTimeUs(which);
            if (userCpuTimeUs > 0 || systemCpuTimeUs > 0) {
                dumpLine(pw, uid, category, CPU_DATA, userCpuTimeUs / 1000, systemCpuTimeUs / 1000,
                        0 /* old cpu power, keep for compatibility */);
            }

            final ArrayMap<String, ? extends BatteryStats.Uid.Proc> processStats
                    = u.getProcessStats();
            for (int ipr=processStats.size()-1; ipr>=0; ipr--) {
                final Uid.Proc ps = processStats.valueAt(ipr);

                final long userMillis = ps.getUserTime(which);
                final long systemMillis = ps.getSystemTime(which);
                final long foregroundMillis = ps.getForegroundTime(which);
                final int starts = ps.getStarts(which);
                final int numCrashes = ps.getNumCrashes(which);
                final int numAnrs = ps.getNumAnrs(which);

                if (userMillis != 0 || systemMillis != 0 || foregroundMillis != 0
                        || starts != 0 || numAnrs != 0 || numCrashes != 0) {
                    dumpLine(pw, uid, category, PROCESS_DATA, "\"" + processStats.keyAt(ipr) + "\"",
                            userMillis, systemMillis, foregroundMillis, starts, numAnrs, numCrashes);
                }
            }

            final ArrayMap<String, ? extends BatteryStats.Uid.Pkg> packageStats
                    = u.getPackageStats();
            for (int ipkg=packageStats.size()-1; ipkg>=0; ipkg--) {
                final Uid.Pkg ps = packageStats.valueAt(ipkg);
                int wakeups = 0;
                final ArrayMap<String, ? extends Counter> alarms = ps.getWakeupAlarmStats();
                for (int iwa=alarms.size()-1; iwa>=0; iwa--) {
                    int count = alarms.valueAt(iwa).getCountLocked(which);
                    wakeups += count;
                    String name = alarms.keyAt(iwa).replace(',', '_');
                    dumpLine(pw, uid, category, WAKEUP_ALARM_DATA, name, count);
                }
                final ArrayMap<String, ? extends  Uid.Pkg.Serv> serviceStats = ps.getServiceStats();
                for (int isvc=serviceStats.size()-1; isvc>=0; isvc--) {
                    final BatteryStats.Uid.Pkg.Serv ss = serviceStats.valueAt(isvc);
                    final long startTime = ss.getStartTime(batteryUptime, which);
                    final int starts = ss.getStarts(which);
                    final int launches = ss.getLaunches(which);
                    if (startTime != 0 || starts != 0 || launches != 0) {
                        dumpLine(pw, uid, category, APK_DATA,
                                wakeups, // wakeup alarms
                                packageStats.keyAt(ipkg), // Apk
                                serviceStats.keyAt(isvc), // service
                                startTime / 1000, // time spent started, in ms
                                starts,
                                launches);
                    }
                }
            }
        }
    }

    static final class TimerEntry {
        final String mName;
        final int mId;
        final BatteryStats.Timer mTimer;
        final long mTime;
        TimerEntry(String name, int id, BatteryStats.Timer timer, long time) {
            mName = name;
            mId = id;
            mTimer = timer;
            mTime = time;
        }
    }

    private void printmAh(PrintWriter printer, double power) {
        printer.print(BatteryStatsHelper.makemAh(power));
    }

    private void printmAh(StringBuilder sb, double power) {
        sb.append(BatteryStatsHelper.makemAh(power));
    }

    /**
     * Temporary for settings.
     */
    public final void dumpLocked(Context context, PrintWriter pw, String prefix, int which,
            int reqUid) {
        dumpLocked(context, pw, prefix, which, reqUid, BatteryStatsHelper.checkWifiOnly(context));
    }

    @SuppressWarnings("unused")
    public final void dumpLocked(Context context, PrintWriter pw, String prefix, final int which,
            int reqUid, boolean wifiOnly) {
        final long rawUptime = SystemClock.uptimeMillis() * 1000;
        final long rawRealtime = SystemClock.elapsedRealtime() * 1000;
        final long batteryUptime = getBatteryUptime(rawUptime);

        final long whichBatteryUptime = computeBatteryUptime(rawUptime, which);
        final long whichBatteryRealtime = computeBatteryRealtime(rawRealtime, which);
        final long totalRealtime = computeRealtime(rawRealtime, which);
        final long totalUptime = computeUptime(rawUptime, which);
        final long whichBatteryScreenOffUptime = computeBatteryScreenOffUptime(rawUptime, which);
        final long whichBatteryScreenOffRealtime = computeBatteryScreenOffRealtime(rawRealtime,
                which);
        final long batteryTimeRemaining = computeBatteryTimeRemaining(rawRealtime);
        final long chargeTimeRemaining = computeChargeTimeRemaining(rawRealtime);

        final StringBuilder sb = new StringBuilder(128);
        
        final SparseArray<? extends Uid> uidStats = getUidStats();
        final int NU = uidStats.size();

        final int estimatedBatteryCapacity = getEstimatedBatteryCapacity();
        if (estimatedBatteryCapacity > 0) {
            sb.setLength(0);
            sb.append(prefix);
                sb.append("  Estimated battery capacity: ");
                sb.append(BatteryStatsHelper.makemAh(estimatedBatteryCapacity));
                sb.append(" mAh");
            pw.println(sb.toString());
        }

        final int minLearnedBatteryCapacity = getMinLearnedBatteryCapacity();
        if (minLearnedBatteryCapacity > 0) {
            sb.setLength(0);
            sb.append(prefix);
                sb.append("  Min learned battery capacity: ");
                sb.append(BatteryStatsHelper.makemAh(minLearnedBatteryCapacity / 1000));
                sb.append(" mAh");
            pw.println(sb.toString());
        }
        final int maxLearnedBatteryCapacity = getMaxLearnedBatteryCapacity();
        if (maxLearnedBatteryCapacity > 0) {
            sb.setLength(0);
            sb.append(prefix);
                sb.append("  Max learned battery capacity: ");
                sb.append(BatteryStatsHelper.makemAh(maxLearnedBatteryCapacity / 1000));
                sb.append(" mAh");
            pw.println(sb.toString());
        }

        sb.setLength(0);
        sb.append(prefix);
                sb.append("  Time on battery: ");
                formatTimeMs(sb, whichBatteryRealtime / 1000); sb.append("(");
                sb.append(formatRatioLocked(whichBatteryRealtime, totalRealtime));
                sb.append(") realtime, ");
                formatTimeMs(sb, whichBatteryUptime / 1000);
                sb.append("("); sb.append(formatRatioLocked(whichBatteryUptime, totalRealtime));
                sb.append(") uptime");
        pw.println(sb.toString());
        sb.setLength(0);
        sb.append(prefix);
                sb.append("  Time on battery screen off: ");
                formatTimeMs(sb, whichBatteryScreenOffRealtime / 1000); sb.append("(");
                sb.append(formatRatioLocked(whichBatteryScreenOffRealtime, totalRealtime));
                sb.append(") realtime, ");
                formatTimeMs(sb, whichBatteryScreenOffUptime / 1000);
                sb.append("(");
                sb.append(formatRatioLocked(whichBatteryScreenOffUptime, totalRealtime));
                sb.append(") uptime");
        pw.println(sb.toString());
        sb.setLength(0);
        sb.append(prefix);
                sb.append("  Total run time: ");
                formatTimeMs(sb, totalRealtime / 1000);
                sb.append("realtime, ");
                formatTimeMs(sb, totalUptime / 1000);
                sb.append("uptime");
        pw.println(sb.toString());
        if (batteryTimeRemaining >= 0) {
            sb.setLength(0);
            sb.append(prefix);
                    sb.append("  Battery time remaining: ");
                    formatTimeMs(sb, batteryTimeRemaining / 1000);
            pw.println(sb.toString());
        }
        if (chargeTimeRemaining >= 0) {
            sb.setLength(0);
            sb.append(prefix);
                    sb.append("  Charge time remaining: ");
                    formatTimeMs(sb, chargeTimeRemaining / 1000);
            pw.println(sb.toString());
        }

        final LongCounter dischargeCounter = getDischargeCoulombCounter();
        final long dischargeCount = dischargeCounter.getCountLocked(which);
        if (dischargeCount >= 0) {
            sb.setLength(0);
            sb.append(prefix);
                sb.append("  Discharge: ");
                sb.append(BatteryStatsHelper.makemAh(dischargeCount / 1000.0));
                sb.append(" mAh");
            pw.println(sb.toString());
        }

        final LongCounter dischargeScreenOffCounter = getDischargeScreenOffCoulombCounter();
        final long dischargeScreenOffCount = dischargeScreenOffCounter.getCountLocked(which);
        if (dischargeScreenOffCount >= 0) {
            sb.setLength(0);
            sb.append(prefix);
                sb.append("  Screen off discharge: ");
                sb.append(BatteryStatsHelper.makemAh(dischargeScreenOffCount / 1000.0));
                sb.append(" mAh");
            pw.println(sb.toString());
        }

        final long dischargeScreenOnCount = dischargeCount - dischargeScreenOffCount;
        if (dischargeScreenOnCount >= 0) {
            sb.setLength(0);
            sb.append(prefix);
                sb.append("  Screen on discharge: ");
                sb.append(BatteryStatsHelper.makemAh(dischargeScreenOnCount / 1000.0));
                sb.append(" mAh");
            pw.println(sb.toString());
        }

        pw.print("  Start clock time: ");
        pw.println(DateFormat.format("yyyy-MM-dd-HH-mm-ss", getStartClockTime()).toString());

        final long screenOnTime = getScreenOnTime(rawRealtime, which);
        final long interactiveTime = getInteractiveTime(rawRealtime, which);
        final long powerSaveModeEnabledTime = getPowerSaveModeEnabledTime(rawRealtime, which);
        final long deviceIdleModeLightTime = getDeviceIdleModeTime(DEVICE_IDLE_MODE_LIGHT,
                rawRealtime, which);
        final long deviceIdleModeFullTime = getDeviceIdleModeTime(DEVICE_IDLE_MODE_DEEP,
                rawRealtime, which);
        final long deviceLightIdlingTime = getDeviceIdlingTime(DEVICE_IDLE_MODE_LIGHT,
                rawRealtime, which);
        final long deviceIdlingTime = getDeviceIdlingTime(DEVICE_IDLE_MODE_DEEP,
                rawRealtime, which);
        final long phoneOnTime = getPhoneOnTime(rawRealtime, which);
        final long wifiRunningTime = getGlobalWifiRunningTime(rawRealtime, which);
        final long wifiOnTime = getWifiOnTime(rawRealtime, which);
        sb.setLength(0);
        sb.append(prefix);
                sb.append("  Screen on: "); formatTimeMs(sb, screenOnTime / 1000);
                sb.append("("); sb.append(formatRatioLocked(screenOnTime, whichBatteryRealtime));
                sb.append(") "); sb.append(getScreenOnCount(which));
                sb.append("x, Interactive: "); formatTimeMs(sb, interactiveTime / 1000);
                sb.append("("); sb.append(formatRatioLocked(interactiveTime, whichBatteryRealtime));
                sb.append(")");
        pw.println(sb.toString());
        sb.setLength(0);
        sb.append(prefix);
        sb.append("  Screen brightnesses:");
        boolean didOne = false;
        for (int i=0; i<NUM_SCREEN_BRIGHTNESS_BINS; i++) {
            final long time = getScreenBrightnessTime(i, rawRealtime, which);
            if (time == 0) {
                continue;
            }
            sb.append("\n    ");
            sb.append(prefix);
            didOne = true;
            sb.append(SCREEN_BRIGHTNESS_NAMES[i]);
            sb.append(" ");
            formatTimeMs(sb, time/1000);
            sb.append("(");
            sb.append(formatRatioLocked(time, screenOnTime));
            sb.append(")");
        }
        if (!didOne) sb.append(" (no activity)");
        pw.println(sb.toString());
        if (powerSaveModeEnabledTime != 0) {
            sb.setLength(0);
            sb.append(prefix);
                    sb.append("  Power save mode enabled: ");
                    formatTimeMs(sb, powerSaveModeEnabledTime / 1000);
                    sb.append("(");
                    sb.append(formatRatioLocked(powerSaveModeEnabledTime, whichBatteryRealtime));
                    sb.append(")");
            pw.println(sb.toString());
        }
        if (deviceLightIdlingTime != 0) {
            sb.setLength(0);
            sb.append(prefix);
                    sb.append("  Device light idling: ");
                    formatTimeMs(sb, deviceLightIdlingTime / 1000);
                    sb.append("(");
                    sb.append(formatRatioLocked(deviceLightIdlingTime, whichBatteryRealtime));
                    sb.append(") "); sb.append(getDeviceIdlingCount(DEVICE_IDLE_MODE_LIGHT, which));
                    sb.append("x");
            pw.println(sb.toString());
        }
        if (deviceIdleModeLightTime != 0) {
            sb.setLength(0);
            sb.append(prefix);
                    sb.append("  Idle mode light time: ");
                    formatTimeMs(sb, deviceIdleModeLightTime / 1000);
                    sb.append("(");
                    sb.append(formatRatioLocked(deviceIdleModeLightTime, whichBatteryRealtime));
                    sb.append(") ");
                    sb.append(getDeviceIdleModeCount(DEVICE_IDLE_MODE_LIGHT, which));
                    sb.append("x");
                    sb.append(" -- longest ");
                    formatTimeMs(sb, getLongestDeviceIdleModeTime(DEVICE_IDLE_MODE_LIGHT));
            pw.println(sb.toString());
        }
        if (deviceIdlingTime != 0) {
            sb.setLength(0);
            sb.append(prefix);
                    sb.append("  Device full idling: ");
                    formatTimeMs(sb, deviceIdlingTime / 1000);
                    sb.append("(");
                    sb.append(formatRatioLocked(deviceIdlingTime, whichBatteryRealtime));
                    sb.append(") "); sb.append(getDeviceIdlingCount(DEVICE_IDLE_MODE_DEEP, which));
                    sb.append("x");
            pw.println(sb.toString());
        }
        if (deviceIdleModeFullTime != 0) {
            sb.setLength(0);
            sb.append(prefix);
                    sb.append("  Idle mode full time: ");
                    formatTimeMs(sb, deviceIdleModeFullTime / 1000);
                    sb.append("(");
                    sb.append(formatRatioLocked(deviceIdleModeFullTime, whichBatteryRealtime));
                    sb.append(") ");
                    sb.append(getDeviceIdleModeCount(DEVICE_IDLE_MODE_DEEP, which));
                    sb.append("x");
                    sb.append(" -- longest ");
                    formatTimeMs(sb, getLongestDeviceIdleModeTime(DEVICE_IDLE_MODE_DEEP));
            pw.println(sb.toString());
        }
        if (phoneOnTime != 0) {
            sb.setLength(0);
            sb.append(prefix);
                    sb.append("  Active phone call: "); formatTimeMs(sb, phoneOnTime / 1000);
                    sb.append("("); sb.append(formatRatioLocked(phoneOnTime, whichBatteryRealtime));
                    sb.append(") "); sb.append(getPhoneOnCount(which)); sb.append("x");
        }
        final int connChanges = getNumConnectivityChange(which);
        if (connChanges != 0) {
            pw.print(prefix);
            pw.print("  Connectivity changes: "); pw.println(connChanges);
        }

        // Calculate wakelock times across all uids.
        long fullWakeLockTimeTotalMicros = 0;
        long partialWakeLockTimeTotalMicros = 0;

        final ArrayList<TimerEntry> timers = new ArrayList<>();

        for (int iu = 0; iu < NU; iu++) {
            final Uid u = uidStats.valueAt(iu);

            final ArrayMap<String, ? extends BatteryStats.Uid.Wakelock> wakelocks
                    = u.getWakelockStats();
            for (int iw=wakelocks.size()-1; iw>=0; iw--) {
                final Uid.Wakelock wl = wakelocks.valueAt(iw);

                final Timer fullWakeTimer = wl.getWakeTime(WAKE_TYPE_FULL);
                if (fullWakeTimer != null) {
                    fullWakeLockTimeTotalMicros += fullWakeTimer.getTotalTimeLocked(
                            rawRealtime, which);
                }

                final Timer partialWakeTimer = wl.getWakeTime(WAKE_TYPE_PARTIAL);
                if (partialWakeTimer != null) {
                    final long totalTimeMicros = partialWakeTimer.getTotalTimeLocked(
                            rawRealtime, which);
                    if (totalTimeMicros > 0) {
                        if (reqUid < 0) {
                            // Only show the ordered list of all wake
                            // locks if the caller is not asking for data
                            // about a specific uid.
                            timers.add(new TimerEntry(wakelocks.keyAt(iw), u.getUid(),
                                    partialWakeTimer, totalTimeMicros));
                        }
                        partialWakeLockTimeTotalMicros += totalTimeMicros;
                    }
                }
            }
        }
        
        final long mobileRxTotalBytes = getNetworkActivityBytes(NETWORK_MOBILE_RX_DATA, which);
        final long mobileTxTotalBytes = getNetworkActivityBytes(NETWORK_MOBILE_TX_DATA, which);
        final long wifiRxTotalBytes = getNetworkActivityBytes(NETWORK_WIFI_RX_DATA, which);
        final long wifiTxTotalBytes = getNetworkActivityBytes(NETWORK_WIFI_TX_DATA, which);
        final long mobileRxTotalPackets = getNetworkActivityPackets(NETWORK_MOBILE_RX_DATA, which);
        final long mobileTxTotalPackets = getNetworkActivityPackets(NETWORK_MOBILE_TX_DATA, which);
        final long wifiRxTotalPackets = getNetworkActivityPackets(NETWORK_WIFI_RX_DATA, which);
        final long wifiTxTotalPackets = getNetworkActivityPackets(NETWORK_WIFI_TX_DATA, which);
        final long btRxTotalBytes = getNetworkActivityBytes(NETWORK_BT_RX_DATA, which);
        final long btTxTotalBytes = getNetworkActivityBytes(NETWORK_BT_TX_DATA, which);

        if (fullWakeLockTimeTotalMicros != 0) {
            sb.setLength(0);
            sb.append(prefix);
                    sb.append("  Total full wakelock time: "); formatTimeMsNoSpace(sb,
                            (fullWakeLockTimeTotalMicros + 500) / 1000);
            pw.println(sb.toString());
        }

        if (partialWakeLockTimeTotalMicros != 0) {
            sb.setLength(0);
            sb.append(prefix);
                    sb.append("  Total partial wakelock time: "); formatTimeMsNoSpace(sb,
                            (partialWakeLockTimeTotalMicros + 500) / 1000);
            pw.println(sb.toString());
        }

        pw.print(prefix);
                pw.print("  Mobile total received: "); pw.print(formatBytesLocked(mobileRxTotalBytes));
                pw.print(", sent: "); pw.print(formatBytesLocked(mobileTxTotalBytes));
                pw.print(" (packets received "); pw.print(mobileRxTotalPackets);
                pw.print(", sent "); pw.print(mobileTxTotalPackets); pw.println(")");
        sb.setLength(0);
        sb.append(prefix);
        sb.append("  Phone signal levels:");
        didOne = false;
        for (int i=0; i<SignalStrength.NUM_SIGNAL_STRENGTH_BINS; i++) {
            final long time = getPhoneSignalStrengthTime(i, rawRealtime, which);
            if (time == 0) {
                continue;
            }
            sb.append("\n    ");
            sb.append(prefix);
            didOne = true;
            sb.append(SignalStrength.SIGNAL_STRENGTH_NAMES[i]);
            sb.append(" ");
            formatTimeMs(sb, time/1000);
            sb.append("(");
            sb.append(formatRatioLocked(time, whichBatteryRealtime));
            sb.append(") ");
            sb.append(getPhoneSignalStrengthCount(i, which));
            sb.append("x");
        }
        if (!didOne) sb.append(" (no activity)");
        pw.println(sb.toString());

        sb.setLength(0);
        sb.append(prefix);
        sb.append("  Signal scanning time: ");
        formatTimeMsNoSpace(sb, getPhoneSignalScanningTime(rawRealtime, which) / 1000);
        pw.println(sb.toString());

        sb.setLength(0);
        sb.append(prefix);
        sb.append("  Radio types:");
        didOne = false;
        for (int i=0; i<NUM_DATA_CONNECTION_TYPES; i++) {
            final long time = getPhoneDataConnectionTime(i, rawRealtime, which);
            if (time == 0) {
                continue;
            }
            sb.append("\n    ");
            sb.append(prefix);
            didOne = true;
            sb.append(DATA_CONNECTION_NAMES[i]);
            sb.append(" ");
            formatTimeMs(sb, time/1000);
            sb.append("(");
            sb.append(formatRatioLocked(time, whichBatteryRealtime));
            sb.append(") ");
            sb.append(getPhoneDataConnectionCount(i, which));
            sb.append("x");
        }
        if (!didOne) sb.append(" (no activity)");
        pw.println(sb.toString());

        sb.setLength(0);
        sb.append(prefix);
        sb.append("  Mobile radio active time: ");
        final long mobileActiveTime = getMobileRadioActiveTime(rawRealtime, which);
        formatTimeMs(sb, mobileActiveTime / 1000);
        sb.append("("); sb.append(formatRatioLocked(mobileActiveTime, whichBatteryRealtime));
        sb.append(") "); sb.append(getMobileRadioActiveCount(which));
        sb.append("x");
        pw.println(sb.toString());

        final long mobileActiveUnknownTime = getMobileRadioActiveUnknownTime(which);
        if (mobileActiveUnknownTime != 0) {
            sb.setLength(0);
            sb.append(prefix);
            sb.append("  Mobile radio active unknown time: ");
            formatTimeMs(sb, mobileActiveUnknownTime / 1000);
            sb.append("(");
            sb.append(formatRatioLocked(mobileActiveUnknownTime, whichBatteryRealtime));
            sb.append(") "); sb.append(getMobileRadioActiveUnknownCount(which));
            sb.append("x");
            pw.println(sb.toString());
        }

        final long mobileActiveAdjustedTime = getMobileRadioActiveAdjustedTime(which);
        if (mobileActiveAdjustedTime != 0) {
            sb.setLength(0);
            sb.append(prefix);
            sb.append("  Mobile radio active adjusted time: ");
            formatTimeMs(sb, mobileActiveAdjustedTime / 1000);
            sb.append("(");
            sb.append(formatRatioLocked(mobileActiveAdjustedTime, whichBatteryRealtime));
            sb.append(")");
            pw.println(sb.toString());
        }

        printControllerActivity(pw, sb, prefix, "Radio", getModemControllerActivity(), which);

        pw.print(prefix);
                pw.print("  Wi-Fi total received: "); pw.print(formatBytesLocked(wifiRxTotalBytes));
                pw.print(", sent: "); pw.print(formatBytesLocked(wifiTxTotalBytes));
                pw.print(" (packets received "); pw.print(wifiRxTotalPackets);
                pw.print(", sent "); pw.print(wifiTxTotalPackets); pw.println(")");
        sb.setLength(0);
        sb.append(prefix);
                sb.append("  Wifi on: "); formatTimeMs(sb, wifiOnTime / 1000);
                sb.append("("); sb.append(formatRatioLocked(wifiOnTime, whichBatteryRealtime));
                sb.append("), Wifi running: "); formatTimeMs(sb, wifiRunningTime / 1000);
                sb.append("("); sb.append(formatRatioLocked(wifiRunningTime, whichBatteryRealtime));
                sb.append(")");
        pw.println(sb.toString());

        sb.setLength(0);
        sb.append(prefix);
        sb.append("  Wifi states:");
        didOne = false;
        for (int i=0; i<NUM_WIFI_STATES; i++) {
            final long time = getWifiStateTime(i, rawRealtime, which);
            if (time == 0) {
                continue;
            }
            sb.append("\n    ");
            didOne = true;
            sb.append(WIFI_STATE_NAMES[i]);
            sb.append(" ");
            formatTimeMs(sb, time/1000);
            sb.append("(");
            sb.append(formatRatioLocked(time, whichBatteryRealtime));
            sb.append(") ");
            sb.append(getWifiStateCount(i, which));
            sb.append("x");
        }
        if (!didOne) sb.append(" (no activity)");
        pw.println(sb.toString());

        sb.setLength(0);
        sb.append(prefix);
        sb.append("  Wifi supplicant states:");
        didOne = false;
        for (int i=0; i<NUM_WIFI_SUPPL_STATES; i++) {
            final long time = getWifiSupplStateTime(i, rawRealtime, which);
            if (time == 0) {
                continue;
            }
            sb.append("\n    ");
            didOne = true;
            sb.append(WIFI_SUPPL_STATE_NAMES[i]);
            sb.append(" ");
            formatTimeMs(sb, time/1000);
            sb.append("(");
            sb.append(formatRatioLocked(time, whichBatteryRealtime));
            sb.append(") ");
            sb.append(getWifiSupplStateCount(i, which));
            sb.append("x");
        }
        if (!didOne) sb.append(" (no activity)");
        pw.println(sb.toString());

        sb.setLength(0);
        sb.append(prefix);
        sb.append("  Wifi signal levels:");
        didOne = false;
        for (int i=0; i<NUM_WIFI_SIGNAL_STRENGTH_BINS; i++) {
            final long time = getWifiSignalStrengthTime(i, rawRealtime, which);
            if (time == 0) {
                continue;
            }
            sb.append("\n    ");
            sb.append(prefix);
            didOne = true;
            sb.append("level(");
            sb.append(i);
            sb.append(") ");
            formatTimeMs(sb, time/1000);
            sb.append("(");
            sb.append(formatRatioLocked(time, whichBatteryRealtime));
            sb.append(") ");
            sb.append(getWifiSignalStrengthCount(i, which));
            sb.append("x");
        }
        if (!didOne) sb.append(" (no activity)");
        pw.println(sb.toString());

        printControllerActivity(pw, sb, prefix, "WiFi", getWifiControllerActivity(), which);

        pw.print(prefix);
        pw.print("  Bluetooth total received: "); pw.print(formatBytesLocked(btRxTotalBytes));
        pw.print(", sent: "); pw.println(formatBytesLocked(btTxTotalBytes));

        final long bluetoothScanTimeMs = getBluetoothScanTime(rawRealtime, which) / 1000;
        sb.setLength(0);
        sb.append(prefix);
        sb.append("  Bluetooth scan time: "); formatTimeMs(sb, bluetoothScanTimeMs);
        pw.println(sb.toString());

        printControllerActivity(pw, sb, prefix, "Bluetooth", getBluetoothControllerActivity(),
                which);

        pw.println();

        if (which == STATS_SINCE_UNPLUGGED) {
            if (getIsOnBattery()) {
                pw.print(prefix); pw.println("  Device is currently unplugged");
                pw.print(prefix); pw.print("    Discharge cycle start level: "); 
                        pw.println(getDischargeStartLevel());
                pw.print(prefix); pw.print("    Discharge cycle current level: ");
                        pw.println(getDischargeCurrentLevel());
            } else {
                pw.print(prefix); pw.println("  Device is currently plugged into power");
                pw.print(prefix); pw.print("    Last discharge cycle start level: "); 
                        pw.println(getDischargeStartLevel());
                pw.print(prefix); pw.print("    Last discharge cycle end level: "); 
                        pw.println(getDischargeCurrentLevel());
            }
            pw.print(prefix); pw.print("    Amount discharged while screen on: ");
                    pw.println(getDischargeAmountScreenOn());
            pw.print(prefix); pw.print("    Amount discharged while screen off: ");
                    pw.println(getDischargeAmountScreenOff());
            pw.println(" ");
        } else {
            pw.print(prefix); pw.println("  Device battery use since last full charge");
            pw.print(prefix); pw.print("    Amount discharged (lower bound): ");
                    pw.println(getLowDischargeAmountSinceCharge());
            pw.print(prefix); pw.print("    Amount discharged (upper bound): ");
                    pw.println(getHighDischargeAmountSinceCharge());
            pw.print(prefix); pw.print("    Amount discharged while screen on: ");
                    pw.println(getDischargeAmountScreenOnSinceCharge());
            pw.print(prefix); pw.print("    Amount discharged while screen off: ");
                    pw.println(getDischargeAmountScreenOffSinceCharge());
            pw.println();
        }

        final BatteryStatsHelper helper = new BatteryStatsHelper(context, false, wifiOnly);
        helper.create(this);
        helper.refreshStats(which, UserHandle.USER_ALL);
        List<BatterySipper> sippers = helper.getUsageList();
        if (sippers != null && sippers.size() > 0) {
            pw.print(prefix); pw.println("  Estimated power use (mAh):");
            pw.print(prefix); pw.print("    Capacity: ");
                    printmAh(pw, helper.getPowerProfile().getBatteryCapacity());
                    pw.print(", Computed drain: "); printmAh(pw, helper.getComputedPower());
                    pw.print(", actual drain: "); printmAh(pw, helper.getMinDrainedPower());
                    if (helper.getMinDrainedPower() != helper.getMaxDrainedPower()) {
                        pw.print("-"); printmAh(pw, helper.getMaxDrainedPower());
                    }
                    pw.println();
            for (int i=0; i<sippers.size(); i++) {
                final BatterySipper bs = sippers.get(i);
                pw.print(prefix);
                switch (bs.drainType) {
                    case IDLE:
                        pw.print("    Idle: ");
                        break;
                    case CELL:
                        pw.print("    Cell standby: ");
                        break;
                    case PHONE:
                        pw.print("    Phone calls: ");
                        break;
                    case WIFI:
                        pw.print("    Wifi: ");
                        break;
                    case BLUETOOTH:
                        pw.print("    Bluetooth: ");
                        break;
                    case SCREEN:
                        pw.print("    Screen: ");
                        break;
                    case FLASHLIGHT:
                        pw.print("    Flashlight: ");
                        break;
                    case APP:
                        pw.print("    Uid ");
                        UserHandle.formatUid(pw, bs.uidObj.getUid());
                        pw.print(": ");
                        break;
                    case USER:
                        pw.print("    User "); pw.print(bs.userId);
                        pw.print(": ");
                        break;
                    case UNACCOUNTED:
                        pw.print("    Unaccounted: ");
                        break;
                    case OVERCOUNTED:
                        pw.print("    Over-counted: ");
                        break;
                    case CAMERA:
                        pw.print("    Camera: ");
                        break;
                    default:
                        pw.print("    ???: ");
                        break;
                }
                printmAh(pw, bs.totalPowerMah);

                if (bs.usagePowerMah != bs.totalPowerMah) {
                    // If the usage (generic power) isn't the whole amount, we list out
                    // what components are involved in the calculation.

                    pw.print(" (");
                    if (bs.usagePowerMah != 0) {
                        pw.print(" usage=");
                        printmAh(pw, bs.usagePowerMah);
                    }
                    if (bs.cpuPowerMah != 0) {
                        pw.print(" cpu=");
                        printmAh(pw, bs.cpuPowerMah);
                    }
                    if (bs.wakeLockPowerMah != 0) {
                        pw.print(" wake=");
                        printmAh(pw, bs.wakeLockPowerMah);
                    }
                    if (bs.mobileRadioPowerMah != 0) {
                        pw.print(" radio=");
                        printmAh(pw, bs.mobileRadioPowerMah);
                    }
                    if (bs.wifiPowerMah != 0) {
                        pw.print(" wifi=");
                        printmAh(pw, bs.wifiPowerMah);
                    }
                    if (bs.bluetoothPowerMah != 0) {
                        pw.print(" bt=");
                        printmAh(pw, bs.bluetoothPowerMah);
                    }
                    if (bs.gpsPowerMah != 0) {
                        pw.print(" gps=");
                        printmAh(pw, bs.gpsPowerMah);
                    }
                    if (bs.sensorPowerMah != 0) {
                        pw.print(" sensor=");
                        printmAh(pw, bs.sensorPowerMah);
                    }
                    if (bs.cameraPowerMah != 0) {
                        pw.print(" camera=");
                        printmAh(pw, bs.cameraPowerMah);
                    }
                    if (bs.flashlightPowerMah != 0) {
                        pw.print(" flash=");
                        printmAh(pw, bs.flashlightPowerMah);
                    }
                    pw.print(" )");
                }
                pw.println();
            }
            pw.println();
        }

        sippers = helper.getMobilemsppList();
        if (sippers != null && sippers.size() > 0) {
            pw.print(prefix); pw.println("  Per-app mobile ms per packet:");
            long totalTime = 0;
            for (int i=0; i<sippers.size(); i++) {
                final BatterySipper bs = sippers.get(i);
                sb.setLength(0);
                sb.append(prefix); sb.append("    Uid ");
                UserHandle.formatUid(sb, bs.uidObj.getUid());
                sb.append(": "); sb.append(BatteryStatsHelper.makemAh(bs.mobilemspp));
                sb.append(" ("); sb.append(bs.mobileRxPackets+bs.mobileTxPackets);
                sb.append(" packets over "); formatTimeMsNoSpace(sb, bs.mobileActive);
                sb.append(") "); sb.append(bs.mobileActiveCount); sb.append("x");
                pw.println(sb.toString());
                totalTime += bs.mobileActive;
            }
            sb.setLength(0);
            sb.append(prefix);
            sb.append("    TOTAL TIME: ");
            formatTimeMs(sb, totalTime);
            sb.append("("); sb.append(formatRatioLocked(totalTime, whichBatteryRealtime));
            sb.append(")");
            pw.println(sb.toString());
            pw.println();
        }

        final Comparator<TimerEntry> timerComparator = new Comparator<TimerEntry>() {
            @Override
            public int compare(TimerEntry lhs, TimerEntry rhs) {
                long lhsTime = lhs.mTime;
                long rhsTime = rhs.mTime;
                if (lhsTime < rhsTime) {
                    return 1;
                }
                if (lhsTime > rhsTime) {
                    return -1;
                }
                return 0;
            }
        };

        if (reqUid < 0) {
            final Map<String, ? extends BatteryStats.Timer> kernelWakelocks
                    = getKernelWakelockStats();
            if (kernelWakelocks.size() > 0) {
                final ArrayList<TimerEntry> ktimers = new ArrayList<>();
                for (Map.Entry<String, ? extends BatteryStats.Timer> ent
                        : kernelWakelocks.entrySet()) {
                    final BatteryStats.Timer timer = ent.getValue();
                    final long totalTimeMillis = computeWakeLock(timer, rawRealtime, which);
                    if (totalTimeMillis > 0) {
                        ktimers.add(new TimerEntry(ent.getKey(), 0, timer, totalTimeMillis));
                    }
                }
                if (ktimers.size() > 0) {
                    Collections.sort(ktimers, timerComparator);
                    pw.print(prefix); pw.println("  All kernel wake locks:");
                    for (int i=0; i<ktimers.size(); i++) {
                        final TimerEntry timer = ktimers.get(i);
                        String linePrefix = ": ";
                        sb.setLength(0);
                        sb.append(prefix);
                        sb.append("  Kernel Wake lock ");
                        sb.append(timer.mName);
                        linePrefix = printWakeLock(sb, timer.mTimer, rawRealtime, null,
                                which, linePrefix);
                        if (!linePrefix.equals(": ")) {
                            sb.append(" realtime");
                            // Only print out wake locks that were held
                            pw.println(sb.toString());
                        }
                    }
                    pw.println();
                }
            }

            if (timers.size() > 0) {
                Collections.sort(timers, timerComparator);
                pw.print(prefix); pw.println("  All partial wake locks:");
                for (int i=0; i<timers.size(); i++) {
                    TimerEntry timer = timers.get(i);
                    sb.setLength(0);
                    sb.append("  Wake lock ");
                    UserHandle.formatUid(sb, timer.mId);
                    sb.append(" ");
                    sb.append(timer.mName);
                    printWakeLock(sb, timer.mTimer, rawRealtime, null, which, ": ");
                    sb.append(" realtime");
                    pw.println(sb.toString());
                }
                timers.clear();
                pw.println();
            }

            final Map<String, ? extends Timer> wakeupReasons = getWakeupReasonStats();
            if (wakeupReasons.size() > 0) {
                pw.print(prefix); pw.println("  All wakeup reasons:");
                final ArrayList<TimerEntry> reasons = new ArrayList<>();
                for (Map.Entry<String, ? extends Timer> ent : wakeupReasons.entrySet()) {
                    final Timer timer = ent.getValue();
                    reasons.add(new TimerEntry(ent.getKey(), 0, timer,
                            timer.getCountLocked(which)));
                }
                Collections.sort(reasons, timerComparator);
                for (int i=0; i<reasons.size(); i++) {
                    TimerEntry timer = reasons.get(i);
                    String linePrefix = ": ";
                    sb.setLength(0);
                    sb.append(prefix);
                    sb.append("  Wakeup reason ");
                    sb.append(timer.mName);
                    printWakeLock(sb, timer.mTimer, rawRealtime, null, which, ": ");
                    sb.append(" realtime");
                    pw.println(sb.toString());
                }
                pw.println();
            }
        }

        final LongSparseArray<? extends Timer> mMemoryStats = getKernelMemoryStats();
        pw.println("Memory Stats");
        for (int i = 0; i < mMemoryStats.size(); i++) {
            sb.setLength(0);
            sb.append("Bandwidth ");
            sb.append(mMemoryStats.keyAt(i));
            sb.append(" Time ");
            sb.append(mMemoryStats.valueAt(i).getTotalTimeLocked(rawRealtime, which));
            pw.println(sb.toString());
        }

        for (int iu=0; iu<NU; iu++) {
            final int uid = uidStats.keyAt(iu);
            if (reqUid >= 0 && uid != reqUid && uid != Process.SYSTEM_UID) {
                continue;
            }
            
            final Uid u = uidStats.valueAt(iu);

            pw.print(prefix);
            pw.print("  ");
            UserHandle.formatUid(pw, uid);
            pw.println(":");
            boolean uidActivity = false;

            final long mobileRxBytes = u.getNetworkActivityBytes(NETWORK_MOBILE_RX_DATA, which);
            final long mobileTxBytes = u.getNetworkActivityBytes(NETWORK_MOBILE_TX_DATA, which);
            final long wifiRxBytes = u.getNetworkActivityBytes(NETWORK_WIFI_RX_DATA, which);
            final long wifiTxBytes = u.getNetworkActivityBytes(NETWORK_WIFI_TX_DATA, which);
            final long btRxBytes = u.getNetworkActivityBytes(NETWORK_BT_RX_DATA, which);
            final long btTxBytes = u.getNetworkActivityBytes(NETWORK_BT_TX_DATA, which);

            final long mobileRxPackets = u.getNetworkActivityPackets(NETWORK_MOBILE_RX_DATA, which);
            final long mobileTxPackets = u.getNetworkActivityPackets(NETWORK_MOBILE_TX_DATA, which);
            final long wifiRxPackets = u.getNetworkActivityPackets(NETWORK_WIFI_RX_DATA, which);
            final long wifiTxPackets = u.getNetworkActivityPackets(NETWORK_WIFI_TX_DATA, which);

            final long uidMobileActiveTime = u.getMobileRadioActiveTime(which);
            final int uidMobileActiveCount = u.getMobileRadioActiveCount(which);

            final long fullWifiLockOnTime = u.getFullWifiLockTime(rawRealtime, which);
            final long wifiScanTime = u.getWifiScanTime(rawRealtime, which);
            final int wifiScanCount = u.getWifiScanCount(which);
            final int wifiScanCountBg = u.getWifiScanBackgroundCount(which);
            // 'actualTime' are unpooled and always since reset (regardless of 'which')
            final long wifiScanActualTime = u.getWifiScanActualTime(rawRealtime);
            final long wifiScanActualTimeBg = u.getWifiScanBackgroundTime(rawRealtime);
            final long uidWifiRunningTime = u.getWifiRunningTime(rawRealtime, which);

            final long mobileWakeup = u.getMobileRadioApWakeupCount(which);
            final long wifiWakeup = u.getWifiRadioApWakeupCount(which);

            if (mobileRxBytes > 0 || mobileTxBytes > 0
                    || mobileRxPackets > 0 || mobileTxPackets > 0) {
                pw.print(prefix); pw.print("    Mobile network: ");
                        pw.print(formatBytesLocked(mobileRxBytes)); pw.print(" received, ");
                        pw.print(formatBytesLocked(mobileTxBytes));
                        pw.print(" sent (packets "); pw.print(mobileRxPackets);
                        pw.print(" received, "); pw.print(mobileTxPackets); pw.println(" sent)");
            }
            if (uidMobileActiveTime > 0 || uidMobileActiveCount > 0) {
                sb.setLength(0);
                sb.append(prefix); sb.append("    Mobile radio active: ");
                formatTimeMs(sb, uidMobileActiveTime / 1000);
                sb.append("(");
                sb.append(formatRatioLocked(uidMobileActiveTime, mobileActiveTime));
                sb.append(") "); sb.append(uidMobileActiveCount); sb.append("x");
                long packets = mobileRxPackets + mobileTxPackets;
                if (packets == 0) {
                    packets = 1;
                }
                sb.append(" @ ");
                sb.append(BatteryStatsHelper.makemAh(uidMobileActiveTime / 1000 / (double)packets));
                sb.append(" mspp");
                pw.println(sb.toString());
            }

            if (mobileWakeup > 0) {
                sb.setLength(0);
                sb.append(prefix);
                sb.append("    Mobile radio AP wakeups: ");
                sb.append(mobileWakeup);
                pw.println(sb.toString());
            }

            printControllerActivityIfInteresting(pw, sb, prefix + "  ", "Modem",
                    u.getModemControllerActivity(), which);

            if (wifiRxBytes > 0 || wifiTxBytes > 0 || wifiRxPackets > 0 || wifiTxPackets > 0) {
                pw.print(prefix); pw.print("    Wi-Fi network: ");
                        pw.print(formatBytesLocked(wifiRxBytes)); pw.print(" received, ");
                        pw.print(formatBytesLocked(wifiTxBytes));
                        pw.print(" sent (packets "); pw.print(wifiRxPackets);
                        pw.print(" received, "); pw.print(wifiTxPackets); pw.println(" sent)");
            }

            if (fullWifiLockOnTime != 0 || wifiScanTime != 0 || wifiScanCount != 0
                    || wifiScanCountBg != 0 || wifiScanActualTime != 0 || wifiScanActualTimeBg != 0
                    || uidWifiRunningTime != 0) {
                sb.setLength(0);
                sb.append(prefix); sb.append("    Wifi Running: ");
                        formatTimeMs(sb, uidWifiRunningTime / 1000);
                        sb.append("("); sb.append(formatRatioLocked(uidWifiRunningTime,
                                whichBatteryRealtime)); sb.append(")\n");
                sb.append(prefix); sb.append("    Full Wifi Lock: "); 
                        formatTimeMs(sb, fullWifiLockOnTime / 1000);
                        sb.append("("); sb.append(formatRatioLocked(fullWifiLockOnTime,
                                whichBatteryRealtime)); sb.append(")\n");
                sb.append(prefix); sb.append("    Wifi Scan (blamed): ");
                        formatTimeMs(sb, wifiScanTime / 1000);
                        sb.append("("); sb.append(formatRatioLocked(wifiScanTime,
                                whichBatteryRealtime)); sb.append(") ");
                                sb.append(wifiScanCount);
                                sb.append("x\n");
                // actual and background times are unpooled and since reset (regardless of 'which')
                sb.append(prefix); sb.append("    Wifi Scan (actual): ");
                        formatTimeMs(sb, wifiScanActualTime / 1000);
                        sb.append("("); sb.append(formatRatioLocked(wifiScanActualTime,
                                computeBatteryRealtime(rawRealtime, STATS_SINCE_CHARGED)));
                                sb.append(") ");
                                sb.append(wifiScanCount);
                                sb.append("x\n");
                sb.append(prefix); sb.append("    Background Wifi Scan: ");
                        formatTimeMs(sb, wifiScanActualTimeBg / 1000);
                        sb.append("("); sb.append(formatRatioLocked(wifiScanActualTimeBg,
                                computeBatteryRealtime(rawRealtime, STATS_SINCE_CHARGED)));
                                sb.append(") ");
                                sb.append(wifiScanCountBg);
                                sb.append("x");
                pw.println(sb.toString());
            }

            if (wifiWakeup > 0) {
                sb.setLength(0);
                sb.append(prefix);
                sb.append("    WiFi AP wakeups: ");
                sb.append(wifiWakeup);
                pw.println(sb.toString());
            }

            printControllerActivityIfInteresting(pw, sb, prefix + "  ", "WiFi",
                    u.getWifiControllerActivity(), which);

            if (btRxBytes > 0 || btTxBytes > 0) {
                pw.print(prefix); pw.print("    Bluetooth network: ");
                pw.print(formatBytesLocked(btRxBytes)); pw.print(" received, ");
                pw.print(formatBytesLocked(btTxBytes));
                pw.println(" sent");
            }

            final Timer bleTimer = u.getBluetoothScanTimer();
            if (bleTimer != null) {
                // Convert from microseconds to milliseconds with rounding
                final long totalTimeMs = (bleTimer.getTotalTimeLocked(rawRealtime, which) + 500)
                        / 1000;
                if (totalTimeMs != 0) {
                    final int count = bleTimer.getCountLocked(which);
                    final Timer bleTimerBg = u.getBluetoothScanBackgroundTimer();
                    final int countBg = bleTimerBg != null ? bleTimerBg.getCountLocked(which) : 0;
                    final long rawRealtimeMs = (rawRealtime + 500) / 1000;
                    // 'actualTime' are unpooled and always since reset (regardless of 'which')
                    final long actualTimeMs = bleTimer.getTotalDurationMsLocked(rawRealtimeMs);
                    final long actualTimeMsBg = bleTimerBg != null ?
                            bleTimerBg.getTotalDurationMsLocked(rawRealtimeMs) : 0;

                    sb.setLength(0);
                    sb.append(prefix);
                    sb.append("    ");
                    sb.append("Bluetooth Scan");
                    sb.append(": ");
                    if (actualTimeMs != totalTimeMs) {
                        formatTimeMs(sb, totalTimeMs);
                        sb.append("blamed realtime, ");
                    }
                    formatTimeMs(sb, actualTimeMs); // since reset, regardless of 'which'
                    sb.append("realtime (");
                    sb.append(count);
                    sb.append(" times)");
                    if (bleTimer.isRunningLocked()) {
                            sb.append(" (running)");
                    }
                    if (actualTimeMsBg != 0 || countBg > 0) {
                        sb.append(", ");
                        formatTimeMs(sb, actualTimeMsBg); // since reset, regardless of 'which'
                        sb.append("background (");
                        sb.append(countBg);
                        sb.append(" times)");
                    }
                    pw.println(sb.toString());
                    uidActivity = true;
                }
            }



            if (u.hasUserActivity()) {
                boolean hasData = false;
                for (int i=0; i<Uid.NUM_USER_ACTIVITY_TYPES; i++) {
                    final int val = u.getUserActivityCount(i, which);
                    if (val != 0) {
                        if (!hasData) {
                            sb.setLength(0);
                            sb.append("    User activity: ");
                            hasData = true;
                        } else {
                            sb.append(", ");
                        }
                        sb.append(val);
                        sb.append(" ");
                        sb.append(Uid.USER_ACTIVITY_TYPES[i]);
                    }
                }
                if (hasData) {
                    pw.println(sb.toString());
                }
            }

            final ArrayMap<String, ? extends BatteryStats.Uid.Wakelock> wakelocks
                    = u.getWakelockStats();
            long totalFullWakelock = 0, totalPartialWakelock = 0, totalWindowWakelock = 0;
            long totalDrawWakelock = 0;
            int countWakelock = 0;
            for (int iw=wakelocks.size()-1; iw>=0; iw--) {
                final Uid.Wakelock wl = wakelocks.valueAt(iw);
                String linePrefix = ": ";
                sb.setLength(0);
                sb.append(prefix);
                sb.append("    Wake lock ");
                sb.append(wakelocks.keyAt(iw));
                linePrefix = printWakeLock(sb, wl.getWakeTime(WAKE_TYPE_FULL), rawRealtime,
                        "full", which, linePrefix);
                linePrefix = printWakeLock(sb, wl.getWakeTime(WAKE_TYPE_PARTIAL), rawRealtime,
                        "partial", which, linePrefix);
                linePrefix = printWakeLock(sb, wl.getWakeTime(WAKE_TYPE_WINDOW), rawRealtime,
                        "window", which, linePrefix);
                linePrefix = printWakeLock(sb, wl.getWakeTime(WAKE_TYPE_DRAW), rawRealtime,
                        "draw", which, linePrefix);
                sb.append(" realtime");
                pw.println(sb.toString());
                uidActivity = true;
                countWakelock++;

                totalFullWakelock += computeWakeLock(wl.getWakeTime(WAKE_TYPE_FULL),
                        rawRealtime, which);
                totalPartialWakelock += computeWakeLock(wl.getWakeTime(WAKE_TYPE_PARTIAL),
                        rawRealtime, which);
                totalWindowWakelock += computeWakeLock(wl.getWakeTime(WAKE_TYPE_WINDOW),
                        rawRealtime, which);
                totalDrawWakelock += computeWakeLock(wl.getWakeTime(WAKE_TYPE_DRAW),
                        rawRealtime, which);
            }
            if (countWakelock > 1) {
                if (totalFullWakelock != 0 || totalPartialWakelock != 0
                        || totalWindowWakelock != 0) {
                    sb.setLength(0);
                    sb.append(prefix);
                    sb.append("    TOTAL wake: ");
                    boolean needComma = false;
                    if (totalFullWakelock != 0) {
                        needComma = true;
                        formatTimeMs(sb, totalFullWakelock);
                        sb.append("full");
                    }
                    if (totalPartialWakelock != 0) {
                        if (needComma) {
                            sb.append(", ");
                        }
                        needComma = true;
                        formatTimeMs(sb, totalPartialWakelock);
                        sb.append("partial");
                    }
                    if (totalWindowWakelock != 0) {
                        if (needComma) {
                            sb.append(", ");
                        }
                        needComma = true;
                        formatTimeMs(sb, totalWindowWakelock);
                        sb.append("window");
                    }
                    if (totalDrawWakelock != 0) {
                        if (needComma) {
                            sb.append(",");
                        }
                        needComma = true;
                        formatTimeMs(sb, totalDrawWakelock);
                        sb.append("draw");
                    }
                    sb.append(" realtime");
                    pw.println(sb.toString());
                }
            }

            final ArrayMap<String, ? extends Timer> syncs = u.getSyncStats();
            for (int isy=syncs.size()-1; isy>=0; isy--) {
                final Timer timer = syncs.valueAt(isy);
                // Convert from microseconds to milliseconds with rounding
                final long totalTime = (timer.getTotalTimeLocked(rawRealtime, which) + 500) / 1000;
                final int count = timer.getCountLocked(which);
                final Timer bgTimer = timer.getSubTimer();
                final long bgTime = bgTimer != null ?
                        (bgTimer.getTotalTimeLocked(rawRealtime, which) + 500) / 1000 : -1;
                final int bgCount = bgTimer != null ? bgTimer.getCountLocked(which) : -1;
                sb.setLength(0);
                sb.append(prefix);
                sb.append("    Sync ");
                sb.append(syncs.keyAt(isy));
                sb.append(": ");
                if (totalTime != 0) {
                    formatTimeMs(sb, totalTime);
                    sb.append("realtime (");
                    sb.append(count);
                    sb.append(" times)");
                    if (bgTime > 0) {
                        sb.append(", ");
                        formatTimeMs(sb, bgTime);
                        sb.append("background (");
                        sb.append(bgCount);
                        sb.append(" times)");
                    }
                } else {
                    sb.append("(not used)");
                }
                pw.println(sb.toString());
                uidActivity = true;
            }

            final ArrayMap<String, ? extends Timer> jobs = u.getJobStats();
            for (int ij=jobs.size()-1; ij>=0; ij--) {
                final Timer timer = jobs.valueAt(ij);
                // Convert from microseconds to milliseconds with rounding
                final long totalTime = (timer.getTotalTimeLocked(rawRealtime, which) + 500) / 1000;
                final int count = timer.getCountLocked(which);
                final Timer bgTimer = timer.getSubTimer();
                final long bgTime = bgTimer != null ?
                        (bgTimer.getTotalTimeLocked(rawRealtime, which) + 500) / 1000 : -1;
                final int bgCount = bgTimer != null ? bgTimer.getCountLocked(which) : -1;
                sb.setLength(0);
                sb.append(prefix);
                sb.append("    Job ");
                sb.append(jobs.keyAt(ij));
                sb.append(": ");
                if (totalTime != 0) {
                    formatTimeMs(sb, totalTime);
                    sb.append("realtime (");
                    sb.append(count);
                    sb.append(" times)");
                    if (bgTime > 0) {
                        sb.append(", ");
                        formatTimeMs(sb, bgTime);
                        sb.append("background (");
                        sb.append(bgCount);
                        sb.append(" times)");
                    }
                } else {
                    sb.append("(not used)");
                }
                pw.println(sb.toString());
                uidActivity = true;
            }

            uidActivity |= printTimer(pw, sb, u.getFlashlightTurnedOnTimer(), rawRealtime, which,
                    prefix, "Flashlight");
            uidActivity |= printTimer(pw, sb, u.getCameraTurnedOnTimer(), rawRealtime, which,
                    prefix, "Camera");
            uidActivity |= printTimer(pw, sb, u.getVideoTurnedOnTimer(), rawRealtime, which,
                    prefix, "Video");
            uidActivity |= printTimer(pw, sb, u.getAudioTurnedOnTimer(), rawRealtime, which,
                    prefix, "Audio");

            final SparseArray<? extends BatteryStats.Uid.Sensor> sensors = u.getSensorStats();
            final int NSE = sensors.size();
            for (int ise=0; ise<NSE; ise++) {
                final Uid.Sensor se = sensors.valueAt(ise);
                final int sensorNumber = sensors.keyAt(ise);
                sb.setLength(0);
                sb.append(prefix);
                sb.append("    Sensor ");
                int handle = se.getHandle();
                if (handle == Uid.Sensor.GPS) {
                    sb.append("GPS");
                } else {
                    sb.append(handle);
                }
                sb.append(": ");

                final Timer timer = se.getSensorTime();
                if (timer != null) {
                    // Convert from microseconds to milliseconds with rounding
                    final long totalTime = (timer.getTotalTimeLocked(rawRealtime, which) + 500)
                            / 1000;
                    final int count = timer.getCountLocked(which);
                    final Timer bgTimer = se.getSensorBackgroundTime();
                    final int bgCount = bgTimer != null ? bgTimer.getCountLocked(which) : 0;
                    final long rawRealtimeMs = (rawRealtime + 500) / 1000;
                    // 'actualTime' are unpooled and always since reset (regardless of 'which')
                    final long actualTime = timer.getTotalDurationMsLocked(rawRealtimeMs);
                    final long bgActualTime = bgTimer != null ?
                            bgTimer.getTotalDurationMsLocked(rawRealtimeMs) : 0;

                    //timer.logState();
                    if (totalTime != 0) {
                        if (actualTime != totalTime) {
                            formatTimeMs(sb, totalTime);
                            sb.append("blamed realtime, ");
                        }

                        formatTimeMs(sb, actualTime); // since reset, regardless of 'which'
                        sb.append("realtime (");
                        sb.append(count);
                        sb.append(" times)");

                        if (bgActualTime != 0 || bgCount > 0) {
                            sb.append(", ");
                            formatTimeMs(sb, bgActualTime); // since reset, regardless of 'which'
                            sb.append("background (");
                            sb.append(bgCount);
                            sb.append(" times)");
                        }
                    } else {
                        sb.append("(not used)");
                    }
                } else {
                    sb.append("(not used)");
                }

                pw.println(sb.toString());
                uidActivity = true;
            }

            uidActivity |= printTimer(pw, sb, u.getVibratorOnTimer(), rawRealtime, which, prefix,
                    "Vibrator");
            uidActivity |= printTimer(pw, sb, u.getForegroundActivityTimer(), rawRealtime, which,
                    prefix, "Foreground activities");

            long totalStateTime = 0;
            for (int ips=0; ips<Uid.NUM_PROCESS_STATE; ips++) {
                long time = u.getProcessStateTime(ips, rawRealtime, which);
                if (time > 0) {
                    totalStateTime += time;
                    sb.setLength(0);
                    sb.append(prefix);
                    sb.append("    ");
                    sb.append(Uid.PROCESS_STATE_NAMES[ips]);
                    sb.append(" for: ");
                    formatTimeMs(sb, (time + 500) / 1000);
                    pw.println(sb.toString());
                    uidActivity = true;
                }
            }
            if (totalStateTime > 0) {
                sb.setLength(0);
                sb.append(prefix);
                sb.append("    Total running: ");
                formatTimeMs(sb, (totalStateTime + 500) / 1000);
                pw.println(sb.toString());
            }

            final long userCpuTimeUs = u.getUserCpuTimeUs(which);
            final long systemCpuTimeUs = u.getSystemCpuTimeUs(which);
            if (userCpuTimeUs > 0 || systemCpuTimeUs > 0) {
                sb.setLength(0);
                sb.append(prefix);
                sb.append("    Total cpu time: u=");
                formatTimeMs(sb, userCpuTimeUs / 1000);
                sb.append("s=");
                formatTimeMs(sb, systemCpuTimeUs / 1000);
                pw.println(sb.toString());
            }

            final ArrayMap<String, ? extends BatteryStats.Uid.Proc> processStats
                    = u.getProcessStats();
            for (int ipr=processStats.size()-1; ipr>=0; ipr--) {
                final Uid.Proc ps = processStats.valueAt(ipr);
                long userTime;
                long systemTime;
                long foregroundTime;
                int starts;
                int numExcessive;

                userTime = ps.getUserTime(which);
                systemTime = ps.getSystemTime(which);
                foregroundTime = ps.getForegroundTime(which);
                starts = ps.getStarts(which);
                final int numCrashes = ps.getNumCrashes(which);
                final int numAnrs = ps.getNumAnrs(which);
                numExcessive = which == STATS_SINCE_CHARGED
                        ? ps.countExcessivePowers() : 0;

                if (userTime != 0 || systemTime != 0 || foregroundTime != 0 || starts != 0
                        || numExcessive != 0 || numCrashes != 0 || numAnrs != 0) {
                    sb.setLength(0);
                    sb.append(prefix); sb.append("    Proc ");
                            sb.append(processStats.keyAt(ipr)); sb.append(":\n");
                    sb.append(prefix); sb.append("      CPU: ");
                            formatTimeMs(sb, userTime); sb.append("usr + ");
                            formatTimeMs(sb, systemTime); sb.append("krn ; ");
                            formatTimeMs(sb, foregroundTime); sb.append("fg");
                    if (starts != 0 || numCrashes != 0 || numAnrs != 0) {
                        sb.append("\n"); sb.append(prefix); sb.append("      ");
                        boolean hasOne = false;
                        if (starts != 0) {
                            hasOne = true;
                            sb.append(starts); sb.append(" starts");
                        }
                        if (numCrashes != 0) {
                            if (hasOne) {
                                sb.append(", ");
                            }
                            hasOne = true;
                            sb.append(numCrashes); sb.append(" crashes");
                        }
                        if (numAnrs != 0) {
                            if (hasOne) {
                                sb.append(", ");
                            }
                            sb.append(numAnrs); sb.append(" anrs");
                        }
                    }
                    pw.println(sb.toString());
                    for (int e=0; e<numExcessive; e++) {
                        Uid.Proc.ExcessivePower ew = ps.getExcessivePower(e);
                        if (ew != null) {
                            pw.print(prefix); pw.print("      * Killed for ");
                                    if (ew.type == Uid.Proc.ExcessivePower.TYPE_WAKE) {
                                        pw.print("wake lock");
                                    } else if (ew.type == Uid.Proc.ExcessivePower.TYPE_CPU) {
                                        pw.print("cpu");
                                    } else {
                                        pw.print("unknown");
                                    }
                                    pw.print(" use: ");
                                    TimeUtils.formatDuration(ew.usedTime, pw);
                                    pw.print(" over ");
                                    TimeUtils.formatDuration(ew.overTime, pw);
                                    if (ew.overTime != 0) {
                                        pw.print(" (");
                                        pw.print((ew.usedTime*100)/ew.overTime);
                                        pw.println("%)");
                                    }
                        }
                    }
                    uidActivity = true;
                }
            }

            final ArrayMap<String, ? extends BatteryStats.Uid.Pkg> packageStats
                    = u.getPackageStats();
            for (int ipkg=packageStats.size()-1; ipkg>=0; ipkg--) {
                pw.print(prefix); pw.print("    Apk "); pw.print(packageStats.keyAt(ipkg));
                pw.println(":");
                boolean apkActivity = false;
                final Uid.Pkg ps = packageStats.valueAt(ipkg);
                final ArrayMap<String, ? extends Counter> alarms = ps.getWakeupAlarmStats();
                for (int iwa=alarms.size()-1; iwa>=0; iwa--) {
                    pw.print(prefix); pw.print("      Wakeup alarm ");
                            pw.print(alarms.keyAt(iwa)); pw.print(": ");
                            pw.print(alarms.valueAt(iwa).getCountLocked(which));
                            pw.println(" times");
                    apkActivity = true;
                }
                final ArrayMap<String, ? extends  Uid.Pkg.Serv> serviceStats = ps.getServiceStats();
                for (int isvc=serviceStats.size()-1; isvc>=0; isvc--) {
                    final BatteryStats.Uid.Pkg.Serv ss = serviceStats.valueAt(isvc);
                    final long startTime = ss.getStartTime(batteryUptime, which);
                    final int starts = ss.getStarts(which);
                    final int launches = ss.getLaunches(which);
                    if (startTime != 0 || starts != 0 || launches != 0) {
                        sb.setLength(0);
                        sb.append(prefix); sb.append("      Service ");
                                sb.append(serviceStats.keyAt(isvc)); sb.append(":\n");
                        sb.append(prefix); sb.append("        Created for: ");
                                formatTimeMs(sb, startTime / 1000);
                                sb.append("uptime\n");
                        sb.append(prefix); sb.append("        Starts: ");
                                sb.append(starts);
                                sb.append(", launches: "); sb.append(launches);
                        pw.println(sb.toString());
                        apkActivity = true;
                    }
                }
                if (!apkActivity) {
                    pw.print(prefix); pw.println("      (nothing executed)");
                }
                uidActivity = true;
            }
            if (!uidActivity) {
                pw.print(prefix); pw.println("    (nothing executed)");
            }
        }
    }

    static void printBitDescriptions(PrintWriter pw, int oldval, int newval, HistoryTag wakelockTag,
            BitDescription[] descriptions, boolean longNames) {
        int diff = oldval ^ newval;
        if (diff == 0) return;
        boolean didWake = false;
        for (int i=0; i<descriptions.length; i++) {
            BitDescription bd = descriptions[i];
            if ((diff&bd.mask) != 0) {
                pw.print(longNames ? " " : ",");
                if (bd.shift < 0) {
                    pw.print((newval&bd.mask) != 0 ? "+" : "-");
                    pw.print(longNames ? bd.name : bd.shortName);
                    if (bd.mask == HistoryItem.STATE_WAKE_LOCK_FLAG && wakelockTag != null) {
                        didWake = true;
                        pw.print("=");
                        if (longNames) {
                            UserHandle.formatUid(pw, wakelockTag.uid);
                            pw.print(":\"");
                            pw.print(wakelockTag.string);
                            pw.print("\"");
                        } else {
                            pw.print(wakelockTag.poolIdx);
                        }
                    }
                } else {
                    pw.print(longNames ? bd.name : bd.shortName);
                    pw.print("=");
                    int val = (newval&bd.mask)>>bd.shift;
                    if (bd.values != null && val >= 0 && val < bd.values.length) {
                        pw.print(longNames? bd.values[val] : bd.shortValues[val]);
                    } else {
                        pw.print(val);
                    }
                }
            }
        }
        if (!didWake && wakelockTag != null) {
            pw.print(longNames ? " wake_lock=" : ",w=");
            if (longNames) {
                UserHandle.formatUid(pw, wakelockTag.uid);
                pw.print(":\"");
                pw.print(wakelockTag.string);
                pw.print("\"");
            } else {
                pw.print(wakelockTag.poolIdx);
            }
        }
    }
    
    public void prepareForDumpLocked() {
    }

    public static class HistoryPrinter {
        int oldState = 0;
        int oldState2 = 0;
        int oldLevel = -1;
        int oldStatus = -1;
        int oldHealth = -1;
        int oldPlug = -1;
        int oldTemp = -1;
        int oldVolt = -1;
        int oldChargeMAh = -1;
        long lastTime = -1;

        void reset() {
            oldState = oldState2 = 0;
            oldLevel = -1;
            oldStatus = -1;
            oldHealth = -1;
            oldPlug = -1;
            oldTemp = -1;
            oldVolt = -1;
            oldChargeMAh = -1;
        }

        public void printNextItem(PrintWriter pw, HistoryItem rec, long baseTime, boolean checkin,
                boolean verbose) {
            if (!checkin) {
                pw.print("  ");
                TimeUtils.formatDuration(rec.time - baseTime, pw, TimeUtils.HUNDRED_DAY_FIELD_LEN);
                pw.print(" (");
                pw.print(rec.numReadInts);
                pw.print(") ");
            } else {
                pw.print(BATTERY_STATS_CHECKIN_VERSION); pw.print(',');
                pw.print(HISTORY_DATA); pw.print(',');
                if (lastTime < 0) {
                    pw.print(rec.time - baseTime);
                } else {
                    pw.print(rec.time - lastTime);
                }
                lastTime = rec.time;
            }
            if (rec.cmd == HistoryItem.CMD_START) {
                if (checkin) {
                    pw.print(":");
                }
                pw.println("START");
                reset();
            } else if (rec.cmd == HistoryItem.CMD_CURRENT_TIME
                    || rec.cmd == HistoryItem.CMD_RESET) {
                if (checkin) {
                    pw.print(":");
                }
                if (rec.cmd == HistoryItem.CMD_RESET) {
                    pw.print("RESET:");
                    reset();
                }
                pw.print("TIME:");
                if (checkin) {
                    pw.println(rec.currentTime);
                } else {
                    pw.print(" ");
                    pw.println(DateFormat.format("yyyy-MM-dd-HH-mm-ss",
                            rec.currentTime).toString());
                }
            } else if (rec.cmd == HistoryItem.CMD_SHUTDOWN) {
                if (checkin) {
                    pw.print(":");
                }
                pw.println("SHUTDOWN");
            } else if (rec.cmd == HistoryItem.CMD_OVERFLOW) {
                if (checkin) {
                    pw.print(":");
                }
                pw.println("*OVERFLOW*");
            } else {
                if (!checkin) {
                    if (rec.batteryLevel < 10) pw.print("00");
                    else if (rec.batteryLevel < 100) pw.print("0");
                    pw.print(rec.batteryLevel);
                    if (verbose) {
                        pw.print(" ");
                        if (rec.states < 0) ;
                        else if (rec.states < 0x10) pw.print("0000000");
                        else if (rec.states < 0x100) pw.print("000000");
                        else if (rec.states < 0x1000) pw.print("00000");
                        else if (rec.states < 0x10000) pw.print("0000");
                        else if (rec.states < 0x100000) pw.print("000");
                        else if (rec.states < 0x1000000) pw.print("00");
                        else if (rec.states < 0x10000000) pw.print("0");
                        pw.print(Integer.toHexString(rec.states));
                    }
                } else {
                    if (oldLevel != rec.batteryLevel) {
                        oldLevel = rec.batteryLevel;
                        pw.print(",Bl="); pw.print(rec.batteryLevel);
                    }
                }
                if (oldStatus != rec.batteryStatus) {
                    oldStatus = rec.batteryStatus;
                    pw.print(checkin ? ",Bs=" : " status=");
                    switch (oldStatus) {
                        case BatteryManager.BATTERY_STATUS_UNKNOWN:
                            pw.print(checkin ? "?" : "unknown");
                            break;
                        case BatteryManager.BATTERY_STATUS_CHARGING:
                            pw.print(checkin ? "c" : "charging");
                            break;
                        case BatteryManager.BATTERY_STATUS_DISCHARGING:
                            pw.print(checkin ? "d" : "discharging");
                            break;
                        case BatteryManager.BATTERY_STATUS_NOT_CHARGING:
                            pw.print(checkin ? "n" : "not-charging");
                            break;
                        case BatteryManager.BATTERY_STATUS_FULL:
                            pw.print(checkin ? "f" : "full");
                            break;
                        default:
                            pw.print(oldStatus);
                            break;
                    }
                }
                if (oldHealth != rec.batteryHealth) {
                    oldHealth = rec.batteryHealth;
                    pw.print(checkin ? ",Bh=" : " health=");
                    switch (oldHealth) {
                        case BatteryManager.BATTERY_HEALTH_UNKNOWN:
                            pw.print(checkin ? "?" : "unknown");
                            break;
                        case BatteryManager.BATTERY_HEALTH_GOOD:
                            pw.print(checkin ? "g" : "good");
                            break;
                        case BatteryManager.BATTERY_HEALTH_OVERHEAT:
                            pw.print(checkin ? "h" : "overheat");
                            break;
                        case BatteryManager.BATTERY_HEALTH_DEAD:
                            pw.print(checkin ? "d" : "dead");
                            break;
                        case BatteryManager.BATTERY_HEALTH_OVER_VOLTAGE:
                            pw.print(checkin ? "v" : "over-voltage");
                            break;
                        case BatteryManager.BATTERY_HEALTH_UNSPECIFIED_FAILURE:
                            pw.print(checkin ? "f" : "failure");
                            break;
                        case BatteryManager.BATTERY_HEALTH_COLD:
                            pw.print(checkin ? "c" : "cold");
                            break;
                        default:
                            pw.print(oldHealth);
                            break;
                    }
                }
                if (oldPlug != rec.batteryPlugType) {
                    oldPlug = rec.batteryPlugType;
                    pw.print(checkin ? ",Bp=" : " plug=");
                    switch (oldPlug) {
                        case 0:
                            pw.print(checkin ? "n" : "none");
                            break;
                        case BatteryManager.BATTERY_PLUGGED_AC:
                            pw.print(checkin ? "a" : "ac");
                            break;
                        case BatteryManager.BATTERY_PLUGGED_USB:
                            pw.print(checkin ? "u" : "usb");
                            break;
                        case BatteryManager.BATTERY_PLUGGED_WIRELESS:
                            pw.print(checkin ? "w" : "wireless");
                            break;
                        default:
                            pw.print(oldPlug);
                            break;
                    }
                }
                if (oldTemp != rec.batteryTemperature) {
                    oldTemp = rec.batteryTemperature;
                    pw.print(checkin ? ",Bt=" : " temp=");
                    pw.print(oldTemp);
                }
                if (oldVolt != rec.batteryVoltage) {
                    oldVolt = rec.batteryVoltage;
                    pw.print(checkin ? ",Bv=" : " volt=");
                    pw.print(oldVolt);
                }
                final int chargeMAh = rec.batteryChargeUAh / 1000;
                if (oldChargeMAh != chargeMAh) {
                    oldChargeMAh = chargeMAh;
                    pw.print(checkin ? ",Bcc=" : " charge=");
                    pw.print(oldChargeMAh);
                }
                printBitDescriptions(pw, oldState, rec.states, rec.wakelockTag,
                        HISTORY_STATE_DESCRIPTIONS, !checkin);
                printBitDescriptions(pw, oldState2, rec.states2, null,
                        HISTORY_STATE2_DESCRIPTIONS, !checkin);
                if (rec.wakeReasonTag != null) {
                    if (checkin) {
                        pw.print(",wr=");
                        pw.print(rec.wakeReasonTag.poolIdx);
                    } else {
                        pw.print(" wake_reason=");
                        pw.print(rec.wakeReasonTag.uid);
                        pw.print(":\"");
                        pw.print(rec.wakeReasonTag.string);
                        pw.print("\"");
                    }
                }
                if (rec.eventCode != HistoryItem.EVENT_NONE) {
                    pw.print(checkin ? "," : " ");
                    if ((rec.eventCode&HistoryItem.EVENT_FLAG_START) != 0) {
                        pw.print("+");
                    } else if ((rec.eventCode&HistoryItem.EVENT_FLAG_FINISH) != 0) {
                        pw.print("-");
                    }
                    String[] eventNames = checkin ? HISTORY_EVENT_CHECKIN_NAMES
                            : HISTORY_EVENT_NAMES;
                    int idx = rec.eventCode & ~(HistoryItem.EVENT_FLAG_START
                            | HistoryItem.EVENT_FLAG_FINISH);
                    if (idx >= 0 && idx < eventNames.length) {
                        pw.print(eventNames[idx]);
                    } else {
                        pw.print(checkin ? "Ev" : "event");
                        pw.print(idx);
                    }
                    pw.print("=");
                    if (checkin) {
                        pw.print(rec.eventTag.poolIdx);
                    } else {
                        pw.append(HISTORY_EVENT_INT_FORMATTERS[idx]
                                .applyAsString(rec.eventTag.uid));
                        pw.print(":\"");
                        pw.print(rec.eventTag.string);
                        pw.print("\"");
                    }
                }
                pw.println();
                if (rec.stepDetails != null) {
                    if (!checkin) {
                        pw.print("                 Details: cpu=");
                        pw.print(rec.stepDetails.userTime);
                        pw.print("u+");
                        pw.print(rec.stepDetails.systemTime);
                        pw.print("s");
                        if (rec.stepDetails.appCpuUid1 >= 0) {
                            pw.print(" (");
                            printStepCpuUidDetails(pw, rec.stepDetails.appCpuUid1,
                                    rec.stepDetails.appCpuUTime1, rec.stepDetails.appCpuSTime1);
                            if (rec.stepDetails.appCpuUid2 >= 0) {
                                pw.print(", ");
                                printStepCpuUidDetails(pw, rec.stepDetails.appCpuUid2,
                                        rec.stepDetails.appCpuUTime2, rec.stepDetails.appCpuSTime2);
                            }
                            if (rec.stepDetails.appCpuUid3 >= 0) {
                                pw.print(", ");
                                printStepCpuUidDetails(pw, rec.stepDetails.appCpuUid3,
                                        rec.stepDetails.appCpuUTime3, rec.stepDetails.appCpuSTime3);
                            }
                            pw.print(')');
                        }
                        pw.println();
                        pw.print("                          /proc/stat=");
                        pw.print(rec.stepDetails.statUserTime);
                        pw.print(" usr, ");
                        pw.print(rec.stepDetails.statSystemTime);
                        pw.print(" sys, ");
                        pw.print(rec.stepDetails.statIOWaitTime);
                        pw.print(" io, ");
                        pw.print(rec.stepDetails.statIrqTime);
                        pw.print(" irq, ");
                        pw.print(rec.stepDetails.statSoftIrqTime);
                        pw.print(" sirq, ");
                        pw.print(rec.stepDetails.statIdlTime);
                        pw.print(" idle");
                        int totalRun = rec.stepDetails.statUserTime + rec.stepDetails.statSystemTime
                                + rec.stepDetails.statIOWaitTime + rec.stepDetails.statIrqTime
                                + rec.stepDetails.statSoftIrqTime;
                        int total = totalRun + rec.stepDetails.statIdlTime;
                        if (total > 0) {
                            pw.print(" (");
                            float perc = ((float)totalRun) / ((float)total) * 100;
                            pw.print(String.format("%.1f%%", perc));
                            pw.print(" of ");
                            StringBuilder sb = new StringBuilder(64);
                            formatTimeMsNoSpace(sb, total*10);
                            pw.print(sb);
                            pw.print(")");
                        }
                        pw.print(", PlatformIdleStat ");
                        pw.print(rec.stepDetails.statPlatformIdleState);
                        pw.println();
                    } else {
                        pw.print(BATTERY_STATS_CHECKIN_VERSION); pw.print(',');
                        pw.print(HISTORY_DATA); pw.print(",0,Dcpu=");
                        pw.print(rec.stepDetails.userTime);
                        pw.print(":");
                        pw.print(rec.stepDetails.systemTime);
                        if (rec.stepDetails.appCpuUid1 >= 0) {
                            printStepCpuUidCheckinDetails(pw, rec.stepDetails.appCpuUid1,
                                    rec.stepDetails.appCpuUTime1, rec.stepDetails.appCpuSTime1);
                            if (rec.stepDetails.appCpuUid2 >= 0) {
                                printStepCpuUidCheckinDetails(pw, rec.stepDetails.appCpuUid2,
                                        rec.stepDetails.appCpuUTime2, rec.stepDetails.appCpuSTime2);
                            }
                            if (rec.stepDetails.appCpuUid3 >= 0) {
                                printStepCpuUidCheckinDetails(pw, rec.stepDetails.appCpuUid3,
                                        rec.stepDetails.appCpuUTime3, rec.stepDetails.appCpuSTime3);
                            }
                        }
                        pw.println();
                        pw.print(BATTERY_STATS_CHECKIN_VERSION); pw.print(',');
                        pw.print(HISTORY_DATA); pw.print(",0,Dpst=");
                        pw.print(rec.stepDetails.statUserTime);
                        pw.print(',');
                        pw.print(rec.stepDetails.statSystemTime);
                        pw.print(',');
                        pw.print(rec.stepDetails.statIOWaitTime);
                        pw.print(',');
                        pw.print(rec.stepDetails.statIrqTime);
                        pw.print(',');
                        pw.print(rec.stepDetails.statSoftIrqTime);
                        pw.print(',');
                        pw.print(rec.stepDetails.statIdlTime);
                        pw.print(',');
                        if (rec.stepDetails.statPlatformIdleState != null) {
                            pw.print(rec.stepDetails.statPlatformIdleState);
                        }
                        pw.println();
                    }
                }
                oldState = rec.states;
                oldState2 = rec.states2;
            }
        }

        private void printStepCpuUidDetails(PrintWriter pw, int uid, int utime, int stime) {
            UserHandle.formatUid(pw, uid);
            pw.print("=");
            pw.print(utime);
            pw.print("u+");
            pw.print(stime);
            pw.print("s");
        }

        private void printStepCpuUidCheckinDetails(PrintWriter pw, int uid, int utime, int stime) {
            pw.print('/');
            pw.print(uid);
            pw.print(":");
            pw.print(utime);
            pw.print(":");
            pw.print(stime);
        }
    }

    private void printSizeValue(PrintWriter pw, long size) {
        float result = size;
        String suffix = "";
        if (result >= 10*1024) {
            suffix = "KB";
            result = result / 1024;
        }
        if (result >= 10*1024) {
            suffix = "MB";
            result = result / 1024;
        }
        if (result >= 10*1024) {
            suffix = "GB";
            result = result / 1024;
        }
        if (result >= 10*1024) {
            suffix = "TB";
            result = result / 1024;
        }
        if (result >= 10*1024) {
            suffix = "PB";
            result = result / 1024;
        }
        pw.print((int)result);
        pw.print(suffix);
    }

    private static boolean dumpTimeEstimate(PrintWriter pw, String label1, String label2,
            String label3, long estimatedTime) {
        if (estimatedTime < 0) {
            return false;
        }
        pw.print(label1);
        pw.print(label2);
        pw.print(label3);
        StringBuilder sb = new StringBuilder(64);
        formatTimeMs(sb, estimatedTime);
        pw.print(sb);
        pw.println();
        return true;
    }

    private static boolean dumpDurationSteps(PrintWriter pw, String prefix, String header,
            LevelStepTracker steps, boolean checkin) {
        if (steps == null) {
            return false;
        }
        int count = steps.mNumStepDurations;
        if (count <= 0) {
            return false;
        }
        if (!checkin) {
            pw.println(header);
        }
        String[] lineArgs = new String[5];
        for (int i=0; i<count; i++) {
            long duration = steps.getDurationAt(i);
            int level = steps.getLevelAt(i);
            long initMode = steps.getInitModeAt(i);
            long modMode = steps.getModModeAt(i);
            if (checkin) {
                lineArgs[0] = Long.toString(duration);
                lineArgs[1] = Integer.toString(level);
                if ((modMode&STEP_LEVEL_MODE_SCREEN_STATE) == 0) {
                    switch ((int)(initMode&STEP_LEVEL_MODE_SCREEN_STATE) + 1) {
                        case Display.STATE_OFF: lineArgs[2] = "s-"; break;
                        case Display.STATE_ON: lineArgs[2] = "s+"; break;
                        case Display.STATE_DOZE: lineArgs[2] = "sd"; break;
                        case Display.STATE_DOZE_SUSPEND: lineArgs[2] = "sds"; break;
                        default: lineArgs[2] = "?"; break;
                    }
                } else {
                    lineArgs[2] = "";
                }
                if ((modMode&STEP_LEVEL_MODE_POWER_SAVE) == 0) {
                    lineArgs[3] = (initMode&STEP_LEVEL_MODE_POWER_SAVE) != 0 ? "p+" : "p-";
                } else {
                    lineArgs[3] = "";
                }
                if ((modMode&STEP_LEVEL_MODE_DEVICE_IDLE) == 0) {
                    lineArgs[4] = (initMode&STEP_LEVEL_MODE_DEVICE_IDLE) != 0 ? "i+" : "i-";
                } else {
                    lineArgs[4] = "";
                }
                dumpLine(pw, 0 /* uid */, "i" /* category */, header, (Object[])lineArgs);
            } else {
                pw.print(prefix);
                pw.print("#"); pw.print(i); pw.print(": ");
                TimeUtils.formatDuration(duration, pw);
                pw.print(" to "); pw.print(level);
                boolean haveModes = false;
                if ((modMode&STEP_LEVEL_MODE_SCREEN_STATE) == 0) {
                    pw.print(" (");
                    switch ((int)(initMode&STEP_LEVEL_MODE_SCREEN_STATE) + 1) {
                        case Display.STATE_OFF: pw.print("screen-off"); break;
                        case Display.STATE_ON: pw.print("screen-on"); break;
                        case Display.STATE_DOZE: pw.print("screen-doze"); break;
                        case Display.STATE_DOZE_SUSPEND: pw.print("screen-doze-suspend"); break;
                        default: pw.print("screen-?"); break;
                    }
                    haveModes = true;
                }
                if ((modMode&STEP_LEVEL_MODE_POWER_SAVE) == 0) {
                    pw.print(haveModes ? ", " : " (");
                    pw.print((initMode&STEP_LEVEL_MODE_POWER_SAVE) != 0
                            ? "power-save-on" : "power-save-off");
                    haveModes = true;
                }
                if ((modMode&STEP_LEVEL_MODE_DEVICE_IDLE) == 0) {
                    pw.print(haveModes ? ", " : " (");
                    pw.print((initMode&STEP_LEVEL_MODE_DEVICE_IDLE) != 0
                            ? "device-idle-on" : "device-idle-off");
                    haveModes = true;
                }
                if (haveModes) {
                    pw.print(")");
                }
                pw.println();
            }
        }
        return true;
    }

    public static final int DUMP_CHARGED_ONLY = 1<<1;
    public static final int DUMP_DAILY_ONLY = 1<<2;
    public static final int DUMP_HISTORY_ONLY = 1<<3;
    public static final int DUMP_INCLUDE_HISTORY = 1<<4;
    public static final int DUMP_VERBOSE = 1<<5;
    public static final int DUMP_DEVICE_WIFI_ONLY = 1<<6;

    private void dumpHistoryLocked(PrintWriter pw, int flags, long histStart, boolean checkin) {
        final HistoryPrinter hprinter = new HistoryPrinter();
        final HistoryItem rec = new HistoryItem();
        long lastTime = -1;
        long baseTime = -1;
        boolean printed = false;
        HistoryEventTracker tracker = null;
        while (getNextHistoryLocked(rec)) {
            lastTime = rec.time;
            if (baseTime < 0) {
                baseTime = lastTime;
            }
            if (rec.time >= histStart) {
                if (histStart >= 0 && !printed) {
                    if (rec.cmd == HistoryItem.CMD_CURRENT_TIME
                            || rec.cmd == HistoryItem.CMD_RESET
                            || rec.cmd == HistoryItem.CMD_START
                            || rec.cmd == HistoryItem.CMD_SHUTDOWN) {
                        printed = true;
                        hprinter.printNextItem(pw, rec, baseTime, checkin,
                                (flags&DUMP_VERBOSE) != 0);
                        rec.cmd = HistoryItem.CMD_UPDATE;
                    } else if (rec.currentTime != 0) {
                        printed = true;
                        byte cmd = rec.cmd;
                        rec.cmd = HistoryItem.CMD_CURRENT_TIME;
                        hprinter.printNextItem(pw, rec, baseTime, checkin,
                                (flags&DUMP_VERBOSE) != 0);
                        rec.cmd = cmd;
                    }
                    if (tracker != null) {
                        if (rec.cmd != HistoryItem.CMD_UPDATE) {
                            hprinter.printNextItem(pw, rec, baseTime, checkin,
                                    (flags&DUMP_VERBOSE) != 0);
                            rec.cmd = HistoryItem.CMD_UPDATE;
                        }
                        int oldEventCode = rec.eventCode;
                        HistoryTag oldEventTag = rec.eventTag;
                        rec.eventTag = new HistoryTag();
                        for (int i=0; i<HistoryItem.EVENT_COUNT; i++) {
                            HashMap<String, SparseIntArray> active
                                    = tracker.getStateForEvent(i);
                            if (active == null) {
                                continue;
                            }
                            for (HashMap.Entry<String, SparseIntArray> ent
                                    : active.entrySet()) {
                                SparseIntArray uids = ent.getValue();
                                for (int j=0; j<uids.size(); j++) {
                                    rec.eventCode = i;
                                    rec.eventTag.string = ent.getKey();
                                    rec.eventTag.uid = uids.keyAt(j);
                                    rec.eventTag.poolIdx = uids.valueAt(j);
                                    hprinter.printNextItem(pw, rec, baseTime, checkin,
                                            (flags&DUMP_VERBOSE) != 0);
                                    rec.wakeReasonTag = null;
                                    rec.wakelockTag = null;
                                }
                            }
                        }
                        rec.eventCode = oldEventCode;
                        rec.eventTag = oldEventTag;
                        tracker = null;
                    }
                }
                hprinter.printNextItem(pw, rec, baseTime, checkin,
                        (flags&DUMP_VERBOSE) != 0);
            } else if (false && rec.eventCode != HistoryItem.EVENT_NONE) {
                // This is an attempt to aggregate the previous state and generate
                // fake events to reflect that state at the point where we start
                // printing real events.  It doesn't really work right, so is turned off.
                if (tracker == null) {
                    tracker = new HistoryEventTracker();
                }
                tracker.updateState(rec.eventCode, rec.eventTag.string,
                        rec.eventTag.uid, rec.eventTag.poolIdx);
            }
        }
        if (histStart >= 0) {
            commitCurrentHistoryBatchLocked();
            pw.print(checkin ? "NEXT: " : "  NEXT: "); pw.println(lastTime+1);
        }
    }

    private void dumpDailyLevelStepSummary(PrintWriter pw, String prefix, String label,
            LevelStepTracker steps, StringBuilder tmpSb, int[] tmpOutInt) {
        if (steps == null) {
            return;
        }
        long timeRemaining = steps.computeTimeEstimate(0, 0, tmpOutInt);
        if (timeRemaining >= 0) {
            pw.print(prefix); pw.print(label); pw.print(" total time: ");
            tmpSb.setLength(0);
            formatTimeMs(tmpSb, timeRemaining);
            pw.print(tmpSb);
            pw.print(" (from "); pw.print(tmpOutInt[0]);
            pw.println(" steps)");
        }
        for (int i=0; i< STEP_LEVEL_MODES_OF_INTEREST.length; i++) {
            long estimatedTime = steps.computeTimeEstimate(STEP_LEVEL_MODES_OF_INTEREST[i],
                    STEP_LEVEL_MODE_VALUES[i], tmpOutInt);
            if (estimatedTime > 0) {
                pw.print(prefix); pw.print(label); pw.print(" ");
                pw.print(STEP_LEVEL_MODE_LABELS[i]);
                pw.print(" time: ");
                tmpSb.setLength(0);
                formatTimeMs(tmpSb, estimatedTime);
                pw.print(tmpSb);
                pw.print(" (from "); pw.print(tmpOutInt[0]);
                pw.println(" steps)");
            }
        }
    }

    private void dumpDailyPackageChanges(PrintWriter pw, String prefix,
            ArrayList<PackageChange> changes) {
        if (changes == null) {
            return;
        }
        pw.print(prefix); pw.println("Package changes:");
        for (int i=0; i<changes.size(); i++) {
            PackageChange pc = changes.get(i);
            if (pc.mUpdate) {
                pw.print(prefix); pw.print("  Update "); pw.print(pc.mPackageName);
                pw.print(" vers="); pw.println(pc.mVersionCode);
            } else {
                pw.print(prefix); pw.print("  Uninstall "); pw.println(pc.mPackageName);
            }
        }
    }

    /**
     * Dumps a human-readable summary of the battery statistics to the given PrintWriter.
     *
     * @param pw a Printer to receive the dump output.
     */
    @SuppressWarnings("unused")
    public void dumpLocked(Context context, PrintWriter pw, int flags, int reqUid, long histStart) {
        prepareForDumpLocked();

        final boolean filtering = (flags
                & (DUMP_HISTORY_ONLY|DUMP_CHARGED_ONLY|DUMP_DAILY_ONLY)) != 0;

        if ((flags&DUMP_HISTORY_ONLY) != 0 || !filtering) {
            final long historyTotalSize = getHistoryTotalSize();
            final long historyUsedSize = getHistoryUsedSize();
            if (startIteratingHistoryLocked()) {
                try {
                    pw.print("Battery History (");
                    pw.print((100*historyUsedSize)/historyTotalSize);
                    pw.print("% used, ");
                    printSizeValue(pw, historyUsedSize);
                    pw.print(" used of ");
                    printSizeValue(pw, historyTotalSize);
                    pw.print(", ");
                    pw.print(getHistoryStringPoolSize());
                    pw.print(" strings using ");
                    printSizeValue(pw, getHistoryStringPoolBytes());
                    pw.println("):");
                    dumpHistoryLocked(pw, flags, histStart, false);
                    pw.println();
                } finally {
                    finishIteratingHistoryLocked();
                }
            }

            if (startIteratingOldHistoryLocked()) {
                try {
                    final HistoryItem rec = new HistoryItem();
                    pw.println("Old battery History:");
                    HistoryPrinter hprinter = new HistoryPrinter();
                    long baseTime = -1;
                    while (getNextOldHistoryLocked(rec)) {
                        if (baseTime < 0) {
                            baseTime = rec.time;
                        }
                        hprinter.printNextItem(pw, rec, baseTime, false, (flags&DUMP_VERBOSE) != 0);
                    }
                    pw.println();
                } finally {
                    finishIteratingOldHistoryLocked();
                }
            }
        }

        if (filtering && (flags&(DUMP_CHARGED_ONLY|DUMP_DAILY_ONLY)) == 0) {
            return;
        }

        if (!filtering) {
            SparseArray<? extends Uid> uidStats = getUidStats();
            final int NU = uidStats.size();
            boolean didPid = false;
            long nowRealtime = SystemClock.elapsedRealtime();
            for (int i=0; i<NU; i++) {
                Uid uid = uidStats.valueAt(i);
                SparseArray<? extends Uid.Pid> pids = uid.getPidStats();
                if (pids != null) {
                    for (int j=0; j<pids.size(); j++) {
                        Uid.Pid pid = pids.valueAt(j);
                        if (!didPid) {
                            pw.println("Per-PID Stats:");
                            didPid = true;
                        }
                        long time = pid.mWakeSumMs + (pid.mWakeNesting > 0
                                ? (nowRealtime - pid.mWakeStartMs) : 0);
                        pw.print("  PID "); pw.print(pids.keyAt(j));
                                pw.print(" wake time: ");
                                TimeUtils.formatDuration(time, pw);
                                pw.println("");
                    }
                }
            }
            if (didPid) {
                pw.println();
            }
        }

        if (!filtering || (flags&DUMP_CHARGED_ONLY) != 0) {
            if (dumpDurationSteps(pw, "  ", "Discharge step durations:",
                    getDischargeLevelStepTracker(), false)) {
                long timeRemaining = computeBatteryTimeRemaining(
                    SystemClock.elapsedRealtime() * 1000);
                if (timeRemaining >= 0) {
                    pw.print("  Estimated discharge time remaining: ");
                    TimeUtils.formatDuration(timeRemaining / 1000, pw);
                    pw.println();
                }
                final LevelStepTracker steps = getDischargeLevelStepTracker();
                for (int i=0; i< STEP_LEVEL_MODES_OF_INTEREST.length; i++) {
                    dumpTimeEstimate(pw, "  Estimated ", STEP_LEVEL_MODE_LABELS[i], " time: ",
                            steps.computeTimeEstimate(STEP_LEVEL_MODES_OF_INTEREST[i],
                                    STEP_LEVEL_MODE_VALUES[i], null));
                }
                pw.println();
            }
            if (dumpDurationSteps(pw, "  ", "Charge step durations:",
                    getChargeLevelStepTracker(), false)) {
                long timeRemaining = computeChargeTimeRemaining(
                    SystemClock.elapsedRealtime() * 1000);
                if (timeRemaining >= 0) {
                    pw.print("  Estimated charge time remaining: ");
                    TimeUtils.formatDuration(timeRemaining / 1000, pw);
                    pw.println();
                }
                pw.println();
            }
        }
        if (!filtering || (flags&(DUMP_CHARGED_ONLY|DUMP_DAILY_ONLY)) != 0) {
            pw.println("Daily stats:");
            pw.print("  Current start time: ");
            pw.println(DateFormat.format("yyyy-MM-dd-HH-mm-ss",
                    getCurrentDailyStartTime()).toString());
            pw.print("  Next min deadline: ");
            pw.println(DateFormat.format("yyyy-MM-dd-HH-mm-ss",
                    getNextMinDailyDeadline()).toString());
            pw.print("  Next max deadline: ");
            pw.println(DateFormat.format("yyyy-MM-dd-HH-mm-ss",
                    getNextMaxDailyDeadline()).toString());
            StringBuilder sb = new StringBuilder(64);
            int[] outInt = new int[1];
            LevelStepTracker dsteps = getDailyDischargeLevelStepTracker();
            LevelStepTracker csteps = getDailyChargeLevelStepTracker();
            ArrayList<PackageChange> pkgc = getDailyPackageChanges();
            if (dsteps.mNumStepDurations > 0 || csteps.mNumStepDurations > 0 || pkgc != null) {
                if ((flags&DUMP_DAILY_ONLY) != 0 || !filtering) {
                    if (dumpDurationSteps(pw, "    ", "  Current daily discharge step durations:",
                            dsteps, false)) {
                        dumpDailyLevelStepSummary(pw, "      ", "Discharge", dsteps,
                                sb, outInt);
                    }
                    if (dumpDurationSteps(pw, "    ", "  Current daily charge step durations:",
                            csteps, false)) {
                        dumpDailyLevelStepSummary(pw, "      ", "Charge", csteps,
                                sb, outInt);
                    }
                    dumpDailyPackageChanges(pw, "    ", pkgc);
                } else {
                    pw.println("  Current daily steps:");
                    dumpDailyLevelStepSummary(pw, "    ", "Discharge", dsteps,
                            sb, outInt);
                    dumpDailyLevelStepSummary(pw, "    ", "Charge", csteps,
                            sb, outInt);
                }
            }
            DailyItem dit;
            int curIndex = 0;
            while ((dit=getDailyItemLocked(curIndex)) != null) {
                curIndex++;
                if ((flags&DUMP_DAILY_ONLY) != 0) {
                    pw.println();
                }
                pw.print("  Daily from ");
                pw.print(DateFormat.format("yyyy-MM-dd-HH-mm-ss", dit.mStartTime).toString());
                pw.print(" to ");
                pw.print(DateFormat.format("yyyy-MM-dd-HH-mm-ss", dit.mEndTime).toString());
                pw.println(":");
                if ((flags&DUMP_DAILY_ONLY) != 0 || !filtering) {
                    if (dumpDurationSteps(pw, "      ",
                            "    Discharge step durations:", dit.mDischargeSteps, false)) {
                        dumpDailyLevelStepSummary(pw, "        ", "Discharge", dit.mDischargeSteps,
                                sb, outInt);
                    }
                    if (dumpDurationSteps(pw, "      ",
                            "    Charge step durations:", dit.mChargeSteps, false)) {
                        dumpDailyLevelStepSummary(pw, "        ", "Charge", dit.mChargeSteps,
                                sb, outInt);
                    }
                    dumpDailyPackageChanges(pw, "    ", dit.mPackageChanges);
                } else {
                    dumpDailyLevelStepSummary(pw, "    ", "Discharge", dit.mDischargeSteps,
                            sb, outInt);
                    dumpDailyLevelStepSummary(pw, "    ", "Charge", dit.mChargeSteps,
                            sb, outInt);
                }
            }
            pw.println();
        }
        if (!filtering || (flags&DUMP_CHARGED_ONLY) != 0) {
            pw.println("Statistics since last charge:");
            pw.println("  System starts: " + getStartCount()
                    + ", currently on battery: " + getIsOnBattery());
            dumpLocked(context, pw, "", STATS_SINCE_CHARGED, reqUid,
                    (flags&DUMP_DEVICE_WIFI_ONLY) != 0);
            pw.println();
        }
    }
    
    @SuppressWarnings("unused")
    public void dumpCheckinLocked(Context context, PrintWriter pw,
            List<ApplicationInfo> apps, int flags, long histStart) {
        prepareForDumpLocked();

        dumpLine(pw, 0 /* uid */, "i" /* category */, VERSION_DATA,
                CHECKIN_VERSION, getParcelVersion(), getStartPlatformVersion(),
                getEndPlatformVersion());

        long now = getHistoryBaseTime() + SystemClock.elapsedRealtime();

        final boolean filtering = (flags &
                (DUMP_HISTORY_ONLY|DUMP_CHARGED_ONLY|DUMP_DAILY_ONLY)) != 0;

        if ((flags&DUMP_INCLUDE_HISTORY) != 0 || (flags&DUMP_HISTORY_ONLY) != 0) {
            if (startIteratingHistoryLocked()) {
                try {
                    for (int i=0; i<getHistoryStringPoolSize(); i++) {
                        pw.print(BATTERY_STATS_CHECKIN_VERSION); pw.print(',');
                        pw.print(HISTORY_STRING_POOL); pw.print(',');
                        pw.print(i);
                        pw.print(",");
                        pw.print(getHistoryTagPoolUid(i));
                        pw.print(",\"");
                        String str = getHistoryTagPoolString(i);
                        str = str.replace("\\", "\\\\");
                        str = str.replace("\"", "\\\"");
                        pw.print(str);
                        pw.print("\"");
                        pw.println();
                    }
                    dumpHistoryLocked(pw, flags, histStart, true);
                } finally {
                    finishIteratingHistoryLocked();
                }
            }
        }

        if (filtering && (flags&(DUMP_CHARGED_ONLY|DUMP_DAILY_ONLY)) == 0) {
            return;
        }

        if (apps != null) {
            SparseArray<Pair<ArrayList<String>, MutableBoolean>> uids = new SparseArray<>();
            for (int i=0; i<apps.size(); i++) {
                ApplicationInfo ai = apps.get(i);
                Pair<ArrayList<String>, MutableBoolean> pkgs = uids.get(
                        UserHandle.getAppId(ai.uid));
                if (pkgs == null) {
                    pkgs = new Pair<>(new ArrayList<String>(), new MutableBoolean(false));
                    uids.put(UserHandle.getAppId(ai.uid), pkgs);
                }
                pkgs.first.add(ai.packageName);
            }
            SparseArray<? extends Uid> uidStats = getUidStats();
            final int NU = uidStats.size();
            String[] lineArgs = new String[2];
            for (int i=0; i<NU; i++) {
                int uid = UserHandle.getAppId(uidStats.keyAt(i));
                Pair<ArrayList<String>, MutableBoolean> pkgs = uids.get(uid);
                if (pkgs != null && !pkgs.second.value) {
                    pkgs.second.value = true;
                    for (int j=0; j<pkgs.first.size(); j++) {
                        lineArgs[0] = Integer.toString(uid);
                        lineArgs[1] = pkgs.first.get(j);
                        dumpLine(pw, 0 /* uid */, "i" /* category */, UID_DATA,
                                (Object[])lineArgs);
                    }
                }
            }
        }
        if (!filtering || (flags&DUMP_CHARGED_ONLY) != 0) {
            dumpDurationSteps(pw, "", DISCHARGE_STEP_DATA, getDischargeLevelStepTracker(), true);
            String[] lineArgs = new String[1];
            long timeRemaining = computeBatteryTimeRemaining(SystemClock.elapsedRealtime() * 1000);
            if (timeRemaining >= 0) {
                lineArgs[0] = Long.toString(timeRemaining);
                dumpLine(pw, 0 /* uid */, "i" /* category */, DISCHARGE_TIME_REMAIN_DATA,
                        (Object[])lineArgs);
            }
            dumpDurationSteps(pw, "", CHARGE_STEP_DATA, getChargeLevelStepTracker(), true);
            timeRemaining = computeChargeTimeRemaining(SystemClock.elapsedRealtime() * 1000);
            if (timeRemaining >= 0) {
                lineArgs[0] = Long.toString(timeRemaining);
                dumpLine(pw, 0 /* uid */, "i" /* category */, CHARGE_TIME_REMAIN_DATA,
                        (Object[])lineArgs);
            }
            dumpCheckinLocked(context, pw, STATS_SINCE_CHARGED, -1,
                    (flags&DUMP_DEVICE_WIFI_ONLY) != 0);
        }
    }
}<|MERGE_RESOLUTION|>--- conflicted
+++ resolved
@@ -2756,15 +2756,9 @@
             long elapsedRealtimeUs, String name, int which, String linePrefix) {
         long totalTimeMicros = 0;
         int count = 0;
-<<<<<<< HEAD
-        long max = -1;
-        long current = -1;
-        long totalDuration = -1;
-=======
         long max = 0;
         long current = 0;
         long totalDuration = 0;
->>>>>>> 6b1989c7
         if (timer != null) {
             totalTimeMicros = timer.getTotalTimeLocked(elapsedRealtimeUs, which);
             count = timer.getCountLocked(which);
