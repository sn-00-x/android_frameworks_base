--- conflicted
+++ resolved
@@ -2756,31 +2756,7 @@
     }
 
     /**
-<<<<<<< HEAD
-     * Return the current scale of the WebView
-     * @return The current scale.
-=======
-     *  Return true if the browser is displaying a TextView for text input.
-     */
-    private boolean inEditingMode() {
-        return mWebTextView != null && mWebTextView.getParent() != null;
-    }
-
-    /**
-     * Remove the WebTextView.
-     */
-    private void clearTextEntry() {
-        if (inEditingMode()) {
-            mWebTextView.remove();
-        } else {
-            // The keyboard may be open with the WebView as the served view
-            hideSoftKeyboard();
-        }
-    }
-
-    /**
      * See {@link WebView#getScale()}
->>>>>>> 19b8011f
      */
     @Override
     public float getScale() {
