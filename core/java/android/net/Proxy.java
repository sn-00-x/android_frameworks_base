/*
 * Copyright (C) 2007 The Android Open Source Project
 *
 * Licensed under the Apache License, Version 2.0 (the "License");
 * you may not use this file except in compliance with the License.
 * You may obtain a copy of the License at
 *
 *      http://www.apache.org/licenses/LICENSE-2.0
 *
 * Unless required by applicable law or agreed to in writing, software
 * distributed under the License is distributed on an "AS IS" BASIS,
 * WITHOUT WARRANTIES OR CONDITIONS OF ANY KIND, either express or implied.
 * See the License for the specific language governing permissions and
 * limitations under the License.
 */

package android.net;

import android.annotation.SdkConstant;
import android.annotation.SdkConstant.SdkConstantType;
import android.content.Context;
import android.net.ProxyInfo;
import android.text.TextUtils;
import android.util.Log;

import java.net.InetSocketAddress;
import java.net.ProxySelector;
import java.net.URI;
import java.util.regex.Matcher;
import java.util.regex.Pattern;

/**
 * A convenience class for accessing the user and default proxy
 * settings.
 */
public final class Proxy {

    private static final String TAG = "Proxy";

    private static final ProxySelector sDefaultProxySelector;

    /**
     * Used to notify an app that's caching the default connection proxy
     * that either the default connection or its proxy has changed.
     * The intent will have the following extra value:</p>
     * <ul>
     *   <li><em>EXTRA_PROXY_INFO</em> - The ProxyProperties for the proxy.  Non-null,
     *                                   though if the proxy is undefined the host string
     *                                   will be empty.
     * </ul>
     *
     * <p class="note">This is a protected intent that can only be sent by the system
     */
    @SdkConstant(SdkConstantType.BROADCAST_INTENT_ACTION)
    public static final String PROXY_CHANGE_ACTION = "android.intent.action.PROXY_CHANGE";
    /**
     * Intent extra included with {@link #PROXY_CHANGE_ACTION} intents.
     * It describes the new proxy being used (as a {@link ProxyInfo} object).
     */
    public static final String EXTRA_PROXY_INFO = "android.intent.extra.PROXY_INFO";

    /** @hide */
    public static final int PROXY_VALID             = 0;
    /** @hide */
    public static final int PROXY_HOSTNAME_EMPTY    = 1;
    /** @hide */
    public static final int PROXY_HOSTNAME_INVALID  = 2;
    /** @hide */
    public static final int PROXY_PORT_EMPTY        = 3;
    /** @hide */
    public static final int PROXY_PORT_INVALID      = 4;
    /** @hide */
    public static final int PROXY_EXCLLIST_INVALID  = 5;

    private static ConnectivityManager sConnectivityManager = null;

    // Hostname / IP REGEX validation
    // Matches blank input, ips, and domain names
    private static final String NAME_IP_REGEX =
        "[a-zA-Z0-9]+(\\-[a-zA-Z0-9]+)*(\\.[a-zA-Z0-9]+(\\-[a-zA-Z0-9]+)*)*";

    private static final String HOSTNAME_REGEXP = "^$|^" + NAME_IP_REGEX + "$";

    private static final Pattern HOSTNAME_PATTERN;

    private static final String EXCL_REGEX =
        "[a-zA-Z0-9*]+(\\-[a-zA-Z0-9*]+)*(\\.[a-zA-Z0-9*]+(\\-[a-zA-Z0-9*]+)*)*";

    private static final String EXCLLIST_REGEXP = "^$|^" + EXCL_REGEX + "(," + EXCL_REGEX + ")*$";

    private static final Pattern EXCLLIST_PATTERN;

    static {
        HOSTNAME_PATTERN = Pattern.compile(HOSTNAME_REGEXP);
        EXCLLIST_PATTERN = Pattern.compile(EXCLLIST_REGEXP);
        sDefaultProxySelector = ProxySelector.getDefault();
    }

    /**
     * Return the proxy object to be used for the URL given as parameter.
     * @param ctx A Context used to get the settings for the proxy host.
     * @param url A URL to be accessed. Used to evaluate exclusion list.
     * @return Proxy (java.net) object containing the host name. If the
     *         user did not set a hostname it returns the default host.
     *         A null value means that no host is to be used.
     * {@hide}
     */
    public static final java.net.Proxy getProxy(Context ctx, String url) {
        String host = "";
        if ((url != null) && !isLocalHost(host)) {
            URI uri = URI.create(url);
            ProxySelector proxySelector = ProxySelector.getDefault();

            List<java.net.Proxy> proxyList = proxySelector.select(uri);

            if (proxyList.size() > 0) {
                return proxyList.get(0);
            }
        }
        return java.net.Proxy.NO_PROXY;
    }


    /**
     * Return the proxy host set by the user.
     * @param ctx A Context used to get the settings for the proxy host.
     * @return String containing the host name. If the user did not set a host
     *         name it returns the default host. A null value means that no
     *         host is to be used.
     * @deprecated Use standard java vm proxy values to find the host, port
     *         and exclusion list.  This call ignores the exclusion list.
     */
    public static final String getHost(Context ctx) {
        java.net.Proxy proxy = getProxy(ctx, null);
        if (proxy == java.net.Proxy.NO_PROXY) return null;
        try {
            return ((InetSocketAddress)(proxy.address())).getHostName();
        } catch (Exception e) {
            return null;
        }
    }

    /**
     * Return the proxy port set by the user.
     * @param ctx A Context used to get the settings for the proxy port.
     * @return The port number to use or -1 if no proxy is to be used.
     * @deprecated Use standard java vm proxy values to find the host, port
     *         and exclusion list.  This call ignores the exclusion list.
     */
    public static final int getPort(Context ctx) {
        java.net.Proxy proxy = getProxy(ctx, null);
        if (proxy == java.net.Proxy.NO_PROXY) return -1;
        try {
            return ((InetSocketAddress)(proxy.address())).getPort();
        } catch (Exception e) {
            return -1;
        }
    }

    /**
     * Return the default proxy host specified by the carrier.
     * @return String containing the host name or null if there is no proxy for
     * this carrier.
     * @deprecated Use standard java vm proxy values to find the host, port and
     *         exclusion list.  This call ignores the exclusion list and no
     *         longer reports only mobile-data apn-based proxy values.
     */
    public static final String getDefaultHost() {
        String host = System.getProperty("http.proxyHost");
        if (TextUtils.isEmpty(host)) return null;
        return host;
    }

    /**
     * Return the default proxy port specified by the carrier.
     * @return The port number to be used with the proxy host or -1 if there is
     * no proxy for this carrier.
     * @deprecated Use standard java vm proxy values to find the host, port and
     *         exclusion list.  This call ignores the exclusion list and no
     *         longer reports only mobile-data apn-based proxy values.
     */
    public static final int getDefaultPort() {
        if (getDefaultHost() == null) return -1;
        try {
            return Integer.parseInt(System.getProperty("http.proxyPort"));
        } catch (NumberFormatException e) {
            return -1;
        }
    }

    private static final boolean isLocalHost(String host) {
        if (host == null) {
            return false;
        }
        try {
            if (host != null) {
                if (host.equalsIgnoreCase("localhost")) {
                    return true;
                }
                if (NetworkUtils.numericToInetAddress(host).isLoopbackAddress()) {
                    return true;
                }
            }
        } catch (IllegalArgumentException iex) {
        }
        return false;
    }

    /**
     * Validate syntax of hostname, port and exclusion list entries
     * {@hide}
     */
    public static int validate(String hostname, String port, String exclList) {
        Matcher match = HOSTNAME_PATTERN.matcher(hostname);
        Matcher listMatch = EXCLLIST_PATTERN.matcher(exclList);

        if (!match.matches()) return PROXY_HOSTNAME_INVALID;

        if (!listMatch.matches()) return PROXY_EXCLLIST_INVALID;

        if (hostname.length() > 0 && port.length() == 0) return PROXY_PORT_EMPTY;

        if (port.length() > 0) {
            if (hostname.length() == 0) return PROXY_HOSTNAME_EMPTY;
            int portVal = -1;
            try {
                portVal = Integer.parseInt(port);
            } catch (NumberFormatException ex) {
                return PROXY_PORT_INVALID;
            }
            if (portVal <= 0 || portVal > 0xFFFF) return PROXY_PORT_INVALID;
        }
<<<<<<< HEAD
        return PROXY_VALID;
=======
>>>>>>> 9834af9c
    }

    /** @hide */
    public static final void setHttpProxySystemProperty(ProxyInfo p) {
        String host = null;
        String port = null;
        String exclList = null;
        Uri pacFileUrl = Uri.EMPTY;
        if (p != null) {
            host = p.getHost();
            port = Integer.toString(p.getPort());
            exclList = p.getExclusionListAsString();
            pacFileUrl = p.getPacFileUrl();
        }
        setHttpProxySystemProperty(host, port, exclList, pacFileUrl);
    }

    /** @hide */
    public static final void setHttpProxySystemProperty(String host, String port, String exclList,
            Uri pacFileUrl) {
        if (exclList != null) exclList = exclList.replace(",", "|");
        if (false) Log.d(TAG, "setHttpProxySystemProperty :"+host+":"+port+" - "+exclList);
        if (host != null) {
            System.setProperty("http.proxyHost", host);
            System.setProperty("https.proxyHost", host);
        } else {
            System.clearProperty("http.proxyHost");
            System.clearProperty("https.proxyHost");
        }
        if (port != null) {
            System.setProperty("http.proxyPort", port);
            System.setProperty("https.proxyPort", port);
        } else {
            System.clearProperty("http.proxyPort");
            System.clearProperty("https.proxyPort");
        }
        if (exclList != null) {
            System.setProperty("http.nonProxyHosts", exclList);
            System.setProperty("https.nonProxyHosts", exclList);
        } else {
            System.clearProperty("http.nonProxyHosts");
            System.clearProperty("https.nonProxyHosts");
        }
        if (!Uri.EMPTY.equals(pacFileUrl)) {
            ProxySelector.setDefault(new PacProxySelector());
        } else {
            ProxySelector.setDefault(sDefaultProxySelector);
        }
    }
}<|MERGE_RESOLUTION|>--- conflicted
+++ resolved
@@ -230,10 +230,7 @@
             }
             if (portVal <= 0 || portVal > 0xFFFF) return PROXY_PORT_INVALID;
         }
-<<<<<<< HEAD
         return PROXY_VALID;
-=======
->>>>>>> 9834af9c
     }
 
     /** @hide */
