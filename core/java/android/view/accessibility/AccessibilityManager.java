/*
 * Copyright (C) 2009 The Android Open Source Project
 *
 * Licensed under the Apache License, Version 2.0 (the "License");
 * you may not use this file except in compliance with the License.
 * You may obtain a copy of the License at
 *
 *      http://www.apache.org/licenses/LICENSE-2.0
 *
 * Unless required by applicable law or agreed to in writing, software
 * distributed under the License is distributed on an "AS IS" BASIS,
 * WITHOUT WARRANTIES OR CONDITIONS OF ANY KIND, either express or implied.
 * See the License for the specific language governing permissions and
 * limitations under the License.
 */

package android.view.accessibility;

import android.Manifest;
import android.accessibilityservice.AccessibilityServiceInfo;
import android.annotation.NonNull;
import android.content.Context;
import android.content.pm.PackageManager;
import android.content.pm.ServiceInfo;
import android.os.Binder;
import android.os.Handler;
import android.os.IBinder;
import android.os.Looper;
import android.os.Message;
import android.os.Process;
import android.os.RemoteException;
import android.os.ServiceManager;
import android.os.SystemClock;
import android.os.UserHandle;
import android.util.Log;
import android.view.IWindow;
import android.view.View;

import java.util.ArrayList;
import java.util.Collections;
import java.util.List;
import java.util.concurrent.CopyOnWriteArrayList;

/**
 * System level service that serves as an event dispatch for {@link AccessibilityEvent}s,
 * and provides facilities for querying the accessibility state of the system.
 * Accessibility events are generated when something notable happens in the user interface,
 * for example an {@link android.app.Activity} starts, the focus or selection of a
 * {@link android.view.View} changes etc. Parties interested in handling accessibility
 * events implement and register an accessibility service which extends
 * {@link android.accessibilityservice.AccessibilityService}.
 * <p>
 * To obtain a handle to the accessibility manager do the following:
 * </p>
 * <p>
 * <code>
 * <pre>AccessibilityManager accessibilityManager =
 *        (AccessibilityManager) context.getSystemService(Context.ACCESSIBILITY_SERVICE);</pre>
 * </code>
 * </p>
 *
 * @see AccessibilityEvent
 * @see AccessibilityNodeInfo
 * @see android.accessibilityservice.AccessibilityService
 * @see Context#getSystemService
 * @see Context#ACCESSIBILITY_SERVICE
 */
public final class AccessibilityManager {
    private static final boolean DEBUG = false;

    private static final String LOG_TAG = "AccessibilityManager";

    /** @hide */
    public static final int STATE_FLAG_ACCESSIBILITY_ENABLED = 0x00000001;

    /** @hide */
    public static final int STATE_FLAG_TOUCH_EXPLORATION_ENABLED = 0x00000002;

    /** @hide */
    public static final int STATE_FLAG_HIGH_TEXT_CONTRAST_ENABLED = 0x00000004;

    /** @hide */
    public static final int DALTONIZER_DISABLED = -1;

    /** @hide */
    public static final int DALTONIZER_SIMULATE_MONOCHROMACY = 0;

    /** @hide */
    public static final int DALTONIZER_CORRECT_DEUTERANOMALY = 12;

    static final Object sInstanceSync = new Object();

    private static AccessibilityManager sInstance;

    private final Object mLock = new Object();

    private IAccessibilityManager mService;

    final int mUserId;

    final Handler mHandler;

    boolean mIsEnabled;

    boolean mIsTouchExplorationEnabled;

    boolean mIsHighTextContrastEnabled;

    private final CopyOnWriteArrayList<AccessibilityStateChangeListener>
            mAccessibilityStateChangeListeners = new CopyOnWriteArrayList<>();

    private final CopyOnWriteArrayList<TouchExplorationStateChangeListener>
            mTouchExplorationStateChangeListeners = new CopyOnWriteArrayList<>();

    private final CopyOnWriteArrayList<HighTextContrastChangeListener>
            mHighTextContrastStateChangeListeners = new CopyOnWriteArrayList<>();

    /**
     * Listener for the system accessibility state. To listen for changes to the
     * accessibility state on the device, implement this interface and register
     * it with the system by calling {@link #addAccessibilityStateChangeListener}.
     */
    public interface AccessibilityStateChangeListener {

        /**
         * Called when the accessibility enabled state changes.
         *
         * @param enabled Whether accessibility is enabled.
         */
        public void onAccessibilityStateChanged(boolean enabled);
    }

    /**
     * Listener for the system touch exploration state. To listen for changes to
     * the touch exploration state on the device, implement this interface and
     * register it with the system by calling
     * {@link #addTouchExplorationStateChangeListener}.
     */
    public interface TouchExplorationStateChangeListener {

        /**
         * Called when the touch exploration enabled state changes.
         *
         * @param enabled Whether touch exploration is enabled.
         */
        public void onTouchExplorationStateChanged(boolean enabled);
    }

    /**
     * Listener for the system high text contrast state. To listen for changes to
     * the high text contrast state on the device, implement this interface and
     * register it with the system by calling
     * {@link #addHighTextContrastStateChangeListener}.
     *
     * @hide
     */
    public interface HighTextContrastChangeListener {

        /**
         * Called when the high text contrast enabled state changes.
         *
         * @param enabled Whether high text contrast is enabled.
         */
        public void onHighTextContrastStateChanged(boolean enabled);
    }

    private final IAccessibilityManagerClient.Stub mClient =
            new IAccessibilityManagerClient.Stub() {
        public void setState(int state) {
            // We do not want to change this immediately as the applicatoin may
            // have already checked that accessibility is on and fired an event,
            // that is now propagating up the view tree, Hence, if accessibility
            // is now off an exception will be thrown. We want to have the exception
            // enforcement to guard against apps that fire unnecessary accessibility
            // events when accessibility is off.
            mHandler.obtainMessage(MyHandler.MSG_SET_STATE, state, 0).sendToTarget();
        }
    };

    /**
     * Get an AccessibilityManager instance (create one if necessary).
     *
     * @param context Context in which this manager operates.
     *
     * @hide
     */
    public static AccessibilityManager getInstance(Context context) {
        synchronized (sInstanceSync) {
            if (sInstance == null) {
                final int userId;
                if (Binder.getCallingUid() == Process.SYSTEM_UID
                        || context.checkCallingOrSelfPermission(
                                Manifest.permission.INTERACT_ACROSS_USERS)
                                        == PackageManager.PERMISSION_GRANTED
                        || context.checkCallingOrSelfPermission(
                                Manifest.permission.INTERACT_ACROSS_USERS_FULL)
                                        == PackageManager.PERMISSION_GRANTED) {
                    userId = UserHandle.USER_CURRENT;
                } else {
                    userId = UserHandle.myUserId();
                }
                IBinder iBinder = ServiceManager.getService(Context.ACCESSIBILITY_SERVICE);
                IAccessibilityManager service = iBinder == null
                        ? null : IAccessibilityManager.Stub.asInterface(iBinder);
                sInstance = new AccessibilityManager(context, service, userId);
            }
        }
        return sInstance;
    }

    /**
     * Create an instance.
     *
     * @param context A {@link Context}.
     * @param service An interface to the backing service.
     * @param userId User id under which to run.
     *
     * @hide
     */
    public AccessibilityManager(Context context, IAccessibilityManager service, int userId) {
        mHandler = new MyHandler(context.getMainLooper());
        mService = service;
        mUserId = userId;
        synchronized (mLock) {
            tryConnectToServiceLocked();
        }
    }

    /**
     * @hide
     */
    public IAccessibilityManagerClient getClient() {
        return mClient;
    }

    /**
     * Returns if the accessibility in the system is enabled.
     *
     * @return True if accessibility is enabled, false otherwise.
     */
    public boolean isEnabled() {
        synchronized (mLock) {
            IAccessibilityManager service = getServiceLocked();
            if (service == null) {
                return false;
            }
            return mIsEnabled;
        }
    }

    /**
     * Returns if the touch exploration in the system is enabled.
     *
     * @return True if touch exploration is enabled, false otherwise.
     */
    public boolean isTouchExplorationEnabled() {
        synchronized (mLock) {
            IAccessibilityManager service = getServiceLocked();
            if (service == null) {
                return false;
            }
            return mIsTouchExplorationEnabled;
        }
    }

    /**
     * Returns if the high text contrast in the system is enabled.
     * <p>
     * <strong>Note:</strong> You need to query this only if you application is
     * doing its own rendering and does not rely on the platform rendering pipeline.
     * </p>
     *
     * @return True if high text contrast is enabled, false otherwise.
     *
     * @hide
     */
    public boolean isHighTextContrastEnabled() {
        synchronized (mLock) {
            IAccessibilityManager service = getServiceLocked();
            if (service == null) {
                return false;
            }
            return mIsHighTextContrastEnabled;
        }
    }

    /**
     * Sends an {@link AccessibilityEvent}.
     *
     * @param event The event to send.
     *
     * @throws IllegalStateException if accessibility is not enabled.
     *
     * <strong>Note:</strong> The preferred mechanism for sending custom accessibility
     * events is through calling
     * {@link android.view.ViewParent#requestSendAccessibilityEvent(View, AccessibilityEvent)}
     * instead of this method to allow predecessors to augment/filter events sent by
     * their descendants.
     */
    public void sendAccessibilityEvent(AccessibilityEvent event) {
        final IAccessibilityManager service;
        final int userId;
        synchronized (mLock) {
            service = getServiceLocked();
            if (service == null) {
                return;
            }
            if (!mIsEnabled) {
                throw new IllegalStateException("Accessibility off. Did you forget to check that?");
            }
            userId = mUserId;
        }
        boolean doRecycle = false;
        try {
            event.setEventTime(SystemClock.uptimeMillis());
            // it is possible that this manager is in the same process as the service but
            // client using it is called through Binder from another process. Example: MMS
            // app adds a SMS notification and the NotificationManagerService calls this method
            long identityToken = Binder.clearCallingIdentity();
            doRecycle = service.sendAccessibilityEvent(event, userId);
            Binder.restoreCallingIdentity(identityToken);
            if (DEBUG) {
                Log.i(LOG_TAG, event + " sent");
            }
        } catch (RemoteException re) {
            Log.e(LOG_TAG, "Error during sending " + event + " ", re);
        } finally {
            if (doRecycle) {
                event.recycle();
            }
        }
    }

    /**
     * Requests feedback interruption from all accessibility services.
     */
    public void interrupt() {
        final IAccessibilityManager service;
        final int userId;
        synchronized (mLock) {
            service = getServiceLocked();
            if (service == null) {
                return;
            }
            if (!mIsEnabled) {
                throw new IllegalStateException("Accessibility off. Did you forget to check that?");
            }
            userId = mUserId;
        }
        try {
            service.interrupt(userId);
            if (DEBUG) {
                Log.i(LOG_TAG, "Requested interrupt from all services");
            }
        } catch (RemoteException re) {
            Log.e(LOG_TAG, "Error while requesting interrupt from all services. ", re);
        }
    }

    /**
     * Returns the {@link ServiceInfo}s of the installed accessibility services.
     *
     * @return An unmodifiable list with {@link ServiceInfo}s.
     *
     * @deprecated Use {@link #getInstalledAccessibilityServiceList()}
     */
    @Deprecated
    public List<ServiceInfo> getAccessibilityServiceList() {
        List<AccessibilityServiceInfo> infos = getInstalledAccessibilityServiceList();
        List<ServiceInfo> services = new ArrayList<>();
        final int infoCount = infos.size();
        for (int i = 0; i < infoCount; i++) {
            AccessibilityServiceInfo info = infos.get(i);
            services.add(info.getResolveInfo().serviceInfo);
        }
        return Collections.unmodifiableList(services);
    }

    /**
     * Returns the {@link AccessibilityServiceInfo}s of the installed accessibility services.
     *
     * @return An unmodifiable list with {@link AccessibilityServiceInfo}s.
     */
    public List<AccessibilityServiceInfo> getInstalledAccessibilityServiceList() {
        final IAccessibilityManager service;
        final int userId;
        synchronized (mLock) {
            service = getServiceLocked();
            if (service == null) {
                return Collections.emptyList();
            }
            userId = mUserId;
        }

        List<AccessibilityServiceInfo> services = null;
        try {
            services = service.getInstalledAccessibilityServiceList(userId);
            if (DEBUG) {
                Log.i(LOG_TAG, "Installed AccessibilityServices " + services);
            }
        } catch (RemoteException re) {
            Log.e(LOG_TAG, "Error while obtaining the installed AccessibilityServices. ", re);
        }
        if (services != null) {
            return Collections.unmodifiableList(services);
        } else {
            return Collections.emptyList();
        }
    }

    /**
     * Returns the {@link AccessibilityServiceInfo}s of the enabled accessibility services
     * for a given feedback type.
     *
     * @param feedbackTypeFlags The feedback type flags.
     * @return An unmodifiable list with {@link AccessibilityServiceInfo}s.
     *
     * @see AccessibilityServiceInfo#FEEDBACK_AUDIBLE
     * @see AccessibilityServiceInfo#FEEDBACK_GENERIC
     * @see AccessibilityServiceInfo#FEEDBACK_HAPTIC
     * @see AccessibilityServiceInfo#FEEDBACK_SPOKEN
     * @see AccessibilityServiceInfo#FEEDBACK_VISUAL
     * @see AccessibilityServiceInfo#FEEDBACK_BRAILLE
     */
    public List<AccessibilityServiceInfo> getEnabledAccessibilityServiceList(
            int feedbackTypeFlags) {
        final IAccessibilityManager service;
        final int userId;
        synchronized (mLock) {
            service = getServiceLocked();
            if (service == null) {
                return Collections.emptyList();
            }
            userId = mUserId;
        }

        List<AccessibilityServiceInfo> services = null;
        try {
            services = service.getEnabledAccessibilityServiceList(feedbackTypeFlags, userId);
            if (DEBUG) {
                Log.i(LOG_TAG, "Installed AccessibilityServices " + services);
            }
        } catch (RemoteException re) {
            Log.e(LOG_TAG, "Error while obtaining the installed AccessibilityServices. ", re);
        }
        if (services != null) {
            return Collections.unmodifiableList(services);
        } else {
            return Collections.emptyList();
        }
    }

    /**
     * Registers an {@link AccessibilityStateChangeListener} for changes in
     * the global accessibility state of the system.
     *
     * @param listener The listener.
     * @return True if successfully registered.
     */
    public boolean addAccessibilityStateChangeListener(
            @NonNull AccessibilityStateChangeListener listener) {
        // Final CopyOnWriteArrayList - no lock needed.
        return mAccessibilityStateChangeListeners.add(listener);
    }

    /**
     * Unregisters an {@link AccessibilityStateChangeListener}.
     *
     * @param listener The listener.
     * @return True if successfully unregistered.
     */
    public boolean removeAccessibilityStateChangeListener(
            @NonNull AccessibilityStateChangeListener listener) {
        // Final CopyOnWriteArrayList - no lock needed.
        return mAccessibilityStateChangeListeners.remove(listener);
    }

    /**
     * Registers a {@link TouchExplorationStateChangeListener} for changes in
     * the global touch exploration state of the system.
     *
     * @param listener The listener.
     * @return True if successfully registered.
     */
    public boolean addTouchExplorationStateChangeListener(
            @NonNull TouchExplorationStateChangeListener listener) {
        // Final CopyOnWriteArrayList - no lock needed.
        return mTouchExplorationStateChangeListeners.add(listener);
    }

    /**
     * Unregisters a {@link TouchExplorationStateChangeListener}.
     *
     * @param listener The listener.
     * @return True if successfully unregistered.
     */
    public boolean removeTouchExplorationStateChangeListener(
            @NonNull TouchExplorationStateChangeListener listener) {
        // Final CopyOnWriteArrayList - no lock needed.
        return mTouchExplorationStateChangeListeners.remove(listener);
    }

    /**
     * Registers a {@link HighTextContrastChangeListener} for changes in
     * the global high text contrast state of the system.
     *
     * @param listener The listener.
     * @return True if successfully registered.
     *
     * @hide
     */
    public boolean addHighTextContrastStateChangeListener(
            @NonNull HighTextContrastChangeListener listener) {
        // Final CopyOnWriteArrayList - no lock needed.
        return mHighTextContrastStateChangeListeners.add(listener);
    }

    /**
     * Unregisters a {@link HighTextContrastChangeListener}.
     *
     * @param listener The listener.
     * @return True if successfully unregistered.
     *
     * @hide
     */
    public boolean removeHighTextContrastStateChangeListener(
            @NonNull HighTextContrastChangeListener listener) {
        // Final CopyOnWriteArrayList - no lock needed.
        return mHighTextContrastStateChangeListeners.remove(listener);
    }

    /**
     * Sets the current state and notifies listeners, if necessary.
     *
     * @param stateFlags The state flags.
     */
    private void setStateLocked(int stateFlags) {
        final boolean enabled = (stateFlags & STATE_FLAG_ACCESSIBILITY_ENABLED) != 0;
        final boolean touchExplorationEnabled =
                (stateFlags & STATE_FLAG_TOUCH_EXPLORATION_ENABLED) != 0;
        final boolean highTextContrastEnabled =
                (stateFlags & STATE_FLAG_HIGH_TEXT_CONTRAST_ENABLED) != 0;

        final boolean wasEnabled = mIsEnabled;
        final boolean wasTouchExplorationEnabled = mIsTouchExplorationEnabled;
        final boolean wasHighTextContrastEnabled = mIsHighTextContrastEnabled;

        // Ensure listeners get current state from isZzzEnabled() calls.
        mIsEnabled = enabled;
        mIsTouchExplorationEnabled = touchExplorationEnabled;
        mIsHighTextContrastEnabled = highTextContrastEnabled;

        if (wasEnabled != enabled) {
            mHandler.sendEmptyMessage(MyHandler.MSG_NOTIFY_ACCESSIBILITY_STATE_CHANGED);
        }

        if (wasTouchExplorationEnabled != touchExplorationEnabled) {
            mHandler.sendEmptyMessage(MyHandler.MSG_NOTIFY_EXPLORATION_STATE_CHANGED);
        }

        if (wasHighTextContrastEnabled != highTextContrastEnabled) {
            mHandler.sendEmptyMessage(MyHandler.MSG_NOTIFY_HIGH_TEXT_CONTRAST_STATE_CHANGED);
        }
    }

    /**
     * Adds an accessibility interaction connection interface for a given window.
     * @param windowToken The window token to which a connection is added.
     * @param connection The connection.
     *
     * @hide
     */
    public int addAccessibilityInteractionConnection(IWindow windowToken,
            IAccessibilityInteractionConnection connection) {
        final IAccessibilityManager service;
        final int userId;
        synchronized (mLock) {
            service = getServiceLocked();
            if (service == null) {
                return View.NO_ID;
            }
            userId = mUserId;
        }
        try {
            return service.addAccessibilityInteractionConnection(windowToken, connection, userId);
        } catch (RemoteException re) {
            Log.e(LOG_TAG, "Error while adding an accessibility interaction connection. ", re);
        }
        return View.NO_ID;
    }

    /**
     * Removed an accessibility interaction connection interface for a given window.
     * @param windowToken The window token to which a connection is removed.
     *
     * @hide
     */
    public void removeAccessibilityInteractionConnection(IWindow windowToken) {
        final IAccessibilityManager service;
        synchronized (mLock) {
            service = getServiceLocked();
            if (service == null) {
                return;
            }
        }
        try {
            service.removeAccessibilityInteractionConnection(windowToken);
        } catch (RemoteException re) {
            Log.e(LOG_TAG, "Error while removing an accessibility interaction connection. ", re);
        }
    }

    private  IAccessibilityManager getServiceLocked() {
        if (mService == null) {
            tryConnectToServiceLocked();
        }
        return mService;
    }

    private void tryConnectToServiceLocked() {
        IBinder iBinder = ServiceManager.getService(Context.ACCESSIBILITY_SERVICE);
        if (iBinder == null) {
            return;
        }
        IAccessibilityManager service = IAccessibilityManager.Stub.asInterface(iBinder);
        try {
            final int stateFlags = service.addClient(mClient, mUserId);
            setStateLocked(stateFlags);
            mService = service;
        } catch (RemoteException re) {
            Log.e(LOG_TAG, "AccessibilityManagerService is dead", re);
        }
    }

    /**
     * Notifies the registered {@link AccessibilityStateChangeListener}s.
     */
    private void handleNotifyAccessibilityStateChanged() {
        final boolean isEnabled;
        synchronized (mLock) {
            isEnabled = mIsEnabled;
        }
<<<<<<< HEAD
        final int listenerCount = mAccessibilityStateChangeListeners.size();
        for (int i = 0; i < listenerCount; i++) {
            try {
                mAccessibilityStateChangeListeners.get(i).onAccessibilityStateChanged(isEnabled);
            } catch (IndexOutOfBoundsException e) {
                Log.e(LOG_TAG, "Error while notifying Accessibility State Change : " + e);
            }
=======
        // Listeners are a final CopyOnWriteArrayList, hence no lock needed.
        for (AccessibilityStateChangeListener listener :mAccessibilityStateChangeListeners) {
            listener.onAccessibilityStateChanged(isEnabled);
>>>>>>> d0f748a7
        }
    }

    /**
     * Notifies the registered {@link TouchExplorationStateChangeListener}s.
     */
    private void handleNotifyTouchExplorationStateChanged() {
        final boolean isTouchExplorationEnabled;
        synchronized (mLock) {
            isTouchExplorationEnabled = mIsTouchExplorationEnabled;
        }
        // Listeners are a final CopyOnWriteArrayList, hence no lock needed.
        for (TouchExplorationStateChangeListener listener :mTouchExplorationStateChangeListeners) {
            listener.onTouchExplorationStateChanged(isTouchExplorationEnabled);
        }
    }

    /**
     * Notifies the registered {@link HighTextContrastChangeListener}s.
     */
    private void handleNotifyHighTextContrastStateChanged() {
        final boolean isHighTextContrastEnabled;
        synchronized (mLock) {
            isHighTextContrastEnabled = mIsHighTextContrastEnabled;
        }
        // Listeners are a final CopyOnWriteArrayList, hence no lock needed.
        for (HighTextContrastChangeListener listener : mHighTextContrastStateChangeListeners) {
            listener.onHighTextContrastStateChanged(isHighTextContrastEnabled);
        }
    }

    private final class MyHandler extends Handler {
        public static final int MSG_NOTIFY_ACCESSIBILITY_STATE_CHANGED = 1;
        public static final int MSG_NOTIFY_EXPLORATION_STATE_CHANGED = 2;
        public static final int MSG_NOTIFY_HIGH_TEXT_CONTRAST_STATE_CHANGED = 3;
        public static final int MSG_SET_STATE = 4;

        public MyHandler(Looper looper) {
            super(looper, null, false);
        }

        @Override
        public void handleMessage(Message message) {
            switch (message.what) {
                case MSG_NOTIFY_ACCESSIBILITY_STATE_CHANGED: {
                    handleNotifyAccessibilityStateChanged();
                } break;

                case MSG_NOTIFY_EXPLORATION_STATE_CHANGED: {
                    handleNotifyTouchExplorationStateChanged();
                } break;

                case MSG_NOTIFY_HIGH_TEXT_CONTRAST_STATE_CHANGED: {
                    handleNotifyHighTextContrastStateChanged();
                } break;

                case MSG_SET_STATE: {
                    // See comment at mClient
                    final int state = message.arg1;
                    synchronized (mLock) {
                        setStateLocked(state);
                    }
                } break;
            }
        }
    }
}<|MERGE_RESOLUTION|>--- conflicted
+++ resolved
@@ -640,7 +640,6 @@
         synchronized (mLock) {
             isEnabled = mIsEnabled;
         }
-<<<<<<< HEAD
         final int listenerCount = mAccessibilityStateChangeListeners.size();
         for (int i = 0; i < listenerCount; i++) {
             try {
@@ -648,11 +647,6 @@
             } catch (IndexOutOfBoundsException e) {
                 Log.e(LOG_TAG, "Error while notifying Accessibility State Change : " + e);
             }
-=======
-        // Listeners are a final CopyOnWriteArrayList, hence no lock needed.
-        for (AccessibilityStateChangeListener listener :mAccessibilityStateChangeListeners) {
-            listener.onAccessibilityStateChanged(isEnabled);
->>>>>>> d0f748a7
         }
     }
 
