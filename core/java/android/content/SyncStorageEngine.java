--- conflicted
+++ resolved
@@ -16,10 +16,6 @@
 
 package android.content;
 
-<<<<<<< HEAD
-import android.Manifest;
-import android.accounts.Account;
-=======
 import com.android.internal.os.AtomicFile;
 import com.android.internal.util.ArrayUtils;
 import com.android.internal.util.FastXmlSerializer;
@@ -28,7 +24,7 @@
 import org.xmlpull.v1.XmlPullParserException;
 import org.xmlpull.v1.XmlSerializer;
 
->>>>>>> 231cc608
+import android.accounts.Account;
 import android.database.Cursor;
 import android.database.sqlite.SQLiteDatabase;
 import android.database.sqlite.SQLiteException;
@@ -69,13 +65,8 @@
     // @VisibleForTesting
     static final long MILLIS_IN_4WEEKS = 1000L * 60 * 60 * 24 * 7 * 4;
 
-<<<<<<< HEAD
-    private static final String DATABASE_NAME = "syncmanager.db";
-    private static final int DATABASE_VERSION = 11;
-=======
     /** Enum value for a sync start event. */
     public static final int EVENT_START = 0;
->>>>>>> 231cc608
 
     /** Enum value for a sync stop event. */
     public static final int EVENT_STOP = 1;
@@ -87,82 +78,6 @@
     /** Enum value for a server-initiated sync. */
     public static final int SOURCE_SERVER = 0;
 
-<<<<<<< HEAD
-    private final Context mContext;
-    private final SQLiteOpenHelper mOpenHelper;
-    private static SyncStorageEngine sSyncStorageEngine = null;
-
-    static {
-        sURLMatcher.addURI("sync", "stats", STATS);
-        sURLMatcher.addURI("sync", "stats/#", STATS_ID);
-        sURLMatcher.addURI("sync", "history", HISTORY);
-        sURLMatcher.addURI("sync", "history/#", HISTORY_ID);
-        sURLMatcher.addURI("sync", "settings", SETTINGS);
-        sURLMatcher.addURI("sync", "status", STATUS);
-        sURLMatcher.addURI("sync", "active", ACTIVE);
-        sURLMatcher.addURI("sync", "pending", PENDING);
-
-        HashMap<String,String> map;
-        PENDING_PROJECTION_MAP = map = new HashMap<String,String>();
-        map.put(Sync.History._ID, Sync.History._ID);
-        map.put(Sync.History.ACCOUNT, Sync.History.ACCOUNT);
-        map.put(Sync.History.ACCOUNT_TYPE, Sync.History.ACCOUNT_TYPE);
-        map.put(Sync.History.AUTHORITY, Sync.History.AUTHORITY);
-
-        ACTIVE_PROJECTION_MAP = map = new HashMap<String,String>();
-        map.put(Sync.History._ID, Sync.History._ID);
-        map.put(Sync.History.ACCOUNT, Sync.History.ACCOUNT);
-        map.put(Sync.History.ACCOUNT_TYPE, Sync.History.ACCOUNT_TYPE);
-        map.put(Sync.History.AUTHORITY, Sync.History.AUTHORITY);
-        map.put("startTime", "startTime");
-
-        HISTORY_PROJECTION_MAP = map = new HashMap<String,String>();
-        map.put(Sync.History._ID, "history._id as _id");
-        map.put(Sync.History.ACCOUNT, "stats.account as account");
-        map.put(Sync.History.ACCOUNT_TYPE, "stats.account_type as account_type");
-        map.put(Sync.History.AUTHORITY, "stats.authority as authority");
-        map.put(Sync.History.EVENT, Sync.History.EVENT);
-        map.put(Sync.History.EVENT_TIME, Sync.History.EVENT_TIME);
-        map.put(Sync.History.ELAPSED_TIME, Sync.History.ELAPSED_TIME);
-        map.put(Sync.History.SOURCE, Sync.History.SOURCE);
-        map.put(Sync.History.UPSTREAM_ACTIVITY, Sync.History.UPSTREAM_ACTIVITY);
-        map.put(Sync.History.DOWNSTREAM_ACTIVITY, Sync.History.DOWNSTREAM_ACTIVITY);
-        map.put(Sync.History.MESG, Sync.History.MESG);
-
-        STATUS_PROJECTION_MAP = map = new HashMap<String,String>();
-        map.put(Sync.Status._ID, "status._id as _id");
-        map.put(Sync.Status.ACCOUNT, "stats.account as account");
-        map.put(Sync.Status.ACCOUNT_TYPE, "stats.account_type as account_type");
-        map.put(Sync.Status.AUTHORITY, "stats.authority as authority");
-        map.put(Sync.Status.TOTAL_ELAPSED_TIME, Sync.Status.TOTAL_ELAPSED_TIME);
-        map.put(Sync.Status.NUM_SYNCS, Sync.Status.NUM_SYNCS);
-        map.put(Sync.Status.NUM_SOURCE_LOCAL, Sync.Status.NUM_SOURCE_LOCAL);
-        map.put(Sync.Status.NUM_SOURCE_POLL, Sync.Status.NUM_SOURCE_POLL);
-        map.put(Sync.Status.NUM_SOURCE_SERVER, Sync.Status.NUM_SOURCE_SERVER);
-        map.put(Sync.Status.NUM_SOURCE_USER, Sync.Status.NUM_SOURCE_USER);
-        map.put(Sync.Status.LAST_SUCCESS_SOURCE, Sync.Status.LAST_SUCCESS_SOURCE);
-        map.put(Sync.Status.LAST_SUCCESS_TIME, Sync.Status.LAST_SUCCESS_TIME);
-        map.put(Sync.Status.LAST_FAILURE_SOURCE, Sync.Status.LAST_FAILURE_SOURCE);
-        map.put(Sync.Status.LAST_FAILURE_TIME, Sync.Status.LAST_FAILURE_TIME);
-        map.put(Sync.Status.LAST_FAILURE_MESG, Sync.Status.LAST_FAILURE_MESG);
-        map.put(Sync.Status.PENDING, Sync.Status.PENDING);
-    }
-
-    private static final String[] STATS_ACCOUNT_PROJECTION =
-            new String[] { Sync.Stats.ACCOUNT, Sync.Stats.ACCOUNT_TYPE };
-
-    private static final int MAX_HISTORY_EVENTS_TO_KEEP = 5000;
-
-    private static final String SELECT_INITIAL_FAILURE_TIME_QUERY_STRING = ""
-            + "SELECT min(a) "
-            + "FROM ("
-            + "  SELECT initialFailureTime AS a "
-            + "  FROM status "
-            + "  WHERE stats_id=? AND a IS NOT NULL "
-            + "    UNION "
-            + "  SELECT ? AS a"
-            + " )";
-=======
     /** Enum value for a local-initiated sync. */
     public static final int SOURCE_LOCAL = 1;
     /**
@@ -210,7 +125,7 @@
     private static final long WRITE_STATISTICS_DELAY = 1000*60*30; // 1/2 hour
     
     public static class PendingOperation {
-        final String account;
+        final Account account;
         final int syncSource;
         final String authority;
         final Bundle extras;        // note: read-only.
@@ -218,7 +133,7 @@
         int authorityId;
         byte[] flatExtras;
         
-        PendingOperation(String account, int source,
+        PendingOperation(Account account, int source,
                 String authority, Bundle extras) {
             this.account = account;
             this.syncSource = source;
@@ -226,7 +141,6 @@
             this.extras = extras != null ? new Bundle(extras) : extras;
             this.authorityId = -1;
         }
->>>>>>> 231cc608
 
         PendingOperation(PendingOperation other) {
             this.account = other.account;
@@ -238,22 +152,22 @@
     }
     
     static class AccountInfo {
-        final String account;
+        final Account account;
         final HashMap<String, AuthorityInfo> authorities =
                 new HashMap<String, AuthorityInfo>();
         
-        AccountInfo(String account) {
+        AccountInfo(Account account) {
             this.account = account;
         }
     }
     
     public static class AuthorityInfo {
-        final String account;
+        final Account account;
         final String authority;
         final int ident;
         boolean enabled;
         
-        AuthorityInfo(String account, String authority, int ident) {
+        AuthorityInfo(Account account, String authority, int ident) {
             this.account = account;
             this.authority = authority;
             this.ident = ident;
@@ -289,8 +203,8 @@
     private final SparseArray<AuthorityInfo> mAuthorities =
             new SparseArray<AuthorityInfo>();
     
-    private final HashMap<String, AccountInfo> mAccounts =
-        new HashMap<String, AccountInfo>();
+    private final HashMap<Account, AccountInfo> mAccounts =
+        new HashMap<Account, AccountInfo>();
 
     private final ArrayList<PendingOperation> mPendingOperations =
             new ArrayList<PendingOperation>();
@@ -386,99 +300,6 @@
         return sSyncStorageEngine;
     }
 
-<<<<<<< HEAD
-    private class DatabaseHelper extends SQLiteOpenHelper {
-        DatabaseHelper(Context context) {
-            super(context, DATABASE_NAME, null, DATABASE_VERSION);
-        }
-
-        @Override
-        public void onCreate(SQLiteDatabase db) {
-            db.execSQL("CREATE TABLE pending ("
-                    + "_id INTEGER PRIMARY KEY,"
-                    + "authority TEXT NOT NULL,"
-                    + "account TEXT NOT NULL,"
-                    + "account_type TEXT NOT NULL,"
-                    + "extras BLOB NOT NULL,"
-                    + "source INTEGER NOT NULL"
-                    + ");");
-
-            db.execSQL("CREATE TABLE stats (" +
-                       "_id INTEGER PRIMARY KEY," +
-                       "account TEXT, " +
-                       "account_type TEXT, " +
-                       "authority TEXT, " +
-                       "syncdata TEXT, " +
-                       "UNIQUE (account, authority)" +
-                       ");");
-
-            db.execSQL("CREATE TABLE history (" +
-                       "_id INTEGER PRIMARY KEY," +
-                       "stats_id INTEGER," +
-                       "eventTime INTEGER," +
-                       "elapsedTime INTEGER," +
-                       "source INTEGER," +
-                       "event INTEGER," +
-                       "upstreamActivity INTEGER," +
-                       "downstreamActivity INTEGER," +
-                       "mesg TEXT);");
-
-            db.execSQL("CREATE TABLE status ("
-                    + "_id INTEGER PRIMARY KEY,"
-                    + "stats_id INTEGER NOT NULL,"
-                    + "totalElapsedTime INTEGER NOT NULL DEFAULT 0,"
-                    + "numSyncs INTEGER NOT NULL DEFAULT 0,"
-                    + "numSourcePoll INTEGER NOT NULL DEFAULT 0,"
-                    + "numSourceServer INTEGER NOT NULL DEFAULT 0,"
-                    + "numSourceLocal INTEGER NOT NULL DEFAULT 0,"
-                    + "numSourceUser INTEGER NOT NULL DEFAULT 0,"
-                    + "lastSuccessTime INTEGER,"
-                    + "lastSuccessSource INTEGER,"
-                    + "lastFailureTime INTEGER,"
-                    + "lastFailureSource INTEGER,"
-                    + "lastFailureMesg STRING,"
-                    + "initialFailureTime INTEGER,"
-                    + "pending INTEGER NOT NULL DEFAULT 0);");
-
-            db.execSQL("CREATE TABLE active ("
-                    + "_id INTEGER PRIMARY KEY,"
-                    + "authority TEXT,"
-                    + "account TEXT,"
-                    + "account_type TEXT,"
-                    + "startTime INTEGER);");
-
-            db.execSQL("CREATE INDEX historyEventTime ON history (eventTime)");
-
-            db.execSQL("CREATE TABLE settings (" +
-                       "name TEXT PRIMARY KEY," +
-                       "value TEXT);");
-        }
-
-        @Override
-        public void onUpgrade(SQLiteDatabase db, int oldVersion, int newVersion) {
-            if (oldVersion == 9) {
-                Log.w(TAG, "Upgrading database from version " + oldVersion + " to "
-                        + newVersion + ", which will preserve old data");
-                db.execSQL("ALTER TABLE status ADD COLUMN initialFailureTime INTEGER");
-                oldVersion++;
-            }
-
-            if (oldVersion == 10) {
-                Log.w(TAG, "Upgrading database from version " + oldVersion + " to "
-                        + newVersion + ", which will preserve old data");
-                db.execSQL("ALTER TABLE pending ADD COLUMN account_type TEXT");
-                db.execSQL("ALTER TABLE stats ADD COLUMN account_type TEXT");
-                db.execSQL("ALTER TABLE active ADD COLUMN account_type TEXT");
-
-                db.execSQL("UPDATE pending SET account_type='com.google.GAIA'");
-                db.execSQL("UPDATE stats SET account_type='com.google.GAIA'");
-                db.execSQL("UPDATE active SET account_type='com.google.GAIA'");
-                oldVersion++;
-            }
-
-            if (oldVersion == newVersion) {
-                return;
-=======
     @Override public void handleMessage(Message msg) {
         if (msg.what == MSG_WRITE_STATUS) {
             synchronized (mAccounts) {
@@ -487,7 +308,6 @@
         } else if (msg.what == MSG_WRITE_STATISTICS) {
             synchronized (mAccounts) {
                 writeStatisticsLocked();
->>>>>>> 231cc608
             }
         }
     }
@@ -536,7 +356,7 @@
         }
     }
     
-    public boolean getSyncProviderAutomatically(String account, String providerName) {
+    public boolean getSyncProviderAutomatically(Account account, String providerName) {
         synchronized (mAuthorities) {
             if (account != null) {
                 AuthorityInfo authority = getAuthorityLocked(account, providerName,
@@ -557,30 +377,8 @@
         }
     }
 
-<<<<<<< HEAD
-    protected void doDatabaseCleanup(Account[] accounts) {
-        HashSet<Account> currentAccounts = Sets.newHashSet(accounts);
-        SQLiteDatabase db = mOpenHelper.getWritableDatabase();
-        Cursor cursor = db.query("stats", STATS_ACCOUNT_PROJECTION,
-                null /* where */, null /* where args */,
-                Sync.Stats.ACCOUNT + "," + Sync.Stats.ACCOUNT_TYPE,
-                null /* having */, null /* order by */);
-        try {
-            while (cursor.moveToNext()) {
-                String accountName = cursor.getString(0);
-                String accountType = cursor.getString(1);
-                final Account account = new Account(accountName, accountType);
-                if (!currentAccounts.contains(account)) {
-                    String where = Sync.Stats.ACCOUNT + "=? AND " + Sync.Stats.ACCOUNT_TYPE + "=?";
-                    int numDeleted;
-                    numDeleted = db.delete("stats", where,
-                            new String[]{account.mName, account.mType});
-                    if (Config.LOGD) {
-                        Log.d(TAG, "deleted " + numDeleted
-                                + " records from stats table"
-                                + " for account " + account);
-=======
-    public void setSyncProviderAutomatically(String account, String providerName, boolean sync) {
+    public void setSyncProviderAutomatically(Account account, String providerName,
+            boolean sync) {
         synchronized (mAuthorities) {
             if (account != null) {
                 AuthorityInfo authority = getAuthorityLocked(account, providerName,
@@ -596,7 +394,6 @@
                     if (authority.account.equals(account)
                             && authority.authority.equals(providerName)) {
                         authority.enabled = sync;
->>>>>>> 231cc608
                     }
                 }
             }
@@ -614,27 +411,13 @@
         reportChange(CHANGE_SETTINGS);
     }
 
-<<<<<<< HEAD
-    private int updateActiveSync(Account account, String authority, Long startTime) {
-        SQLiteDatabase db = mOpenHelper.getWritableDatabase();
-        ContentValues values = new ContentValues();
-        values.put("account", account == null ? null : account.mName);
-        values.put("account_type", account == null ? null : account.mType);
-        values.put("authority", authority);
-        values.put("startTime", startTime);
-        int numChanges = db.update("active", values, null, null);
-        if (numChanges > 0) {
-            mContext.getContentResolver().notifyChange(Sync.Active.CONTENT_URI,
-                    null /* this change wasn't made through an observer */);
-=======
     public boolean getListenForNetworkTickles() {
         synchronized (mAuthorities) {
             return mListenForTickles;
->>>>>>> 231cc608
-        }
-    }
-    
-    public AuthorityInfo getAuthority(String account, String authority) {
+        }
+    }
+    
+    public AuthorityInfo getAuthority(Account account, String authority) {
         synchronized (mAuthorities) {
             return getAuthorityLocked(account, authority, null);
         }
@@ -650,7 +433,7 @@
      * Returns true if there is currently a sync operation for the given
      * account or authority in the pending list, or actively being processed.
      */
-    public boolean isSyncActive(String account, String authority) {
+    public boolean isSyncActive(Account account, String authority) {
         synchronized (mAuthorities) {
             int i = mPendingOperations.size();
             while (i > 0) {
@@ -789,7 +572,7 @@
      * Called when the set of account has changed, given the new array of
      * active accounts.
      */
-    public void doDatabaseCleanup(String[] accounts) {
+    public void doDatabaseCleanup(Account[] accounts) {
         synchronized (mAuthorities) {
             if (DEBUG) Log.w(TAG, "Updating for new accounts...");
             SparseArray<AuthorityInfo> removing = new SparseArray<AuthorityInfo>();
@@ -836,33 +619,6 @@
         }
     }
 
-<<<<<<< HEAD
-    protected Uri insertIntoPending(ContentValues values) {
-        SQLiteDatabase db = mOpenHelper.getWritableDatabase();
-        try {
-            db.beginTransaction();
-            long rowId = db.insert("pending", Sync.Pending.ACCOUNT, values);
-            if (rowId < 0) return null;
-            String accountName = values.getAsString(Sync.Pending.ACCOUNT);
-            String accountType = values.getAsString(Sync.Pending.ACCOUNT_TYPE);
-            final Account account = new Account(accountName, accountType);
-            String authority = values.getAsString(Sync.Pending.AUTHORITY);
-
-            long statsId = createStatsRowIfNecessary(account, authority);
-            createStatusRowIfNecessary(statsId);
-
-            values.clear();
-            values.put(Sync.Status.PENDING, 1);
-            int numUpdatesStatus = db.update("status", values, "stats_id=" + statsId, null);
-
-            db.setTransactionSuccessful();
-
-            mContext.getContentResolver().notifyChange(Sync.Pending.CONTENT_URI,
-                    null /* no observer initiated this change */);
-            if (numUpdatesStatus > 0) {
-                mContext.getContentResolver().notifyChange(Sync.Status.CONTENT_URI,
-                        null /* no observer initiated this change */);
-=======
     /**
      * Called when the currently active sync is changing (there can only be
      * one at a time).  Either supply a valid ActiveSyncContext with information
@@ -892,60 +648,12 @@
             } else {
                 if (DEBUG) Log.v(TAG, "setActiveSync: null");
                 mActiveSync = null;
->>>>>>> 231cc608
             }
         }
         
         reportChange(CHANGE_ACTIVE);
     }
 
-<<<<<<< HEAD
-    int deleteFromPending(long rowId) {
-        SQLiteDatabase db = mOpenHelper.getWritableDatabase();
-        db.beginTransaction();
-        try {
-            Account account;
-            String authority;
-            Cursor c = db.query("pending",
-                    new String[]{Sync.Pending.ACCOUNT, Sync.Pending.ACCOUNT_TYPE,
-                            Sync.Pending.AUTHORITY},
-                    "_id=" + rowId, null, null, null, null);
-            try {
-                if (c.getCount() != 1) {
-                    return 0;
-                }
-                c.moveToNext();
-                String accountName = c.getString(0);
-                String accountType = c.getString(1);
-                account = new Account(accountName, accountType);
-                authority = c.getString(2);
-            } finally {
-                c.close();
-            }
-            db.delete("pending", "_id=" + rowId, null /* no where args */);
-            final String[] accountAuthorityWhereArgs =
-                    new String[]{account.mName, account.mType, authority};
-            boolean isPending = 0 < DatabaseUtils.longForQuery(db,
-                    "SELECT COUNT(*)"
-                            + " FROM PENDING"
-                            + " WHERE account=? AND account_type=? AND authority=?",
-                    accountAuthorityWhereArgs);
-            if (!isPending) {
-                long statsId = createStatsRowIfNecessary(account, authority);
-                db.execSQL("UPDATE status SET pending=0 WHERE stats_id=" + statsId);
-            }
-            db.setTransactionSuccessful();
-
-            mContext.getContentResolver().notifyChange(Sync.Pending.CONTENT_URI,
-                    null /* no observer initiated this change */);
-            if (!isPending) {
-                mContext.getContentResolver().notifyChange(Sync.Status.CONTENT_URI,
-                        null /* no observer initiated this change */);
-            }
-            return 1;
-        } finally {
-            db.endTransaction();
-=======
     /**
      * To allow others to send active change reports, to poke clients.
      */
@@ -956,7 +664,7 @@
     /**
      * Note that sync has started for the given account and authority.
      */
-    public long insertStartSyncEvent(String accountName, String authorityName,
+    public long insertStartSyncEvent(Account accountName, String authorityName,
             long now, int source) {
         long id;
         synchronized (mAuthorities) {
@@ -980,7 +688,6 @@
             }
             id = item.historyId;
             if (DEBUG) Log.v(TAG, "returning historyId " + id);
->>>>>>> 231cc608
         }
         
         reportChange(CHANGE_STATUS);
@@ -1116,23 +823,6 @@
             return ops;
         }
     }
-<<<<<<< HEAD
-
-    public long insertStartSyncEvent(Account account, String authority, long now, int source) {
-        SQLiteDatabase db = mOpenHelper.getWritableDatabase();
-        long statsId = createStatsRowIfNecessary(account, authority);
-
-        purgeOldHistoryEvents(now);
-        ContentValues values = new ContentValues();
-        values.put(Sync.History.STATS_ID, statsId);
-        values.put(Sync.History.EVENT_TIME, now);
-        values.put(Sync.History.SOURCE, source);
-        values.put(Sync.History.EVENT, Sync.History.EVENT_START);
-        long rowId = db.insert("history", null, values);
-        mContext.getContentResolver().notifyChange(Sync.History.CONTENT_URI, null /* observer */);
-        mContext.getContentResolver().notifyChange(Sync.Status.CONTENT_URI, null /* observer */);
-        return rowId;
-=======
     
     /**
      * Returns the status that matches the authority. If there are multiples accounts for
@@ -1157,13 +847,12 @@
             }
             return best;
         }
->>>>>>> 231cc608
     }
     
     /**
      * Return true if the pending status is true of any matching authorities.
      */
-    public boolean isAuthorityPending(String account, String authority) {
+    public boolean isAuthorityPending(Account account, String authority) {
         synchronized (mAuthorities) {
             final int N = mSyncStatus.size();
             for (int i=0; i<N; i++) {
@@ -1260,7 +949,7 @@
      * @param tag If non-null, this will be used in a log message if the
      * requested authority does not exist.
      */
-    private AuthorityInfo getAuthorityLocked(String accountName, String authorityName,
+    private AuthorityInfo getAuthorityLocked(Account accountName, String authorityName,
             String tag) {
         AccountInfo account = mAccounts.get(accountName);
         if (account == null) {
@@ -1280,7 +969,7 @@
         return authority;
     }
     
-    private AuthorityInfo getOrCreateAuthorityLocked(String accountName,
+    private AuthorityInfo getOrCreateAuthorityLocked(Account accountName,
             String authorityName, int ident, boolean doWrite) {
         AccountInfo account = mAccounts.get(accountName);
         if (account == null) {
@@ -1356,6 +1045,11 @@
                             if (id >= 0) {
                                 String accountName = parser.getAttributeValue(
                                         null, "account");
+                                String accountType = parser.getAttributeValue(
+                                        null, "type");
+                                if (accountType == null) {
+                                    accountType = "com.google.GAIA";
+                                }
                                 String authorityName = parser.getAttributeValue(
                                         null, "authority");
                                 String enabled = parser.getAttributeValue(
@@ -1367,7 +1061,8 @@
                                 if (authority == null) {
                                     if (DEBUG_FILE) Log.v(TAG, "Creating entry");
                                     authority = getOrCreateAuthorityLocked(
-                                        accountName, authorityName, id, false);
+                                            new Account(accountName, accountType),
+                                            authorityName, id, false);
                                 }
                                 if (authority != null) {
                                     authority.enabled = enabled == null
@@ -1422,7 +1117,8 @@
                 AuthorityInfo authority = mAuthorities.get(i);
                 out.startTag(null, "authority");
                 out.attribute(null, "id", Integer.toString(authority.ident));
-                out.attribute(null, "account", authority.account);
+                out.attribute(null, "account", authority.account.mName);
+                out.attribute(null, "type", authority.account.mType);
                 out.attribute(null, "authority", authority.authority);
                 if (!authority.enabled) {
                     out.attribute(null, "enabled", "false");
@@ -1478,6 +1174,7 @@
             HashMap<String,String> map = new HashMap<String,String>();
             map.put("_id", "status._id as _id");
             map.put("account", "stats.account as account");
+            map.put("type", "stats.type as type");
             map.put("authority", "stats.authority as authority");
             map.put("totalElapsedTime", "totalElapsedTime");
             map.put("numSyncs", "numSyncs");
@@ -1496,9 +1193,14 @@
             Cursor c = qb.query(db, null, null, null, null, null, null);
             while (c.moveToNext()) {
                 String accountName = c.getString(c.getColumnIndex("account"));
+                String accountType = c.getString(c.getColumnIndex("type"));
+                if (accountType == null) {
+                    accountType = "com.google.GAIA";
+                }
                 String authorityName = c.getString(c.getColumnIndex("authority"));
                 AuthorityInfo authority = this.getOrCreateAuthorityLocked(
-                        accountName, authorityName, -1, false);
+                        new Account(accountName, accountType),
+                        authorityName, -1, false);
                 if (authority != null) {
                     int i = mSyncStatus.size();
                     boolean found = false;
@@ -1594,29 +1296,6 @@
             Log.i(TAG, "No initial status");
         }
     }
-<<<<<<< HEAD
-
-    private long createStatsRowIfNecessary(Account account, String authority) {
-        SQLiteDatabase db = mOpenHelper.getWritableDatabase();
-        StringBuilder where = new StringBuilder();
-        where.append(Sync.Stats.ACCOUNT + "= ?");
-        where.append(" and " + Sync.Stats.ACCOUNT_TYPE + "= ?");
-        where.append(" and " + Sync.Stats.AUTHORITY + "= ?");
-        Cursor cursor = query(Sync.Stats.CONTENT_URI,
-                Sync.Stats.SYNC_STATS_PROJECTION,
-                where.toString(), new String[] { account.mName, account.mType, authority },
-                null /* order */);
-        try {
-            long id;
-            if (cursor.moveToFirst()) {
-                id = cursor.getLong(cursor.getColumnIndexOrThrow(Sync.Stats._ID));
-            } else {
-                ContentValues values = new ContentValues();
-                values.put(Sync.Stats.ACCOUNT, account.mName);
-                values.put(Sync.Stats.ACCOUNT_TYPE, account.mType);
-                values.put(Sync.Stats.AUTHORITY, authority);
-                id = db.insert("stats", null, values);
-=======
     
     /**
      * Write all sync status to the sync status file.
@@ -1637,7 +1316,6 @@
                 SyncStatusInfo status = mSyncStatus.valueAt(i);
                 out.writeInt(STATUS_FILE_ITEM);
                 status.writeToParcel(out, 0);
->>>>>>> 231cc608
             }
             out.writeInt(STATUS_FILE_END);
             fos.write(out.marshall());
