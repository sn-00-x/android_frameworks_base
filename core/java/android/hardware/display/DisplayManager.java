/*
 * Copyright (C) 2012 The Android Open Source Project
 *
 * Licensed under the Apache License, Version 2.0 (the "License");
 * you may not use this file except in compliance with the License.
 * You may obtain a copy of the License at
 *
 *      http://www.apache.org/licenses/LICENSE-2.0
 *
 * Unless required by applicable law or agreed to in writing, software
 * distributed under the License is distributed on an "AS IS" BASIS,
 * WITHOUT WARRANTIES OR CONDITIONS OF ANY KIND, either express or implied.
 * See the License for the specific language governing permissions and
 * limitations under the License.
 */

package android.hardware.display;

import android.Manifest;
import android.annotation.NonNull;
import android.annotation.Nullable;
import android.annotation.RequiresPermission;
import android.annotation.SystemApi;
import android.annotation.SystemService;
import android.annotation.TestApi;
import android.annotation.UnsupportedAppUsage;
import android.app.KeyguardManager;
import android.content.Context;
import android.graphics.Point;
import android.media.projection.MediaProjection;
import android.os.Handler;
import android.util.Pair;
import android.util.SparseArray;
import android.view.Display;
import android.view.Surface;

import java.util.ArrayList;
import java.util.List;

/**
 * Manages the properties of attached displays.
 */
@SystemService(Context.DISPLAY_SERVICE)
public final class DisplayManager {
    private static final String TAG = "DisplayManager";
    private static final boolean DEBUG = false;

    private final Context mContext;
    private final DisplayManagerGlobal mGlobal;

    private final Object mLock = new Object();
    private final SparseArray<Display> mDisplays = new SparseArray<Display>();

    private final ArrayList<Display> mTempDisplays = new ArrayList<Display>();

    /**
     * Broadcast receiver that indicates when the Wifi display status changes.
     * <p>
     * The status is provided as a {@link WifiDisplayStatus} object in the
     * {@link #EXTRA_WIFI_DISPLAY_STATUS} extra.
     * </p><p>
     * This broadcast is only sent to registered receivers and can only be sent by the system.
     * </p>
     * @hide
     */
    @UnsupportedAppUsage
    public static final String ACTION_WIFI_DISPLAY_STATUS_CHANGED =
            "android.hardware.display.action.WIFI_DISPLAY_STATUS_CHANGED";

    /**
     * Contains a {@link WifiDisplayStatus} object.
     * @hide
     */
    @UnsupportedAppUsage
    public static final String EXTRA_WIFI_DISPLAY_STATUS =
            "android.hardware.display.extra.WIFI_DISPLAY_STATUS";

    /**
     * Display category: Presentation displays.
     * <p>
     * This category can be used to identify secondary displays that are suitable for
     * use as presentation displays such as HDMI or Wireless displays.  Applications
     * may automatically project their content to presentation displays to provide
     * richer second screen experiences.
     * </p>
     *
     * @see android.app.Presentation
     * @see Display#FLAG_PRESENTATION
     * @see #getDisplays(String)
     */
    public static final String DISPLAY_CATEGORY_PRESENTATION =
            "android.hardware.display.category.PRESENTATION";

    /**
     * Virtual display flag: Create a public display.
     *
     * <h3>Public virtual displays</h3>
     * <p>
     * When this flag is set, the virtual display is public.
     * </p><p>
     * A public virtual display behaves just like most any other display that is connected
     * to the system such as an HDMI or Wireless display.  Applications can open
     * windows on the display and the system may mirror the contents of other displays
     * onto it.
     * </p><p>
     * Creating a public virtual display that isn't restricted to own-content only implicitly
     * creates an auto-mirroring display. See {@link #VIRTUAL_DISPLAY_FLAG_AUTO_MIRROR} for
     * restrictions on who is allowed to create an auto-mirroring display.
     * </p>
     *
     * <h3>Private virtual displays</h3>
     * <p>
     * When this flag is not set, the virtual display is private as defined by the
     * {@link Display#FLAG_PRIVATE} display flag.
     * </p>
     *
     * <p>
     * A private virtual display belongs to the application that created it.  Only the a owner of a
     * private virtual display and the apps that are already on that display are allowed to place
     * windows upon it.  The private virtual display also does not participate in display mirroring:
     * it will neither receive mirrored content from another display nor allow its own content to be
     * mirrored elsewhere.  More precisely, the only processes that are allowed to enumerate or
     * interact with the private display are those that have the same UID as the application that
     * originally created the private virtual display or as the activities that are already on that
     * display.
     * </p>
     *
     * @see #createVirtualDisplay
     * @see #VIRTUAL_DISPLAY_FLAG_OWN_CONTENT_ONLY
     * @see #VIRTUAL_DISPLAY_FLAG_AUTO_MIRROR
     */
    public static final int VIRTUAL_DISPLAY_FLAG_PUBLIC = 1 << 0;

    /**
     * Virtual display flag: Create a presentation display.
     *
     * <h3>Presentation virtual displays</h3>
     * <p>
     * When this flag is set, the virtual display is registered as a presentation
     * display in the {@link #DISPLAY_CATEGORY_PRESENTATION presentation display category}.
     * Applications may automatically project their content to presentation displays
     * to provide richer second screen experiences.
     * </p>
     *
     * <h3>Non-presentation virtual displays</h3>
     * <p>
     * When this flag is not set, the virtual display is not registered as a presentation
     * display.  Applications can still project their content on the display but they
     * will typically not do so automatically.  This option is appropriate for
     * more special-purpose displays.
     * </p>
     *
     * @see android.app.Presentation
     * @see #createVirtualDisplay
     * @see #DISPLAY_CATEGORY_PRESENTATION
     * @see Display#FLAG_PRESENTATION
     */
    public static final int VIRTUAL_DISPLAY_FLAG_PRESENTATION = 1 << 1;

    /**
     * Virtual display flag: Create a secure display.
     *
     * <h3>Secure virtual displays</h3>
     * <p>
     * When this flag is set, the virtual display is considered secure as defined
     * by the {@link Display#FLAG_SECURE} display flag.  The caller promises to take
     * reasonable measures, such as over-the-air encryption, to prevent the contents
     * of the display from being intercepted or recorded on a persistent medium.
     * </p><p>
     * Creating a secure virtual display requires the CAPTURE_SECURE_VIDEO_OUTPUT permission.
     * This permission is reserved for use by system components and is not available to
     * third-party applications.
     * </p>
     *
     * <h3>Non-secure virtual displays</h3>
     * <p>
     * When this flag is not set, the virtual display is considered unsecure.
     * The content of secure windows will be blanked if shown on this display.
     * </p>
     *
     * @see Display#FLAG_SECURE
     * @see #createVirtualDisplay
     */
    public static final int VIRTUAL_DISPLAY_FLAG_SECURE = 1 << 2;

    /**
     * Virtual display flag: Only show this display's own content; do not mirror
     * the content of another display.
     *
     * <p>
     * This flag is used in conjunction with {@link #VIRTUAL_DISPLAY_FLAG_PUBLIC}.
     * Ordinarily public virtual displays will automatically mirror the content of the
     * default display if they have no windows of their own.  When this flag is
     * specified, the virtual display will only ever show its own content and
     * will be blanked instead if it has no windows.
     * </p>
     *
     * <p>
     * This flag is mutually exclusive with {@link #VIRTUAL_DISPLAY_FLAG_AUTO_MIRROR}.  If both
     * flags are specified then the own-content only behavior will be applied.
     * </p>
     *
     * <p>
     * This behavior of this flag is implied whenever neither {@link #VIRTUAL_DISPLAY_FLAG_PUBLIC}
     * nor {@link #VIRTUAL_DISPLAY_FLAG_AUTO_MIRROR} have been set.  This flag is only required to
     * override the default behavior when creating a public display.
     * </p>
     *
     * @see #createVirtualDisplay
     */
    public static final int VIRTUAL_DISPLAY_FLAG_OWN_CONTENT_ONLY = 1 << 3;


    /**
     * Virtual display flag: Allows content to be mirrored on private displays when no content is
     * being shown.
     *
     * <p>
     * This flag is mutually exclusive with {@link #VIRTUAL_DISPLAY_FLAG_OWN_CONTENT_ONLY}.
     * If both flags are specified then the own-content only behavior will be applied.
     * </p>
     *
     * <p>
     * The behavior of this flag is implied whenever {@link #VIRTUAL_DISPLAY_FLAG_PUBLIC} is set
     * and {@link #VIRTUAL_DISPLAY_FLAG_OWN_CONTENT_ONLY} has not been set.   This flag is only
     * required to override the default behavior when creating a private display.
     * </p>
     *
     * <p>
     * Creating an auto-mirroing virtual display requires the CAPTURE_VIDEO_OUTPUT
     * or CAPTURE_SECURE_VIDEO_OUTPUT permission.
     * These permissions are reserved for use by system components and are not available to
     * third-party applications.
     *
     * Alternatively, an appropriate {@link MediaProjection} may be used to create an
     * auto-mirroring virtual display.
     * </p>
     *
     * @see #createVirtualDisplay
     */
    public static final int VIRTUAL_DISPLAY_FLAG_AUTO_MIRROR = 1 << 4;

    /**
     * Virtual display flag: Allows content to be displayed on private virtual displays when
     * keyguard is shown but is insecure.
     *
     * <p>
     * This might be used in a case when the content of a virtual display is captured and sent to an
     * external hardware display that is not visible to the system directly. This flag will allow
     * the continued display of content while other displays will be covered by a keyguard which
     * doesn't require providing credentials to unlock. This means that there is either no password
     * or other authentication method set, or the device is in a trusted state -
     * {@link android.service.trust.TrustAgentService} has available and active trust agent.
     * </p><p>
     * This flag can only be applied to private displays as defined by the
     * {@link Display#FLAG_PRIVATE} display flag. It is mutually exclusive with
     * {@link #VIRTUAL_DISPLAY_FLAG_PUBLIC}. If both flags are specified then this flag's behavior
     * will not be applied.
     * </p>
     *
     * @see #createVirtualDisplay
     * @see KeyguardManager#isDeviceSecure()
     * @see KeyguardManager#isDeviceLocked()
     * @hide
     */
    // TODO (b/114338689): Remove the flag and use IWindowManager#shouldShowWithInsecureKeyguard
    // TODO: Update name and documentation and un-hide the flag. Don't change the value before that.
    public static final int VIRTUAL_DISPLAY_FLAG_CAN_SHOW_WITH_INSECURE_KEYGUARD = 1 << 5;

    /**
     * Virtual display flag: Specifies that the virtual display can be associated with a
     * touchpad device that matches its uniqueId.
     *
     * @see #createVirtualDisplay
     * @hide
     */
    public static final int VIRTUAL_DISPLAY_FLAG_SUPPORTS_TOUCH = 1 << 6;

    /**
     * Virtual display flag: Indicates that the orientation of this display device is coupled to
     * the rotation of its associated logical display.
     *
     * @see #createVirtualDisplay
     * @hide
     */
    public static final int VIRTUAL_DISPLAY_FLAG_ROTATES_WITH_CONTENT = 1 << 7;

    /**
     * Virtual display flag: Indicates that the contents will be destroyed once
     * the display is removed.
     *
     * Public virtual displays without this flag will move their content to main display
     * stack once they're removed. Private vistual displays will always destroy their
     * content on removal even without this flag.
     *
     * @see #createVirtualDisplay
     * @hide
     */
    // TODO (b/114338689): Remove the flag and use WindowManager#REMOVE_CONTENT_MODE_DESTROY
    public static final int VIRTUAL_DISPLAY_FLAG_DESTROY_CONTENT_ON_REMOVAL = 1 << 8;

    /**
     * Virtual display flag: Indicates that the display should support system decorations. Virtual
     * displays without this flag shouldn't show home, IME or any other system decorations.
     *
     * @see #createVirtualDisplay
     * @hide
     */
    // TODO (b/114338689): Remove the flag and use IWindowManager#setShouldShowSystemDecors
    public static final int VIRTUAL_DISPLAY_FLAG_SHOULD_SHOW_SYSTEM_DECORATIONS = 1 << 9;

    /** @hide */
    public DisplayManager(Context context) {
        mContext = context;
        mGlobal = DisplayManagerGlobal.getInstance();
    }

    /**
     * Gets information about a logical display.
     *
     * The display metrics may be adjusted to provide compatibility
     * for legacy applications.
     *
     * @param displayId The logical display id.
     * @return The display object, or null if there is no valid display with the given id.
     */
    public Display getDisplay(int displayId) {
        synchronized (mLock) {
            return getOrCreateDisplayLocked(displayId, false /*assumeValid*/);
        }
    }

    /**
     * Gets all currently valid logical displays.
     *
     * @return An array containing all displays.
     */
    public Display[] getDisplays() {
        return getDisplays(null);
    }

    /**
     * Gets all currently valid logical displays of the specified category.
     * <p>
     * When there are multiple displays in a category the returned displays are sorted
     * of preference.  For example, if the requested category is
     * {@link #DISPLAY_CATEGORY_PRESENTATION} and there are multiple presentation displays
     * then the displays are sorted so that the first display in the returned array
     * is the most preferred presentation display.  The application may simply
     * use the first display or allow the user to choose.
     * </p>
     *
     * @param category The requested display category or null to return all displays.
     * @return An array containing all displays sorted by order of preference.
     *
     * @see #DISPLAY_CATEGORY_PRESENTATION
     */
    public Display[] getDisplays(String category) {
        final int[] displayIds = mGlobal.getDisplayIds();
        synchronized (mLock) {
            try {
                if (category == null) {
                    addAllDisplaysLocked(mTempDisplays, displayIds);
                } else if (category.equals(DISPLAY_CATEGORY_PRESENTATION)) {
                    addPresentationDisplaysLocked(mTempDisplays, displayIds, Display.TYPE_WIFI);
                    addPresentationDisplaysLocked(mTempDisplays, displayIds, Display.TYPE_HDMI);
                    addPresentationDisplaysLocked(mTempDisplays, displayIds, Display.TYPE_OVERLAY);
                    addPresentationDisplaysLocked(mTempDisplays, displayIds, Display.TYPE_VIRTUAL);
                }
                return mTempDisplays.toArray(new Display[mTempDisplays.size()]);
            } finally {
                mTempDisplays.clear();
            }
        }
    }

    private void addAllDisplaysLocked(ArrayList<Display> displays, int[] displayIds) {
        for (int i = 0; i < displayIds.length; i++) {
            Display display = getOrCreateDisplayLocked(displayIds[i], true /*assumeValid*/);
            if (display != null) {
                displays.add(display);
            }
        }
    }

    private void addPresentationDisplaysLocked(
            ArrayList<Display> displays, int[] displayIds, int matchType) {
        for (int i = 0; i < displayIds.length; i++) {
            Display display = getOrCreateDisplayLocked(displayIds[i], true /*assumeValid*/);
            if (display != null
                    && (display.getFlags() & Display.FLAG_PRESENTATION) != 0
                    && display.getType() == matchType) {
                displays.add(display);
            }
        }
    }

    private Display getOrCreateDisplayLocked(int displayId, boolean assumeValid) {
        Display display = mDisplays.get(displayId);
        if (display == null) {
            // TODO: We cannot currently provide any override configurations for metrics on displays
            // other than the display the context is associated with.
            final Context context = mContext.getDisplayId() == displayId
                    ? mContext : mContext.getApplicationContext();

            display = mGlobal.getCompatibleDisplay(displayId, context.getResources());
            if (display != null) {
                mDisplays.put(displayId, display);
            }
        } else if (!assumeValid && !display.isValid()) {
            display = null;
        }
        return display;
    }

    /**
     * Registers an display listener to receive notifications about when
     * displays are added, removed or changed.
     *
     * @param listener The listener to register.
     * @param handler The handler on which the listener should be invoked, or null
     * if the listener should be invoked on the calling thread's looper.
     *
     * @see #unregisterDisplayListener
     */
    public void registerDisplayListener(DisplayListener listener, Handler handler) {
        mGlobal.registerDisplayListener(listener, handler);
    }

    /**
     * Unregisters a display listener.
     *
     * @param listener The listener to unregister.
     *
     * @see #registerDisplayListener
     */
    public void unregisterDisplayListener(DisplayListener listener) {
        mGlobal.unregisterDisplayListener(listener);
    }

    /**
     * Starts scanning for available Wifi displays.
     * The results are sent as a {@link #ACTION_WIFI_DISPLAY_STATUS_CHANGED} broadcast.
     * <p>
     * Calls to this method nest and must be matched by an equal number of calls to
     * {@link #stopWifiDisplayScan()}.
     * </p><p>
     * Requires {@link android.Manifest.permission#CONFIGURE_WIFI_DISPLAY}.
     * </p>
     *
     * @hide
     */
    @UnsupportedAppUsage
    public void startWifiDisplayScan() {
        mGlobal.startWifiDisplayScan();
    }

    /**
     * Stops scanning for available Wifi displays.
     * <p>
     * Requires {@link android.Manifest.permission#CONFIGURE_WIFI_DISPLAY}.
     * </p>
     *
     * @hide
     */
    @UnsupportedAppUsage
    public void stopWifiDisplayScan() {
        mGlobal.stopWifiDisplayScan();
    }

    /**
     * Connects to a Wifi display.
     * The results are sent as a {@link #ACTION_WIFI_DISPLAY_STATUS_CHANGED} broadcast.
     * <p>
     * Automatically remembers the display after a successful connection, if not
     * already remembered.
     * </p><p>
     * Requires {@link android.Manifest.permission#CONFIGURE_WIFI_DISPLAY}.
     * </p>
     *
     * @param deviceAddress The MAC address of the device to which we should connect.
     * @hide
     */
    @UnsupportedAppUsage
    public void connectWifiDisplay(String deviceAddress) {
        mGlobal.connectWifiDisplay(deviceAddress);
    }

    /** @hide */
    @UnsupportedAppUsage
    public void pauseWifiDisplay() {
        mGlobal.pauseWifiDisplay();
    }

    /** @hide */
    @UnsupportedAppUsage
    public void resumeWifiDisplay() {
        mGlobal.resumeWifiDisplay();
    }

    /**
     * Disconnects from the current Wifi display.
     * The results are sent as a {@link #ACTION_WIFI_DISPLAY_STATUS_CHANGED} broadcast.
     * @hide
     */
    @UnsupportedAppUsage
    public void disconnectWifiDisplay() {
        mGlobal.disconnectWifiDisplay();
    }

    /**
     * Renames a Wifi display.
     * <p>
     * The display must already be remembered for this call to succeed.  In other words,
     * we must already have successfully connected to the display at least once and then
     * not forgotten it.
     * </p><p>
     * Requires {@link android.Manifest.permission#CONFIGURE_WIFI_DISPLAY}.
     * </p>
     *
     * @param deviceAddress The MAC address of the device to rename.
     * @param alias The alias name by which to remember the device, or null
     * or empty if no alias should be used.
     * @hide
     */
    @UnsupportedAppUsage
    public void renameWifiDisplay(String deviceAddress, String alias) {
        mGlobal.renameWifiDisplay(deviceAddress, alias);
    }

    /**
     * Forgets a previously remembered Wifi display.
     * <p>
     * Automatically disconnects from the display if currently connected to it.
     * </p><p>
     * Requires {@link android.Manifest.permission#CONFIGURE_WIFI_DISPLAY}.
     * </p>
     *
     * @param deviceAddress The MAC address of the device to forget.
     * @hide
     */
    @UnsupportedAppUsage
    public void forgetWifiDisplay(String deviceAddress) {
        mGlobal.forgetWifiDisplay(deviceAddress);
    }

    /**
     * Gets the current Wifi display status.
     * Watch for changes in the status by registering a broadcast receiver for
     * {@link #ACTION_WIFI_DISPLAY_STATUS_CHANGED}.
     *
     * @return The current Wifi display status.
     * @hide
     */
    @UnsupportedAppUsage
    public WifiDisplayStatus getWifiDisplayStatus() {
        return mGlobal.getWifiDisplayStatus();
    }

    /**
     * Set the level of color saturation to apply to the display.
     * @param level The amount of saturation to apply, between 0 and 1 inclusive.
     * 0 produces a grayscale image, 1 is normal.
     *
     * @hide
     * @deprecated use {@link ColorDisplayManager#setSaturationLevel(int)} instead. The level passed
     * as a parameter here will be rounded to the nearest hundredth.
     */
    @SystemApi
    @RequiresPermission(Manifest.permission.CONTROL_DISPLAY_SATURATION)
    public void setSaturationLevel(float level) {
        if (level < 0f || level > 1f) {
            throw new IllegalArgumentException("Saturation level must be between 0 and 1");
        }
        final ColorDisplayManager cdm = mContext.getSystemService(ColorDisplayManager.class);
        cdm.setSaturationLevel(Math.round(level * 100f));
    }

    /**
     * Creates a virtual display.
     *
     * @see #createVirtualDisplay(String, int, int, int, Surface, int,
     * VirtualDisplay.Callback, Handler)
     */
    public VirtualDisplay createVirtualDisplay(@NonNull String name,
            int width, int height, int densityDpi, @Nullable Surface surface, int flags) {
        return createVirtualDisplay(name, width, height, densityDpi, surface, flags, null, null);
    }

    /**
     * Creates a virtual display.
     * <p>
     * The content of a virtual display is rendered to a {@link Surface} provided
     * by the application.
     * </p><p>
     * The virtual display should be {@link VirtualDisplay#release released}
     * when no longer needed.  Because a virtual display renders to a surface
     * provided by the application, it will be released automatically when the
     * process terminates and all remaining windows on it will be forcibly removed.
     * </p><p>
     * The behavior of the virtual display depends on the flags that are provided
     * to this method.  By default, virtual displays are created to be private,
     * non-presentation and unsecure.  Permissions may be required to use certain flags.
     * </p><p>
     * As of {@link android.os.Build.VERSION_CODES#KITKAT_WATCH}, the surface may
     * be attached or detached dynamically using {@link VirtualDisplay#setSurface}.
     * Previously, the surface had to be non-null when {@link #createVirtualDisplay}
     * was called and could not be changed for the lifetime of the display.
     * </p><p>
     * Detaching the surface that backs a virtual display has a similar effect to
     * turning off the screen.
     * </p>
     *
     * @param name The name of the virtual display, must be non-empty.
     * @param width The width of the virtual display in pixels, must be greater than 0.
     * @param height The height of the virtual display in pixels, must be greater than 0.
     * @param densityDpi The density of the virtual display in dpi, must be greater than 0.
     * @param surface The surface to which the content of the virtual display should
     * be rendered, or null if there is none initially.
     * @param flags A combination of virtual display flags:
     * {@link #VIRTUAL_DISPLAY_FLAG_PUBLIC}, {@link #VIRTUAL_DISPLAY_FLAG_PRESENTATION},
     * {@link #VIRTUAL_DISPLAY_FLAG_SECURE}, {@link #VIRTUAL_DISPLAY_FLAG_OWN_CONTENT_ONLY},
     * or {@link #VIRTUAL_DISPLAY_FLAG_AUTO_MIRROR}.
     * @param callback Callback to call when the state of the {@link VirtualDisplay} changes
     * @param handler The handler on which the listener should be invoked, or null
     * if the listener should be invoked on the calling thread's looper.
     * @return The newly created virtual display, or null if the application could
     * not create the virtual display.
     *
     * @throws SecurityException if the caller does not have permission to create
     * a virtual display with the specified flags.
     */
    public VirtualDisplay createVirtualDisplay(@NonNull String name,
            int width, int height, int densityDpi, @Nullable Surface surface, int flags,
            @Nullable VirtualDisplay.Callback callback, @Nullable Handler handler) {
        return createVirtualDisplay(null /* projection */, name, width, height, densityDpi, surface,
                flags, callback, handler, null /* uniqueId */);
    }

    /** @hide */
    public VirtualDisplay createVirtualDisplay(@Nullable MediaProjection projection,
            @NonNull String name, int width, int height, int densityDpi, @Nullable Surface surface,
            int flags, @Nullable VirtualDisplay.Callback callback, @Nullable Handler handler,
            @Nullable String uniqueId) {
        return mGlobal.createVirtualDisplay(mContext, projection,
                name, width, height, densityDpi, surface, flags, callback, handler, uniqueId);
    }

    /**
     * Gets the stable device display size, in pixels.
     *
     * This should really only be used for things like server-side filtering of available
     * applications. Most applications don't need the level of stability guaranteed by this and
     * should instead query either the size of the display they're currently running on or the
     * size of the default display.
     * @hide
     */
    @SystemApi
    @TestApi
    public Point getStableDisplaySize() {
        return mGlobal.getStableDisplaySize();
    }

    /**
     * Fetch {@link BrightnessChangeEvent}s.
     * @hide until we make it a system api.
     */
    @SystemApi
    @TestApi
    @RequiresPermission(Manifest.permission.BRIGHTNESS_SLIDER_USAGE)
    public List<BrightnessChangeEvent> getBrightnessEvents() {
        return mGlobal.getBrightnessEvents(mContext.getOpPackageName());
    }

    /**
     * Fetch {@link AmbientBrightnessDayStats}s.
     *
     * @hide until we make it a system api
     */
    @SystemApi
    @TestApi
    @RequiresPermission(Manifest.permission.ACCESS_AMBIENT_LIGHT_STATS)
    public List<AmbientBrightnessDayStats> getAmbientBrightnessStats() {
        return mGlobal.getAmbientBrightnessStats();
    }

    /**
     * Sets the global display brightness configuration.
     *
     * @hide
     */
    @SystemApi
    @TestApi
    @RequiresPermission(Manifest.permission.CONFIGURE_DISPLAY_BRIGHTNESS)
    public void setBrightnessConfiguration(BrightnessConfiguration c) {
        setBrightnessConfigurationForUser(c, mContext.getUserId(), mContext.getPackageName());
    }

    /**
     * Sets the global display brightness configuration for a specific user.
     *
     * Note this requires the INTERACT_ACROSS_USERS permission if setting the configuration for a
     * user other than the one you're currently running as.
     *
     * @hide
     */
    public void setBrightnessConfigurationForUser(BrightnessConfiguration c, int userId,
            String packageName) {
        mGlobal.setBrightnessConfigurationForUser(c, userId, packageName);
    }

    /**
     * Gets the global display brightness configuration or the default curve if one hasn't been set.
     *
     * @hide
     */
    @SystemApi
    @TestApi
    @RequiresPermission(Manifest.permission.CONFIGURE_DISPLAY_BRIGHTNESS)
    public BrightnessConfiguration getBrightnessConfiguration() {
        return getBrightnessConfigurationForUser(mContext.getUserId());
    }

    /**
     * Gets the global display brightness configuration or the default curve if one hasn't been set
     * for a specific user.
     *
     * Note this requires the INTERACT_ACROSS_USERS permission if getting the configuration for a
     * user other than the one you're currently running as.
     *
     * @hide
     */
    public BrightnessConfiguration getBrightnessConfigurationForUser(int userId) {
        return mGlobal.getBrightnessConfigurationForUser(userId);
    }

    /**
     * Gets the default global display brightness configuration or null one hasn't
     * been configured.
     *
     * @hide
     */
    @SystemApi
    @TestApi
    @RequiresPermission(Manifest.permission.CONFIGURE_DISPLAY_BRIGHTNESS)
    @Nullable
    public BrightnessConfiguration getDefaultBrightnessConfiguration() {
        return mGlobal.getDefaultBrightnessConfiguration();
    }

    /**
     * Temporarily sets the brightness of the display.
     * <p>
     * Requires the {@link android.Manifest.permission#CONTROL_DISPLAY_BRIGHTNESS} permission.
     * </p>
     *
     * @param brightness The brightness value from 0 to 255.
     *
     * @hide Requires signature permission.
     */
    public void setTemporaryBrightness(int brightness) {
        mGlobal.setTemporaryBrightness(brightness);
    }

    /**
     * Temporarily sets the auto brightness adjustment factor.
     * <p>
     * Requires the {@link android.Manifest.permission#CONTROL_DISPLAY_BRIGHTNESS} permission.
     * </p>
     *
     * @param adjustment The adjustment factor from -1.0 to 1.0.
     *
     * @hide Requires signature permission.
     */
    public void setTemporaryAutoBrightnessAdjustment(float adjustment) {
        mGlobal.setTemporaryAutoBrightnessAdjustment(adjustment);
    }

    /**
     * Returns the minimum brightness curve, which guarantess that any brightness curve that dips
     * below it is rejected by the system.
     * This prevent auto-brightness from setting the screen so dark as to prevent the user from
     * resetting or disabling it, and maps lux to the absolute minimum nits that are still readable
     * in that ambient brightness.
     *
     * @return The minimum brightness curve (as lux values and their corresponding nits values).
     *
     * @hide
     */
    @SystemApi
    public Pair<float[], float[]> getMinimumBrightnessCurve() {
        return mGlobal.getMinimumBrightnessCurve();
    }

    /**
     * Listens for changes in available display devices.
     */
    public interface DisplayListener {
        /**
         * Called whenever a logical display has been added to the system.
         * Use {@link DisplayManager#getDisplay} to get more information about
         * the display.
         *
         * @param displayId The id of the logical display that was added.
         */
        void onDisplayAdded(int displayId);

        /**
         * Called whenever a logical display has been removed from the system.
         *
         * @param displayId The id of the logical display that was removed.
         */
        void onDisplayRemoved(int displayId);

        /**
         * Called whenever the properties of a logical {@link android.view.Display},
         * such as size and density, have changed.
         *
         * @param displayId The id of the logical display that changed.
         */
        void onDisplayChanged(int displayId);
    }

    /**
     * Interface for accessing keys belonging to {@link
     * android.provider.DeviceConfig#NAMESPACE_DISPLAY_MANAGER}.
     * @hide
     */
    public interface DeviceConfig {

        /**
<<<<<<< HEAD
         * Key for accessing the 60 hz only regions.
=======
         * Key for refresh rate in the zone defined by thresholds.
         *
         * @see android.provider.DeviceConfig#NAMESPACE_DISPLAY_MANAGER
         * @see android.R.integer#config_defaultZoneBehavior
         */
        String KEY_REFRESH_RATE_IN_ZONE = "refresh_rate_in_zone";

        /**
         * Key for accessing the display brightness thresholds for the configured refresh rate zone.
         * The value will be a pair of comma separated integers representing the minimum and maximum
         * thresholds of the zone, respectively, in display backlight units (i.e. [0, 255]).
>>>>>>> c5a675db
         *
         * @see android.provider.DeviceConfig#NAMESPACE_DISPLAY_MANAGER
         * @see android.R.array#config_brightnessThresholdsOfPeakRefreshRate
         * @hide
         */
<<<<<<< HEAD
        String KEY_PEAK_REFRESH_RATE_BRIGHTNESS_THRESHOLDS =
                "peak_refresh_rate_brightness_thresholds";

        /**
         * Key for accessing the 60 hz only regions.
         *
         * @see android.provider.DeviceConfig#NAMESPACE_DISPLAY_MANAGER
         * @see android.R.array#config_brightnessThresholdsOfPeakRefreshRate
         * @hide
         */
        String KEY_PEAK_REFRESH_RATE_AMBIENT_THRESHOLDS = "peak_refresh_rate_ambient_thresholds";
=======
        String KEY_PEAK_REFRESH_RATE_DISPLAY_BRIGHTNESS_THRESHOLDS =
                "peak_refresh_rate_brightness_thresholds";

        /**
         * Key for accessing the ambient brightness thresholds for the configured refresh rate zone.
         * The value will be a pair of comma separated integers representing the minimum and maximum
         * thresholds of the zone, respectively, in lux.
         *
         * @see android.provider.DeviceConfig#NAMESPACE_DISPLAY_MANAGER
         * @see android.R.array#config_ambientThresholdsOfPeakRefreshRate
         * @hide
         */
        String KEY_PEAK_REFRESH_RATE_AMBIENT_BRIGHTNESS_THRESHOLDS =
                "peak_refresh_rate_ambient_thresholds";
>>>>>>> c5a675db

        /**
         * Key for default peak refresh rate
         *
         * @see android.provider.DeviceConfig#NAMESPACE_DISPLAY_MANAGER
         * @see android.R.integer#config_defaultPeakRefreshRate
         * @hide
         */
        String KEY_PEAK_REFRESH_RATE_DEFAULT = "peak_refresh_rate_default";

        /**
         * Key for controlling which packages are explicitly blocked from running at refresh rates
         * higher than 60hz. An app may be added to this list if they exhibit performance issues at
         * higher refresh rates.
         *
         * @see android.provider.DeviceConfig#NAMESPACE_DISPLAY_MANAGER
         * @see android.R.array#config_highRefreshRateBlacklist
         * @hide
         */
        String KEY_HIGH_REFRESH_RATE_BLACKLIST = "high_refresh_rate_blacklist";
    }
}<|MERGE_RESOLUTION|>--- conflicted
+++ resolved
@@ -829,9 +829,6 @@
     public interface DeviceConfig {
 
         /**
-<<<<<<< HEAD
-         * Key for accessing the 60 hz only regions.
-=======
          * Key for refresh rate in the zone defined by thresholds.
          *
          * @see android.provider.DeviceConfig#NAMESPACE_DISPLAY_MANAGER
@@ -843,25 +840,11 @@
          * Key for accessing the display brightness thresholds for the configured refresh rate zone.
          * The value will be a pair of comma separated integers representing the minimum and maximum
          * thresholds of the zone, respectively, in display backlight units (i.e. [0, 255]).
->>>>>>> c5a675db
          *
          * @see android.provider.DeviceConfig#NAMESPACE_DISPLAY_MANAGER
          * @see android.R.array#config_brightnessThresholdsOfPeakRefreshRate
          * @hide
          */
-<<<<<<< HEAD
-        String KEY_PEAK_REFRESH_RATE_BRIGHTNESS_THRESHOLDS =
-                "peak_refresh_rate_brightness_thresholds";
-
-        /**
-         * Key for accessing the 60 hz only regions.
-         *
-         * @see android.provider.DeviceConfig#NAMESPACE_DISPLAY_MANAGER
-         * @see android.R.array#config_brightnessThresholdsOfPeakRefreshRate
-         * @hide
-         */
-        String KEY_PEAK_REFRESH_RATE_AMBIENT_THRESHOLDS = "peak_refresh_rate_ambient_thresholds";
-=======
         String KEY_PEAK_REFRESH_RATE_DISPLAY_BRIGHTNESS_THRESHOLDS =
                 "peak_refresh_rate_brightness_thresholds";
 
@@ -876,7 +859,6 @@
          */
         String KEY_PEAK_REFRESH_RATE_AMBIENT_BRIGHTNESS_THRESHOLDS =
                 "peak_refresh_rate_ambient_thresholds";
->>>>>>> c5a675db
 
         /**
          * Key for default peak refresh rate
