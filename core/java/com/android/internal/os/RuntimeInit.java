--- conflicted
+++ resolved
@@ -210,14 +210,6 @@
         RuntimeHooks.setTimeZoneIdSupplier(() -> SystemProperties.get("persist.sys.timezone"));
 
         /*
-<<<<<<< HEAD
-         * Set a default mapping between MIME types and file extensions.
-         */
-        MimeMap.setDefault(MimeMapImpl.createDefaultInstance());
-
-        /*
-=======
->>>>>>> aff95e5e
          * Sets handler for java.util.logging to use Android log facilities.
          * The odd "new instance-and-then-throw-away" is a mirror of how
          * the "java.util.logging.config.class" system property works. We
