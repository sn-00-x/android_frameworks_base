--- conflicted
+++ resolved
@@ -644,12 +644,8 @@
                         + MIN_LOCK_PATTERN_SIZE + " dots long.");
             }
 
-<<<<<<< HEAD
+            setLong(PASSWORD_TYPE_KEY, DevicePolicyManager.PASSWORD_QUALITY_SOMETHING, userId);
             getLockSettings().setLockPattern(patternToString(pattern, userId), savedPattern, userId);
-=======
-            setLong(PASSWORD_TYPE_KEY, DevicePolicyManager.PASSWORD_QUALITY_SOMETHING, userId);
-            getLockSettings().setLockPattern(patternToString(pattern), savedPattern, userId);
->>>>>>> 6bc7cf9d
             DevicePolicyManager dpm = getDevicePolicyManager();
 
             // Update the device encryption password.
