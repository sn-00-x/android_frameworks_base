<?xml version="1.0" encoding="UTF-8"?>
<!-- 
/* //device/apps/common/assets/res/any/strings.xml
**
** Copyright 2006, The Android Open Source Project
**
** Licensed under the Apache License, Version 2.0 (the "License");
** you may not use this file except in compliance with the License.
** You may obtain a copy of the License at
**
**     http://www.apache.org/licenses/LICENSE-2.0
**
** Unless required by applicable law or agreed to in writing, software
** distributed under the License is distributed on an "AS IS" BASIS,
** WITHOUT WARRANTIES OR CONDITIONS OF ANY KIND, either express or implied.
** See the License for the specific language governing permissions and
** limitations under the License.
*/
 -->

<resources xmlns:android="http://schemas.android.com/apk/res/android"
    xmlns:xliff="urn:oasis:names:tc:xliff:document:1.2">
    <string name="byteShort" msgid="8340973892742019101">"B"</string>
    <string name="kilobyteShort" msgid="5973789783504771878">"KB"</string>
    <string name="megabyteShort" msgid="6355851576770428922">"MB"</string>
    <string name="gigabyteShort" msgid="3259882455212193214">"GB"</string>
    <string name="terabyteShort" msgid="231613018159186962">"TB"</string>
    <string name="petabyteShort" msgid="5637816680144990219">"PB"</string>
    <string name="fileSizeSuffix" msgid="7670819340156489359">"<xliff:g id="NUMBER">%1$s</xliff:g> <xliff:g id="UNIT">%2$s</xliff:g>"</string>
    <string name="untitled" msgid="6071602020171759109">"&lt;Unbenannt&gt;"</string>
    <string name="ellipsis" msgid="7899829516048813237">"…"</string>
    <string name="ellipsis_two_dots" msgid="1228078994866030736">"‥"</string>
    <string name="emptyPhoneNumber" msgid="7694063042079676517">"(Keine Telefonnummer)"</string>
    <string name="unknownName" msgid="2277556546742746522">"(Unbekannt)"</string>
    <string name="defaultVoiceMailAlphaTag" msgid="2660020990097733077">"Mailbox"</string>
    <string name="defaultMsisdnAlphaTag" msgid="2850889754919584674">"MSISDN1"</string>
    <string name="mmiError" msgid="5154499457739052907">"Verbindungsproblem oder ungültiger MMI-Code."</string>
    <string name="mmiFdnError" msgid="5224398216385316471">"Der Vorgang ist nur für Ihre zugelassenen Rufnummern möglich."</string>
    <string name="serviceEnabled" msgid="8147278346414714315">"Dienst wurde aktiviert."</string>
    <string name="serviceEnabledFor" msgid="6856228140453471041">"Dienst wurde aktiviert für:"</string>
    <string name="serviceDisabled" msgid="1937553226592516411">"Dienst wurde deaktiviert."</string>
    <string name="serviceRegistered" msgid="6275019082598102493">"Registrierung war erfolgreich."</string>
    <string name="serviceErased" msgid="1288584695297200972">"Löschvorgang erfolgreich."</string>
    <string name="passwordIncorrect" msgid="7612208839450128715">"Falsches Passwort."</string>
    <string name="mmiComplete" msgid="8232527495411698359">"MMI abgeschlossen."</string>
    <string name="badPin" msgid="5085454289896032547">"Die von Ihnen eingegebene alte PIN ist nicht korrekt."</string>
    <string name="badPuk" msgid="5702522162746042460">"Der von Ihnen eingegebene PUK ist nicht korrekt."</string>
    <string name="mismatchPin" msgid="3695902225843339274">"Die von Ihnen eingegebenen PIN-Nummern stimmen nicht überein."</string>
    <string name="invalidPin" msgid="3850018445187475377">"Geben Sie eine PIN ein, die 4 bis 8 Zahlen enthält."</string>
    <string name="invalidPuk" msgid="8761456210898036513">"Geben Sie eine mindestens achtstellige PUK ein."</string>
    <string name="needPuk" msgid="919668385956251611">"Ihre SIM-Karte ist mit einem PUK gesperrt. Geben Sie zum Entsperren den PUK-Code ein."</string>
    <string name="needPuk2" msgid="4526033371987193070">"Geben Sie zum Entsperren der SIM-Karte den PUK2 ein."</string>
    <string name="ClipMmi" msgid="6952821216480289285">"Anrufer-ID für eingehenden Anruf"</string>
    <string name="ClirMmi" msgid="7784673673446833091">"Anrufer-ID für ausgehenden Anruf"</string>
    <string name="CfMmi" msgid="5123218989141573515">"Rufweiterleitung"</string>
    <string name="CwMmi" msgid="9129678056795016867">"Anklopfen"</string>
    <string name="BaMmi" msgid="455193067926770581">"Anrufsperre"</string>
    <string name="PwdMmi" msgid="7043715687905254199">"Passwort-Änderung"</string>
    <string name="PinMmi" msgid="3113117780361190304">"PIN-Änderung"</string>
    <string name="CnipMmi" msgid="3110534680557857162">"Rufnummer vorhanden"</string>
    <string name="CnirMmi" msgid="3062102121430548731">"Rufnummer begrenzt"</string>
    <string name="ThreeWCMmi" msgid="9051047170321190368">"Dreierkonferenz"</string>
    <string name="RuacMmi" msgid="7827887459138308886">"Ablehnung unerwünschter Anrufe"</string>
    <string name="CndMmi" msgid="3116446237081575808">"Rufnummernübermittlung"</string>
    <string name="DndMmi" msgid="1265478932418334331">"Bitte nicht stören"</string>
    <string name="CLIRDefaultOnNextCallOn" msgid="429415409145781923">"Anrufer-ID ist standardmäßig beschränkt. Nächster Anruf: Beschränkt"</string>
    <string name="CLIRDefaultOnNextCallOff" msgid="3092918006077864624">"Anrufer-ID ist standardmäßig beschränkt. Nächster Anruf: Nicht beschränkt"</string>
    <string name="CLIRDefaultOffNextCallOn" msgid="6179425182856418465">"Anrufer-ID ist standardmäßig nicht beschränkt. Nächster Anruf: Beschränkt"</string>
    <string name="CLIRDefaultOffNextCallOff" msgid="2567998633124408552">"Anrufer-ID ist standardmäßig nicht beschränkt. Nächster Anruf: Nicht beschränkt"</string>
    <string name="serviceNotProvisioned" msgid="8614830180508686666">"Dienst nicht eingerichtet."</string>
    <string name="CLIRPermanent" msgid="5460892159398802465">"Die Einstellung für die Anrufer-ID kann nicht geändert werden."</string>
    <string name="RestrictedChangedTitle" msgid="5592189398956187498">"Eingeschränkter Zugriff geändert"</string>
    <string name="RestrictedOnData" msgid="8653794784690065540">"Daten-Dienst ist gesperrt."</string>
    <string name="RestrictedOnEmergency" msgid="6581163779072833665">"Notruf ist gesperrt."</string>
    <string name="RestrictedOnNormal" msgid="4953867011389750673">"Sprachdienst ist gesperrt."</string>
    <string name="RestrictedOnAllVoice" msgid="1459318899842232234">"Alle Sprachdienste sind gesperrt."</string>
    <string name="RestrictedOnSms" msgid="8314352327461638897">"SMS-Dienst ist gesperrt."</string>
    <string name="RestrictedOnVoiceData" msgid="8244438624660371717">"Sprach-/Datendienste sind gesperrt."</string>
    <string name="RestrictedOnVoiceSms" msgid="1888588152792023873">"Sprach-/SMS-Dienste sind gesperrt."</string>
    <string name="RestrictedOnAll" msgid="2714924667937117304">"Alle Sprach-/Daten-/SMS-Dienste sind gesperrt."</string>
    <string name="serviceClassVoice" msgid="1258393812335258019">"Sprachnotiz"</string>
    <string name="serviceClassData" msgid="872456782077937893">"Daten"</string>
    <string name="serviceClassFAX" msgid="5566624998840486475">"FAX"</string>
    <string name="serviceClassSMS" msgid="2015460373701527489">"SMS"</string>
    <string name="serviceClassDataAsync" msgid="4523454783498551468">"Asynchron"</string>
    <string name="serviceClassDataSync" msgid="7530000519646054776">"Synchron"</string>
    <string name="serviceClassPacket" msgid="6991006557993423453">"Paket"</string>
    <string name="serviceClassPAD" msgid="3235259085648271037">"PAD"</string>
    <string name="roamingText0" msgid="7170335472198694945">"Roaming-Anzeige ein"</string>
    <string name="roamingText1" msgid="5314861519752538922">"Roaming-Anzeige aus"</string>
    <string name="roamingText2" msgid="8969929049081268115">"Roaming-Anzeige blinkend"</string>
    <string name="roamingText3" msgid="5148255027043943317">"Außerhalb der Netzwerkumgebung"</string>
    <string name="roamingText4" msgid="8808456682550796530">"Außerhalb des Gebäudes"</string>
    <string name="roamingText5" msgid="7604063252850354350">"Roaming - Bevorzugtes System"</string>
    <string name="roamingText6" msgid="2059440825782871513">"Roaming - Verfügbares System"</string>
    <string name="roamingText7" msgid="7112078724097233605">"Roaming - Allianzpartner"</string>
    <string name="roamingText8" msgid="5989569778604089291">"Roaming - Premiumpartner"</string>
    <string name="roamingText9" msgid="7969296811355152491">"Roaming - Volle Dienstfunktionalität"</string>
    <string name="roamingText10" msgid="3992906999815316417">"Roaming - Partielle Dienstfunktionalität"</string>
    <string name="roamingText11" msgid="4154476854426920970">"Roaming-Banner ein"</string>
    <string name="roamingText12" msgid="1189071119992726320">"Roaming-Banner aus"</string>
    <string name="roamingTextSearching" msgid="8360141885972279963">"Suche nach Dienst"</string>
    <string name="cfTemplateNotForwarded" msgid="1683685883841272560">"<xliff:g id="BEARER_SERVICE_CODE">{0}</xliff:g>: Nicht weitergeleitet"</string>
    <string name="cfTemplateForwarded" msgid="1302922117498590521">"<xliff:g id="BEARER_SERVICE_CODE">{0}</xliff:g>: <xliff:g id="DIALING_NUMBER">{1}</xliff:g>"</string>
    <string name="cfTemplateForwardedTime" msgid="9206251736527085256">"<xliff:g id="BEARER_SERVICE_CODE">{0}</xliff:g><xliff:g id="DIALING_NUMBER">{1}</xliff:g> nach <xliff:g id="TIME_DELAY">{2}</xliff:g> Sekunden."</string>
    <string name="cfTemplateRegistered" msgid="5073237827620166285">"<xliff:g id="BEARER_SERVICE_CODE">{0}</xliff:g>: Nicht weitergeleitet"</string>
    <string name="cfTemplateRegisteredTime" msgid="6781621964320635172">"<xliff:g id="BEARER_SERVICE_CODE">{0}</xliff:g>: Nicht weitergeleitet"</string>
    <string name="fcComplete" msgid="3118848230966886575">"Funktionscode abgeschlossen"</string>
    <string name="fcError" msgid="3327560126588500777">"Verbindungsproblem oder ungültiger Funktionscode"</string>
    <string name="httpErrorOk" msgid="1191919378083472204">"OK"</string>
    <string name="httpError" msgid="6603022914760066338">"Es ist ein Netzwerkfehler aufgetreten."</string>
    <string name="httpErrorLookup" msgid="4517085806977851374">"Die URL konnte nicht gefunden werden."</string>
    <string name="httpErrorUnsupportedAuthScheme" msgid="2781440683514730227">"Das Authentifizierungsschema für die Site wird nicht unterstützt."</string>
    <string name="httpErrorAuth" msgid="7293960746955020542">"Authentifizierung ist fehlgeschlagen."</string>
    <string name="httpErrorProxyAuth" msgid="1788207010559081331">"Authentifizierung via Proxy-Server ist fehlgeschlagen."</string>
    <string name="httpErrorConnect" msgid="7623096283505770433">"Es konnte keine Verbindung zum Server hergestellt werden."</string>
    <string name="httpErrorIO" msgid="4270874999047767599">"Die Server-Kommunikation ist fehlgeschlagen. Versuchen Sie es später erneut."</string>
    <string name="httpErrorTimeout" msgid="4743403703762883954">"Zeitüberschreitung bei Serververbindung."</string>
    <string name="httpErrorRedirectLoop" msgid="8679596090392779516">"Die Seite enthält zu viele Server-Redirects."</string>
    <string name="httpErrorUnsupportedScheme" msgid="5257172771607996054">"Das Protokoll wird nicht unterstützt."</string>
    <string name="httpErrorFailedSslHandshake" msgid="3088290300440289771">"Es konnte keine sichere Verbindung aufgebaut werden."</string>
    <string name="httpErrorBadUrl" msgid="6088183159988619736">"Die Seite konnte nicht geöffnet werden, weil die URL ungültig ist."</string>
    <string name="httpErrorFile" msgid="8250549644091165175">"Auf die Datei konnte nicht zugegriffen werden."</string>
    <string name="httpErrorFileNotFound" msgid="5588380756326017105">"Die angeforderte Datei wurde nicht gefunden."</string>
    <string name="httpErrorTooManyRequests" msgid="1235396927087188253">"Es werden zurzeit zu viele Anfragen verarbeitet. Versuchen Sie es später erneut."</string>
    <string name="notification_title" msgid="1259940370369187045">"Fehler bei Anmeldung für <xliff:g id="ACCOUNT">%1$s</xliff:g>"</string>
    <string name="contentServiceSync" msgid="8353523060269335667">"Synchronisierung"</string>
    <string name="contentServiceSyncNotificationTitle" msgid="397743349191901458">"Synchronisierung"</string>
    <string name="contentServiceTooManyDeletesNotificationDesc" msgid="8100981435080696431">"Zu viele <xliff:g id="CONTENT_TYPE">%s</xliff:g> gelöscht."</string>
    <string name="low_memory" product="tablet" msgid="2292820184396262278">"Tablet-Speicher ist voll. Löschen Sie Dateien, um Speicherplatz freizugeben."</string>
    <string name="low_memory" product="default" msgid="6632412458436461203">"Telefonspeicher ist voll! Löschen Sie Dateien, um Speicherplatz freizugeben."</string>
    <string name="me" msgid="6545696007631404292">"Eigene"</string>
    <string name="power_dialog" product="tablet" msgid="8545351420865202853">"Tablet-Optionen"</string>
    <string name="power_dialog" product="default" msgid="1319919075463988638">"Telefonoptionen"</string>
    <string name="silent_mode" msgid="7167703389802618663">"Lautlos-Modus"</string>
    <string name="turn_on_radio" msgid="3912793092339962371">"Funk einschalten"</string>
    <string name="turn_off_radio" msgid="8198784949987062346">"Funk ausschalten"</string>
    <string name="screen_lock" msgid="799094655496098153">"Display-Sperre"</string>
    <string name="power_off" msgid="4266614107412865048">"Ausschalten"</string>
<<<<<<< HEAD

    <!-- Button to reboot the phone, within the Phone Options dialog -->
    <string name="reboot_system" product="tablet">Tablet neu starten</string>
    <string name="reboot_system" product="default">Telefon neu starten</string>

    <!-- Button to reboot the phone, within the Reboot Options dialog -->
    <string name="reboot_reboot">Neu starten</string>
    <!-- Button to reboot the phone into recovery, within the Reboot Options dialog -->
    <string name="reboot_recovery">Recovery</string>
    <!-- Button to reboot the phone into bootloader, within the Reboot Options dialog -->
    <string name="reboot_bootloader">Bootloader</string>
    <!-- Button to reboot the phone into bootmenu, within the Reboot Options dialog -->
    <string name="reboot_bootmenu">Bootmenü</string>
    <!-- Button to reboot the phone into fastboot, within the Reboot Options dialog -->
    <string name="reboot_fastboot">Fastboot</string>
    <!-- Button to reboot the phone into download, within the Reboot Options dialog -->
    <string name="reboot_download">Download</string>

    <!-- Reboot Progress Dialog. This is shown if the user chooses to reboot the phone. -->
    <string name="reboot_progress">Neu starten\u2026</string>
    <!-- Reboot Confirmation Dialog.  When the user chooses to reboot the phone, there will be a confirmation dialog.  This is the message. -->
    <string name="reboot_confirm">Telefon wird neu gestartet.</string>

    <!-- no translation found for silent_mode_silent (319298163018473078) -->
    <skip />
    <!-- no translation found for silent_mode_vibrate (7072043388581551395) -->
    <skip />
    <!-- no translation found for silent_mode_ring (8592241816194074353) -->
    <skip />
=======
    <string name="silent_mode_silent" msgid="319298163018473078">"Klingelton aus"</string>
    <string name="silent_mode_vibrate" msgid="7072043388581551395">"Klingeltonmodus \"Vibration\""</string>
    <string name="silent_mode_ring" msgid="8592241816194074353">"Klingelton ein"</string>
>>>>>>> df331873
    <string name="shutdown_progress" msgid="2281079257329981203">"Wird heruntergefahren..."</string>
    <string name="shutdown_confirm" product="tablet" msgid="3385745179555731470">"Ihr Tablet wird heruntergefahren."</string>
    <string name="shutdown_confirm" product="default" msgid="649792175242821353">"Telefon wird heruntergefahren."</string>
    <string name="shutdown_confirm_question" msgid="6656441286856415014">"Möchten Sie das Gerät herunterfahren?"</string>
    <string name="recent_tasks_title" msgid="3691764623638127888">"Kürzlich geöffnet"</string>
    <string name="no_recent_tasks" msgid="279702952298056674">"Keine kürzlich geöffneten Apps"</string>
    <string name="global_actions" product="tablet" msgid="408477140088053665">"Tablet-Optionen"</string>
    <string name="global_actions" product="default" msgid="2406416831541615258">"Telefonoptionen"</string>
    <string name="global_action_lock" msgid="2844945191792119712">"Display-Sperre"</string>
    <string name="global_action_power_off" msgid="4471879440839879722">"Ausschalten"</string>
    <string name="global_action_reboot">Neu starten</string>
    <string name="global_action_screenshot">Bildschirmfoto</string>
    <string name="global_action_toggle_silent_mode" msgid="8219525344246810925">"Lautlos-Modus"</string>
    <string name="global_action_silent_mode_on_status" msgid="3289841937003758806">"Ton ist AUS."</string>
    <string name="global_action_silent_mode_off_status" msgid="1506046579177066419">"Ton ist AN."</string>
    <string name="global_actions_toggle_airplane_mode" msgid="5884330306926307456">"Flugmodus"</string>
    <string name="global_actions_airplane_mode_on_status" msgid="2719557982608919750">"Flugmodus ist AN."</string>
    <string name="global_actions_airplane_mode_off_status" msgid="5075070442854490296">"Flugmodus ist AUS."</string>
    <string name="status_bar_notification_info_overflow" msgid="5301981741705354993">"999+"</string>
    <string name="safeMode" msgid="2788228061547930246">"Abgesicherter Modus"</string>
    <string name="android_system_label" msgid="6577375335728551336">"Android-System"</string>
    <string name="permgrouplab_costMoney" msgid="5429808217861460401">"Kostenpflichtige Dienste"</string>
    <string name="permgroupdesc_costMoney" msgid="8193824940620517189">"Ermöglicht Anwendungen die Ausführung eventuell kostenpflichtiger Aktionen"</string>
    <string name="permgrouplab_messages" msgid="7521249148445456662">"Ihre Nachrichten"</string>
    <string name="permgroupdesc_messages" msgid="7045736972019211994">"Lesen und schreiben Sie Ihre SMS, E-Mails und anderen Nachrichten."</string>
    <string name="permgrouplab_personalInfo" msgid="3519163141070533474">"Ihre persönlichen Informationen"</string>
    <string name="permgroupdesc_personalInfo" product="tablet" msgid="6975389054186265786">"Direkter Zugriff auf die Kontakte und den Kalender Ihres Tablets"</string>
    <string name="permgroupdesc_personalInfo" product="default" msgid="5488050357388806068">"Direkter Zugriff auf die Kontakte und den Kalender Ihres Telefons"</string>
    <string name="permgrouplab_location" msgid="635149742436692049">"Ihren Standort"</string>
    <string name="permgroupdesc_location" msgid="2430258821648348660">"Ihren physischen Standort überwachen"</string>
    <string name="permgrouplab_network" msgid="5808983377727109831">"Netzkommunikation"</string>
    <string name="permgroupdesc_network" msgid="5035763698958415998">"Ermöglicht Anwendungen den Zugriff auf verschiedene Netzwerkfunktionen"</string>
    <string name="permgrouplab_accounts" msgid="3359646291125325519">"Ihre Konten"</string>
    <string name="permgroupdesc_accounts" msgid="4948732641827091312">"Zugriff auf verfügbare Konten"</string>
    <string name="permgrouplab_hardwareControls" msgid="7998214968791599326">"Hardware-Steuerelemente"</string>
    <string name="permgroupdesc_hardwareControls" msgid="4357057861225462702">"Direkter Zugriff auf Hardware über Headset"</string>
    <string name="permgrouplab_phoneCalls" msgid="9067173988325865923">"Anrufe"</string>
    <string name="permgroupdesc_phoneCalls" msgid="7489701620446183770">"Überwachen, Aufzeichnen und Verarbeiten von Telefonanrufen"</string>
    <string name="permgrouplab_systemTools" msgid="4652191644082714048">"System-Tools"</string>
    <string name="permgroupdesc_systemTools" msgid="8162102602190734305">"Zugriff und Steuerung des Systems auf niedrigerer Ebene."</string>
    <string name="permgrouplab_developmentTools" msgid="3446164584710596513">"Entwickler-Tools"</string>
    <string name="permgroupdesc_developmentTools" msgid="9056431193893809814">"Funktionen nur für Anwendungsentwickler vorgesehen."</string>
    <string name="permgrouplab_storage" msgid="1971118770546336966">"Speicher"</string>
    <string name="permgroupdesc_storage" product="nosdcard" msgid="7442318502446874999">"Zugriff auf USB-Speicher"</string>
    <string name="permgroupdesc_storage" product="default" msgid="9203302214915355774">"Zugriff auf SD-Karte"</string>
    <string name="permlab_statusBar" msgid="7417192629601890791">"Statusleiste deaktivieren oder ändern"</string>
    <string name="permdesc_statusBar" msgid="1365473595331989732">"Ermöglicht der App, die Statusanzeige zu deaktivieren oder Systemsymbole hinzuzufügen oder zu entfernen"</string>
    <string name="permlab_statusBarService" msgid="7247281911387931485">"Statusleiste"</string>
    <string name="permdesc_statusBarService" msgid="4097605867643520920">"Ermöglicht der App, zur Statusleiste zu werden"</string>
    <string name="permlab_expandStatusBar" msgid="1148198785937489264">"Statusleiste ein-/ausblenden"</string>
    <string name="permdesc_expandStatusBar" msgid="7088604400110768665">"Ermöglicht der App, die Statusleiste ein- oder auszublenden"</string>
    <string name="permlab_processOutgoingCalls" msgid="1136262550878335980">"Ausgehende Anrufe abfangen"</string>
    <string name="permdesc_processOutgoingCalls" msgid="2228988201852654461">"Ermöglicht einer App, abgehende Anrufe zu verarbeiten und die zu wählende Nummer zu ändern. Schädliche Anwendungen können so abgehende Anrufe eventuell überwachen, umleiten oder verhindern."</string>
    <string name="permlab_receiveSms" msgid="2697628268086208535">"SMS empfangen"</string>
    <string name="permdesc_receiveSms" msgid="6298292335965966117">"Ermöglicht der App, Kurzmitteilungen zu empfangen und zu verarbeiten. Schädliche Anwendungen können Ihre Nachrichten möglicherweise überwachen oder löschen, bevor sie angezeigt werden."</string>
    <string name="permlab_receiveMms" msgid="8894700916188083287">"MMS empfangen"</string>
    <string name="permdesc_receiveMms" msgid="4563346832000174373">"Ermöglicht der App, MMS-Mitteilungen zu empfangen und zu verarbeiten. Schädliche Anwendungen können Ihre Nachrichten möglicherweise überwachen oder löschen, bevor sie angezeigt werden."</string>
    <string name="permlab_receiveEmergencyBroadcast" msgid="1803477660846288089">"Notfall-Broadcasts empfangen"</string>
    <string name="permdesc_receiveEmergencyBroadcast" msgid="7118393393716546131">"Ermöglicht einer App, Notfall-Broadcasts zu empfangen und zu verarbeiten. Diese Berechtigung steht nur Systemanwendungen zur Verfügung."</string>
    <string name="permlab_sendSms" msgid="5600830612147671529">"Kurznachrichten senden"</string>
    <string name="permdesc_sendSms" msgid="1946540351763502120">"Ermöglicht der App das Senden von SMS. Bei schädlichen Anwendungen können Kosten entstehen, wenn diese Nachrichten ohne Ihre Zustimmung versenden."</string>
    <string name="permlab_sendSmsNoConfirmation" msgid="4781483105951730228">"SMS-Nachrichten ohne Bestätigung senden"</string>
    <string name="permdesc_sendSmsNoConfirmation" msgid="4477752891276276168">"Ermöglicht der App das Senden von SMS. Bei schädlichen Apps können Kosten entstehen, wenn diese Nachrichten ohne Ihre Zustimmung versenden."</string>
    <string name="permlab_readSms" msgid="4085333708122372256">"SMS oder MMS lesen"</string>
    <string name="permdesc_readSms" product="tablet" msgid="5836710350295631545">"Ermöglicht einer App, auf Ihrem Tablet oder Ihrer SIM-Karte gespeicherte SMS zu lesen. Schädliche Anwendungen lesen so möglicherweise Ihre vertraulichen Nachrichten."</string>
    <string name="permdesc_readSms" product="default" msgid="3002170087197294591">"Ermöglicht einer App, auf Ihrem Telefon oder Ihrer SIM-Karte gespeicherte Kurznachrichten zu lesen. Schädliche Anwendungen lesen so möglicherweise Ihre  vertraulichen Nachrichten."</string>
    <string name="permlab_writeSms" msgid="6881122575154940744">"SMS oder MMS bearbeiten"</string>
    <string name="permdesc_writeSms" product="tablet" msgid="5332124772918835437">"Ermöglicht einer App, auf Ihrem Tablet oder Ihrer SIM-Karte gespeicherte SMS zu bearbeiten. Schädliche Apps löschen möglicherweise Ihre Nachrichten."</string>
    <string name="permdesc_writeSms" product="default" msgid="6299398896177548095">"Ermöglicht einer App, auf Ihrem Telefon oder Ihrer SIM-Karte gespeicherte Kurznachrichten zu bearbeiten. Schädliche Anwendungen löschen möglicherweise Ihre Nachrichten."</string>
    <string name="permlab_receiveWapPush" msgid="8258226427716551388">"WAP-Nachrichten empfangen"</string>
    <string name="permdesc_receiveWapPush" msgid="5979623826128082171">"Ermöglicht der App, WAP-Mitteilungen zu empfangen und zu verarbeiten. Schädliche Apps können Ihre Nachrichten möglicherweise überwachen oder löschen, bevor sie angezeigt werden."</string>
    <string name="permlab_getTasks" msgid="5005277531132573353">"laufende Apps abrufen"</string>
    <string name="permdesc_getTasks" msgid="7048711358713443341">"Ermöglicht der App, Informationen zu aktuellen und kürzlich ausführten Aufgaben abzurufen. Schädliche Anwendungen können so eventuell geheime Informationen zu anderen Anwendungen entdecken."</string>
    <string name="permlab_reorderTasks" msgid="5669588525059921549">"Laufende Apps neu ordnen"</string>
    <string name="permdesc_reorderTasks" msgid="126252774270522835">"Ermöglicht einer App, Aufgaben in den Vorder- und Hintergrund zu verschieben. Schädliche Apps können so ohne Ihr Zutun eine Anzeige im Vordergrund erzwingen."</string>
    <string name="permlab_removeTasks" msgid="4802740047161700683">"Aktive Apps beenden"</string>
    <string name="permdesc_removeTasks" msgid="2000332928514575461">"Ermöglicht einer App das Entfernen von Aufgaben und Beenden der entsprechenden Apps. Schädliche Apps können das Verhalten anderer Apps stören."</string>
    <string name="permlab_setDebugApp" msgid="4339730312925176742">"Fehlerbeseitigung für App aktivieren"</string>
    <string name="permdesc_setDebugApp" msgid="5584310661711990702">"Ermöglicht einer App, die Fehlerbeseitigung für eine andere App zu aktivieren. Schädliche Apps können so andere Apps löschen."</string>
    <string name="permlab_changeConfiguration" msgid="8214475779521218295">"UI-Einstellungen ändern"</string>
    <string name="permdesc_changeConfiguration" msgid="3465121501528064399">"Ermöglicht einer App, die aktuelle Konfiguration zu ändern, etwa das Gebietsschema oder die Schriftgröße"</string>
    <string name="permlab_enableCarMode" msgid="5684504058192921098">"Automodus aktivieren"</string>
    <string name="permdesc_enableCarMode" msgid="5673461159384850628">"Ermöglicht einer App, den Automodus zu aktivieren"</string>
    <string name="permlab_killBackgroundProcesses" msgid="8373714752793061963">"Hintergrundprozesse beenden"</string>
    <string name="permdesc_killBackgroundProcesses" msgid="2908829602869383753">"Ermöglicht einer App, Hintergrundprozesse anderer Anwendungen auch bei ausreichendem Speicher zu beenden."</string>
    <string name="permlab_forceStopPackages" msgid="1447830113260156236">"Beenden anderer Anwendungen erzwingen"</string>
    <string name="permdesc_forceStopPackages" msgid="7263036616161367402">"Ermöglicht einer App, das Beenden anderer Anwendungen zu erzwingen"</string>
    <string name="permlab_forceBack" msgid="1804196839880393631">"Schließen der App erzwingen"</string>
    <string name="permdesc_forceBack" msgid="6534109744159919013">"Ermöglicht einer App, alle Aktivitäten, die im Vordergrund ablaufen, zu beenden und in den Hintergrund zu schieben. Sollte nicht für normale Apps benötigt werden."</string>
    <string name="permlab_dump" msgid="1681799862438954752">"Systeminternen Status abrufen"</string>
    <string name="permdesc_dump" msgid="2198776174276275220">"Ermöglicht einer App, den internen Status des Systems abzurufen. Schädliche Apps rufen hierbei möglicherweise eine Vielzahl an privaten und geschützten Daten ab, die Sie in der Regel nicht benötigen würden."</string>
    <string name="permlab_retrieve_window_content" msgid="8022588608994589938">"Bildschirminhalt abrufen"</string>
    <string name="permdesc_retrieve_window_content" msgid="3390962289797156152">"Ermöglicht einer App, den Inhalt des aktiven Fensters abzurufen. Schädliche Apps können den gesamten Fensterinhalt abrufen und mit Ausnahme von Passwörtern den gesamten Text auswerten."</string>
    <string name="permlab_shutdown" msgid="7185747824038909016">"partielles Herunterfahren"</string>
    <string name="permdesc_shutdown" msgid="7046500838746291775">"Versetzt den Aktivitätsmanager in einen heruntergefahrenen Zustand. Führt kein vollständiges Herunterfahren aus."</string>
    <string name="permlab_stopAppSwitches" msgid="4138608610717425573">"App-Wechsel verhindern"</string>
    <string name="permdesc_stopAppSwitches" msgid="3857886086919033794">"Hindert den Nutzer daran, zu einer anderen Anwendung zu wechseln"</string>
    <string name="permlab_runSetActivityWatcher" msgid="7811586187574696296">"Start von Apps überwachen und steuern"</string>
    <string name="permdesc_runSetActivityWatcher" msgid="2149363027173451218">"Ermöglicht der App, den Start von Systemaktivitäten zu überwachen und zu steuern. Schädliche Anwendungen können so das gesamte System beeinträchtigen. Diese Berechtigung wird nur zu Entwicklungszwecken und nie für die normale Nutzung benötigt."</string>
    <string name="permlab_broadcastPackageRemoved" msgid="2576333434893532475">"Broadcast ohne Paket senden"</string>
    <string name="permdesc_broadcastPackageRemoved" msgid="3453286591439891260">"Ermöglicht einer App, eine Benachrichtigung zur Entfernung eines Anwendungspakets zu senden. Schädliche Anwendungen können so laufende Anwendungen beenden."</string>
    <string name="permlab_broadcastSmsReceived" msgid="5689095009030336593">"per SMS empfangenen Broadcast senden"</string>
    <string name="permdesc_broadcastSmsReceived" msgid="9122419277306740155">"Ermöglicht einer App, eine Benachrichtigung zu senden, dass eine Kurzmitteilung empfangen wurde. Schädliche Anwendungen könnten diese Option verwenden, um den Eingang von Kurzmitteilungen zu erzwingen."</string>
    <string name="permlab_broadcastWapPush" msgid="3145347413028582371">"von WAP-PUSH empfangenen Broadcast senden"</string>
    <string name="permdesc_broadcastWapPush" msgid="3955303669461378091">"Ermöglicht einer App, eine Benachrichtigung zu senden, dass eine WAP PUSH-Nachricht empfangen wurde. Schädliche Anwendungen könnten diese Option verwenden, um den Erhalt von MMS-Mitteilungen zu erzwingen, oder um unbemerkt den Inhalt einer beliebigen Webseite durch schädliche Inhalte zu ersetzen."</string>
    <string name="permlab_setProcessLimit" msgid="2451873664363662666">"Anzahl der laufenden Prozesse beschränken"</string>
    <string name="permdesc_setProcessLimit" msgid="7824786028557379539">"Ermöglicht einer App, die maximale Anzahl an laufenden Prozessen zu steuern. Wird nicht für normale Anwendungen benötigt."</string>
    <string name="permlab_setAlwaysFinish" msgid="5342837862439543783">"alle Apps im Hintergrund schließen"</string>
    <string name="permdesc_setAlwaysFinish" msgid="8773936403987091620">"Überlässt einer Anwendung die Entscheidung, ob Aktivitäten beendet werden, sobald Sie in den Hintergrund rücken. Wird nicht für normale Anwendungen benötigt."</string>
    <string name="permlab_batteryStats" msgid="7863923071360031652">"Akku-Daten ändern"</string>
    <string name="permdesc_batteryStats" msgid="5847319823772230560">"Ermöglicht die Änderung von gesammelten Akku-Daten. Nicht für normale Apps vorgesehen."</string>
    <string name="permlab_backup" msgid="470013022865453920">"Systemsicherung und -wiederherstellung kontrollieren"</string>
    <string name="permdesc_backup" msgid="4837493065154256525">"Der App wird die Steuerung des Sicherungs- und Wiederherstellungsmechanismus des Systems ermöglicht. Nicht für normale Apps vorgesehen."</string>
    <string name="permlab_confirm_full_backup" msgid="5557071325804469102">"Vollständige Sicherung oder Wiederherstellung bestätigen"</string>
    <string name="permdesc_confirm_full_backup" msgid="9005017754175897954">"Ermöglicht der App den Start der Benutzeroberfläche zur Bestätigung der vollständigen Sicherung. Kann nicht von jeder App verwendet werden."</string>
    <string name="permlab_internalSystemWindow" msgid="2148563628140193231">"nicht autorisierte Fenster anzeigen"</string>
    <string name="permdesc_internalSystemWindow" msgid="5895082268284998469">"Ermöglicht die Erstellung von Fenstern, die von der Benutzeroberfläche des internen Systems verwendet werden. Nicht für normale Apps geeignet."</string>
    <string name="permlab_systemAlertWindow" msgid="3372321942941168324">"Warnungen auf Systemebene anzeigen"</string>
    <string name="permdesc_systemAlertWindow" msgid="2884149573672821318">"Ermöglicht einer App, Fenster mit Systemwarnungen anzuzeigen. Schädliche Anwendungen können so die Kontrolle über das gesamte Display übernehmen."</string>
    <string name="permlab_setAnimationScale" msgid="2805103241153907174">"Allgemeine Animationsgeschwindigkeit einstellen"</string>
    <string name="permdesc_setAnimationScale" msgid="7181522138912391988">"Ermöglicht einer App, die allgemeine Animationsgeschwindigkeit (schnellere oder langsamere Animationen) jederzeit anzupassen"</string>
    <string name="permlab_manageAppTokens" msgid="17124341698093865">"App-Tokens verwalten"</string>
    <string name="permdesc_manageAppTokens" msgid="977127907524195988">"Ermöglicht Anwendungen, Ihre eigenen Tokens zu erstellen und zu verwalten. Hierbei wird die normale Z-Reihenfolge umgangen. Dies sollte nicht für normale Anwendungen benötigt werden."</string>
    <string name="permlab_injectEvents" msgid="1378746584023586600">"Tasten und Steuerungstasten drücken"</string>
    <string name="permdesc_injectEvents" product="tablet" msgid="7200014808195664505">"Ermöglicht einer App, ihre eigenen Eingabeaktionen (Drücken von Tasten usw.) an andere Anwendungen zu liefern. Schädliche Anwendungen können so die Kontrolle über Ihr Tablet übernehmen."</string>
    <string name="permdesc_injectEvents" product="default" msgid="3946098050410874715">"Ermöglicht einer App, ihre eigenen Eingabeaktionen (Drücken von Tasten etc.) an andere Anwendungen zu liefern.  Schädliche Anwendungen können so die Kontrolle über Ihr Telefon übernehmen."</string>
    <string name="permlab_readInputState" msgid="469428900041249234">"Tastatureingaben und Aktionen aufzeichnen"</string>
    <string name="permdesc_readInputState" msgid="5132879321450325445">"Ermöglicht Anwendungen, die von Ihnen gedrückten Tasten zu überwachen (etwa die Eingabe eines Passworts). Dies gilt auch für die Interaktion mit anderen Anwendungen. Sollte für normale Anwendungen nicht benötigt werden."</string>
    <string name="permlab_bindInputMethod" msgid="3360064620230515776">"An eine Eingabemethode binden"</string>
    <string name="permdesc_bindInputMethod" msgid="3734838321027317228">"Ermöglicht dem Halter, sich an die Oberfläche einer Eingabemethode auf oberster Ebene zu binden. Sollte nie für normale Anwendungen benötigt werden."</string>
    <string name="permlab_bindTextService" msgid="7358378401915287938">"An einen Textdienst binden"</string>
    <string name="permdesc_bindTextService" msgid="172508880651909350">"Berechtigt den Inhaber zum Binden an die Oberfläche der obersten Ebene eines Textdienstes, beispielsweise eines Rechtschreibprüfungsdienstes. Sollte für normale Apps nicht benötigt werden."</string>
    <string name="permlab_bindVpnService" msgid="4708596021161473255">"An einen VPN-Dienst binden"</string>
    <string name="permdesc_bindVpnService" msgid="6011554199384584151">"Ermöglicht dem Halter, sich an die Oberfläche eines VPN-Dienstes auf oberster Ebene zu binden. Sollte nie für normale Apps benötigt werden."</string>
    <string name="permlab_bindWallpaper" msgid="8716400279937856462">"An einen Hintergrund binden"</string>
    <string name="permdesc_bindWallpaper" msgid="5287754520361915347">"Ermöglicht dem Halter, sich an die Oberfläche einer Eingabemethode auf oberster Ebene zu binden. Sollte nie für normale Anwendungen benötigt werden."</string>
    <string name="permlab_bindRemoteViews" msgid="5697987759897367099">"An einen Widget-Dienst binden"</string>
    <string name="permdesc_bindRemoteViews" msgid="2930855984822926963">"Ermöglicht dem Halter, sich an die Oberfläche eines Widget-Dienstes auf oberster Ebene zu binden. Sollte nie für normale Anwendungen benötigt werden."</string>
    <string name="permlab_bindDeviceAdmin" msgid="8704986163711455010">"Interaktion mit einem Geräteadministrator"</string>
    <string name="permdesc_bindDeviceAdmin" msgid="8714424333082216979">"Ermöglicht dem Halter, Intents an einen Geräteadministrator zu senden. Sollte nie für normale Anwendungen benötigt werden."</string>
    <string name="permlab_setOrientation" msgid="3365947717163866844">"Bildschirmausrichtung ändern"</string>
    <string name="permdesc_setOrientation" msgid="6335814461615851863">"Ermöglicht der App, die Bildschirmdrehung jederzeit zu ändern. Sollte nicht für normale Anwendungen benötigt werden."</string>
    <string name="permlab_setPointerSpeed" msgid="9175371613322562934">"Zeigergeschwindigkeit ändern"</string>
    <string name="permdesc_setPointerSpeed" msgid="137436038503379864">"Ermöglicht einer App, jederzeit die Geschwindigkeit des Maus- bzw. Touchpad-Zeigers zu ändern. Sollte für normale Apps nicht benötigt werden."</string>
    <string name="permlab_signalPersistentProcesses" msgid="4255467255488653854">"Linux-Signale an Apps senden"</string>
    <string name="permdesc_signalPersistentProcesses" msgid="3565530463215015289">"Ermöglicht der App, das Senden des gelieferten Signals an alle anhaltenden Prozesse zu fordern"</string>
    <string name="permlab_persistentActivity" msgid="8659652042401085862">"Apps permanent ausführen"</string>
    <string name="permdesc_persistentActivity" msgid="5037199778265006008">"Ermöglicht einer App, eigene Komponenten permanent zu machen, damit das System diese nicht für andere Apps nutzen kann"</string>
    <string name="permlab_deletePackages" msgid="3343439331576348805">"Apps löschen"</string>
    <string name="permdesc_deletePackages" msgid="3634943677518723314">"Ermöglicht einer App, Android-Pakete zu löschen. Schädliche Anwendungen können so wichtige Anwendungen löschen."</string>
    <string name="permlab_clearAppUserData" msgid="2192134353540277878">"Daten anderer Apps löschen"</string>
    <string name="permdesc_clearAppUserData" msgid="7546345080434325456">"Ermöglicht einer App das Löschen von Nutzerdaten"</string>
    <string name="permlab_deleteCacheFiles" msgid="1518556602634276725">"Caches anderer Apps löschen"</string>
    <string name="permdesc_deleteCacheFiles" msgid="2283074077168165971">"Ermöglicht einer App, Cache-Dateien zu löschen"</string>
    <string name="permlab_getPackageSize" msgid="4799785352306641460">"Speicherplatz der App abrufen"</string>
    <string name="permdesc_getPackageSize" msgid="5557253039670753437">"Ermöglicht einer App, ihre Code-, Daten- und Cache-Größe abzurufen"</string>
    <string name="permlab_installPackages" msgid="335800214119051089">"Apps direkt installieren"</string>
    <string name="permdesc_installPackages" msgid="526669220850066132">"Ermöglicht einer App, neue oder aktualisierte Android-Pakete zu installieren. Schädliche Anwendungen können so neue Anwendungen mit beliebig umfangreichen Berechtigungen hinzufügen."</string>
    <string name="permlab_clearAppCache" msgid="4747698311163766540">"Alle Cache-Daten der App löschen"</string>
    <string name="permdesc_clearAppCache" product="tablet" msgid="3097119797652477973">"Ermöglicht einer App, Tablet-Speicher durch das Löschen von Dateien im Cache-Verzeichnis der Anwendung freizugeben. Der Zugriff beschränkt sich in der Regel auf Systemprozesse."</string>
    <string name="permdesc_clearAppCache" product="default" msgid="7740465694193671402">"Ermöglicht einer App, Telefonspeicher durch das Löschen von Dateien im Cache-Verzeichnis der Anwendung freizugeben. Der Zugriff beschränkt sich in der Regel auf Systemprozesse."</string>
    <string name="permlab_movePackage" msgid="728454979946503926">"Anwendungsressourcen verschieben"</string>
    <string name="permdesc_movePackage" msgid="6323049291923925277">"Ermöglicht einer App, Anwendungsressourcen von internen auf externe Medien zu verschieben und umgekehrt"</string>
    <string name="permlab_readLogs" msgid="6615778543198967614">"Vertrauliche Protokolldaten lesen"</string>
    <string name="permdesc_readLogs" product="tablet" msgid="4077356893924755294">"Ermöglicht einer App, die verschiedenen Protokolldateien des Systems zu lesen. So können allgemeine Informationen zu den auf Ihrem Tablet durchgeführten Aktionen eingesehen werden. Diese können persönliche oder geheime Daten enthalten."</string>
    <string name="permdesc_readLogs" product="default" msgid="8896449437464867766">"Ermöglicht einer App, die verschiedenen Protokolldateien des Systems zu lesen. So können allgemeine Informationen zu den auf Ihrem Telefon durchgeführten Aktionen eingesehen werden. Diese können persönliche oder geheime Daten enthalten."</string>
    <string name="permlab_anyCodecForPlayback" msgid="715805555823881818">"Für Wiedergabe beliebigen Mediendecodierer verwenden"</string>
    <string name="permdesc_anyCodecForPlayback" msgid="2101444559995480174">"Ermöglicht einer App, einen beliebigen Mediendecodierer für die Wiedergabe zu verwenden"</string>
    <string name="permlab_diagnostic" msgid="8076743953908000342">"Lese-/Schreibberechtigung für zu Diagnosegruppe gehörige Elemente"</string>
    <string name="permdesc_diagnostic" msgid="3121238373951637049">"Ermöglicht einer App, alle Elemente in der Diagnosegruppe zu lesen und zu bearbeiten, etwa Dateien in \"/dev\". Dies könnte eine potenzielle Gefährdung für die Stabilität und Sicherheit des Systems darstellen und sollte NUR für Hardware-spezifische Diagnosen des Herstellers oder Netzbetreibers verwendet werden."</string>
    <string name="permlab_changeComponentState" msgid="79425198834329406">"Anwendungskomponenten aktivieren oder deaktivieren"</string>
    <string name="permdesc_changeComponentState" product="tablet" msgid="4647419365510068321">"Ermöglicht einer App, die Komponente einer anderen Anwendung nach Belieben zu aktivieren oder zu deaktivieren. Schädliche Anwendungen können so wichtige Funktionen des Tablets deaktivieren. Bei der Erteilung dieser Berechtigung ist Vorsicht geboten, da die Anwendungskomponenten unbrauchbar, inkonsistent und instabil werden können."</string>
    <string name="permdesc_changeComponentState" product="default" msgid="3443473726140080761">"Ermöglicht einer App, die Komponente einer anderen Anwendung nach Belieben zu aktivieren oder zu deaktivieren. Schädliche Anwendungen können so wichtige Funktionen des Telefons deaktivieren. Bei der Erteilung dieser Berechtigung ist Vorsicht geboten, da die Anwendungskomponenten unbrauchbar, inkonsistent oder instabil werden können."</string>
    <string name="permlab_setPreferredApplications" msgid="3393305202145172005">"bevorzugte Einstellungen festlegen"</string>
    <string name="permdesc_setPreferredApplications" msgid="760008293501937546">"Ermöglicht einer App, Ihre bevorzugten Einstellungen zu ändern. Schädliche Anwendungen können so laufende Anwendungen ohne Ihr Wissen ändern, damit die vorhandenen Anwendungen private Daten von Ihnen sammeln."</string>
    <string name="permlab_writeSettings" msgid="1365523497395143704">"allgemeine Systemeinstellungen ändern"</string>
    <string name="permdesc_writeSettings" msgid="838789419871034696">"Ermöglicht einer App, die Einstellungsdaten des Systems zu ändern. Schädliche Anwendungen können so die Systemkonfiguration beschädigen."</string>
    <string name="permlab_writeSecureSettings" msgid="204676251876718288">"Sicherheitseinstellungen für das System ändern"</string>
    <string name="permdesc_writeSecureSettings" msgid="5497873143539034724">"Der App wird das Ändern der Sicherheitseinstellungsdaten des Systems ermöglicht. Nicht für normale Apps vorgesehen."</string>
    <string name="permlab_writeGservices" msgid="2149426664226152185">"Google Services Map ändern"</string>
    <string name="permdesc_writeGservices" msgid="6602362746516676175">"Ermöglicht einer App, Änderungen an der Google Services Map vorzunehmen. Nicht für normale Apps vorgesehen."</string>
    <string name="permlab_receiveBootCompleted" msgid="7776779842866993377">"Automatisch nach dem Booten starten"</string>
    <string name="permdesc_receiveBootCompleted" product="tablet" msgid="7530977064379338199">"Ermöglicht einer App, sich selbst zu starten, sobald das System gebootet wurde. Dadurch kann es länger dauern, bis das Tablet gestartet wird, und durch die ständige Aktivität der Anwendung wird die gesamte Leistung des Tablets beeinträchtigt."</string>
    <string name="permdesc_receiveBootCompleted" product="default" msgid="698336728415008796">"Ermöglicht einer App, sich selbst zu starten, sobald das System gebootet wurde. Dadurch kann es länger dauern, bis das Telefon gestartet wird, und durch die ständige Aktivität der Anwendung wird die gesamte Leistung des Telefons beeinträchtigt."</string>
    <string name="permlab_broadcastSticky" msgid="7919126372606881614">"dauerhaften Broadcast senden"</string>
    <string name="permdesc_broadcastSticky" product="tablet" msgid="6322249605930062595">"Ermöglicht einer App, dauerhafte Broadcasts zu senden, die auch nach dem Ende des Broadcasts bestehen bleiben. Schädliche Anwendungen können das Tablet langsam oder instabil machen, da zu viel Speicherplatz belegt wird."</string>
    <string name="permdesc_broadcastSticky" product="default" msgid="1920045289234052219">"Ermöglicht einer App, dauerhafte Broadcasts zu senden, die auch nach dem Ende des Broadcasts bestehen bleiben. Schädliche Anwendungen können das Telefon langsam oder unstabil machen, da zuviel Speicherplatz belegt wird."</string>
    <string name="permlab_readContacts" msgid="6219652189510218240">"Kontaktdaten lesen"</string>
    <string name="permdesc_readContacts" product="tablet" msgid="7596158687301157686">"Ermöglicht einer App, alle auf Ihrem Tablet gespeicherten Kontaktdaten (Adressen) zu lesen. Schädliche Anwendungen können so Ihre Daten an andere Personen senden."</string>
    <string name="permdesc_readContacts" product="default" msgid="3371591512896545975">"Ermöglicht einer App, alle auf Ihrem Telefon gespeicherten Kontaktdaten (Adressen) zu lesen. Schädliche Anwendungen können so Ihre Daten an andere Personen senden."</string>
    <string name="permlab_writeContacts" msgid="644616215860933284">"Kontaktdaten schreiben"</string>
    <string name="permdesc_writeContacts" product="tablet" msgid="7782689510038568495">"Ermöglicht einer App, die auf Ihrem Tablet gespeicherten Kontaktdaten (Adressen) zu ändern. Schädliche Anwendungen können so Ihre Kontaktdaten löschen oder verändern."</string>
    <string name="permdesc_writeContacts" product="default" msgid="3924383579108183601">"Ermöglicht einer App, die auf Ihrem Telefon gespeicherten Kontaktdaten (Adressen) zu ändern. Schädliche Anwendungen können so Ihre Kontaktdaten löschen oder verändern."</string>
    <string name="permlab_readProfile" msgid="6824681438529842282">"Ihre Profildaten lesen"</string>
    <string name="permdesc_readProfile" product="default" msgid="6335739730324727203">"Ermöglicht der App, auf Ihrem Gerät gespeicherte persönliche Profilinformationen einzusehen, darunter Ihren Namen und Ihre Kontaktinformationen. Die App kann Sie somit identifizieren und Ihre Profilinformationen an andere senden."</string>
    <string name="permlab_writeProfile" msgid="4679878325177177400">"In Ihre Profildaten schreiben"</string>
    <string name="permdesc_writeProfile" product="default" msgid="6431297330378229453">"Ermöglicht der App, auf Ihrem Gerät gespeicherte persönliche Profilinformationen zu ändern, darunter Ihren Namen und Ihre Kontaktinformationen, sowie Informationen hinzuzufügen. Andere Apps können Sie somit identifizieren und Ihre Profilinformationen an andere senden."</string>
    <string name="permlab_readSocialStream" product="default" msgid="1268920956152419170">"In sozialem Stream lesen"</string>
    <string name="permdesc_readSocialStream" product="default" msgid="6619997662735851111">"Diese Berechtigung ermöglicht der App, auf soziale Updates von Ihnen und Ihren Freunden zuzugreifen und diese zu synchronisieren. Schädliche Apps können mithilfe dieser Berechtigung private Kommunikationen zwischen Ihnen und Ihren Freunden in sozialen Netzwerken lesen."</string>
    <string name="permlab_writeSocialStream" product="default" msgid="3504179222493235645">"In sozialem Stream schreiben"</string>
    <string name="permdesc_writeSocialStream" product="default" msgid="2689083745826002521">"Diese Berechtigung ermöglicht der App, soziale Updates Ihrer Freunde anzuzeigen. Schädliche Apps können sich mithilfe dieser Berechtigung als Freund von Ihnen ausgeben, um an Ihre Passwörter oder andere vertrauliche Informationen zu gelangen."</string>
    <string name="permlab_readCalendar" msgid="5972727560257612398">"Kalendertermine sowie vertrauliche Informationen lesen"</string>
    <string name="permdesc_readCalendar" product="tablet" msgid="5665520896961671949">"Ermöglicht einer App das Lesen aller Kalendertermine, die auf Ihrem Tablet gespeichert sind, einschließlich der Termine von Freunden oder Kollegen. Schädliche Apps mit dieser Berechtigung können aus diesen Kalendern ohne das Wissen der Eigentümer persönliche Informationen extrahieren."</string>
    <string name="permdesc_readCalendar" product="default" msgid="2915879965326930312">"Ermöglicht einer App das Lesen aller Kalendertermine, die auf Ihrem Telefon gespeichert sind, einschließlich der Termine von Freunden oder Kollegen. Schädliche Apps mit dieser Berechtigung können aus diesen Kalendern ohne das Wissen der Eigentümer persönliche Informationen extrahieren."</string>
    <string name="permlab_writeCalendar" msgid="8438874755193825647">"Ohne das Wissen der Eigentümer Kalendertermine hinzufügen oder ändern und E-Mails an Gäste senden"</string>
    <string name="permdesc_writeCalendar" msgid="5368129321997977226">"Ermöglicht einer App das Senden von Termineinladungen als Kalendereigentümer und das Hinzufügen, Entfernen und Ändern von Terminen, die Sie auf Ihrem Gerät bearbeiten können, einschließlich der Termine von Freunden oder Kollegen. Schädliche Apps mit dieser Berechtigung können Spam-E-Mails senden, die von Kalendereigentümern zu kommen scheinen, Termine ohne das Wissen der Eigentümer ändern oder falsche Termine hinzufügen."</string>
    <string name="permlab_accessMockLocation" msgid="8688334974036823330">"Simulierte Standortquellen für Testzwecke"</string>
    <string name="permdesc_accessMockLocation" msgid="7648286063459727252">"Erstellt simulierte Standortquellen für Testzwecke. Schädliche Anwendungen können so den von den echten Standortquellen wie GPS oder Netzwerkanbieter zurückgegebenen Standort und/oder Status überschreiben."</string>
    <string name="permlab_accessLocationExtraCommands" msgid="2836308076720553837">"Auf zusätzliche Dienstanbieterbefehle für Standort zugreifen"</string>
    <string name="permdesc_accessLocationExtraCommands" msgid="1948144701382451721">"Zugriff auf zusätzliche Dienstanbieterbefehle für Standort. Schädliche Anwendungen könnten so die Funktionsweise von GPS oder anderen Standortquellen beeinträchtigen."</string>
    <string name="permlab_installLocationProvider" msgid="6578101199825193873">"Berechtigung zur Installation eines Standortanbieters"</string>
    <string name="permdesc_installLocationProvider" msgid="5449175116732002106">"Erstellt simulierte Standortquellen für Testzwecke. Schädliche Anwendungen können so den von den echten Standortquellen wie GPS oder Netzwerkanbieter zurückgegebenen Standort und/oder Status überschreiben oder Ihren Standort überwachen und an eine externe Quelle weitergeben."</string>
    <string name="permlab_accessFineLocation" msgid="8116127007541369477">"genauer (GPS-) Standort"</string>
    <string name="permdesc_accessFineLocation" product="tablet" msgid="243973693233359681">"Zugriff auf genaue Standortquellen wie GPS auf dem Tablet (falls verfügbar). Schädliche Anwendungen können damit bestimmen, wo Sie sich befinden und so Ihren Akku zusätzlich belasten."</string>
    <string name="permdesc_accessFineLocation" product="default" msgid="7411213317434337331">"Zugriff auf genaue Standortquellen wie GPS auf dem Telefon (falls verfügbar). Schädliche Anwendungen können damit bestimmen, so Sie sich befinden und so Ihren Akku zusätzlich belasten."</string>
    <string name="permlab_accessCoarseLocation" msgid="4642255009181975828">"ungefährer (netzwerkbasierter) Standort"</string>
    <string name="permdesc_accessCoarseLocation" product="tablet" msgid="3704633168985466045">"Greift auf Quellen mit ungefähren Standortbestimmungen wie die Datenbank des Mobilfunknetzes zu, um falls möglich den ungefähren Standort des Tablets zu bestimmen. Schädliche Anwendungen können damit herauszufinden, wo Sie sich ungefähr befinden."</string>
    <string name="permdesc_accessCoarseLocation" product="default" msgid="8235655958070862293">"Greift auf Quellen mit ungefähren Standortbestimmungen wie die Datenbank des Mobilfunknetzes zu, um falls möglich den ungefähren Standort des Tablets festzustellen. Schädliche Anwendungen können damit herausfinden, wo Sie sich ungefähr befinden"</string>
    <string name="permlab_accessSurfaceFlinger" msgid="2363969641792388947">"Auf SurfaceFlinger zugreifen"</string>
    <string name="permdesc_accessSurfaceFlinger" msgid="6805241830020733025">"Ermöglicht einer App, die systemnahen SurfaceFlinger-Funktionen zu verwenden"</string>
    <string name="permlab_readFrameBuffer" msgid="6690504248178498136">"Frame-Puffer lesen"</string>
    <string name="permdesc_readFrameBuffer" msgid="7530020370469942528">"Ermöglicht einer App, den Content des Frame-Puffers zu lesen"</string>
    <string name="permlab_modifyAudioSettings" msgid="6095859937069146086">"Audio-Einstellungen ändern"</string>
    <string name="permdesc_modifyAudioSettings" msgid="5793461287365991922">"Ermöglicht der App, Änderungen an allgemeinen Audioeinstellungen wie Lautstärke und Weiterleitung vorzunehmen"</string>
    <string name="permlab_recordAudio" msgid="3876049771427466323">"Audio aufnehmen"</string>
    <string name="permdesc_recordAudio" msgid="6493228261176552356">"Ermöglicht der App, auf den Pfad für Audioaufzeichnungen zuzugreifen"</string>
    <string name="permlab_camera" msgid="3616391919559751192">"Bilder und Videos aufnehmen"</string>
    <string name="permdesc_camera" msgid="6004878235852154239">"Ermöglicht der App, Fotos und Videos mit der Kamera aufzunehmen. So kann die Anwendung jederzeit Bilder aus dem Sichtfeld der Kamera erfassen."</string>
    <string name="permlab_brick" product="tablet" msgid="2961292205764488304">"Tablet dauerhaft deaktivieren"</string>
    <string name="permlab_brick" product="default" msgid="8337817093326370537">"Telefon dauerhaft deaktivieren"</string>
    <string name="permdesc_brick" product="tablet" msgid="7379164636920817963">"Ermöglicht der App, das gesamte Tablet dauerhaft zu deaktivieren. Dies birgt hohe Risiken."</string>
    <string name="permdesc_brick" product="default" msgid="5569526552607599221">"Ermöglicht der App, das gesamte Telefon dauerhaft zu deaktivieren. Dies birgt hohe Risiken."</string>
    <string name="permlab_reboot" product="tablet" msgid="3436634972561795002">"Tablet-Neustart erzwingen"</string>
    <string name="permlab_reboot" product="default" msgid="2898560872462638242">"Neustart des Telefons erzwingen"</string>
    <string name="permdesc_reboot" product="tablet" msgid="4555793623560701557">"Ermöglicht der App, einen Neustart des Tablets zu erzwingen."</string>
    <string name="permdesc_reboot" product="default" msgid="7914933292815491782">"Ermöglicht der App, einen Neustart des Telefons zu erzwingen"</string>
    <string name="permlab_mount_unmount_filesystems" msgid="1761023272170956541">"Dateisysteme bereitstellen oder Bereitstellung aufheben"</string>
    <string name="permdesc_mount_unmount_filesystems" msgid="6253263792535859767">"Ermöglicht der App, Dateisysteme für austauschbare Datenträger bereitzustellen oder die Bereitstellung aufzuheben"</string>
    <string name="permlab_mount_format_filesystems" msgid="5523285143576718981">"Externen Speicher formatieren"</string>
    <string name="permdesc_mount_format_filesystems" msgid="574060044906047386">"Ermöglicht der App, austauschbare Datenträger zu formatieren"</string>
    <string name="permlab_asec_access" msgid="3411338632002193846">"Informationen zum internen Speicher abrufen"</string>
    <string name="permdesc_asec_access" msgid="8820326551687285439">"Ermöglicht der App, Informationen zum internen Speicher abzurufen."</string>
    <string name="permlab_asec_create" msgid="6414757234789336327">"Internen Speicher erstellen"</string>
    <string name="permdesc_asec_create" msgid="2621346764995731250">"Ermöglicht der App, einen internen Speicher zu erstellen."</string>
    <string name="permlab_asec_destroy" msgid="526928328301618022">"Internen Speicher vernichten"</string>
    <string name="permdesc_asec_destroy" msgid="2746706889208066256">"Ermöglicht der App, den internen Speicher zu vernichten"</string>
    <string name="permlab_asec_mount_unmount" msgid="2456287623689029744">"Internen Speicher bereitstellen/trennen"</string>
    <string name="permdesc_asec_mount_unmount" msgid="5934375590189368200">"Ermöglicht der App, internen Speicher bereitzustellen bzw. zu trennen."</string>
    <string name="permlab_asec_rename" msgid="7496633954080472417">"Internen Speicher umbenennen"</string>
    <string name="permdesc_asec_rename" msgid="2152829985238876790">"Ermöglicht der App, den internen Speicher umzubenennen."</string>
    <string name="permlab_vibrate" msgid="7768356019980849603">"Vibrationsalarm steuern"</string>
    <string name="permdesc_vibrate" msgid="2886677177257789187">"Ermöglicht der App, den Vibrationsalarm zu steuern"</string>
    <string name="permlab_flashlight" msgid="2155920810121984215">"Lichtanzeige steuern"</string>
    <string name="permdesc_flashlight" msgid="6433045942283802309">"Ermöglicht der App, die Lichtanzeige zu steuern"</string>
    <string name="permlab_manageUsb" msgid="1113453430645402723">"Einstellungen und Berechtigungen für USB-Geräte verwalten"</string>
    <string name="permdesc_manageUsb" msgid="6148489202092166164">"Ermöglicht der App das Verwalten von Einstellungen und Berechtigungen für USB-Geräte"</string>
    <string name="permlab_accessMtp" msgid="4953468676795917042">"MTP-Protokoll implementieren"</string>
    <string name="permdesc_accessMtp" msgid="6532961200486791570">"Erlaubt den Zugriff auf den Kernel-MTP-Treiber zur Implementierung des MTP-USB-Protokolls."</string>
    <string name="permlab_hardware_test" msgid="4148290860400659146">"Hardware testen"</string>
    <string name="permdesc_hardware_test" msgid="3668894686500081699">"Ermöglicht einer App, verschiedene Peripherie-Geräte zu Hardware-Testzwecken zu steuern"</string>
    <string name="permlab_callPhone" msgid="3925836347681847954">"Telefonnummern direkt anrufen"</string>
    <string name="permdesc_callPhone" msgid="3369867353692722456">"Ermöglicht dem Anwendungen, Rufnummern ohne Ihr Eingreifen zu wählen. Schädliche Anwendungen können für unerwartete Anrufe auf Ihrer Telefonrechnung verantwortlich sein. Das Wählen von Notrufnummern ist allerdings nicht möglich."</string>
    <string name="permlab_callPrivileged" msgid="4198349211108497879">"Alle Telefonnummern direkt anrufen"</string>
    <string name="permdesc_callPrivileged" msgid="244405067160028452">"Ermöglicht der App, ohne Ihr Eingreifen eine beliebige Telefonnummer zu wählen, einschließlich Notfallnummern. Schädliche Anwendungen können so unnötige und illegale Anrufe an Notdienste tätigen."</string>
    <string name="permlab_performCdmaProvisioning" product="tablet" msgid="4842576994144604821">"CDMA-Tablet-Einrichtung direkt starten"</string>
    <string name="permlab_performCdmaProvisioning" product="default" msgid="5604848095315421425">"CDMA-Telefoneinrichtung direkt starten"</string>
    <string name="permdesc_performCdmaProvisioning" msgid="6457447676108355905">"Der Anwendung wird der Start der CDMA-Bereitstellung ermöglicht. Schädliche Anwendungen können die CDMA-Bereitstellung unnötigerweise starten."</string>
    <string name="permlab_locationUpdates" msgid="7785408253364335740">"Benachrichtigungen für Standortaktualisierung steuern"</string>
    <string name="permdesc_locationUpdates" msgid="2300018303720930256">"Ermöglicht die Aktivierung/Deaktivierung der Mobilfunkbenachrichtigungen über Standort-Updates. Nicht für normale Apps vorgesehen."</string>
    <string name="permlab_checkinProperties" msgid="7855259461268734914">"Auf Check-In-Eigenschaften zugreifen"</string>
    <string name="permdesc_checkinProperties" msgid="7150307006141883832">"Ermöglicht den Schreib-/Lesezugriff auf vom Check-In-Service hochgeladene Elemente. Nicht für normale Apps vorgesehen."</string>
    <string name="permlab_bindGadget" msgid="776905339015863471">"Widgets auswählen"</string>
    <string name="permdesc_bindGadget" msgid="2098697834497452046">"Ermöglicht der App, dem System zu melden, welche Widgets von welcher App verwendet werden können. Mit dieser Berechtigung können Apps anderen Apps Zugriff auf persönliche Daten gewähren. Nicht für normale Apps vorgesehen."</string>
    <string name="permlab_modifyPhoneState" msgid="8423923777659292228">"Telefonstatus ändern"</string>
    <string name="permdesc_modifyPhoneState" msgid="3302284561346956587">"Ermöglicht einer App, die Telefonfunktionen des Geräts zu steuern. Eine Anwendung mit dieser Berechtigung kann unter anderem das Netzwerk wechseln oder die Mobilfunkverbindung des Telefons ein- und ausschalten, ohne Sie darüber zu informieren."</string>
    <string name="permlab_readPhoneState" msgid="2326172951448691631">"Telefonstatus lesen und identifizieren"</string>
    <string name="permdesc_readPhoneState" msgid="188877305147626781">"Ermöglicht der App, auf die Telefonfunktionen des Geräts zuzugreifen. Eine App mit dieser Berechtigung kann unter anderem bestimmen, welche Telefonnummer dieses Telefon verwendet, ob ein Anruf aktiv ist oder mit welcher Nummer der Anrufer verbunden ist."</string>
    <string name="permlab_wakeLock" product="tablet" msgid="1531731435011495015">"Standby-Modus des Tablets deaktivieren"</string>
    <string name="permlab_wakeLock" product="default" msgid="573480187941496130">"Standby-Modus deaktivieren"</string>
    <string name="permdesc_wakeLock" product="tablet" msgid="4032181488045338551">"Ermöglicht einer App, den Standby-Modus des Tablets zu deaktivieren."</string>
    <string name="permdesc_wakeLock" product="default" msgid="7584036471227467099">"Ermöglicht einer App, den Standby-Modus des Telefons zu deaktivieren"</string>
    <string name="permlab_devicePower" product="tablet" msgid="2787034722616350417">"Tablet ein- oder ausschalten"</string>
    <string name="permlab_devicePower" product="default" msgid="4928622470980943206">"Gerät ein- oder ausschalten"</string>
    <string name="permdesc_devicePower" product="tablet" msgid="3853773100100451905">"Ermöglicht der App, das Tablet ein- oder auszuschalten."</string>
    <string name="permdesc_devicePower" product="default" msgid="4577331933252444818">"Ermöglicht der App, das Telefon ein- oder auszuschalten"</string>
    <string name="permlab_factoryTest" msgid="3715225492696416187">"In Werkstestmodus ausführen"</string>
    <string name="permdesc_factoryTest" product="tablet" msgid="3952059318359653091">"Führt einen systemnahen Herstellertest durch, in dessen Rahmen auf die gesamte Tablet-Hardware zugegriffen werden kann. Nur verfügbar, wenn ein Tablet im Herstellertestmodus ausgeführt wird."</string>
    <string name="permdesc_factoryTest" product="default" msgid="8136644990319244802">"Führt einen systemnahen Herstellertest durch, in dessen Rahmen auf die gesamte Telefon-Hardware zugegriffen werden kann. Nur verfügbar, wenn ein Telefon im Herstellertestmodus ausgeführt wird."</string>
    <string name="permlab_setWallpaper" msgid="6627192333373465143">"Hintergrund festlegen"</string>
    <string name="permdesc_setWallpaper" msgid="6417041752170585837">"Ermöglicht der App, den System-Hintergrund festzulegen"</string>
    <string name="permlab_setWallpaperHints" msgid="3600721069353106851">"Größenhinweise für Hintergrund festlegen"</string>
    <string name="permdesc_setWallpaperHints" msgid="6019479164008079626">"Ermöglicht der App, die Größenhinweise für den Hintergrund festzulegen"</string>
    <string name="permlab_masterClear" msgid="2315750423139697397">"System auf Werkseinstellung zurücksetzen"</string>
    <string name="permdesc_masterClear" msgid="5033465107545174514">"Ermöglicht einer App, das System komplett auf Werkseinstellung zurückzusetzen. Hierbei werden alle Daten, Konfigurationen und installierten Anwendungen gelöscht."</string>
    <string name="permlab_setTime" msgid="2021614829591775646">"Zeit einstellen"</string>
    <string name="permdesc_setTime" product="tablet" msgid="209693136361006073">"Ermöglicht einer App, die Uhrzeit des Tablets zu ändern"</string>
    <string name="permdesc_setTime" product="default" msgid="667294309287080045">"Ermöglicht einer App, die Uhrzeit des Telefons zu ändern"</string>
    <string name="permlab_setTimeZone" msgid="2945079801013077340">"Zeitzone festlegen"</string>
    <string name="permdesc_setTimeZone" product="tablet" msgid="2522877107613885139">"Ermöglicht einer App, die Zeitzone des Tablets zu ändern."</string>
    <string name="permdesc_setTimeZone" product="default" msgid="1902540227418179364">"Ermöglicht einer App, die Zeitzone des Telefons zu ändern"</string>
    <string name="permlab_accountManagerService" msgid="4829262349691386986">"Als Konto-Manager fungieren"</string>
    <string name="permdesc_accountManagerService" msgid="6056903274106394752">"Ermöglicht einer App, Anrufe an Konto-Authentifizierer zu tätigen"</string>
    <string name="permlab_getAccounts" msgid="4549918644233460103">"bekannte Konten suchen"</string>
    <string name="permdesc_getAccounts" product="tablet" msgid="857622793935544694">"Ermöglicht einer App, eine Liste der dem Tablet bekannten Konten abzurufen."</string>
    <string name="permdesc_getAccounts" product="default" msgid="6839262446413155394">"Ermöglicht einer App, eine Liste der dem Telefon bekannten Konten abzurufen"</string>
    <string name="permlab_authenticateAccounts" msgid="3940505577982882450">"Als Kontoauthentifizierer fungieren"</string>
    <string name="permdesc_authenticateAccounts" msgid="4006839406474208874">"Ermöglicht einer App, die Kontoauthentifizierungsfunktionen des Konto-Managers zu verwenden, einschließlich die Funktionen zum Erstellen von Konten und zum Abrufen und Einstellen der entsprechenden Passwörter"</string>
    <string name="permlab_manageAccounts" msgid="4440380488312204365">"Kontoliste verwalten"</string>
    <string name="permdesc_manageAccounts" msgid="8804114016661104517">"Ermöglicht einer App, Konten hinzuzufügen und zu entfernen oder deren Passwörter zu löschen"</string>
    <string name="permlab_useCredentials" msgid="6401886092818819856">"Informationen zur Authentifizierung eines Kontos verwenden"</string>
    <string name="permdesc_useCredentials" msgid="7416570544619546974">"Ermöglicht einer App, Authentifizierungs-Token anzufordern"</string>
    <string name="permlab_accessNetworkState" msgid="6865575199464405769">"Netzwerkstatus anzeigen"</string>
    <string name="permdesc_accessNetworkState" msgid="558721128707712766">"Ermöglicht einer App, den Status aller Netzwerke anzuzeigen"</string>
    <string name="permlab_createNetworkSockets" msgid="9121633680349549585">"uneingeschränkter Internetzugriff"</string>
    <string name="permdesc_createNetworkSockets" msgid="4593339106921772192">"Ermöglicht einer App, Netzwerk-Sockets einzurichten"</string>
    <string name="permlab_writeApnSettings" msgid="505660159675751896">"Netzwerkeinstellungen und -verkehr ändern/abfangen"</string>
    <string name="permdesc_writeApnSettings" msgid="2369786339323021771">"Ermöglicht einer App, Netzwerkeinstellungen zu ändern und Netzwerkverkehr abzufangen und zu überprüfen, um beispielsweise den Proxy und den Port eines beliebigen Zugriffspunkts zu ändern. Schädliche Apps können so Netzwerkpakete ohne Ihr Wissen überwachen, weiterleiten oder ändern."</string>
    <string name="permlab_changeNetworkState" msgid="958884291454327309">"Netzwerkkonnektivität ändern"</string>
    <string name="permdesc_changeNetworkState" msgid="4199958910396387075">"Ermöglicht einer App, den Status der Netzwerkkonnektivität zu ändern"</string>
    <string name="permlab_changeTetherState" msgid="2702121155761140799">"Tethering-Konnektivität ändern"</string>
    <string name="permdesc_changeTetherState" msgid="8905815579146349568">"Ermöglicht einer App, den Status der Tethering-Konnektivität zu ändern"</string>
    <string name="permlab_changeBackgroundDataSetting" msgid="1400666012671648741">"Einstellung zur Verwendung von Hintergrunddaten ändern"</string>
    <string name="permdesc_changeBackgroundDataSetting" msgid="1001482853266638864">"Ermöglicht einer App, die Einstellung der Verwendung von Hintergrunddaten zu ändern"</string>
    <string name="permlab_accessWifiState" msgid="8100926650211034400">"WLAN-Status anzeigen"</string>
    <string name="permdesc_accessWifiState" msgid="485796529139236346">"Ermöglicht einer App, die Informationen zum WLAN-Status einzusehen"</string>
    <string name="permlab_changeWifiState" msgid="7280632711057112137">"WLAN-Status ändern"</string>
    <string name="permdesc_changeWifiState" msgid="2950383153656873267">"Ermöglicht einer App, eine Verbindung zu den WLAN-Zugangspunkten herzustellen und diese zu trennen oder Änderungen an den konfigurierten WLAN-Netzwerken vorzunehmen"</string>
    <string name="permlab_changeWifiMulticastState" msgid="1368253871483254784">"WLAN-Multicast-Empfang zulassen"</string>
    <string name="permdesc_changeWifiMulticastState" msgid="8199464507656067553">"Ermöglicht einer App, Datenpakete zu empfangen, die nicht direkt an Ihr Gerät gerichtet sind. Dies kann bei der Erkennung von in der Nähe angebotenen Diensten hilfreich sein. Diese Einstellung verbraucht mehr Energie als der Nicht-Multicast-Modus."</string>
    <string name="permlab_accessWimaxState" msgid="2800410363171809280">"WiMAX-Status anzeigen"</string>
    <string name="permdesc_accessWimaxState" msgid="8298035866227524023">"Ermöglicht einer App, die Informationen zum WiMAX-Status einzusehen"</string>
    <string name="permlab_changeWimaxState" msgid="340465839241528618">"WiMAX-Status ändern"</string>
    <string name="permdesc_changeWimaxState" msgid="474918005058989421">"Ermöglicht einer App, eine Verbindung mit dem WiMAX-Netzwerk herzustellen bzw. zu trennen"</string>
    <string name="permlab_bluetoothAdmin" msgid="1092209628459341292">"Bluetooth-Verwaltung"</string>
    <string name="permdesc_bluetoothAdmin" product="tablet" msgid="3511795757324345837">"Ermöglicht einer App, das lokale Bluetooth-Tablet zu konfigurieren, Remote-Geräte zu erkennen und eine Verbindung zu diesen herzustellen."</string>
    <string name="permdesc_bluetoothAdmin" product="default" msgid="7256289774667054555">"Ermöglicht einer App, das lokale Bluetooth-Telefon zu konfigurieren, Remote-Geräte zu erkennen und eine Verbindung zu diesen herzustellen"</string>
    <string name="permlab_bluetooth" msgid="8361038707857018732">"Bluetooth-Verbindungen herstellen"</string>
    <string name="permdesc_bluetooth" product="tablet" msgid="4191941825910543803">"Ermöglicht einer App, die Konfiguration des lokalen Bluetooth-Tablets einzusehen und Verbindungen mit Partnergeräten herzustellen und zu akzeptieren."</string>
    <string name="permdesc_bluetooth" product="default" msgid="762515380679392945">"Ermöglicht einer App, die Konfiguration des lokalen Bluetooth-Telefons einzusehen und Verbindungen mit Partnergeräten herzustellen und zu akzeptieren"</string>
    <string name="permlab_nfc" msgid="4423351274757876953">"Nahfeldkommunikation steuern"</string>
    <string name="permdesc_nfc" msgid="9171401851954407226">"Ermöglicht einer App die Kommunikation mit Tags für Nahfeldkommunikation, Karten und Lesegeräte"</string>
    <string name="permlab_disableKeyguard" msgid="4977406164311535092">"Tastensperre deaktivieren"</string>
    <string name="permdesc_disableKeyguard" msgid="3189763479326302017">"Ermöglicht einer App, die Tastensperre sowie den damit verbundenen Passwortschutz zu deaktivieren. So wird die Tastensperre vom Telefon deaktiviert, wenn ein Anruf eingeht, und nach Beendigung des Anrufs wieder aktiviert."</string>
    <string name="permlab_readSyncSettings" msgid="6201810008230503052">"Synchronisierungseinstellungen lesen"</string>
    <string name="permdesc_readSyncSettings" msgid="5315925706353341823">"Ermöglicht einer App, die Synchronisierungseinstellungen zu lesen, etwa ob die Synchronisierung für Kontakte aktiviert ist oder nicht"</string>
    <string name="permlab_writeSyncSettings" msgid="6297138566442486462">"Synchronisierungseinstellungen schreiben"</string>
    <string name="permdesc_writeSyncSettings" msgid="2498201614431360044">"Ermöglicht einer App, die Synchronisierungseinstellungen zu ändern, etwa ob die Synchronisierung für Kontakte aktiviert ist oder nicht"</string>
    <string name="permlab_readSyncStats" msgid="7396577451360202448">"Synchronisierungsstatistiken lesen"</string>
    <string name="permdesc_readSyncStats" msgid="7511448343374465000">"Ermöglicht einer App, die Synchronisierungsstatistiken zu lesen, etwa den Verlauf der bereits durchgeführten Synchronisierungen"</string>
    <string name="permlab_subscribedFeedsRead" msgid="4756609637053353318">"abonnierte Feeds lesen"</string>
    <string name="permdesc_subscribedFeedsRead" msgid="3622200625634207660">"Ermöglicht einer App, Details zu den zurzeit synchronisierten Feeds abzurufen"</string>
    <string name="permlab_subscribedFeedsWrite" msgid="9015246325408209296">"abonnierte Feeds schreiben"</string>
    <string name="permdesc_subscribedFeedsWrite" msgid="8121607099326533878">"Ermöglicht einer App, Änderungen an den kürzlich synchronisierten Feeds vorzunehmen. Schädliche Anwendungen könnten so Ihre synchronisierten Feeds ändern."</string>
    <string name="permlab_readDictionary" msgid="432535716804748781">"nutzerdefiniertes Wörterbuch lesen"</string>
    <string name="permdesc_readDictionary" msgid="1082972603576360690">"Ermöglicht einer App, alle privaten Wörter, Namen und Ausdrücke zu lesen, die ein Nutzer in seinem Wörterbuch gespeichert hat"</string>
    <string name="permlab_writeDictionary" msgid="6703109511836343341">"in nutzerdefiniertes Wörterbuch schreiben"</string>
    <string name="permdesc_writeDictionary" msgid="2241256206524082880">"Ermöglicht einer App, Ihrem Wörterbuch neue Einträge hinzuzufügen"</string>
    <string name="permlab_sdcardWrite" product="nosdcard" msgid="85430876310764752">"USB-Speicherinhalt ändern/löschen"</string>
    <string name="permlab_sdcardWrite" product="default" msgid="8079403759001777291">"SD-Karten-Inhalt ändern/löschen"</string>
    <string name="permdesc_sdcardWrite" product="nosdcard" msgid="6594393334785738252">"Ermöglicht der App Schreiben in USB-Speicher"</string>
    <string name="permdesc_sdcardWrite" product="default" msgid="6643963204976471878">"Ermöglicht einer App, auf die SD-Karte zu schreiben"</string>
    <string name="permlab_mediaStorageWrite" product="default" msgid="6859839199706879015">"Intern. Mediensp. änd./löschen"</string>
    <string name="permdesc_mediaStorageWrite" product="default" msgid="8232008512478316233">"Ermöglicht einer App, den Inhalt des internen Medienspeichers zu ändern"</string>
    <string name="permlab_cache_filesystem" msgid="5656487264819669824">"Zugriff auf das Cache-Dateisystem"</string>
    <string name="permdesc_cache_filesystem" msgid="1624734528435659906">"Gewährt einer Anwendung Lese- und Schreibzugriff auf das Cache-Dateisystem."</string>
    <string name="permlab_use_sip" msgid="5986952362795870502">"Internetanrufe tätigen/annehmen"</string>
    <string name="permdesc_use_sip" msgid="6320376185606661843">"Ermöglicht einer App die Verwendung des SIP-Dienstes zum Tätigen/Annehmen von Internetanrufen"</string>
    <string name="permlab_readNetworkUsageHistory" msgid="7862593283611493232">"Bisherige Netzwerkauslastung lesen"</string>
    <string name="permdesc_readNetworkUsageHistory" msgid="6040738474779135653">"Ermöglicht einer App, Daten zur bisherigen Netzwerkauslastung für bestimmte Netzwerke und Apps zu lesen"</string>
    <string name="permlab_manageNetworkPolicy" msgid="2562053592339859990">"Netzwerkrichtlinien verwalten"</string>
    <string name="permdesc_manageNetworkPolicy" msgid="3723795285132803958">"Ermöglicht einer App, Netzwerkrichtlinien zu verwalten und app-spezifische Regeln festzulegen"</string>
    <string name="permlab_modifyNetworkAccounting" msgid="5088217309088729650">"Zuordnung für Netzwerknutzung ändern"</string>
    <string name="permdesc_modifyNetworkAccounting" msgid="8702285686629184404">"Hiermit können Sie ändern, wie die Netzwerknutzung Apps zugeordnet wird. Kann nicht von normalen Apps genutzt werden."</string>
    <string name="policylab_limitPassword" msgid="4497420728857585791">"Passwortregeln festlegen"</string>
    <string name="policydesc_limitPassword" msgid="9083400080861728056">"Zulässige Länge und Zeichen für Passwörter zum Entsperren des Displays festlegen"</string>
    <string name="policylab_watchLogin" msgid="914130646942199503">"Versuche zum Entsperren des Displays überwachen"</string>
    <string name="policydesc_watchLogin" product="tablet" msgid="933601759466308092">"Anzahl der falsch eingegebenen Passwörter beim Entsperren des Displays überwachen und Tablet sperren oder alle Daten auf dem Tablet löschen, wenn zu häufig ein falsches Passwort eingegeben wird"</string>
    <string name="policydesc_watchLogin" product="default" msgid="7227578260165172673">"Anzahl der falsch eingegebenen Passwörter beim Entsperren des Displays überwachen und Telefon sperren oder alle Daten auf dem Telefon löschen, wenn zu häufig ein falsches Passwort eingegeben wird"</string>
    <string name="policylab_resetPassword" msgid="2620077191242688955">"Passwort zum Entsperren des Displays ändern"</string>
    <string name="policydesc_resetPassword" msgid="5391240616981297361">"Passwort zum Entsperren des Displays ändern"</string>
    <string name="policylab_forceLock" msgid="2274085384704248431">"Display sperren"</string>
    <string name="policydesc_forceLock" msgid="5696964126226028442">"Festlegen, wie und wann das Display gesperrt wird"</string>
    <string name="policylab_wipeData" msgid="3910545446758639713">"Alle Daten löschen"</string>
    <string name="policydesc_wipeData" product="tablet" msgid="314455232799486222">"Auf Werkseinstellungen zurücksetzen und Daten auf dem Tablet ohne Warnung löschen"</string>
    <string name="policydesc_wipeData" product="default" msgid="7669895333814222586">"Auf Werkseinstellungen zurücksetzen und Daten auf dem Telefon ohne Warnung löschen"</string>
    <string name="policylab_setGlobalProxy" msgid="2784828293747791446">"Den globalen Proxy des Geräts festlegen"</string>
    <string name="policydesc_setGlobalProxy" msgid="6387497466660154931">"Den bei aktivierter Richtlinie zu verwendenden globalen Proxy des Geräts festlegen. Nur der erste Geräteadministrator kann den gültigen globalen Proxy festlegen."</string>
    <string name="policylab_expirePassword" msgid="885279151847254056">"Ablauf von Sperr-Passwort festlegen"</string>
    <string name="policydesc_expirePassword" msgid="4844430354224822074">"Legen Sie fest, wie häufig das Passwort zum Sperren des Bildschirms geändert werden muss."</string>
    <string name="policylab_encryptedStorage" msgid="8901326199909132915">"Speicherverschlüsselung"</string>
    <string name="policydesc_encryptedStorage" msgid="2504984732631479399">"Anforderung, dass gespeicherte Anwendungsdaten verschlüsselt werden"</string>
    <string name="policylab_disableCamera" msgid="6395301023152297826">"Kameras deaktivieren"</string>
    <string name="policydesc_disableCamera" msgid="5680054212889413366">"Nutzung sämtlicher Gerätekameras unterbinden"</string>
  <string-array name="phoneTypes">
    <item msgid="8901098336658710359">"Privat"</item>
    <item msgid="869923650527136615">"Mobil"</item>
    <item msgid="7897544654242874543">"Geschäftlich"</item>
    <item msgid="1103601433382158155">"Fax (geschäftl.)"</item>
    <item msgid="1735177144948329370">"Fax (privat)"</item>
    <item msgid="603878674477207394">"Pager"</item>
    <item msgid="1650824275177931637">"Andere"</item>
    <item msgid="9192514806975898961">"Benutzerdefiniert"</item>
  </string-array>
  <string-array name="emailAddressTypes">
    <item msgid="8073994352956129127">"Privat"</item>
    <item msgid="7084237356602625604">"Geschäftlich"</item>
    <item msgid="1112044410659011023">"Andere"</item>
    <item msgid="2374913952870110618">"Benutzerdefiniert"</item>
  </string-array>
  <string-array name="postalAddressTypes">
    <item msgid="6880257626740047286">"Privat"</item>
    <item msgid="5629153956045109251">"Geschäftlich"</item>
    <item msgid="4966604264500343469">"Andere"</item>
    <item msgid="4932682847595299369">"Benutzerdefiniert"</item>
  </string-array>
  <string-array name="imAddressTypes">
    <item msgid="1738585194601476694">"Privat"</item>
    <item msgid="1359644565647383708">"Geschäftlich"</item>
    <item msgid="7868549401053615677">"Andere"</item>
    <item msgid="3145118944639869809">"Benutzerdefiniert"</item>
  </string-array>
  <string-array name="organizationTypes">
    <item msgid="7546335612189115615">"Geschäftlich"</item>
    <item msgid="4378074129049520373">"Andere"</item>
    <item msgid="3455047468583965104">"Benutzerdefiniert"</item>
  </string-array>
  <string-array name="imProtocols">
    <item msgid="8595261363518459565">"AIM"</item>
    <item msgid="7390473628275490700">"Windows Live"</item>
    <item msgid="7882877134931458217">"Yahoo!"</item>
    <item msgid="5035376313200585242">"Skype"</item>
    <item msgid="7532363178459444943">"QQ"</item>
    <item msgid="3713441034299660749">"Google Talk"</item>
    <item msgid="2506857312718630823">"ICQ"</item>
    <item msgid="1648797903785279353">"Jabber"</item>
  </string-array>
    <string name="phoneTypeCustom" msgid="1644738059053355820">"Benutzerdefiniert"</string>
    <string name="phoneTypeHome" msgid="2570923463033985887">"Privat"</string>
    <string name="phoneTypeMobile" msgid="6501463557754751037">"Mobil"</string>
    <string name="phoneTypeWork" msgid="8863939667059911633">"Geschäftlich"</string>
    <string name="phoneTypeFaxWork" msgid="3517792160008890912">"Fax (geschäftl.)"</string>
    <string name="phoneTypeFaxHome" msgid="2067265972322971467">"Fax (privat)"</string>
    <string name="phoneTypePager" msgid="7582359955394921732">"Pager"</string>
    <string name="phoneTypeOther" msgid="1544425847868765990">"Sonstige"</string>
    <string name="phoneTypeCallback" msgid="2712175203065678206">"Rückruf"</string>
    <string name="phoneTypeCar" msgid="8738360689616716982">"Auto"</string>
    <string name="phoneTypeCompanyMain" msgid="540434356461478916">"Firma (Hauptnummer)"</string>
    <string name="phoneTypeIsdn" msgid="8022453193171370337">"ISDN"</string>
    <string name="phoneTypeMain" msgid="6766137010628326916">"Hauptnummer"</string>
    <string name="phoneTypeOtherFax" msgid="8587657145072446565">"Weitere Faxnummer"</string>
    <string name="phoneTypeRadio" msgid="4093738079908667513">"Funktelefon"</string>
    <string name="phoneTypeTelex" msgid="3367879952476250512">"Telex"</string>
    <string name="phoneTypeTtyTdd" msgid="8606514378585000044">"TTY/TDD"</string>
    <string name="phoneTypeWorkMobile" msgid="1311426989184065709">"Handy (geschäftl.)"</string>
    <string name="phoneTypeWorkPager" msgid="649938731231157056">"Pager (geschäftl.)"</string>
    <string name="phoneTypeAssistant" msgid="5596772636128562884">"Zweite Nummer"</string>
    <string name="phoneTypeMms" msgid="7254492275502768992">"MMS"</string>
    <string name="eventTypeCustom" msgid="7837586198458073404">"Benutzerdefiniert"</string>
    <string name="eventTypeBirthday" msgid="2813379844211390740">"Geburtstag"</string>
    <string name="eventTypeAnniversary" msgid="3876779744518284000">"Jahrestag"</string>
    <string name="eventTypeOther" msgid="7388178939010143077">"Sonstige"</string>
    <string name="emailTypeCustom" msgid="8525960257804213846">"Benutzerdefiniert"</string>
    <string name="emailTypeHome" msgid="449227236140433919">"Privat"</string>
    <string name="emailTypeWork" msgid="3548058059601149973">"Geschäftlich"</string>
    <string name="emailTypeOther" msgid="2923008695272639549">"Sonstige"</string>
    <string name="emailTypeMobile" msgid="119919005321166205">"Mobil"</string>
    <string name="postalTypeCustom" msgid="8903206903060479902">"Benutzerdefiniert"</string>
    <string name="postalTypeHome" msgid="8165756977184483097">"Privat"</string>
    <string name="postalTypeWork" msgid="5268172772387694495">"Geschäftlich"</string>
    <string name="postalTypeOther" msgid="2726111966623584341">"Sonstige"</string>
    <string name="imTypeCustom" msgid="2074028755527826046">"Benutzerdefiniert"</string>
    <string name="imTypeHome" msgid="6241181032954263892">"Privat"</string>
    <string name="imTypeWork" msgid="1371489290242433090">"Geschäftlich"</string>
    <string name="imTypeOther" msgid="5377007495735915478">"Sonstige"</string>
    <string name="imProtocolCustom" msgid="6919453836618749992">"Benutzerdefiniert"</string>
    <string name="imProtocolAim" msgid="7050360612368383417">"AIM"</string>
    <string name="imProtocolMsn" msgid="144556545420769442">"Windows Live"</string>
    <string name="imProtocolYahoo" msgid="8271439408469021273">"Yahoo!"</string>
    <string name="imProtocolSkype" msgid="9019296744622832951">"Skype"</string>
    <string name="imProtocolQq" msgid="8887484379494111884">"QQ"</string>
    <string name="imProtocolGoogleTalk" msgid="3808393979157698766">"Google Talk"</string>
    <string name="imProtocolIcq" msgid="1574870433606517315">"ICQ"</string>
    <string name="imProtocolJabber" msgid="2279917630875771722">"Jabber"</string>
    <string name="imProtocolNetMeeting" msgid="8287625655986827971">"NetMeeting"</string>
    <string name="orgTypeWork" msgid="29268870505363872">"Geschäftlich"</string>
    <string name="orgTypeOther" msgid="3951781131570124082">"Sonstige"</string>
    <string name="orgTypeCustom" msgid="225523415372088322">"Benutzerdefiniert"</string>
    <string name="relationTypeCustom" msgid="3542403679827297300">"Benutzerdefiniert"</string>
    <string name="relationTypeAssistant" msgid="6274334825195379076">"Assistent"</string>
    <string name="relationTypeBrother" msgid="8757913506784067713">"Bruder"</string>
    <string name="relationTypeChild" msgid="1890746277276881626">"Kind"</string>
    <string name="relationTypeDomesticPartner" msgid="6904807112121122133">"Lebenspartner"</string>
    <string name="relationTypeFather" msgid="5228034687082050725">"Vater"</string>
    <string name="relationTypeFriend" msgid="7313106762483391262">"Freund"</string>
    <string name="relationTypeManager" msgid="6365677861610137895">"Vorgesetzter"</string>
    <string name="relationTypeMother" msgid="4578571352962758304">"Mutter"</string>
    <string name="relationTypeParent" msgid="4755635567562925226">"Elternteil"</string>
    <string name="relationTypePartner" msgid="7266490285120262781">"Partner"</string>
    <string name="relationTypeReferredBy" msgid="101573059844135524">"Empfehlung von"</string>
    <string name="relationTypeRelative" msgid="1799819930085610271">"Verwandter"</string>
    <string name="relationTypeSister" msgid="1735983554479076481">"Schwester"</string>
    <string name="relationTypeSpouse" msgid="394136939428698117">"Ehepartner"</string>
    <string name="sipAddressTypeCustom" msgid="2473580593111590945">"Benutzerdefiniert"</string>
    <string name="sipAddressTypeHome" msgid="6093598181069359295">"Privat"</string>
    <string name="sipAddressTypeWork" msgid="6920725730797099047">"Geschäftlich"</string>
    <string name="sipAddressTypeOther" msgid="4408436162950119849">"Sonstige"</string>
    <string name="keyguard_password_enter_pin_code" msgid="3731488827218876115">"PIN-Code eingeben"</string>
    <string name="keyguard_password_enter_puk_code" msgid="5965173481572346878">"PUK und neuen PIN-Code eingeben"</string>
    <string name="keyguard_password_enter_puk_prompt" msgid="1341112146710087048">"PUK-Code"</string>
    <string name="keyguard_password_enter_pin_prompt" msgid="2987350144349051286">"Neuer PIN-Code"</string>
    <string name="keyguard_password_entry_touch_hint" msgid="7906561917570259833"><font size="17">"Zum Eingeben des Passworts berühren"</font></string>
    <string name="keyguard_password_enter_password_code" msgid="9138158344813213754">"Passwort zum Entsperren eingeben"</string>
    <string name="keyguard_password_enter_pin_password_code" msgid="638347075625491514">"PIN zum Entsperren eingeben"</string>
    <string name="keyguard_password_wrong_pin_code" msgid="1295984114338107718">"Falscher PIN-Code!"</string>
    <string name="keyguard_label_text" msgid="861796461028298424">"Drücken Sie zum Entsperren die Menütaste und dann auf \"0\"."</string>
    <string name="emergency_call_dialog_number_for_display" msgid="696192103195090970">"Notrufnummer"</string>
    <string name="lockscreen_carrier_default" msgid="8963839242565653192">"Kein Dienst"</string>
    <string name="lockscreen_screen_locked" msgid="7288443074806832904">"Display gesperrt"</string>
    <string name="lockscreen_instructions_when_pattern_enabled" msgid="46154051614126049">"Drücken Sie die Menütaste, um das Telefon zu entsperren oder einen Notruf zu tätigen."</string>
    <string name="lockscreen_instructions_when_pattern_disabled" msgid="686260028797158364">"Zum Entsperren die Menütaste drücken"</string>
    <string name="lockscreen_pattern_instructions" msgid="7478703254964810302">"Muster zum Entsperren zeichnen"</string>
    <string name="lockscreen_emergency_call" msgid="5347633784401285225">"Notruf"</string>
    <string name="lockscreen_return_to_call" msgid="5244259785500040021">"Zurück zum Anruf"</string>
    <string name="lockscreen_pattern_correct" msgid="9039008650362261237">"Korrekt!"</string>
    <string name="lockscreen_pattern_wrong" msgid="4817583279053112312">"Bitte versuchen Sie es erneut."</string>
    <string name="lockscreen_password_wrong" msgid="6237443657358168819">"Bitte versuchen Sie es erneut."</string>
    <string name="lockscreen_plugged_in" msgid="8057762828355572315">"Wird geladen... (<xliff:g id="NUMBER">%d</xliff:g> <xliff:g id="PERCENT">%%</xliff:g>)"</string>
    <string name="lockscreen_charged" msgid="4938930459620989972">"Aufgeladen"</string>
    <string name="lockscreen_battery_short" msgid="3617549178603354656">"<xliff:g id="NUMBER">%d</xliff:g> <xliff:g id="PERCENT">%%</xliff:g>"</string>
    <string name="lockscreen_low_battery" msgid="1482873981919249740">"Bitte Ladegerät anschließen"</string>
    <string name="lockscreen_missing_sim_message_short" msgid="7381499217732227295">"Keine SIM-Karte"</string>
    <string name="lockscreen_missing_sim_message" product="tablet" msgid="151659196095791474">"Keine SIM-Karte im Tablet"</string>
    <string name="lockscreen_missing_sim_message" product="default" msgid="2186920585695169078">"Keine SIM-Karte im Telefon"</string>
    <string name="lockscreen_missing_sim_instructions" msgid="8874620818937719067">"Bitte legen Sie eine SIM-Karte ein."</string>
    <string name="lockscreen_missing_sim_instructions_long" msgid="7138450788301444298">"SIM-Karte fehlt oder ist nicht lesbar. Bitte legen Sie eine SIM-Karte ein."</string>
    <string name="lockscreen_permanent_disabled_sim_instructions" msgid="1631853574702335453">"Ihre SIM-Karte wurde dauerhaft deaktiviert."\n" Bitte wenden Sie sich an Ihren Mobilfunkanbieter, um eine andere SIM-Karte zu erhalten."</string>
    <string name="lockscreen_transport_prev_description" msgid="201594905152746886">"Schaltfläche für vorherigen Track"</string>
    <string name="lockscreen_transport_next_description" msgid="6089297650481292363">"Schaltfläche für nächsten Track"</string>
    <string name="lockscreen_transport_pause_description" msgid="7659088786780128001">"Schaltfläche für Pause"</string>
    <string name="lockscreen_transport_play_description" msgid="5888422938351019426">"Schaltfläche für Wiedergabe"</string>
    <string name="lockscreen_transport_stop_description" msgid="4562318378766987601">"Schaltfläche für Stopp"</string>
    <string name="emergency_calls_only" msgid="6733978304386365407">"Nur Notrufe"</string>
    <string name="lockscreen_network_locked_message" msgid="143389224986028501">"Netzwerk gesperrt"</string>
    <string name="lockscreen_sim_puk_locked_message" msgid="7441797339976230">"PUK-Sperre auf SIM"</string>
    <string name="lockscreen_sim_puk_locked_instructions" msgid="635967534992394321">"Weitere Informationen finden Sie in der Bedienungsanleitung oder wenden Sie sich an den Kundendienst."</string>
    <string name="lockscreen_sim_locked_message" msgid="8066660129206001039">"PIN eingeben"</string>
    <string name="lockscreen_sim_unlock_progress_dialog_message" msgid="595323214052881264">"SIM-Karte wird entsperrt..."</string>
    <string name="lockscreen_too_many_failed_attempts_dialog_message" msgid="3514742106066877476">"Sie haben Ihr Entsperrungsmuster <xliff:g id="NUMBER_0">%d</xliff:g>-mal falsch gezeichnet. "\n\n"Versuchen Sie es in <xliff:g id="NUMBER_1">%d</xliff:g> Sekunden erneut."</string>
    <string name="lockscreen_too_many_failed_password_attempts_dialog_message" msgid="4906034376425175381">"Sie haben Ihr Passwort <xliff:g id="NUMBER_0">%d</xliff:g> Mal falsch eingegeben. "\n\n"Versuchen Sie es in <xliff:g id="NUMBER_1">%d</xliff:g> Sekunden erneut."</string>
    <string name="lockscreen_too_many_failed_pin_attempts_dialog_message" msgid="6827749231465145590">"Sie haben Ihre PIN <xliff:g id="NUMBER_0">%d</xliff:g> Mal falsch eingegeben. "\n\n"Versuchen Sie es in <xliff:g id="NUMBER_1">%d</xliff:g> Sekunden erneut."</string>
    <string name="lockscreen_failed_attempts_almost_glogin" product="tablet" msgid="8687762517114904651">"Sie haben Ihr Entsperrungsmuster <xliff:g id="NUMBER_0">%d</xliff:g> Mal falsch gezeichnet. Nach <xliff:g id="NUMBER_1">%d</xliff:g> weiteren erfolglosen Versuchen werden Sie aufgefordert, Ihr Tablet mithilfe Ihrer Google-Anmeldeinformationen zu entsperren. "\n\n"Versuchen Sie es in <xliff:g id="NUMBER_2">%d</xliff:g> Sekunden erneut."</string>
    <string name="lockscreen_failed_attempts_almost_glogin" product="default" msgid="3351013842320127827">"Sie haben Ihr Entsperrungsmuster <xliff:g id="NUMBER_0">%d</xliff:g>-mal falsch gezeichnet. Nach <xliff:g id="NUMBER_1">%d</xliff:g> weiteren erfolglosen Versuchen werden Sie aufgefordert, Ihr Telefon mithilfe Ihrer Google-Anmeldeinformationen zu entsperren. "\n\n"Versuchen Sie es in <xliff:g id="NUMBER_2">%d</xliff:g> Sekunden erneut."</string>
    <string name="lockscreen_failed_attempts_almost_at_wipe" product="tablet" msgid="6128106399745755604">"Sie haben <xliff:g id="NUMBER_0">%d</xliff:g> Mal erfolglos versucht, das Tablet zu entsperren. Nach <xliff:g id="NUMBER_1">%d</xliff:g> weiteren erfolglosen Versuchen wird das Tablet auf die Werkseinstellungen zurückgesetzt und alle Nutzerdaten gehen verloren."</string>
    <string name="lockscreen_failed_attempts_almost_at_wipe" product="default" msgid="8603565142156826565">"Sie haben <xliff:g id="NUMBER_0">%d</xliff:g> Mal erfolglos versucht, das Telefon zu entsperren. Nach <xliff:g id="NUMBER_1">%d</xliff:g> weiteren erfolglosen Versuchen wird das Telefon auf die Werkseinstellungen zurückgesetzt und alle Nutzerdaten gehen verloren."</string>
    <string name="lockscreen_failed_attempts_now_wiping" product="tablet" msgid="280873516493934365">"Sie haben <xliff:g id="NUMBER">%d</xliff:g>-mal erfolglos versucht, das Tablet zu entsperren. Das Tablet wird nun auf die Werkseinstellungen zurückgesetzt."</string>
    <string name="lockscreen_failed_attempts_now_wiping" product="default" msgid="3025504721764922246">"Sie haben <xliff:g id="NUMBER">%d</xliff:g>-mal erfolglos versucht, das Telefon zu entsperren. Das Telefon wird nun auf die Werkseinstellungen zurückgesetzt."</string>
    <string name="lockscreen_too_many_failed_attempts_countdown" msgid="6251480343394389665">"Versuchen Sie es in <xliff:g id="NUMBER">%d</xliff:g> Sekunden erneut."</string>
    <string name="lockscreen_forgot_pattern_button_text" msgid="2626999449610695930">"Muster vergessen?"</string>
    <string name="lockscreen_glogin_forgot_pattern" msgid="2588521501166032747">"Kontoentsperrung"</string>
    <string name="lockscreen_glogin_too_many_attempts" msgid="2446246026221678244">"Zu viele Versuche!"</string>
    <string name="lockscreen_glogin_instructions" msgid="1816635201812207709">"Melden Sie sich zum Entsperren mit Ihrem Google-Konto an."</string>
    <string name="lockscreen_glogin_username_hint" msgid="8846881424106484447">"Nutzername (E-Mail)"</string>
    <string name="lockscreen_glogin_password_hint" msgid="5958028383954738528">"Passwort"</string>
    <string name="lockscreen_glogin_submit_button" msgid="7130893694795786300">"Anmelden"</string>
    <string name="lockscreen_glogin_invalid_input" msgid="1364051473347485908">"Ungültiger  Nutzername oder ungültiges Passwort."</string>
    <string name="lockscreen_glogin_account_recovery_hint" msgid="8253152905532900548">"Nutzername oder Passwort vergessen?"\n"Besuchen Sie "<b>"google.com/accounts/recovery"</b>"."</string>
    <string name="lockscreen_glogin_checking_password" msgid="6758890536332363322">"Überprüfung..."</string>
    <string name="lockscreen_unlock_label" msgid="737440483220667054">"Entsperren"</string>
    <string name="lockscreen_sound_on_label" msgid="9068877576513425970">"Ton ein"</string>
    <string name="lockscreen_sound_off_label" msgid="996822825154319026">"Ton aus"</string>
    <string name="lockscreen_access_pattern_start" msgid="3941045502933142847">"Muster gestartet"</string>
    <string name="lockscreen_access_pattern_cleared" msgid="5583479721001639579">"Muster gelöscht"</string>
    <string name="lockscreen_access_pattern_cell_added" msgid="6756031208359292487">"Zelle hinzugefügt"</string>
    <string name="lockscreen_access_pattern_detected" msgid="4988730895554057058">"Muster abgeschlossen"</string>
    <string name="password_keyboard_label_symbol_key" msgid="992280756256536042">"?123"</string>
    <string name="password_keyboard_label_alpha_key" msgid="8001096175167485649">"ABC"</string>
    <string name="password_keyboard_label_alt_key" msgid="1284820942620288678">"ALT"</string>
    <string name="hour_ampm" msgid="4329881288269772723">"<xliff:g id="HOUR">%-l</xliff:g><xliff:g id="AMPM">%P</xliff:g>"</string>
    <string name="hour_cap_ampm" msgid="1829009197680861107">"<xliff:g id="HOUR">%-l</xliff:g><xliff:g id="AMPM">%p</xliff:g>"</string>
    <string name="factorytest_failed" msgid="5410270329114212041">"Werkstest fehlgeschlagen"</string>
    <string name="factorytest_not_system" msgid="4435201656767276723">"Die Aktion FACTORY_TEST wird nur für unter \"/system/app\" gespeicherte Pakete unterstützt."</string>
    <string name="factorytest_no_action" msgid="872991874799998561">"Es wurden kein Paket mit der Aktion FACTORY_TEST gefunden."</string>
    <string name="factorytest_reboot" msgid="6320168203050791643">"Neustart"</string>
    <string name="js_dialog_title" msgid="8143918455087008109">"Die Seite <xliff:g id="TITLE">%s</xliff:g> sagt:"</string>
    <string name="js_dialog_title_default" msgid="6961903213729667573">"JavaScript"</string>
    <string name="js_dialog_before_unload" msgid="1901675448179653089">"Von dieser Seite navigieren?"\n\n"<xliff:g id="MESSAGE">%s</xliff:g>"\n\n"Wählen Sie \"OK\", um fortzufahren, oder wählen Sie \"Abbrechen\", um auf der aktuellen Seite zu bleiben."</string>
    <string name="save_password_label" msgid="6860261758665825069">"Bestätigen"</string>
    <string name="double_tap_toast" msgid="1068216937244567247">"Tipp: Zum Heranzoomen und Vergrößern zweimal tippen"</string>
    <string name="autofill_this_form" msgid="1272247532604569872">"AutoFill"</string>
    <string name="setup_autofill" msgid="8154593408885654044">"AutoFill-Einrichtung"</string>
    <string name="autofill_address_name_separator" msgid="2504700673286691795">" "</string>
    <string name="autofill_address_summary_name_format" msgid="3268041054899214945">"$1$2$3"</string>
    <string name="autofill_address_summary_separator" msgid="7483307893170324129">", "</string>
    <string name="autofill_address_summary_format" msgid="4874459455786827344">"$1$2$3"</string>
    <string name="autofill_province" msgid="2231806553863422300">"Provinz"</string>
    <string name="autofill_postal_code" msgid="4696430407689377108">"Postleitzahl"</string>
    <string name="autofill_state" msgid="6988894195520044613">"Bundesstaat/-land"</string>
    <string name="autofill_zip_code" msgid="8697544592627322946">"Postleitzahl"</string>
    <string name="autofill_county" msgid="237073771020362891">"Landkreis"</string>
    <string name="autofill_island" msgid="4020100875984667025">"Insel"</string>
    <string name="autofill_district" msgid="8400735073392267672">"Bezirk"</string>
    <string name="autofill_department" msgid="5343279462564453309">"Distrikt"</string>
    <string name="autofill_prefecture" msgid="2028499485065800419">"Präfektur"</string>
    <string name="autofill_parish" msgid="8202206105468820057">"Gemeinde"</string>
    <string name="autofill_area" msgid="3547409050889952423">"Gebiet"</string>
    <string name="autofill_emirate" msgid="2893880978835698818">"Emirat"</string>
    <string name="permlab_readHistoryBookmarks" msgid="1284843728203412135">"Browserverlauf und Lesezeichen lesen"</string>
    <string name="permdesc_readHistoryBookmarks" msgid="4981489815467617191">"Ermöglicht der App, alle URLs, die mit dem Browser besucht wurden, sowie alle Lesezeichen des Browsers zu lesen"</string>
    <string name="permlab_writeHistoryBookmarks" msgid="9009434109836280374">"Browserverlauf und Lesezeichen schreiben"</string>
    <string name="permdesc_writeHistoryBookmarks" product="tablet" msgid="7193514090469945307">"Ermöglicht einer App, den auf Ihrem Tablet gespeicherten Browserverlauf und die Lesezeichen zu ändern. Schädliche Anwendungen können so Ihre Browserdaten löschen oder ändern."</string>
    <string name="permdesc_writeHistoryBookmarks" product="default" msgid="945571990357114950">"Ermöglicht einer App, den auf Ihrem Telefon gespeicherten Browserverlauf und die Lesezeichen zu ändern. Schädliche Anwendungen können so Ihre Browserdaten löschen oder ändern."</string>
    <string name="permlab_setAlarm" msgid="5924401328803615165">"Alarm im Wecker festlegen"</string>
    <string name="permdesc_setAlarm" msgid="5966966598149875082">"Ermöglicht dieser Anwendung, einen Alarm mithilfe eines installierten Weckers festzulegen. Einige Weckeranwendungen verfügen möglicherweise nicht über diese Funktion."</string>
    <string name="permlab_addVoicemail" msgid="5525660026090959044">"Mailbox-Nachrichten hinzufügen"</string>
    <string name="permdesc_addVoicemail" msgid="4828507394878206682">"Ermöglicht der App das Hinzufügen von Nachrichten zu Ihrem Mailbox-Posteingang"</string>
    <string name="permlab_writeGeolocationPermissions" msgid="4715212655598275532">"Geolokalisierungsberechtigungen des Browsers ändern"</string>
    <string name="permdesc_writeGeolocationPermissions" msgid="4011908282980861679">"Ermöglicht einer App, die Geolokalisierungsberechtigungen des Browsers zu ändern. Schädliche Anwendungen können dies nutzen, um das Senden von Standortinformationen an willkürliche Websites zuzulassen."</string>
    <string name="permlab_packageVerificationAgent" msgid="5568139100645829117">"Pakete überprüfen"</string>
    <string name="permdesc_packageVerificationAgent" msgid="6033195477325381106">"Ermöglicht der App, zu überprüfen, ob ein Paket installiert werden kann."</string>
    <string name="permlab_bindPackageVerifier" msgid="4187786793360326654">"An Paketprüfung binden"</string>
    <string name="permdesc_bindPackageVerifier" msgid="2409521927385789318">"Ermöglicht es dem Inhaber, Anfragen für die Paketprüfung zu senden. Sollte für normale Apps nicht benötigt werden."</string>
    <string name="save_password_message" msgid="767344687139195790">"Möchten Sie, dass der Browser dieses Passwort speichert?"</string>
    <string name="save_password_notnow" msgid="6389675316706699758">"Nicht jetzt"</string>
    <string name="save_password_remember" msgid="6491879678996749466">"Speichern"</string>
    <string name="save_password_never" msgid="8274330296785855105">"Nie"</string>
    <string name="open_permission_deny" msgid="5661861460947222274">"Sie sind zum Öffnen dieser Seite nicht berechtigt."</string>
    <string name="text_copied" msgid="4985729524670131385">"Text in Zwischenablage kopiert."</string>
    <string name="more_item_label" msgid="4650918923083320495">"Mehr"</string>
    <string name="prepend_shortcut_label" msgid="2572214461676015642">"Menü+"</string>
    <string name="menu_space_shortcut_label" msgid="2410328639272162537">"Leerzeichen"</string>
    <string name="menu_enter_shortcut_label" msgid="2743362785111309668">"Enter"</string>
    <string name="menu_delete_shortcut_label" msgid="3658178007202748164">"löschen"</string>
    <string name="search_go" msgid="8298016669822141719">"Suchen"</string>
    <string name="searchview_description_search" msgid="6749826639098512120">"Suche"</string>
    <string name="searchview_description_query" msgid="5911778593125355124">"Suchanfrage"</string>
    <string name="searchview_description_clear" msgid="1330281990951833033">"Anfrage löschen"</string>
    <string name="searchview_description_submit" msgid="2688450133297983542">"Anfrage senden"</string>
    <string name="searchview_description_voice" msgid="2453203695674994440">"Sprachsuche"</string>
    <string name="oneMonthDurationPast" msgid="7396384508953779925">"Vor 1 Monat"</string>
    <string name="beforeOneMonthDurationPast" msgid="909134546836499826">"Vor mehr als 1 Monat"</string>
  <plurals name="num_seconds_ago">
    <item quantity="one" msgid="4869870056547896011">"Vor 1 Sekunde"</item>
    <item quantity="other" msgid="3903706804349556379">"Vor <xliff:g id="COUNT">%d</xliff:g> Sekunden"</item>
  </plurals>
  <plurals name="num_minutes_ago">
    <item quantity="one" msgid="3306787433088810191">"Vor 1 Minute"</item>
    <item quantity="other" msgid="2176942008915455116">"Vor <xliff:g id="COUNT">%d</xliff:g> Minuten"</item>
  </plurals>
  <plurals name="num_hours_ago">
    <item quantity="one" msgid="9150797944610821849">"Vor 1 Stunde"</item>
    <item quantity="other" msgid="2467273239587587569">"Vor <xliff:g id="COUNT">%d</xliff:g> Stunden"</item>
  </plurals>
  <plurals name="last_num_days">
    <item quantity="other" msgid="3069992808164318268">"Letzte <xliff:g id="COUNT">%d</xliff:g> Tage"</item>
  </plurals>
    <string name="last_month" msgid="3959346739979055432">"Letzter Monat"</string>
    <string name="older" msgid="5211975022815554840">"Älter"</string>
  <plurals name="num_days_ago">
    <item quantity="one" msgid="861358534398115820">"Gestern"</item>
    <item quantity="other" msgid="2479586466153314633">"Vor <xliff:g id="COUNT">%d</xliff:g> Tagen"</item>
  </plurals>
  <plurals name="in_num_seconds">
    <item quantity="one" msgid="2729745560954905102">"in 1 Sekunde"</item>
    <item quantity="other" msgid="1241926116443974687">"in <xliff:g id="COUNT">%d</xliff:g> Sekunden"</item>
  </plurals>
  <plurals name="in_num_minutes">
    <item quantity="one" msgid="8793095251325200395">"in 1 Minute"</item>
    <item quantity="other" msgid="3330713936399448749">"in <xliff:g id="COUNT">%d</xliff:g> Minuten"</item>
  </plurals>
  <plurals name="in_num_hours">
    <item quantity="one" msgid="7164353342477769999">"in 1 Stunde"</item>
    <item quantity="other" msgid="547290677353727389">"In <xliff:g id="COUNT">%d</xliff:g> Stunden"</item>
  </plurals>
  <plurals name="in_num_days">
    <item quantity="one" msgid="5413088743009839518">"morgen"</item>
    <item quantity="other" msgid="5109449375100953247">"in <xliff:g id="COUNT">%d</xliff:g> Tagen"</item>
  </plurals>
  <plurals name="abbrev_num_seconds_ago">
    <item quantity="one" msgid="1849036840200069118">"vor 1 Sekunde"</item>
    <item quantity="other" msgid="3699169366650930415">"Vor <xliff:g id="COUNT">%d</xliff:g> Sekunden"</item>
  </plurals>
  <plurals name="abbrev_num_minutes_ago">
    <item quantity="one" msgid="6361490147113871545">"vor 1 Minute"</item>
    <item quantity="other" msgid="851164968597150710">"vor <xliff:g id="COUNT">%d</xliff:g> Minuten"</item>
  </plurals>
  <plurals name="abbrev_num_hours_ago">
    <item quantity="one" msgid="4796212039724722116">"Vor 1 Stunde"</item>
    <item quantity="other" msgid="6889970745748538901">"Vor <xliff:g id="COUNT">%d</xliff:g> Stunden"</item>
  </plurals>
  <plurals name="abbrev_num_days_ago">
    <item quantity="one" msgid="8463161711492680309">"Gestern"</item>
    <item quantity="other" msgid="3453342639616481191">"Vor <xliff:g id="COUNT">%d</xliff:g> Tagen"</item>
  </plurals>
  <plurals name="abbrev_in_num_seconds">
    <item quantity="one" msgid="5842225370795066299">"in 1 Sekunde"</item>
    <item quantity="other" msgid="5495880108825805108">"in <xliff:g id="COUNT">%d</xliff:g> Sekunden"</item>
  </plurals>
  <plurals name="abbrev_in_num_minutes">
    <item quantity="one" msgid="562786149928284878">"in 1 Minute"</item>
    <item quantity="other" msgid="4216113292706568726">"in <xliff:g id="COUNT">%d</xliff:g> Minuten"</item>
  </plurals>
  <plurals name="abbrev_in_num_hours">
    <item quantity="one" msgid="3274708118124045246">"in 1 Stunde"</item>
    <item quantity="other" msgid="3705373766798013406">"In <xliff:g id="COUNT">%d</xliff:g> Stunden"</item>
  </plurals>
  <plurals name="abbrev_in_num_days">
    <item quantity="one" msgid="2178576254385739855">"morgen"</item>
    <item quantity="other" msgid="2973062968038355991">"in <xliff:g id="COUNT">%d</xliff:g> Tagen"</item>
  </plurals>
    <string name="preposition_for_date" msgid="9093949757757445117">"am <xliff:g id="DATE">%s</xliff:g>"</string>
    <string name="preposition_for_time" msgid="5506831244263083793">"um <xliff:g id="TIME">%s</xliff:g>"</string>
    <string name="preposition_for_year" msgid="5040395640711867177">"im Jahr <xliff:g id="YEAR">%s</xliff:g>"</string>
    <string name="day" msgid="8144195776058119424">"Tag"</string>
    <string name="days" msgid="4774547661021344602">"Tage"</string>
    <string name="hour" msgid="2126771916426189481">"Stunde"</string>
    <string name="hours" msgid="894424005266852993">"Stunden"</string>
    <string name="minute" msgid="9148878657703769868">"Min"</string>
    <string name="minutes" msgid="5646001005827034509">"Minuten"</string>
    <string name="second" msgid="3184235808021478">"Sek"</string>
    <string name="seconds" msgid="3161515347216589235">"s"</string>
    <string name="week" msgid="5617961537173061583">"Woche"</string>
    <string name="weeks" msgid="6509623834583944518">"Wochen"</string>
    <string name="year" msgid="4001118221013892076">"Jahr"</string>
    <string name="years" msgid="6881577717993213522">"Jahre"</string>
    <string name="VideoView_error_title" msgid="3359437293118172396">"Video kann nicht wiedergegeben werden."</string>
    <string name="VideoView_error_text_invalid_progressive_playback" msgid="897920883624437033">"Leider ist dieses Video nicht für Streaming auf diesem Gerät gültig."</string>
    <string name="VideoView_error_text_unknown" msgid="710301040038083944">"Dieses Video kann leider nicht abgespielt werden."</string>
    <string name="VideoView_error_button" msgid="2822238215100679592">"OK"</string>
    <string name="relative_time" msgid="1818557177829411417">"<xliff:g id="DATE">%1$s</xliff:g>, <xliff:g id="TIME">%2$s</xliff:g>"</string>
    <string name="noon" msgid="7245353528818587908">"Mittag"</string>
    <string name="Noon" msgid="3342127745230013127">"Mittag"</string>
    <string name="midnight" msgid="7166259508850457595">"Mitternacht"</string>
    <string name="Midnight" msgid="5630806906897892201">"Mitternacht"</string>
    <string name="elapsed_time_short_format_mm_ss" msgid="4431555943828711473">"<xliff:g id="MINUTES">%1$02d</xliff:g>:<xliff:g id="SECONDS">%2$02d</xliff:g>"</string>
    <string name="elapsed_time_short_format_h_mm_ss" msgid="1846071997616654124">"<xliff:g id="HOURS">%1$d</xliff:g>:<xliff:g id="MINUTES">%2$02d</xliff:g>:<xliff:g id="SECONDS">%3$02d</xliff:g>"</string>
    <string name="selectAll" msgid="6876518925844129331">"Alles auswählen"</string>
    <string name="cut" msgid="3092569408438626261">"Ausschneiden"</string>
    <string name="copy" msgid="2681946229533511987">"Kopieren"</string>
    <string name="paste" msgid="5629880836805036433">"Einfügen"</string>
    <string name="replace" msgid="5781686059063148930">"Ersetzen..."</string>
    <string name="delete" msgid="6098684844021697789">"Löschen"</string>
    <string name="copyUrl" msgid="2538211579596067402">"URL kopieren"</string>
    <string name="selectTextMode" msgid="6738556348861347240">"Text auswählen..."</string>
    <string name="textSelectionCABTitle" msgid="5236850394370820357">"Textauswahl"</string>
    <string name="addToDictionary" msgid="9090375111134433012">"Zum Wörterbuch hinzufügen"</string>
    <string name="deleteText" msgid="7070985395199629156">"Löschen"</string>
    <string name="inputMethod" msgid="1653630062304567879">"Eingabemethode"</string>
    <string name="editTextMenuTitle" msgid="4909135564941815494">"Textaktionen"</string>
    <string name="low_internal_storage_view_title" msgid="1399732408701697546">"Geringer Speicher"</string>
    <string name="low_internal_storage_view_text" product="tablet" msgid="4231085657068852042">"Kaum noch Tablet-Speicher frei"</string>
    <string name="low_internal_storage_view_text" product="default" msgid="635106544616378836">"Kaum noch Telefonspeicher frei"</string>
    <string name="ok" msgid="5970060430562524910">"OK"</string>
    <string name="cancel" msgid="6442560571259935130">"Abbruch"</string>
    <string name="yes" msgid="5362982303337969312">"OK"</string>
    <string name="no" msgid="5141531044935541497">"Abbrechen"</string>
    <string name="dialog_alert_title" msgid="2049658708609043103">"Achtung"</string>
    <string name="loading" msgid="1760724998928255250">"Wird geladen..."</string>
    <string name="capital_on" msgid="1544682755514494298">"AN"</string>
    <string name="capital_off" msgid="6815870386972805832">"AUS"</string>
    <string name="whichApplication" msgid="4533185947064773386">"Aktion durchführen mit"</string>
    <string name="alwaysUse" msgid="4583018368000610438">"Immer für diese Aktion verwenden"</string>
    <string name="clearDefaultHintMsg" msgid="4815455344600932173">"Standardeinstellung zurücksetzen unter \"Einstellungen &gt; Apps &gt; Apps verwalten\""</string>
    <string name="chooseActivity" msgid="1009246475582238425">"Aktion auswählen"</string>
    <string name="chooseUsbActivity" msgid="7892597146032121735">"App für das USB-Gerät auswählen"</string>
    <string name="noApplications" msgid="1691104391758345586">"Diese Aktion kann von keiner Anwendung ausgeführt werden."</string>
    <string name="aerr_title" msgid="1905800560317137752"></string>
    <string name="aerr_application" msgid="932628488013092776">"Leider wurde <xliff:g id="APPLICATION">%1$s</xliff:g> beendet."</string>
    <string name="aerr_process" msgid="4507058997035697579">"Leider wurde der Prozess <xliff:g id="PROCESS">%1$s</xliff:g> beendet."</string>
    <string name="anr_title" msgid="4351948481459135709"></string>
    <string name="anr_activity_application" msgid="8339738283149696827">"<xliff:g id="APPLICATION">%2$s</xliff:g> reagiert nicht."\n\n"Möchten Sie sie schließen?"</string>
    <string name="anr_activity_process" msgid="7018289416670457797">"Aktivität \"<xliff:g id="ACTIVITY">%1$s</xliff:g>\" reagiert nicht."\n\n"Möchten Sie sie beenden?"</string>
    <string name="anr_application_process" msgid="7208175830253210526">"<xliff:g id="APPLICATION">%1$s</xliff:g> reagiert nicht. Möchten Sie sie schließen?"</string>
    <string name="anr_process" msgid="306819947562555821">"Prozess \"<xliff:g id="PROCESS">%1$s</xliff:g>\" reagiert nicht."\n\n"Möchten Sie ihn beenden?"</string>
    <string name="force_close" msgid="8346072094521265605">"OK"</string>
    <string name="report" msgid="4060218260984795706">"Bericht"</string>
    <string name="wait" msgid="7147118217226317732">"Warten"</string>
    <string name="launch_warning_title" msgid="8323761616052121936">"App umgeleitet"</string>
    <string name="launch_warning_replace" msgid="6202498949970281412">"<xliff:g id="APP_NAME">%1$s</xliff:g> wird jetzt ausgeführt."</string>
    <string name="launch_warning_original" msgid="188102023021668683">"<xliff:g id="APP_NAME">%1$s</xliff:g> wurde ursprünglich gestartet."</string>
    <string name="screen_compat_mode_scale" msgid="3202955667675944499">"Skalieren"</string>
    <string name="screen_compat_mode_show" msgid="4013878876486655892">"Immer anzeigen"</string>
    <string name="screen_compat_mode_hint" msgid="2953716574198046484">"Erneute Aktivierung unter \"Einstellungen\" &gt; \"Apps\" &gt; \"Apps verwalten\""</string>
    <string name="smv_application" msgid="295583804361236288">"Die Anwendung <xliff:g id="APPLICATION">%1$s</xliff:g> (Prozess <xliff:g id="PROCESS">%2$s</xliff:g>) hat gegen ihre selbsterzwungene StrictMode-Richtlinie verstoßen."</string>
    <string name="smv_process" msgid="5120397012047462446">"Der Prozess <xliff:g id="PROCESS">%1$s</xliff:g> hat gegen seine selbsterzwungene StrictMode-Richtlinie verstoßen."</string>
    <string name="android_upgrading_title" msgid="378740715658358071">"Android wird aktualisiert ..."</string>
    <string name="android_upgrading_apk" msgid="274409861603566003">"App <xliff:g id="NUMBER_0">%1$d</xliff:g> von <xliff:g id="NUMBER_1">%2$d</xliff:g> wird optimiert."</string>
    <string name="android_upgrading_starting_apps" msgid="7959542881906488763">"Apps werden gestartet."</string>
    <string name="android_upgrading_complete" msgid="1405954754112999229">"Start wird abgeschlossen."</string>
    <string name="heavy_weight_notification" msgid="9087063985776626166">"<xliff:g id="APP">%1$s</xliff:g> läuft"</string>
    <string name="heavy_weight_notification_detail" msgid="2423977499339403402">"Zum Wechseln in die App auswählen"</string>
    <string name="heavy_weight_switcher_title" msgid="1135403633766694316">"Apps wechseln?"</string>
    <string name="heavy_weight_switcher_text" msgid="4592075610079319667">"Es läuft gerade eine andere Anwendung, die vor dem Start einer neuen beendet werden muss."</string>
    <string name="old_app_action" msgid="493129172238566282">"Zu <xliff:g id="OLD_APP">%1$s</xliff:g> zurückkehren"</string>
    <string name="old_app_description" msgid="942967900237208466">"Neue App nicht starten"</string>
    <string name="new_app_action" msgid="5472756926945440706">"<xliff:g id="OLD_APP">%1$s</xliff:g> starten"</string>
    <string name="new_app_description" msgid="6830398339826789493">"App beenden, ohne zu speichern"</string>
    <string name="sendText" msgid="5132506121645618310">"Aktion für Text auswählen"</string>
    <string name="volume_ringtone" msgid="6885421406845734650">"Klingeltonlautstärke"</string>
    <string name="volume_music" msgid="5421651157138628171">"Medienlautstärke"</string>
    <string name="volume_music_hint_playing_through_bluetooth" msgid="9165984379394601533">"Wiedergabe durch Bluetooth"</string>
    <string name="volume_music_hint_silent_ringtone_selected" msgid="6158339745293431194">"Lautlos-Modus ausgewählt"</string>
    <string name="volume_call" msgid="3941680041282788711">"Hörerlautstärke"</string>
    <string name="volume_bluetooth_call" msgid="2002891926351151534">"Lautstärke bei eingehendem Bluetooth-Anruf"</string>
    <string name="volume_alarm" msgid="1985191616042689100">"Lautstärke für Wecker"</string>
    <string name="volume_notification" msgid="2422265656744276715">"Benachrichtigungslautstärke"</string>
    <string name="volume_unknown" msgid="1400219669770445902">"Lautstärke"</string>
    <string name="volume_icon_description_bluetooth" msgid="6538894177255964340">"Bluetooth-Lautstärke"</string>
    <string name="volume_icon_description_ringer" msgid="3326003847006162496">"Klingeltonlautstärke"</string>
    <string name="volume_icon_description_incall" msgid="8890073218154543397">"Anruflautstärke"</string>
    <string name="volume_icon_description_media" msgid="4217311719665194215">"Medienlautstärke"</string>
    <string name="volume_icon_description_notification" msgid="7044986546477282274">"Benachrichtigungslautstärke"</string>
    <string name="ringtone_default" msgid="3789758980357696936">"Standard-Klingelton"</string>
    <string name="ringtone_default_with_actual" msgid="8129563480895990372">"Standard-Klingelton (<xliff:g id="ACTUAL_RINGTONE">%1$s</xliff:g>)"</string>
    <string name="ringtone_silent" msgid="4440324407807468713">"Lautlos"</string>
    <string name="ringtone_picker_title" msgid="3515143939175119094">"Klingeltöne"</string>
    <string name="ringtone_unknown" msgid="5477919988701784788">"Unbekannter Klingelton"</string>
  <plurals name="wifi_available">
    <item quantity="one" msgid="6654123987418168693">"WLAN-Netzwerk verfügbar"</item>
    <item quantity="other" msgid="4192424489168397386">"WLAN-Netzwerke verfügbar"</item>
  </plurals>
  <plurals name="wifi_available_detailed">
    <item quantity="one" msgid="1634101450343277345">"Verfügbares WLAN-Netzwerk öffnen"</item>
    <item quantity="other" msgid="7915895323644292768">"Verfügbare WLAN-Netzwerke öffnen"</item>
  </plurals>
    <string name="wifi_available_sign_in" msgid="9157196203958866662">"In WLAN-Netzwerk anmelden"</string>
    <!-- no translation found for wifi_available_sign_in_detailed (6797764740339907572) -->
    <skip />
    <string name="wifi_watchdog_network_disabled" msgid="7904214231651546347">"Es konnte keine WLAN-Verbindung hergestellt werden."</string>
    <string name="wifi_watchdog_network_disabled_detailed" msgid="4917472096696322767">" hat eine schlechte Internetverbindung."</string>
    <string name="wifi_p2p_dialog_title" msgid="97611782659324517">"Wi-Fi Direct"</string>
    <string name="wifi_p2p_turnon_message" msgid="2804722042556269129">"Wi-Fi Direct-Betrieb starten. Hierdurch wird der WLAN-Client-/-Hotspot-Betrieb deaktiviert."</string>
    <string name="wifi_p2p_failed_message" msgid="1820097493844848281">"Starten von Wi-Fi Direct nicht möglich"</string>
    <string name="wifi_p2p_pbc_go_negotiation_request_message" msgid="3170321684621420428">"Anfrage für Wi-Fi Direct-Verbindungseinrichtung von <xliff:g id="P2P_DEVICE_ADDRESS">%1$s</xliff:g>. Klicken Sie auf \"OK\", um sie zu akzeptieren."</string>
    <string name="wifi_p2p_pin_go_negotiation_request_message" msgid="5177412094633377308">"Anfrage für Wi-Fi Direct-Verbindungseinrichtung von <xliff:g id="P2P_DEVICE_ADDRESS">%1$s</xliff:g>. Geben Sie zum Fortfahren die PIN ein."</string>
    <string name="wifi_p2p_pin_display_message" msgid="2834049169114922902">"Die WPS-PIN <xliff:g id="P2P_WPS_PIN">%1$s</xliff:g> muss auf dem Peer-Gerät <xliff:g id="P2P_CLIENT_ADDRESS">%2$s</xliff:g> eingegeben werden, damit die Verbindungseinrichtung fortgesetzt werden kann."</string>
    <string name="wifi_p2p_enabled_notification_title" msgid="2068321881673734886">"Wi-Fi Direct ist aktiviert."</string>
    <string name="wifi_p2p_enabled_notification_message" msgid="1638949953993894335">"Zum Aufrufen der Einstellungen berühren"</string>
    <string name="select_character" msgid="3365550120617701745">"Zeichen einfügen"</string>
    <string name="sms_control_default_app_name" msgid="7630529934366549163">"Unbekannte App"</string>
    <string name="sms_control_title" msgid="7296612781128917719">"Kurznachrichten werden gesendet"</string>
    <string name="sms_control_message" msgid="1289331457999236205">"Es werden eine große Anzahl an Kurznachrichten versendet. Wählen Sie \"OK\", um fortzufahren, oder drücken Sie auf \"Abbrechen\", um den Sendevorgang zu beenden."</string>
    <string name="sms_control_yes" msgid="2532062172402615953">"OK"</string>
    <string name="sms_control_no" msgid="1715320703137199869">"Abbrechen"</string>
    <string name="sim_removed_title" msgid="6227712319223226185">"SIM-Karte entfernt"</string>
    <string name="sim_removed_message" msgid="2333164559970958645">"Das Mobilfunknetz ist erst wieder verfügbar, wenn Sie einen Neustart mit einer gültigen SIM-Karte durchführen."</string>
    <string name="sim_done_button" msgid="827949989369963775">"Fertig"</string>
    <string name="sim_added_title" msgid="3719670512889674693">"SIM-Karte hinzugefügt"</string>
    <string name="sim_added_message" msgid="1209265974048554242">"Zur Nutzung des Mobilfunknetzes müssen Sie Ihr Gerät neu starten."</string>
    <string name="sim_restart_button" msgid="4722407842815232347">"Neu starten"</string>
    <string name="time_picker_dialog_title" msgid="8349362623068819295">"Uhrzeit festlegen"</string>
    <string name="date_picker_dialog_title" msgid="5879450659453782278">"Datum festlegen"</string>
    <string name="date_time_set" msgid="5777075614321087758">"Speichern"</string>
    <string name="default_permission_group" msgid="2690160991405646128">"Standard"</string>
    <string name="no_permissions" msgid="7283357728219338112">"Keine Berechtigungen erforderlich"</string>
    <string name="perms_hide" msgid="7283915391320676226"><b>"Ausblenden"</b></string>
    <string name="perms_show_all" msgid="2671791163933091180"><b>"Alle anzeigen"</b></string>
    <string name="usb_storage_activity_title" msgid="2399289999608900443">"USB-Massenspeicher"</string>
    <string name="usb_storage_title" msgid="5901459041398751495">"USB-Verbindung"</string>
    <string name="usb_storage_message" product="nosdcard" msgid="6631094834151575841">"Sie haben eine USB-Verbindung mit Ihrem Computer hergestellt. Berühren Sie die Schaltfläche unten, wenn Sie Dateien von Ihrem Computer in den USB-Speicher Ihres Android-Geräts und umgekehrt kopieren möchten."</string>
    <string name="usb_storage_message" product="default" msgid="4510858346516069238">"Sie haben Ihr Telefon über USB mit Ihrem Computer verbunden. Berühren Sie die Schaltfläche unten, wenn Sie Dateien von Ihrem Computer auf die SD-Karte Ihres Android-Geräts und umgekehrt kopieren möchten."</string>
    <string name="usb_storage_button_mount" msgid="1052259930369508235">"USB-Speicher aktivieren"</string>
    <string name="usb_storage_error_message" product="nosdcard" msgid="3276413764430468454">"Bei der Verwendung Ihres USB-Speichers als USB-Massenspeicher ist ein Problem aufgetreten."</string>
    <string name="usb_storage_error_message" product="default" msgid="120810397713773275">"Bei der Verwendung Ihrer SD-Karte als USB-Massenspeicher ist ein Problem aufgetreten."</string>
    <string name="usb_storage_notification_title" msgid="8175892554757216525">"USB-Verbindung"</string>
    <string name="usb_storage_notification_message" msgid="7380082404288219341">"Zum Kopieren von Dateien zum/vom Computer"</string>
    <string name="usb_storage_stop_notification_title" msgid="2336058396663516017">"USB-Speicher deaktivieren"</string>
    <string name="usb_storage_stop_notification_message" msgid="2591813490269841539">"USB-Speicher deaktivieren: auswählen"</string>
    <string name="usb_storage_stop_title" msgid="660129851708775853">"USB-Speicher in Verwendung"</string>
    <string name="usb_storage_stop_message" product="nosdcard" msgid="1368842269463745067">"Stellen Sie vor dem Deaktivieren des USB-Speichers sicher, dass Sie den Android-USB-Speicher von Ihrem Computer getrennt (\"ausgeworfen\") haben."</string>
    <string name="usb_storage_stop_message" product="default" msgid="3613713396426604104">"Achten Sie vor dem Deaktivieren des USB-Speichers darauf, dass Sie die Android-SD-Karte von Ihrem Computer getrennt (\"ausgeworfen\") haben."</string>
    <string name="usb_storage_stop_button_mount" msgid="7060218034900696029">"USB-Speicher deaktivieren"</string>
    <string name="usb_storage_stop_error_message" msgid="143881914840412108">"Beim Deaktivieren des USB-Speichers ist ein Problem aufgetreten. Überprüfen Sie, ob Sie den USB-Host getrennt haben, und versuchen Sie es erneut."</string>
    <string name="dlg_confirm_kill_storage_users_title" msgid="963039033470478697">"USB-Speicher aktivieren"</string>
    <string name="dlg_confirm_kill_storage_users_text" msgid="3202838234780505886">"Wenn Sie den USB-Speicher aktivieren, werden einige von Ihnen verwendete Anwendungen angehalten und sind möglicherweise nicht verfügbar, bis Sie den USB-Speicher wieder deaktivieren."</string>
    <string name="dlg_error_title" msgid="7323658469626514207">"USB-Vorgang fehlgeschlagen"</string>
    <string name="dlg_ok" msgid="7376953167039865701">"OK"</string>
    <string name="usb_mtp_notification_title" msgid="3699913097391550394">"Als Mediengerät angeschlossen"</string>
    <string name="usb_ptp_notification_title" msgid="1960817192216064833">"Als Kamera angeschlossen"</string>
    <string name="usb_cd_installer_notification_title" msgid="6774712827892090754">"Als Installationsprogramm angeschlossen"</string>
    <string name="usb_accessory_notification_title" msgid="7848236974087653666">"Mit USB-Zubehör verbunden"</string>
    <string name="usb_notification_message" msgid="4447869605109736382">"Zum Anzeigen weiterer USB-Optionen tippen"</string>
    <string name="extmedia_format_title" product="nosdcard" msgid="7980995592595097841">"USB-Sp. formatieren"</string>
    <string name="extmedia_format_title" product="default" msgid="8663247929551095854">"SD-Karte formatieren"</string>
    <string name="extmedia_format_message" product="nosdcard" msgid="8296908079722897772">"USB-Speicher formatieren und alle darin befindlichen Dateien löschen? Diese Aktion kann nicht rückgängig gemacht werden!"</string>
    <string name="extmedia_format_message" product="default" msgid="3621369962433523619">"Möchten Sie die SD-Karte wirklich formatieren? Alle Daten auf Ihrer Karte gehen dann verloren."</string>
    <string name="extmedia_format_button_format" msgid="4131064560127478695">"Format"</string>
    <string name="adb_active_notification_title" msgid="6729044778949189918">"Android-Debugging eingeschaltet"</string>
    <string name="adb_active_notification_message" msgid="8470296818270110396">"Android-Debugging deaktivieren: auswählen"</string>
    <string name="select_input_method" msgid="6865512749462072765">"Eingabemethode auswählen"</string>
    <string name="configure_input_methods" msgid="6324843080254191535">"Eingabemethoden konfigurieren"</string>
    <string name="fast_scroll_alphabet" msgid="5433275485499039199">" ABCDEFGHIJKLMNOPQRSTUVWXYZ"</string>
    <string name="fast_scroll_numeric_alphabet" msgid="4030170524595123610">" 0123456789ABCDEFGHIJKLMNOPQRSTUVWXYZ"</string>
    <string name="candidates_style" msgid="4333913089637062257"><u>"Kandidaten"</u></string>
    <string name="ext_media_checking_notification_title" product="nosdcard" msgid="3449816005351468560">"USB-Speicher wird vorbereitet."</string>
    <string name="ext_media_checking_notification_title" product="default" msgid="5457603418970994050">"SD-Karte wird vorbereitet..."</string>
    <string name="ext_media_checking_notification_message" msgid="8287319882926737053">"Suche nach Fehlern"</string>
    <string name="ext_media_nofs_notification_title" product="nosdcard" msgid="7788040745686229307">"USB-Speicher leer"</string>
    <string name="ext_media_nofs_notification_title" product="default" msgid="780477838241212997">"SD-Karte leer"</string>
    <string name="ext_media_nofs_notification_message" product="nosdcard" msgid="8623130522556087311">"USB-Speicher ist leer oder verfügt über ein nicht unterstütztes Dateisystem."</string>
    <string name="ext_media_nofs_notification_message" product="default" msgid="3817704088027829380">"SD-Karte ist leer oder verfügt über ein nicht unterstütztes Dateisystem."</string>
    <string name="ext_media_unmountable_notification_title" product="nosdcard" msgid="2090046769532713563">"USB-Speicher beschädigt"</string>
    <string name="ext_media_unmountable_notification_title" product="default" msgid="6410723906019100189">"SD-Karte beschädigt"</string>
    <string name="ext_media_unmountable_notification_message" product="nosdcard" msgid="529021299294450667">"Der USB-Speicher ist beschädigt. Sie müssen ihn eventuell neu formatieren."</string>
    <string name="ext_media_unmountable_notification_message" product="default" msgid="6902531775948238989">"Die SD-Karte ist beschädigt. Sie müssen sie eventuell neu formatieren."</string>
    <string name="ext_media_badremoval_notification_title" product="nosdcard" msgid="1661683031330951073">"USB-Speicher unerwartet entfernt"</string>
    <string name="ext_media_badremoval_notification_title" product="default" msgid="6872152882604407837">"SD-Karte unerwartet entfernt"</string>
    <string name="ext_media_badremoval_notification_message" product="nosdcard" msgid="4329848819865594241">"Trennen Sie den USB-Speicher vor dem Entfernen, um Datenverlust zu vermeiden."</string>
    <string name="ext_media_badremoval_notification_message" product="default" msgid="7260183293747448241">"SD-Karte vor dem Entnehmen trennen, um Datenverlust zu vermeiden."</string>
    <string name="ext_media_safe_unmount_notification_title" product="nosdcard" msgid="3967973893270360230">"USB-Speicher kann entfernt werden."</string>
    <string name="ext_media_safe_unmount_notification_title" product="default" msgid="6729801130790616200">"SD-Karte kann entfernt werden."</string>
    <string name="ext_media_safe_unmount_notification_message" product="nosdcard" msgid="6142195361606493530">"Der USB-Speicher kann entfernt werden."</string>
    <string name="ext_media_safe_unmount_notification_message" product="default" msgid="568841278138377604">"Die SD-Karte kann entfernt werden."</string>
    <string name="ext_media_nomedia_notification_title" product="nosdcard" msgid="4486377230140227651">"USB-Speicher entfernt"</string>
    <string name="ext_media_nomedia_notification_title" product="default" msgid="8902518030404381318">"SD-Karte entfernt"</string>
    <string name="ext_media_nomedia_notification_message" product="nosdcard" msgid="6921126162580574143">"USB-Speicher entfernt. Neuen Datenträger einlegen"</string>
    <string name="ext_media_nomedia_notification_message" product="default" msgid="3870120652983659641">"SD-Karte entfernt. Neue Karte einlegen"</string>
    <string name="activity_list_empty" msgid="4168820609403385789">"Keine passenden Aktivitäten gefunden"</string>
    <string name="permlab_pkgUsageStats" msgid="8787352074326748892">"Nutzungsstatistik der Komponente aktualisieren"</string>
    <string name="permdesc_pkgUsageStats" msgid="891553695716752835">"Ermöglicht die Änderung von gesammelten Nutzungsstatistiken der Komponente. Nicht für normale Apps vorgesehen."</string>
    <string name="permlab_copyProtectedData" msgid="1660908117394854464">"Ermöglicht das Aufrufen des Standard-Containerdienstes zum Kopieren von Inhalt. Nicht zum Gebrauch mit normalen Anwendungen."</string>
    <string name="permdesc_copyProtectedData" msgid="537780957633976401">"Ermöglicht das Aufrufen des Standard-Containerdienstes zum Kopieren von Inhalt. Nicht zum Gebrauch mit normalen Anwendungen."</string>
    <string name="tutorial_double_tap_to_zoom_message_short" msgid="1311810005957319690">"Für Zoomeinstellung zweimal berühren"</string>
    <string name="gadget_host_error_inflating" msgid="2613287218853846830">"Fehler beim Vergrößern des Widgets"</string>
    <string name="ime_action_go" msgid="8320845651737369027">"Los"</string>
    <string name="ime_action_search" msgid="658110271822807811">"Suchen"</string>
    <string name="ime_action_send" msgid="2316166556349314424">"Senden"</string>
    <string name="ime_action_next" msgid="3138843904009813834">"Weiter"</string>
    <string name="ime_action_done" msgid="8971516117910934605">"Fertig"</string>
    <string name="ime_action_previous" msgid="1443550039250105948">"Zurück"</string>
    <string name="ime_action_default" msgid="2840921885558045721">"Ausführen"</string>
    <string name="dial_number_using" msgid="5789176425167573586">"Nummer"\n"mit <xliff:g id="NUMBER">%s</xliff:g> wählen"</string>
    <string name="create_contact_using" msgid="4947405226788104538">"Neuer Kontakt"\n"mit <xliff:g id="NUMBER">%s</xliff:g> erstellen"</string>
    <string name="grant_credentials_permission_message_header" msgid="6824538733852821001">"Die folgenden Apps benötigen die Berechtigung zum aktuellen und zukünftigen Zugriff auf Ihr Konto."</string>
    <string name="grant_credentials_permission_message_footer" msgid="3125211343379376561">"Möchten Sie diese Anfrage zulassen?"</string>
    <string name="grant_permissions_header_text" msgid="2722567482180797717">"Zugriffsanfrage"</string>
    <string name="allow" msgid="7225948811296386551">"Zulassen"</string>
    <string name="deny" msgid="2081879885755434506">"Ablehnen"</string>
    <string name="permission_request_notification_title" msgid="5390555465778213840">"Berechtigung angefordert"</string>
    <string name="permission_request_notification_with_subtitle" msgid="4325409589686688000">"Berechtigung erforderlich"\n"für Konto <xliff:g id="ACCOUNT">%s</xliff:g>"</string>
    <string name="input_method_binding_label" msgid="1283557179944992649">"Eingabemethode"</string>
    <string name="sync_binding_label" msgid="3687969138375092423">"Synchronisieren"</string>
    <string name="accessibility_binding_label" msgid="4148120742096474641">"Bedienungshilfen"</string>
    <string name="wallpaper_binding_label" msgid="1240087844304687662">"Hintergrund"</string>
    <string name="chooser_wallpaper" msgid="7873476199295190279">"Hintergrund ändern"</string>
    <string name="vpn_title" msgid="8219003246858087489">"VPN ist aktiviert."</string>
    <string name="vpn_title_long" msgid="6400714798049252294">"VPN wurde von <xliff:g id="APP">%s</xliff:g> aktiviert."</string>
    <string name="vpn_text" msgid="1610714069627824309">"Zum Verwalten des Netzwerks tippen"</string>
    <string name="vpn_text_long" msgid="4907843483284977618">"Verbunden mit <xliff:g id="SESSION">%s</xliff:g>. Zum Verwalten des Netzwerks tippen"</string>
    <string name="upload_file" msgid="2897957172366730416">"Datei auswählen"</string>
    <string name="no_file_chosen" msgid="6363648562170759465">"Keine ausgewählt"</string>
    <string name="reset" msgid="2448168080964209908">"Zurücksetzen"</string>
    <string name="submit" msgid="1602335572089911941">"Senden"</string>
    <string name="car_mode_disable_notification_title" msgid="3164768212003864316">"Automodus aktiviert"</string>
    <string name="car_mode_disable_notification_message" msgid="668663626721675614">"Zum Beenden des Automodus auswählen"</string>
    <string name="tethered_notification_title" msgid="3146694234398202601">"Tethering oder Hotspot aktiv"</string>
    <string name="tethered_notification_message" msgid="3067108323903048927">"Zum Konfigurieren berühren"</string>
    <string name="back_button_label" msgid="2300470004503343439">"Zurück"</string>
    <string name="next_button_label" msgid="1080555104677992408">"Weiter"</string>
    <string name="skip_button_label" msgid="1275362299471631819">"Überspringen"</string>
    <string name="throttle_warning_notification_title" msgid="4890894267454867276">"Hohe Mobildatennutzung"</string>
    <string name="throttle_warning_notification_message" msgid="2609734763845705708">"Durch Berühren weitere Informationen zur Mobildatennutzung aufrufen"</string>
    <string name="throttled_notification_title" msgid="6269541897729781332">"Mobildatenlimit überschritten"</string>
    <string name="throttled_notification_message" msgid="4712369856601275146">"Durch Berühren weitere Informationen zur Mobildatennutzung aufrufen"</string>
    <string name="no_matches" msgid="8129421908915840737">"Keine Treffer"</string>
    <string name="find_on_page" msgid="1946799233822820384">"Suchen"</string>
  <plurals name="matches_found">
    <item quantity="one" msgid="8167147081136579439">"1 Treffer"</item>
    <item quantity="other" msgid="4641872797067609177">"<xliff:g id="INDEX">%d</xliff:g> von <xliff:g id="TOTAL">%d</xliff:g>"</item>
  </plurals>
    <string name="action_mode_done" msgid="7217581640461922289">"Fertig"</string>
    <string name="progress_unmounting" product="nosdcard" msgid="535863554318797377">"USB-Speicher wird getrennt..."</string>
    <string name="progress_unmounting" product="default" msgid="5556813978958789471">"SD-Karte wird getrennt..."</string>
    <string name="progress_erasing" product="nosdcard" msgid="4183664626203056915">"USB-Speicher wird gelöscht..."</string>
    <string name="progress_erasing" product="default" msgid="2115214724367534095">"SD-Karteninhalt wird gelöscht..."</string>
    <string name="format_error" product="nosdcard" msgid="6299769563624776948">"Löschen des USB-Speichers nicht möglich"</string>
    <string name="format_error" product="default" msgid="7315248696644510935">"Löschen der SD-Karte nicht möglich"</string>
    <string name="media_bad_removal" msgid="7960864061016603281">"SD-Karte wurde vor dem Trennvorgang entfernt."</string>
    <string name="media_checking" product="nosdcard" msgid="418188720009569693">"Der USB-Speicher wird zurzeit überprüft."</string>
    <string name="media_checking" product="default" msgid="7334762503904827481">"Die SD-Karte wird zurzeit überprüft."</string>
    <string name="media_removed" msgid="7001526905057952097">"Die SD-Karte wurde entfernt."</string>
    <string name="media_shared" product="nosdcard" msgid="5830814349250834225">"Der USB-Speicher wird zurzeit von einem Computer verwendet."</string>
    <string name="media_shared" product="default" msgid="5706130568133540435">"Die SD-Karte wird zurzeit von einem Computer verwendet."</string>
    <string name="media_unknown_state" msgid="729192782197290385">"Unbekannter Status des externen Speichermediums"</string>
    <string name="share" msgid="1778686618230011964">"Teilen"</string>
    <string name="find" msgid="4808270900322985960">"Suchen"</string>
    <string name="websearch" msgid="4337157977400211589">"Websuche"</string>
    <string name="gpsNotifTicker" msgid="5622683912616496172">"Standortabfrage von <xliff:g id="NAME">%s</xliff:g>"</string>
    <string name="gpsNotifTitle" msgid="5446858717157416839">"Standortabfrage"</string>
    <string name="gpsNotifMessage" msgid="1374718023224000702">"Angefordert von <xliff:g id="NAME">%1$s</xliff:g> (<xliff:g id="SERVICE">%2$s</xliff:g>)"</string>
    <string name="gpsVerifYes" msgid="2346566072867213563">"Ja"</string>
    <string name="gpsVerifNo" msgid="1146564937346454865">"Nein"</string>
    <string name="sync_too_many_deletes" msgid="5296321850662746890">"Löschbegrenzung überschritten"</string>
    <string name="sync_too_many_deletes_desc" msgid="7030265992955132593">"Für <xliff:g id="TYPE_OF_SYNC">%2$s</xliff:g>, Konto <xliff:g id="ACCOUNT_NAME">%3$s</xliff:g>, liegen <xliff:g id="NUMBER_OF_DELETED_ITEMS">%1$d</xliff:g> gelöschte Elemente vor. Was möchten Sie tun?"</string>
    <string name="sync_really_delete" msgid="8933566316059338692">"Elemente löschen"</string>
    <string name="sync_undo_deletes" msgid="8610996708225006328">"Löschen rückgängig machen"</string>
    <string name="sync_do_nothing" msgid="8717589462945226869">"Im Moment nichts unternehmen"</string>
    <string name="choose_account_label" msgid="4191313562041125787">"Konto auswählen"</string>
    <string name="add_account_label" msgid="2935267344849993553">"Konto hinzufügen"</string>
    <string name="choose_account_text" msgid="6891230675141555481">"Welches Konto möchten Sie verwenden?"</string>
    <string name="add_account_button_label" msgid="3611982894853435874">"Konto hinzufügen"</string>
    <string name="number_picker_increment_button" msgid="4830170763103463443">"Erhöhen"</string>
    <string name="number_picker_decrement_button" msgid="2576606679160067262">"Verringern"</string>
    <string name="number_picker_increment_scroll_mode" msgid="1343063395404990189">"<xliff:g id="VALUE">%s</xliff:g> tippen und halten"</string>
    <string name="number_picker_increment_scroll_action" msgid="4628981789985093179">"Zum Vorstellen nach oben und zum Zurückstellen nach unten ziehen"</string>
    <string name="time_picker_increment_minute_button" msgid="2843066823236250329">"Minute vorstellen"</string>
    <string name="time_picker_decrement_minute_button" msgid="4357907223628449595">"Minute zurückstellen"</string>
    <string name="time_picker_increment_hour_button" msgid="2484204991937119057">"Stunde vorstellen"</string>
    <string name="time_picker_decrement_hour_button" msgid="4659353501775842780">"Stunde zurückstellen"</string>
    <string name="time_picker_increment_set_pm_button" msgid="4147590696151230863">"Zeit festlegen"</string>
    <string name="time_picker_decrement_set_am_button" msgid="8302140353539486752">"Zeit festlegen"</string>
    <string name="date_picker_increment_month_button" msgid="6324978841467899081">"Monat vorstellen"</string>
    <string name="date_picker_decrement_month_button" msgid="7304349355000398077">"Monat zurückstellen"</string>
    <string name="date_picker_increment_day_button" msgid="4397040141921413183">"Tag vorstellen"</string>
    <string name="date_picker_decrement_day_button" msgid="2427816793443629131">"Tag zurückstellen"</string>
    <string name="date_picker_increment_year_button" msgid="3058553394722295105">"Jahr vorstellen"</string>
    <string name="date_picker_decrement_year_button" msgid="5193062846559743823">"Jahr zurückstellen"</string>
    <string name="checkbox_checked" msgid="7222044992652711167">"Aktiviert"</string>
    <string name="checkbox_not_checked" msgid="5174639551134444056">"Nicht aktiviert"</string>
    <string name="radiobutton_selected" msgid="8603599808486581511">"Ausgewählt"</string>
    <string name="radiobutton_not_selected" msgid="2908760184307722393">"Nicht ausgewählt"</string>
    <string name="switch_on" msgid="551417728476977311">"An"</string>
    <string name="switch_off" msgid="7249798614327155088">"Aus"</string>
    <string name="togglebutton_pressed" msgid="4180411746647422233">"Gedrückt"</string>
    <string name="togglebutton_not_pressed" msgid="4495147725636134425">"Nicht gedrückt"</string>
    <string name="keyboardview_keycode_alt" msgid="4856868820040051939">"Alt"</string>
    <string name="keyboardview_keycode_cancel" msgid="1203984017245783244">"Abbrechen"</string>
    <string name="keyboardview_keycode_delete" msgid="3337914833206635744">"Löschen"</string>
    <string name="keyboardview_keycode_done" msgid="1992571118466679775">"Fertig"</string>
    <string name="keyboardview_keycode_mode_change" msgid="4547387741906537519">"Modusänderung"</string>
    <string name="keyboardview_keycode_shift" msgid="2270748814315147690">"Umschalttaste"</string>
    <string name="keyboardview_keycode_enter" msgid="2985864015076059467">"Eingabetaste"</string>
    <string name="activitychooserview_choose_application" msgid="4540794444768613567">"App wählen"</string>
    <string name="shareactionprovider_share_with" msgid="806688056141131819">"Teilen mit"</string>
    <string name="shareactionprovider_share_with_application" msgid="5627411384638389738">"Mit <xliff:g id="APPLICATION_NAME">%s</xliff:g> teilen"</string>
    <string name="content_description_sliding_handle" msgid="7311938669217173870">"Schieberegler: Tippen und halten"</string>
    <string name="description_direction_up" msgid="1983114130441878529">"Für <xliff:g id="TARGET_DESCRIPTION">%s</xliff:g> nach oben"</string>
    <string name="description_direction_down" msgid="4294993639091088240">"Für <xliff:g id="TARGET_DESCRIPTION">%s</xliff:g> nach unten"</string>
    <string name="description_direction_left" msgid="6814008463839915747">"Für <xliff:g id="TARGET_DESCRIPTION">%s</xliff:g> nach links"</string>
    <string name="description_direction_right" msgid="4296057241963012862">"Für <xliff:g id="TARGET_DESCRIPTION">%s</xliff:g> nach rechts"</string>
    <string name="description_target_unlock" msgid="2228524900439801453">"Entsperren"</string>
    <string name="description_target_camera" msgid="969071997552486814">"Kamera"</string>
    <string name="description_target_silent" msgid="893551287746522182">"Lautlos"</string>
    <string name="description_target_soundon" msgid="30052466675500172">"Ton ein"</string>
    <string name="description_target_unlock_tablet" msgid="3833195335629795055">"Zum Entsperren den Finger über den Bildschirm ziehen"</string>
    <string name="keyboard_headset_required_to_hear_password" msgid="5913502399391940888">"Schließen Sie ein Headset an, um das Passwort gesprochen zu hören."</string>
    <string name="keyboard_password_character_no_headset" msgid="2859873770886153678">"Punkt."</string>
    <string name="action_bar_home_description" msgid="5293600496601490216">"Zur Startseite navigieren"</string>
    <string name="action_bar_up_description" msgid="2237496562952152589">"Nach oben navigieren"</string>
    <string name="action_menu_overflow_description" msgid="2295659037509008453">"Weitere Optionen"</string>
    <string name="storage_internal" msgid="7556050805474115618">"Interner Speicher"</string>
    <string name="storage_sd_card" msgid="8921771478629812343">"SD-Karte"</string>
    <string name="storage_usb" msgid="3017954059538517278">"USB-Speicher"</string>
    <string name="extract_edit_menu_button" msgid="302060189057163906">"Bearbeiten..."</string>
    <string name="data_usage_warning_title" msgid="1955638862122232342">"Warnung zum Datenverbrauch"</string>
    <string name="data_usage_warning_body" msgid="7217480745540055170">"Für Nutzung/Einstell. berühren"</string>
    <string name="data_usage_3g_limit_title" msgid="7093334419518706686">"2G-/3G-Daten deaktiviert"</string>
    <string name="data_usage_4g_limit_title" msgid="7636489436819470761">"4G-Daten deaktiviert"</string>
    <string name="data_usage_mobile_limit_title" msgid="7869402519391631884">"Mobile Daten deaktiviert"</string>
    <string name="data_usage_wifi_limit_title" msgid="8992154736441284865">"WLAN-Daten deaktiviert"</string>
    <string name="data_usage_limit_body" msgid="4313857592916426843">"Zum Aktivieren tippen"</string>
    <string name="data_usage_3g_limit_snoozed_title" msgid="7026739121138005231">"2G-/3G-Datenlimit überschritten"</string>
    <string name="data_usage_4g_limit_snoozed_title" msgid="1106562779311209039">"4G-Datenlimit überschritten"</string>
    <string name="data_usage_mobile_limit_snoozed_title" msgid="279240572165412168">"Mobildatenlimit überschritten"</string>
    <string name="data_usage_wifi_limit_snoozed_title" msgid="8743856006384825974">"WLAN-Datenlimit überschritten"</string>
    <string name="data_usage_limit_snoozed_body" msgid="2932736326652880660">"<xliff:g id="SIZE">%s</xliff:g> über dem vorgegebenen Limit"</string>
    <string name="data_usage_restricted_title" msgid="5965157361036321914">"Hintergrunddaten beschränkt"</string>
    <string name="data_usage_restricted_body" msgid="5087354814839059798">"Beschränkung per Tippen entfernen"</string>
    <string name="ssl_certificate" msgid="6510040486049237639">"Sicherheitszertifikat"</string>
    <string name="ssl_certificate_is_valid" msgid="6825263250774569373">"Dies ist ein gültiges Zertifikat."</string>
    <string name="issued_to" msgid="454239480274921032">"Ausgestellt für:"</string>
    <string name="common_name" msgid="2233209299434172646">"Allgemeiner Name:"</string>
    <string name="org_name" msgid="6973561190762085236">"Organisation:"</string>
    <string name="org_unit" msgid="7265981890422070383">"Organisationseinheit:"</string>
    <string name="issued_by" msgid="2647584988057481566">"Ausgestellt von:"</string>
    <string name="validity_period" msgid="8818886137545983110">"Gültigkeit:"</string>
    <string name="issued_on" msgid="5895017404361397232">"Ausgegeben am:"</string>
    <string name="expires_on" msgid="3676242949915959821">"Läuft ab am:"</string>
    <string name="serial_number" msgid="758814067660862493">"Seriennummer:"</string>
    <string name="fingerprints" msgid="4516019619850763049">"Fingerabdrücke:"</string>
    <string name="sha256_fingerprint" msgid="4391271286477279263">"SHA-256-Fingerabdruck:"</string>
    <string name="sha1_fingerprint" msgid="7930330235269404581">"SHA-1-Fingerabdruck:"</string>
    <string name="activity_chooser_view_see_all" msgid="180268188117163072">"Alle anzeigen..."</string>
    <string name="activity_chooser_view_dialog_title_default" msgid="3325054276356556835">"Aktion auswählen"</string>
    <string name="share_action_provider_share_with" msgid="1791316789651185229">"Teilen mit..."</string>
    <string name="status_bar_device_locked" msgid="3092703448690669768">"Gerät gesperrt"</string>
    <string name="list_delimeter" msgid="3975117572185494152">", "</string>
    <string name="sending" msgid="8715108995741758718">"Wird gesendet..."</string>
    <string name="launchBrowserDefault" msgid="2057951947297614725">"Browser starten?"</string>
    <string name="SetupCallDefault" msgid="6870275517518479651">"Anruf annehmen?"</string>

    <!--Application killed toast -->
    <string name="app_killed_message">Anwendung beendet</string>
</resources><|MERGE_RESOLUTION|>--- conflicted
+++ resolved
@@ -137,7 +137,6 @@
     <string name="turn_off_radio" msgid="8198784949987062346">"Funk ausschalten"</string>
     <string name="screen_lock" msgid="799094655496098153">"Display-Sperre"</string>
     <string name="power_off" msgid="4266614107412865048">"Ausschalten"</string>
-<<<<<<< HEAD
 
     <!-- Button to reboot the phone, within the Phone Options dialog -->
     <string name="reboot_system" product="tablet">Tablet neu starten</string>
@@ -161,17 +160,9 @@
     <!-- Reboot Confirmation Dialog.  When the user chooses to reboot the phone, there will be a confirmation dialog.  This is the message. -->
     <string name="reboot_confirm">Telefon wird neu gestartet.</string>
 
-    <!-- no translation found for silent_mode_silent (319298163018473078) -->
-    <skip />
-    <!-- no translation found for silent_mode_vibrate (7072043388581551395) -->
-    <skip />
-    <!-- no translation found for silent_mode_ring (8592241816194074353) -->
-    <skip />
-=======
     <string name="silent_mode_silent" msgid="319298163018473078">"Klingelton aus"</string>
     <string name="silent_mode_vibrate" msgid="7072043388581551395">"Klingeltonmodus \"Vibration\""</string>
     <string name="silent_mode_ring" msgid="8592241816194074353">"Klingelton ein"</string>
->>>>>>> df331873
     <string name="shutdown_progress" msgid="2281079257329981203">"Wird heruntergefahren..."</string>
     <string name="shutdown_confirm" product="tablet" msgid="3385745179555731470">"Ihr Tablet wird heruntergefahren."</string>
     <string name="shutdown_confirm" product="default" msgid="649792175242821353">"Telefon wird heruntergefahren."</string>
