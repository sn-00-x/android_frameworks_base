<?xml version="1.0" encoding="utf-8"?>
<!--
/*
** Copyright 2009, The Android Open Source Project
**
** Licensed under the Apache License, Version 2.0 (the "License");
** you may not use this file except in compliance with the License.
** You may obtain a copy of the License at
**
**     http://www.apache.org/licenses/LICENSE-2.0
**
** Unless required by applicable law or agreed to in writing, software
** distributed under the License is distributed on an "AS IS" BASIS,
** WITHOUT WARRANTIES OR CONDITIONS OF ANY KIND, either express or implied.
** See the License for the specific language governing permissions and
** limitations under the License.
*/
-->

<!-- These resources are around just to allow their values to be customized
     for different hardware and product builds.  Do not translate. -->
<resources xmlns:xliff="urn:oasis:names:tc:xliff:document:1.2">

    <!-- String containing the apn value for tethering.  May be overriden by secure settings
         TETHER_DUN_APN.  Value is a comma separated series of strings:
         "name,apn,proxy,port,username,password,server,mmsc,mmsproxy,mmsport,mcc,mnc,auth,type",
         Or string format of ApnSettingV3.
         note that empty fields can be ommitted: "name,apn,,,,,,,,,310,260,,DUN" -->
    <string-array translatable="false" name="config_tether_apndata">
        <item>Rogers LTE Tethering,ltedata.apn,,,,,,,,,302,720,,DUN</item>
        <item>[ApnSettingV3]chatr Tethering,chatrisp.apn,,,,,,,,,302,720,,DUN,,,true,0,,,,,,,imsi,302720x94</item>
        <item>[ApnSettingV3]Tbaytel Tethering,ltedata.apn,,,,,,,,,302,720,,DUN,IPV4V6,IP,true,0,,,,,,,gid,BA</item>
        <item>[ApnSettingV3]Cityfone Tethering,ltedata.apn,,,,,,,,,302,720,,DUN,IPV4V6,IP,true,0,,,,,,,spn,CITYFONE</item>
    </string-array>

    <!-- Configure mobile network MTU. Carrier specific value is set here.
    -->
    <integer name="config_mobile_mtu">1430</integer>

<<<<<<< HEAD
    <string-array translatable="false" name="config_operatorConsideredNonRoaming">
        <item>302220</item>
        <item>302370</item>
        <item>302610</item>
        <item>302660</item>
        <item>302780</item>
    </string-array>

    <!-- Values for GPS configuration (Rogers) -->
=======
  <!-- Values for GPS configuration (Rogers) -->
>>>>>>> 187fe9d5
    <string-array translatable="false" name="config_gpsParameters">
        <item>SUPL_HOST=supl.google.com</item>
        <item>SUPL_PORT=7275</item>
        <item>SUPL_VER=0x20000</item>
        <item>SUPL_MODE=1</item>
        <item>SUPL_ES=0</item>
        <item>LPP_PROFILE=2</item>
        <item>USE_EMERGENCY_PDN_FOR_EMERGENCY_SUPL=1</item>
        <item>A_GLONASS_POS_PROTOCOL_SELECT=0</item>
        <item>GPS_LOCK=0</item>
    </string-array>

</resources><|MERGE_RESOLUTION|>--- conflicted
+++ resolved
@@ -37,19 +37,7 @@
     -->
     <integer name="config_mobile_mtu">1430</integer>
 
-<<<<<<< HEAD
-    <string-array translatable="false" name="config_operatorConsideredNonRoaming">
-        <item>302220</item>
-        <item>302370</item>
-        <item>302610</item>
-        <item>302660</item>
-        <item>302780</item>
-    </string-array>
-
     <!-- Values for GPS configuration (Rogers) -->
-=======
-  <!-- Values for GPS configuration (Rogers) -->
->>>>>>> 187fe9d5
     <string-array translatable="false" name="config_gpsParameters">
         <item>SUPL_HOST=supl.google.com</item>
         <item>SUPL_PORT=7275</item>
