--- conflicted
+++ resolved
@@ -32,8 +32,6 @@
         <item>"*86:+1MDN,BAE0000000000000"</item>
     </string-array>
 
-<<<<<<< HEAD
-=======
     <!-- Flag indicating whether strict threshold is used, or lenient threshold is used,
           when evaluating RSRP for LTE antenna bar display
            0. Strict threshold
@@ -41,13 +39,10 @@
     -->
     <integer name="config_LTE_RSRP_threshold_type">0</integer>
 
->>>>>>> d0f748a7
     <string-array translatable="false" name="config_sms_convert_destination_number_support">
         <item>true;BAE0000000000000</item>
         <item>false</item>
     </string-array>
-<<<<<<< HEAD
-=======
 
     <!-- String containing the apn value for tethering.  May be overriden by secure settings
          TETHER_DUN_APN.  Value is a comma separated series of strings:
@@ -59,5 +54,4 @@
     </string-array>
 
     <string translatable="false" name="prohibit_manual_network_selection_in_gobal_mode">true;BAE0000000000000</string>
->>>>>>> d0f748a7
 </resources>