--- conflicted
+++ resolved
@@ -1990,7 +1990,6 @@
     <bool name="config_switch_phone_on_voice_reg_state_change">true</bool>
 
     <bool name="config_sms_force_7bit_encoding">false</bool>
-<<<<<<< HEAD
     <!-- Configuartion to support 7bit Ascii encoding and decoding
          for long messages. -->
     <bool name="config_ascii_7bit_support_for_long_message">false</bool>
@@ -2182,7 +2181,6 @@
     <bool name="config_fetch_apn_from_omh_card">true</bool>
     <!-- Configuration to play sms ringtone during MO/MT call -->
     <bool name="config_sms_ringtone_incall">false</bool>
-=======
 
     <!-- Flag indicating whether strict threshold is used, or lenient threshold is used,
           when evaluating RSRP for LTE antenna bar display
@@ -2207,7 +2205,6 @@
     <!-- Flags enabling default window features. See Window.java -->
     <bool name="config_defaultWindowFeatureOptionsPanel">true</bool>
     <bool name="config_defaultWindowFeatureContextMenu">true</bool>
->>>>>>> d0f748a7
 
     <!-- This config is used to check if the carrier requires converting destination
          number before sending out a SMS.
@@ -2224,8 +2221,6 @@
     <string-array translatable="false" name="config_sms_convert_destination_number_support">
         <item>false</item>
     </string-array>
-<<<<<<< HEAD
-=======
 
     <!-- The maximum bitmap size that can be written to a MediaMetadata object. This value
          is the max width/height allowed in dips.-->
@@ -2244,5 +2239,4 @@
 
     <!-- Whether to start in touch mode -->
     <bool name="config_defaultInTouchMode">true</bool>
->>>>>>> d0f748a7
 </resources>