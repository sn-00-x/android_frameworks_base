<?xml version="1.0" encoding="UTF-8"?>
<!-- 
/* //device/apps/common/assets/res/any/strings.xml
**
** Copyright 2006, The Android Open Source Project
**
** Licensed under the Apache License, Version 2.0 (the "License");
** you may not use this file except in compliance with the License.
** You may obtain a copy of the License at
**
**     http://www.apache.org/licenses/LICENSE-2.0
**
** Unless required by applicable law or agreed to in writing, software
** distributed under the License is distributed on an "AS IS" BASIS,
** WITHOUT WARRANTIES OR CONDITIONS OF ANY KIND, either express or implied.
** See the License for the specific language governing permissions and
** limitations under the License.
*/
 -->

<resources xmlns:android="http://schemas.android.com/apk/res/android"
    xmlns:xliff="urn:oasis:names:tc:xliff:document:1.2">
    <string name="byteShort" msgid="8340973892742019101">"بائٹس"</string>
    <string name="kilobyteShort" msgid="5973789783504771878">"KB"</string>
    <string name="megabyteShort" msgid="6355851576770428922">"MB"</string>
    <string name="gigabyteShort" msgid="3259882455212193214">"GB"</string>
    <string name="terabyteShort" msgid="231613018159186962">"TB"</string>
    <string name="petabyteShort" msgid="5637816680144990219">"PB"</string>
    <string name="fileSizeSuffix" msgid="8897567456150907538">"<xliff:g id="NUMBER">%1$s</xliff:g> <xliff:g id="UNIT">%2$s</xliff:g>"</string>
    <string name="durationDays" msgid="6652371460511178259">"<xliff:g id="DAYS">%1$d</xliff:g> دن"</string>
    <string name="durationDayHours" msgid="2713107458736744435">"<xliff:g id="DAYS">%1$d</xliff:g> دن <xliff:g id="HOURS">%2$d</xliff:g> گھنٹے"</string>
    <string name="durationDayHour" msgid="7293789639090958917">"<xliff:g id="DAYS">%1$d</xliff:g> دن <xliff:g id="HOURS">%2$d</xliff:g> گھنٹہ"</string>
    <string name="durationHours" msgid="4266858287167358988">"<xliff:g id="HOURS">%1$d</xliff:g> گھنٹے"</string>
    <string name="durationHourMinutes" msgid="9029176248692041549">"<xliff:g id="HOURS">%1$d</xliff:g> گھنٹہ <xliff:g id="MINUTES">%2$d</xliff:g> منٹ"</string>
    <string name="durationHourMinute" msgid="2741677355177402539">"<xliff:g id="HOURS">%1$d</xliff:g> گھنٹہ <xliff:g id="MINUTES">%2$d</xliff:g> منٹ"</string>
    <string name="durationMinutes" msgid="3134226679883579347">"<xliff:g id="MINUTES">%1$d</xliff:g> منٹ"</string>
    <string name="durationMinute" msgid="7155301744174623818">"<xliff:g id="MINUTES">%1$d</xliff:g> منٹ"</string>
    <string name="durationMinuteSeconds" msgid="1424656185379003751">"<xliff:g id="MINUTES">%1$d</xliff:g> منٹ <xliff:g id="SECONDS">%2$d</xliff:g> سیکنڈ"</string>
    <string name="durationMinuteSecond" msgid="3989228718067466680">"<xliff:g id="MINUTES">%1$d</xliff:g> منٹ <xliff:g id="SECONDS">%2$d</xliff:g> سیکنڈ"</string>
    <string name="durationSeconds" msgid="8050088505238241405">"<xliff:g id="SECONDS">%1$d</xliff:g> سیکنڈ"</string>
    <string name="durationSecond" msgid="985669622276420331">"<xliff:g id="SECONDS">%1$d</xliff:g> سیکنڈ"</string>
    <string name="untitled" msgid="4638956954852782576">"‏‎&gt;‎بلا عنوان‎&lt;‎"</string>
    <string name="emptyPhoneNumber" msgid="7694063042079676517">"(کوئی فون نمبر نہیں ہے)"</string>
    <string name="unknownName" msgid="6867811765370350269">"نامعلوم"</string>
    <string name="defaultVoiceMailAlphaTag" msgid="2660020990097733077">"صوتی میل"</string>
    <string name="defaultMsisdnAlphaTag" msgid="2850889754919584674">"MSISDN1"</string>
    <string name="mmiError" msgid="5154499457739052907">"‏کنکشن مسئلہ یا غلط MMI کوڈ۔"</string>
    <string name="mmiFdnError" msgid="5224398216385316471">"آپریشن صرف متعین ڈائلنگ نمبرز تک محدود ہے۔"</string>
    <string name="serviceEnabled" msgid="8147278346414714315">"سروس فعال کی گئی۔"</string>
    <string name="serviceEnabledFor" msgid="6856228140453471041">"سروس فعال کی گئی برائے:"</string>
    <string name="serviceDisabled" msgid="1937553226592516411">"سروس غیر فعال کر دی گئی ہے۔"</string>
    <string name="serviceRegistered" msgid="6275019082598102493">"رجسٹریشن کامیاب رہا۔"</string>
    <string name="serviceErased" msgid="1288584695297200972">"حذف کرنا کامیاب رہا۔"</string>
    <string name="passwordIncorrect" msgid="7612208839450128715">"غلط پاس ورڈ۔"</string>
    <string name="mmiComplete" msgid="8232527495411698359">"‏MMI مکمل۔"</string>
    <string name="badPin" msgid="9015277645546710014">"‏آپ نے جو پرانا PIN ٹائپ کیا ہے وہ درست نہیں ہے۔"</string>
    <string name="badPuk" msgid="5487257647081132201">"‏آپ نے جو PUK ٹائپ کیا ہے وہ درست نہیں ہے۔"</string>
    <string name="mismatchPin" msgid="609379054496863419">"‏آپ نے جو PINs ٹائپ کیے وہ مماثل نہیں ہیں۔"</string>
    <string name="invalidPin" msgid="3850018445187475377">"‏4 سے 8 نمبرز والا ایک PIN ٹائپ کریں۔"</string>
    <string name="invalidPuk" msgid="8761456210898036513">"‏8 یا اس سے زیادہ نمبرز والا PUK ٹائپ کریں۔"</string>
    <string name="needPuk" msgid="919668385956251611">"‏آپ کا SIM کارڈ PUK مقفل ہے۔ PUK کوڈ کو غیر مقفل کرنے کیلئے اسے ٹائپ کریں۔"</string>
    <string name="needPuk2" msgid="4526033371987193070">"‏SIM کارڈ غیر مسدود کرنے کیلئے PUK2 ٹائپ کریں۔"</string>
    <string name="enablePin" msgid="209412020907207950">"‏ناکام، SIM/RUIM لاک کو فعال کریں۔"</string>
    <plurals name="pinpuk_attempts" formatted="false" msgid="1251012001539225582">
      <item quantity="other">‏آپ کے پاس <xliff:g id="NUMBER_1">%d</xliff:g> کوششیں بچی ہیں، اس کے بعد SIM مقفل ہو جائے گا۔</item>
      <item quantity="one">‏آپ کے پاس <xliff:g id="NUMBER_0">%d</xliff:g> کوشش بچی ہے، اس کے بعد SIM مقفل ہو جائے گا۔</item>
    </plurals>
    <string name="imei" msgid="2625429890869005782">"IMEI"</string>
    <string name="meid" msgid="4841221237681254195">"MEID"</string>
    <string name="ClipMmi" msgid="6952821216480289285">"‏ان کمنگ کالر ID"</string>
    <string name="ClirMmi" msgid="7784673673446833091">"‏آؤٹ گوئنگ کالر ID"</string>
    <string name="ColpMmi" msgid="3065121483740183974">"‏منسلک لائن ID"</string>
    <string name="ColrMmi" msgid="4996540314421889589">"‏منسلک لائن ID کی پابندی"</string>
    <string name="CfMmi" msgid="5123218989141573515">"کال فارورڈنگ"</string>
    <string name="CwMmi" msgid="9129678056795016867">"کال ویٹنگ"</string>
    <string name="BaMmi" msgid="455193067926770581">"کال میں رکاوٹ"</string>
    <string name="PwdMmi" msgid="7043715687905254199">"پاس ورڈ میں تبدیلی"</string>
    <string name="PinMmi" msgid="3113117780361190304">"‏PIN میں تبدیلی"</string>
    <string name="CnipMmi" msgid="3110534680557857162">"کال کرنے والا نمبر موجود ہے"</string>
    <string name="CnirMmi" msgid="3062102121430548731">"کالنگ نمبر محدود ہے"</string>
    <string name="ThreeWCMmi" msgid="9051047170321190368">"تین طرفہ کالنگ"</string>
    <string name="RuacMmi" msgid="7827887459138308886">"غیر مطلوبہ پریشان کن کالز کو مسترد کرنا"</string>
    <string name="CndMmi" msgid="3116446237081575808">"کالنگ نمبر ڈیلیوری"</string>
    <string name="DndMmi" msgid="1265478932418334331">"پریشان نہ کریں"</string>
    <string name="CLIRDefaultOnNextCallOn" msgid="429415409145781923">"‏کالر ID کی ڈیفالٹ ترتیب محدود کردہ ہے۔ اگلی کال: محدود کردہ"</string>
    <string name="CLIRDefaultOnNextCallOff" msgid="3092918006077864624">"‏کالر ID کی ڈیفالٹ ترتیب محدود کردہ ہے۔ اگلی کال: غیر محدود کردہ"</string>
    <string name="CLIRDefaultOffNextCallOn" msgid="6179425182856418465">"‏کالر ID کی ڈیفالٹ ترتیب غیر محدود کردہ ہے۔ اگلی کال: محدود کردہ"</string>
    <string name="CLIRDefaultOffNextCallOff" msgid="2567998633124408552">"‏کالر ID کی ڈیفالٹ ترتیب غیر محدود کردہ ہے۔ اگلی کال: غیر محدود کردہ"</string>
    <string name="serviceNotProvisioned" msgid="8614830180508686666">"سروس فراہم نہیں کی گئی۔"</string>
    <string name="CLIRPermanent" msgid="3377371145926835671">"‏آپ کالر ID کی ترتیبات تبدیل نہیں کر سکتے ہیں۔"</string>
    <string name="RestrictedOnData" msgid="8653794784690065540">"ڈیٹا سروس مسدود ہے۔"</string>
    <string name="RestrictedOnEmergency" msgid="6581163779072833665">"ہنگامی سروس مسدود ہے۔"</string>
    <string name="RestrictedOnNormal" msgid="4953867011389750673">"صوتی سروس مسدود ہے۔"</string>
    <string name="RestrictedOnAllVoice" msgid="3396963652108151260">"سبھی صوتی سروسز مسدود کر دی گئی ہیں۔"</string>
    <string name="RestrictedOnSms" msgid="8314352327461638897">"‏SMS سروس مسدود ہے۔"</string>
    <string name="RestrictedOnVoiceData" msgid="996636487106171320">"صوتی/ڈیٹا سروسز مسدود کر دی گئی ہیں۔"</string>
    <string name="RestrictedOnVoiceSms" msgid="1888588152792023873">"‏وائس/SMS سروسز مسدود ہیں۔"</string>
    <string name="RestrictedOnAll" msgid="5643028264466092821">"‏سبھی صوتی/ڈیٹا/SMS سروسز مسدود کر دی گئی ہیں۔"</string>
    <string name="peerTtyModeFull" msgid="6165351790010341421">"‏ہمسر نے TTY وضع مکمل کی درخواست کی"</string>
    <string name="peerTtyModeHco" msgid="5728602160669216784">"‏ہمسر نے TTY وضع HCO کی درخواست کی"</string>
    <string name="peerTtyModeVco" msgid="1742404978686538049">"‏ہمسر نے TTY وضع VCO کی درخواست کی"</string>
    <string name="peerTtyModeOff" msgid="3280819717850602205">"‏ہمسر نے TTY وضع آف کی درخواست کی"</string>
    <string name="serviceClassVoice" msgid="1258393812335258019">"آواز"</string>
    <string name="serviceClassData" msgid="872456782077937893">"ڈیٹا"</string>
    <string name="serviceClassFAX" msgid="5566624998840486475">"فیکس"</string>
    <string name="serviceClassSMS" msgid="2015460373701527489">"SMS"</string>
    <string name="serviceClassDataAsync" msgid="4523454783498551468">"Async"</string>
    <string name="serviceClassDataSync" msgid="7530000519646054776">"Sync"</string>
    <string name="serviceClassPacket" msgid="6991006557993423453">"پیکٹ"</string>
    <string name="serviceClassPAD" msgid="3235259085648271037">"پیڈ"</string>
    <string name="roamingText0" msgid="7170335472198694945">"رومنگ انڈیکیٹر آن ہے"</string>
    <string name="roamingText1" msgid="5314861519752538922">"رومنگ انڈیکیٹر آف ہے"</string>
    <string name="roamingText2" msgid="8969929049081268115">"چمکدار رومنگ انڈیکیٹر"</string>
    <string name="roamingText3" msgid="5148255027043943317">"محلے سے باہر"</string>
    <string name="roamingText4" msgid="8808456682550796530">"عمارت سے باہر"</string>
    <string name="roamingText5" msgid="7604063252850354350">"رومنگ - ترجیحی سسٹم"</string>
    <string name="roamingText6" msgid="2059440825782871513">"رومنگ - دستیاب سسٹم"</string>
    <string name="roamingText7" msgid="7112078724097233605">"رومنگ - الائنس پارٹنر"</string>
    <string name="roamingText8" msgid="5989569778604089291">"رومنگ - پریمیم پارٹنر"</string>
    <string name="roamingText9" msgid="7969296811355152491">"رومنگ - مکمل سروس کی فعالیت"</string>
    <string name="roamingText10" msgid="3992906999815316417">"رومنگ - جزوی سروس کی فعالیت"</string>
    <string name="roamingText11" msgid="4154476854426920970">"رومنگ بینر آن ہے"</string>
    <string name="roamingText12" msgid="1189071119992726320">"رومنگ بینر آف"</string>
    <string name="roamingTextSearching" msgid="8360141885972279963">"سروس کی تلاش کر رہا ہے"</string>
    <string name="wfcRegErrorTitle" msgid="2301376280632110664">"‏Wi-Fi کالنگ"</string>
  <string-array name="wfcOperatorErrorAlertMessages">
    <item msgid="2254967670088539682">"‏Wi-Fi سے کالز کرنے اور پیغامات بھیجنے کیلئے، پہلے اپنے کیریئر سے اس سروس کو ترتیب دینے کیلئے کہیں۔ پھر ترتیبات سے دوبارہ Wi-Fi کالنگ آن کریں۔"</item>
  </string-array>
  <string-array name="wfcOperatorErrorNotificationMessages">
    <item msgid="6177300162212449033">"اپنے کیریئر کے ساتھ رجسٹر کریں"</item>
  </string-array>
  <string-array name="wfcSpnFormats">
    <item msgid="6830082633573257149">"‎%s"</item>
    <item msgid="4397097370387921767">"‏‎%s Wi-Fi کالنگ"</item>
  </string-array>
    <string name="wifi_calling_off_summary" msgid="8720659586041656098">"آف"</string>
    <string name="wfc_mode_wifi_preferred_summary" msgid="1994113411286935263">"‏Wi-Fi ترجیحی"</string>
    <string name="wfc_mode_cellular_preferred_summary" msgid="5920549484600758786">"سیلولر ترجیحی"</string>
    <string name="wfc_mode_wifi_only_summary" msgid="2379919155237869320">"‏صرف Wi-Fi"</string>
    <string name="cfTemplateNotForwarded" msgid="1683685883841272560">"<xliff:g id="BEARER_SERVICE_CODE">{0}</xliff:g> : فارورڈ نہیں کی گئی"</string>
    <string name="cfTemplateForwarded" msgid="1302922117498590521">"<xliff:g id="BEARER_SERVICE_CODE">{0}</xliff:g>: <xliff:g id="DIALING_NUMBER">{1}</xliff:g>"</string>
    <string name="cfTemplateForwardedTime" msgid="9206251736527085256">"<xliff:g id="BEARER_SERVICE_CODE">{0}</xliff:g>: <xliff:g id="DIALING_NUMBER">{1}</xliff:g> بعد از <xliff:g id="TIME_DELAY">{2}</xliff:g> سیکنڈ"</string>
    <string name="cfTemplateRegistered" msgid="5073237827620166285">"<xliff:g id="BEARER_SERVICE_CODE">{0}</xliff:g> : فارورڈ نہیں کی گئی"</string>
    <string name="cfTemplateRegisteredTime" msgid="6781621964320635172">"<xliff:g id="BEARER_SERVICE_CODE">{0}</xliff:g>: فارورڈ نہیں کی گئی"</string>
    <string name="fcComplete" msgid="3118848230966886575">"خصوصیت کوڈ مکمل۔"</string>
    <string name="fcError" msgid="3327560126588500777">"کنکشن مسئلہ یا غلط خصوصیت کوڈ۔"</string>
    <string name="httpErrorOk" msgid="1191919378083472204">"ٹھیک ہے"</string>
    <string name="httpError" msgid="7956392511146698522">"نیٹ ورک کی ایک خرابی پیش آگئی۔"</string>
    <string name="httpErrorLookup" msgid="4711687456111963163">"‏URL تلاش نہیں کیا جا سکا۔"</string>
    <string name="httpErrorUnsupportedAuthScheme" msgid="6299980280442076799">"سائٹ کی توثیقی اسکیم تعاون یافتہ نہیں ہے۔"</string>
    <string name="httpErrorAuth" msgid="1435065629438044534">"توثیق نہیں ہو سکی۔"</string>
    <string name="httpErrorProxyAuth" msgid="1788207010559081331">"پراکسی سرور کے ذریعہ توثیق ناکام رہی۔"</string>
    <string name="httpErrorConnect" msgid="8714273236364640549">"سرور سے مربوط نہیں ہوسکا۔"</string>
    <string name="httpErrorIO" msgid="2340558197489302188">"سرور کے ساتھ مواصلت نہیں ہو سکی۔ بعد میں دوبارہ کوشش کریں۔"</string>
    <string name="httpErrorTimeout" msgid="4743403703762883954">"سرور سے کنکشن کا وقت ختم ہوگیا۔"</string>
    <string name="httpErrorRedirectLoop" msgid="8679596090392779516">"صفحہ میں کافی زیادہ سرور ری ڈائرکٹس شامل ہیں۔"</string>
    <string name="httpErrorUnsupportedScheme" msgid="5015730812906192208">"پروٹوکول تعاون یافتہ نہیں ہے۔"</string>
    <string name="httpErrorFailedSslHandshake" msgid="96549606000658641">"ایک محفوظ کنکشن قائم نہیں ہوسکا۔"</string>
    <string name="httpErrorBadUrl" msgid="3636929722728881972">"‏صفحہ نہیں کھول سکا کیونکہ URL غلط ہے۔"</string>
    <string name="httpErrorFile" msgid="2170788515052558676">"فائل تک رسائی حاصل نہیں ہوسکی۔"</string>
    <string name="httpErrorFileNotFound" msgid="6203856612042655084">"درخواست کردہ فائل تلاش نہیں کی جا سکی۔"</string>
    <string name="httpErrorTooManyRequests" msgid="1235396927087188253">"کافی زیادہ درخواستوں پر کارروائی کی جا رہے ہے۔ بعد میں دوبارہ کوشش کریں۔"</string>
    <string name="notification_title" msgid="8967710025036163822">"<xliff:g id="ACCOUNT">%1$s</xliff:g> کیلئے سائن ان کی خرابی"</string>
    <string name="contentServiceSync" msgid="8353523060269335667">"مطابقت پذیری کریں"</string>
    <string name="contentServiceSyncNotificationTitle" msgid="397743349191901458">"مطابقت پذیری کریں"</string>
    <string name="contentServiceTooManyDeletesNotificationDesc" msgid="8100981435080696431">"کافی زیادہ <xliff:g id="CONTENT_TYPE">%s</xliff:g> حذف کرتا ہے۔"</string>
    <string name="low_memory" product="tablet" msgid="6494019234102154896">"ٹیبلیٹ اسٹوریج بھرا ہوا ہے. جگہ خالی کرنے کیلئے کچھ فائلیں حذف کریں۔"</string>
    <string name="low_memory" product="watch" msgid="4415914910770005166">"دیکھنے کا اسٹوریج بھرا ہوا ہے۔ جگہ خالی کرنے کیلئے کچھ فائلیں حذف کریں۔"</string>
    <string name="low_memory" product="tv" msgid="516619861191025923">"‏TV اسٹوریج بھرا ہوا ہے۔ جگہ خالی کرنے کیلئے کچھ فائلیں حذف کریں۔"</string>
    <string name="low_memory" product="default" msgid="3475999286680000541">"فون اسٹوریج بھرا ہوا ہے۔ جگہ خالی کرنے کیلئے کچھ فائلیں حذف کریں۔"</string>
    <plurals name="ssl_ca_cert_warning" formatted="false" msgid="5106721205300213569">
      <item quantity="other">سرٹیفیکیٹ کی اتھارٹیز انسٹال ہو گئیں</item>
      <item quantity="one">سرٹیفکیٹ کی اتھارٹی انسٹال ہو گئی</item>
    </plurals>
    <string name="ssl_ca_cert_noti_by_unknown" msgid="4475437862189850602">"ایک نامعلوم فریق ثالث کے لحاظ سے"</string>
    <string name="ssl_ca_cert_noti_by_administrator" msgid="550758088185764312">"آپ کی دفتری پروفائل کے منتظم کے ذریعے"</string>
    <string name="ssl_ca_cert_noti_managed" msgid="4030263497686867141">"<xliff:g id="MANAGING_DOMAIN">%s</xliff:g> کے لحاظ سے"</string>
    <string name="work_profile_deleted" msgid="5005572078641980632">"دفتری پروفائل حذف کر دیا گیا"</string>
    <string name="work_profile_deleted_description" msgid="6305147513054341102">"گمشدہ منتظم ایپ کی وجہ سے دفتری پروفائل حذف کر دیا گیا۔"</string>
    <string name="work_profile_deleted_details" msgid="226615743462361248">"دفتری پروفائل کی منتظم ایپ یا تو غائب ہے یا خراب ہے۔ اس کی وجہ سے، آپ کا دفتری پروفائل اور متعلقہ ڈیٹا حذف کر دیے گئے ہیں۔ مدد کیلئے اپنے منتظم سے رابطہ کریں۔"</string>
    <string name="work_profile_deleted_description_dpm_wipe" msgid="6019770344820507579">"آپ کا دفتری پروفائل اس آلہ پر مزید دستیاب نہیں ہے۔"</string>
    <string name="factory_reset_warning" msgid="5423253125642394387">"آپ کا آلہ صاف کر دیا جائے گا"</string>
    <string name="factory_reset_message" msgid="4905025204141900666">"منتظم کی ایپ میں گمشدہ اجزاء ہیں یا وہ خراب ہے اور اسے استعمال نہیں کیا جا سکتا ہے۔ آپ کے آلہ کو اب صاف کر دیا جائے گا۔ مدد کیلئے اپنے منتظم سے رابطہ کریں۔"</string>
    <string name="me" msgid="6545696007631404292">"میں"</string>
    <string name="power_dialog" product="tablet" msgid="8545351420865202853">"ٹیبلیٹ کے اختیارات"</string>
    <string name="power_dialog" product="tv" msgid="6153888706430556356">"‏TV کے اختیارات"</string>
    <string name="power_dialog" product="default" msgid="1319919075463988638">"فون کے اختیارات"</string>
    <string name="silent_mode" msgid="7167703389802618663">"خاموش وضع"</string>
    <string name="turn_on_radio" msgid="3912793092339962371">"وائرلیس آن کریں"</string>
    <string name="turn_off_radio" msgid="8198784949987062346">"وائرلیس آف کریں"</string>
    <string name="screen_lock" msgid="799094655496098153">"اسکرین لاک"</string>
    <string name="power_off" msgid="4266614107412865048">"پاور آف"</string>
    <string name="silent_mode_silent" msgid="319298163018473078">"رنگر آف ہے"</string>
    <string name="silent_mode_vibrate" msgid="7072043388581551395">"رنگر مرتعش کریں"</string>
    <string name="silent_mode_ring" msgid="8592241816194074353">"رنگر آن ہے"</string>
    <string name="reboot_to_update_title" msgid="6212636802536823850">"‏Android سسٹم اپ ڈیٹ"</string>
    <string name="reboot_to_update_prepare" msgid="6305853831955310890">"اپ ڈیٹ کرنے کی تیاری ہو رہی ہے…"</string>
    <string name="reboot_to_update_package" msgid="3871302324500927291">"اپ ڈیٹ پیکج پر کاروائی کی جارہی ہے…"</string>
    <string name="reboot_to_update_reboot" msgid="6428441000951565185">"دوبارہ شروع ہو رہا ہے…"</string>
    <string name="reboot_to_reset_title" msgid="4142355915340627490">"فیکٹری ڈیٹا کی دوبارہ ترتیب"</string>
    <string name="reboot_to_reset_message" msgid="2432077491101416345">"دوبارہ شروع ہو رہا ہے…"</string>
    <string name="shutdown_progress" msgid="2281079257329981203">"بند ہو رہا ہے…"</string>
    <string name="shutdown_confirm" product="tablet" msgid="3385745179555731470">"آپ کا ٹیبلیٹ بند ہو جائے گا۔"</string>
    <string name="shutdown_confirm" product="tv" msgid="476672373995075359">"‏آپ کا TV بند ہو جائے گا۔"</string>
    <string name="shutdown_confirm" product="watch" msgid="3490275567476369184">"آپ کی گھڑی بند ہو جائے گی۔"</string>
    <string name="shutdown_confirm" product="default" msgid="649792175242821353">"آپ کا فون بند ہو جائے گا۔"</string>
    <string name="shutdown_confirm_question" msgid="2906544768881136183">"کیا آپ بند کرنا چاہتے ہیں؟"</string>
    <string name="reboot_safemode_title" msgid="7054509914500140361">"محفوظ طرز میں ریبوٹ کریں"</string>
    <string name="reboot_safemode_confirm" msgid="55293944502784668">"کیا آپ محفوظ طرز میں ریبوٹ کرنا چاہتے ہیں؟ یہ آپ کی انسٹال کردہ تیسرے فریق کی سبھی ایپلیکیشنز کو غیر فعال کردے گا۔ دوبارہ آپ کے ریبوٹ کرنے پر وہ بحال ہوجائیں گے۔"</string>
    <string name="recent_tasks_title" msgid="3691764623638127888">"حالیہ"</string>
    <string name="no_recent_tasks" msgid="8794906658732193473">"کوئی حالیہ ایپس نہیں ہیں۔"</string>
    <string name="global_actions" product="tablet" msgid="408477140088053665">"ٹیبلیٹ کے اختیارات"</string>
    <string name="global_actions" product="tv" msgid="7240386462508182976">"‏TV کے اختیارات"</string>
    <string name="global_actions" product="default" msgid="2406416831541615258">"فون کے اختیارات"</string>
    <string name="global_action_lock" msgid="2844945191792119712">"اسکرین لاک"</string>
    <string name="global_action_power_off" msgid="4471879440839879722">"پاور آف"</string>
    <string name="global_action_emergency" msgid="7112311161137421166">"ایمرجنسی"</string>
    <string name="global_action_bug_report" msgid="7934010578922304799">"بگ کی اطلاع"</string>
    <string name="bugreport_title" msgid="2667494803742548533">"بگ کی اطلاع لیں"</string>
    <string name="bugreport_message" msgid="398447048750350456">"ایک ای میل پیغام کے بطور بھیجنے کیلئے، یہ آپ کے موجودہ آلہ کی حالت کے بارے میں معلومات جمع کرے گا۔ بگ کی اطلاع شروع کرنے سے لے کر بھیجنے کیلئے تیار ہونے تک اس میں تھوڑا وقت لگے گا؛ براہ کرم تحمل سے کام لیں۔"</string>
    <string name="bugreport_option_interactive_title" msgid="8635056131768862479">"متعامل رپورٹ"</string>
    <string name="bugreport_option_interactive_summary" msgid="229299488536107968">"زیادہ تر حالات میں اسے استعمال کریں۔ یہ آپ کو رپورٹ کی پیش رفت کا پتہ رکھنے، مسئلہ سے متعلق زیادہ تفصیلات درج کرنے اور اسکرین شاٹس لینے کی اجازت دیتا ہے۔ شاید یہ کچھ ایسے کم استعمال ہونے والے سیکشنز کو خارج کر دے جو اطلاع کرنے میں زیادہ وقت لگاتے ہیں۔"</string>
    <string name="bugreport_option_full_title" msgid="6354382025840076439">"مکمل رپورٹ"</string>
    <string name="bugreport_option_full_summary" msgid="7210859858969115745">"جب آپ کا آلہ غیر فعال یا بہت سست ہو یا جب آپ کو تمام رپورٹ سیکشنز درکار ہوں، تو کم سے کم سسٹم مداخلت کیلئے یہ اختیار استعمال کریں۔ یہ آپ کو مزید تفصیلات درج کرنے یا اضافی اسکرین شاٹس لینے کی اجازت نہیں دیتا۔"</string>
    <plurals name="bugreport_countdown" formatted="false" msgid="6878900193900090368">
      <item quantity="other">بگ رپورٹ کیلئے <xliff:g id="NUMBER_1">%d</xliff:g> سیکنڈز میں اسکرین شاٹ لیا جائے گا۔</item>
      <item quantity="one">بگ رپورٹ کیلئے <xliff:g id="NUMBER_0">%d</xliff:g> سیکنڈ میں اسکرین شاٹ لیا جائے گا۔</item>
    </plurals>
    <string name="global_action_toggle_silent_mode" msgid="8219525344246810925">"خاموش وضع"</string>
    <string name="global_action_silent_mode_on_status" msgid="3289841937003758806">"آواز آف ہے"</string>
    <string name="global_action_silent_mode_off_status" msgid="1506046579177066419">"آواز آن ہے"</string>
    <string name="global_actions_toggle_airplane_mode" msgid="5884330306926307456">"ہوائی جہاز وضع"</string>
    <string name="global_actions_airplane_mode_on_status" msgid="2719557982608919750">"ہوائی جہاز وضع آن ہے"</string>
    <string name="global_actions_airplane_mode_off_status" msgid="5075070442854490296">"ہوائی جہاز وضع آف ہے"</string>
    <string name="global_action_settings" msgid="1756531602592545966">"ترتیبات"</string>
    <string name="global_action_assist" msgid="3892832961594295030">"اسسٹ"</string>
    <string name="global_action_voice_assist" msgid="7751191495200504480">"Voice Assist"</string>
    <string name="global_action_lockdown" msgid="8751542514724332873">"ابھی مقفل کریں"</string>
    <string name="status_bar_notification_info_overflow" msgid="5301981741705354993">"‎999+‎"</string>
    <string name="notification_hidden_text" msgid="1135169301897151909">"مواد مخفی ہیں"</string>
    <string name="notification_hidden_by_policy_text" msgid="9004631276932584600">"مواد پالیسی کے تحت مخفی ہے"</string>
    <string name="safeMode" msgid="2788228061547930246">"حفاظتی وضع"</string>
    <string name="android_system_label" msgid="6577375335728551336">"‏Android سسٹم"</string>
    <string name="user_owner_label" msgid="1119010402169916617">"ذاتی پر سوئچ کریں"</string>
    <string name="managed_profile_label" msgid="5289992269827577857">"کام پر سوئچ کریں"</string>
    <string name="permgrouplab_contacts" msgid="3657758145679177612">"رابطے"</string>
    <string name="permgroupdesc_contacts" msgid="6951499528303668046">"اپنے رابطوں تک رسائی حاصل کریں"</string>
    <string name="permgrouplab_location" msgid="7275582855722310164">"مقام"</string>
    <string name="permgroupdesc_location" msgid="1346617465127855033">"اس آلہ کے مقام تک رسائی حاصل کریں"</string>
    <string name="permgrouplab_calendar" msgid="5863508437783683902">"کیلنڈر"</string>
    <string name="permgroupdesc_calendar" msgid="3889615280211184106">"اپنے کیلنڈر تک رسائی حاصل کریں"</string>
    <string name="permgrouplab_sms" msgid="228308803364967808">"SMS"</string>
    <string name="permgroupdesc_sms" msgid="4656988620100940350">"‏SMS پیغامات بھیجیں اور دیکھیں"</string>
    <string name="permgrouplab_storage" msgid="1971118770546336966">"اسٹوریج"</string>
    <string name="permgroupdesc_storage" msgid="637758554581589203">"اپنے آلہ پر تصاویر، میڈیا اور فائلوں تک رسائی حاصل کریں"</string>
    <string name="permgrouplab_microphone" msgid="171539900250043464">"مائکروفون"</string>
    <string name="permgroupdesc_microphone" msgid="4988812113943554584">"آڈیو ریکارڈ کریں"</string>
    <string name="permgrouplab_camera" msgid="4820372495894586615">"کیمرا"</string>
    <string name="permgroupdesc_camera" msgid="3250611594678347720">"تصاویر لیں اور ویڈیو ریکارڈ کریں"</string>
    <string name="permgrouplab_phone" msgid="5229115638567440675">"فون"</string>
    <string name="permgroupdesc_phone" msgid="6234224354060641055">"فون کالز کریں اور ان کا نظم کریں"</string>
    <string name="permgrouplab_sensors" msgid="416037179223226722">"جسم سینسرز"</string>
    <string name="permgroupdesc_sensors" msgid="7147968539346634043">"اپنی علامات حیات کے متعلق سنسر ڈیٹا تک رسائی حاصل کریں"</string>
    <string name="capability_title_canRetrieveWindowContent" msgid="3901717936930170320">"ونڈو مواد بازیافت کرنے کی"</string>
    <string name="capability_desc_canRetrieveWindowContent" msgid="3772225008605310672">"کسی ایسی ونڈو کے مواد کا معائنہ کریں جس کے ساتھ آپ تعامل کر رہے ہیں۔"</string>
    <string name="capability_title_canRequestTouchExploration" msgid="3108723364676667320">"ٹچ کے ذریعے دریافت کریں کو آن کرنے کی"</string>
    <string name="capability_desc_canRequestTouchExploration" msgid="7543249041581408313">"تھپتھپائے گئے آئٹمز کو باآواز بلند بولا جائے گا اور اشاروں کا استعمال کرکے اسکرین کو دریافت کیا جا سکتا ہے۔"</string>
    <string name="capability_title_canRequestEnhancedWebAccessibility" msgid="1739881766522594073">"‏بہتر ویب accessibility کو آن کرنے کی"</string>
    <string name="capability_desc_canRequestEnhancedWebAccessibility" msgid="7881063961507511765">"ایپ کا مواد مزید قابل رسائی بنانے کیلئے اسکرپٹس کو انسٹال کیا جا سکتا ہے۔"</string>
    <string name="capability_title_canRequestFilterKeyEvents" msgid="2103440391902412174">"آپکے ٹائپ کردہ متن کا مشاہدہ کرنے کی"</string>
    <string name="capability_desc_canRequestFilterKeyEvents" msgid="7463135292204152818">"اس میں ذاتی ڈیٹا جیسے کریڈٹ کارڈ نمبرز اور پاس ورڈز شامل ہیں۔"</string>
    <string name="capability_title_canControlMagnification" msgid="3593493281059424855">"ڈسپلے بڑا کرنے کے عمل کو کنٹرول کریں"</string>
    <string name="capability_desc_canControlMagnification" msgid="4791858203568383773">"ڈسپلے کے زوم کی سطح اور پوزیشن کو کنٹرول کریں۔"</string>
    <string name="capability_title_canPerformGestures" msgid="7418984730362576862">"اشارے انجام دیں"</string>
    <string name="capability_desc_canPerformGestures" msgid="8296373021636981249">"تھپتھپانا، سوائپ کرنا، چٹکی بھرنا اور دیگر اشارے انجام دے سکتی ہے"</string>
    <string name="permlab_statusBar" msgid="7417192629601890791">"اسٹیٹس بار کو غیر فعال یا اس میں ترمیم کریں"</string>
    <string name="permdesc_statusBar" msgid="8434669549504290975">"ایپ کو اسٹیٹس بار غیر فعال کرنے یا سسٹم آئیکنز شامل کرنے اور ہٹانے کی اجازت دیتا ہے۔"</string>
    <string name="permlab_statusBarService" msgid="4826835508226139688">"بطور اسٹیٹس بار کام لیں"</string>
    <string name="permdesc_statusBarService" msgid="716113660795976060">"ایپ کو اسٹیٹس بار بننے کی اجازت دیتا ہے۔"</string>
    <string name="permlab_expandStatusBar" msgid="1148198785937489264">"حیثیت بار پھیلائیں/سکیڑیں"</string>
    <string name="permdesc_expandStatusBar" msgid="6917549437129401132">"ایپ کو اسٹیٹس بار پھیلانے یا سکیڑنے کی اجازت دیتا ہے۔"</string>
    <string name="permlab_install_shortcut" msgid="4279070216371564234">"شارٹ کٹس انسٹال کریں"</string>
    <string name="permdesc_install_shortcut" msgid="8341295916286736996">"کسی ایپلیکیشن کو صارف کی مداخلت کے بغیر ہوم اسکرین شارٹ کٹس شامل کرنے کی اجازت دیتا ہے۔"</string>
    <string name="permlab_uninstall_shortcut" msgid="4729634524044003699">"شارٹ کٹس کو اَن انسٹال کریں"</string>
    <string name="permdesc_uninstall_shortcut" msgid="6745743474265057975">"ایپلیکیشن کو صارف کی مداخلت کے بغیر ہوم اسکرین شارٹ کٹس ہٹانے کی اجازت دیتا ہے۔"</string>
    <string name="permlab_processOutgoingCalls" msgid="3906007831192990946">"باہر جانے والی کالوں کی سمت دوبارہ طے کریں"</string>
    <string name="permdesc_processOutgoingCalls" msgid="5156385005547315876">"ایپ کو ایک مختلف نمبر پر کال ری ڈائریکٹ کرنے یا مکمل طور پر کال ختم کر دینے کیلئے اختیار کے ساتھ ایک آؤٹ گوئنگ کال کے دوران ڈائل کیا جا رہا نمبر دیکھنے کی اجازت دیتا ہے۔"</string>
    <string name="permlab_receiveSms" msgid="8673471768947895082">"‏متنی پیغامات (SMS) حاصل کریں"</string>
    <string name="permdesc_receiveSms" msgid="6424387754228766939">"‏ایپ کو SMS پیغامات حاصل اور ان پر کارروائی کرنے کی اجازت دیتا ہے۔ اس کا مطلب ہے کہ ایپ آپ کے آلے پر مرسلہ پیغامات آپ کو دکھائے بغیر ان پر نگاہ رکھ یا انہیں حذف کرسکتی ہے۔"</string>
    <string name="permlab_receiveMms" msgid="1821317344668257098">"‏متنی پیغامات (MMS) حاصل کریں"</string>
    <string name="permdesc_receiveMms" msgid="533019437263212260">"‏ایپ کو MMS پیغامات حاصل اور ان پر کارروائی کرنے کی اجازت دیتا ہے۔ اس کا مطلب ہے کہ ایپ آپ کے آلے پر مرسلہ پیغامات آپ کو دکھائے بغیر ان پر نگاہ رکھ یا انہیں حذف کرسکتی ہے۔"</string>
    <string name="permlab_readCellBroadcasts" msgid="1598328843619646166">"سیل کے نشریاتی پیغامات پڑھیں"</string>
    <string name="permdesc_readCellBroadcasts" msgid="6361972776080458979">"ایپ کو آپ کے آلے کو موصولہ سیل کے نشریاتی پیغامات پڑھنے کی اجازت دیتا ہے۔ سیل کی نشریاتی الرٹس آپ کو ہنگامی حالات سے مطلع کرنے کیلئے کچھ مقامات میں مہیا کی جاتی ہیں۔ نقصان دہ ایپس کوئی ہنگامی سیل کا نشریہ موصول ہونے پر آپ کے آلے کی کارکردگی یا عمل میں خلل ڈال سکتی ہیں۔"</string>
    <string name="permlab_subscribedFeedsRead" msgid="4756609637053353318">"سبسکرائب کردہ فیڈز پڑھیں"</string>
    <string name="permdesc_subscribedFeedsRead" msgid="5557058907906144505">"ایپ کو فی الحال مطابقت پذیر کیے ہوئے فیڈز کے بارے میں تفصیلات حاصل کرنے کی اجازت دیتا ہے۔"</string>
    <string name="permlab_sendSms" msgid="7544599214260982981">"‏SMS پیغامات بھیجیں اور دیکھیں"</string>
    <string name="permdesc_sendSms" msgid="7094729298204937667">"‏ایپ کو SMS پیغامات بھیجنے کی اجازت دیتا ہے۔ اس کے نتیجے میں غیر متوقع چارجز لگ سکتے ہیں۔ نقصان دہ ایپس آپ کی تصدیق کے بغیر پیغامات بھیج کر آپ کی رقم خرچ کروا سکتی ہیں۔"</string>
    <string name="permlab_readSms" msgid="8745086572213270480">"‏اپنے متنی پیغامات (SMS یا MMS) کو پڑھیں"</string>
    <string name="permdesc_readSms" product="tablet" msgid="2467981548684735522">"‏ایپ کو آپ کے ٹیبلٹ یا SIM کارڈ میں اسٹور کردہ SMS پیغامات کو پڑھنے کی اجازت دیتا ہے۔ یہ ایپ کو مواد اور رازداری سے قطع نظر سبھی SMS پیغامات پڑھنے کی اجازت دیتا ہے۔"</string>
    <string name="permdesc_readSms" product="tv" msgid="5102425513647038535">"‏ایپ کو آپ کے TV یا SIM کارڈ میں اسٹور کردہ SMS پیغامات پڑھنے کی اجازت دیتا ہے۔ یہ ایپ کو مواد یا رازداری سے قطع نظر سبھی SMS پیغامات پڑھنے کی اجازت دیتا ہے۔"</string>
    <string name="permdesc_readSms" product="default" msgid="3695967533457240550">"‏ایپ کو آپ کے فون یا SIM کارڈ میں اسٹور کردہ SMS پیغامات کو پڑھنے کی اجازت دیتا ہے۔ یہ ایپ کو مواد اور رازداری سے قطع نظر سبھی SMS پیغامات پڑھنے کی اجازت دیتا ہے۔"</string>
    <string name="permlab_receiveWapPush" msgid="5991398711936590410">"‏متنی پیغامات (WAP) حاصل کریں"</string>
    <string name="permdesc_receiveWapPush" msgid="748232190220583385">"‏ایپ کو WAP پیغامات حاصل اور ان پر کارروائی کرنے کی اجازت دیتا ہے۔ اس اجازت میں آپ کو مرسلہ پیغامات آپ کو دکھائے بغیر ان پر نگاہ رکھنے یا انہیں حذف کرنے کی اہلیت شامل ہے۔"</string>
    <string name="permlab_getTasks" msgid="6466095396623933906">"چل رہی ایپس کی بازیافت کریں"</string>
    <string name="permdesc_getTasks" msgid="7454215995847658102">"ایپ کو موجودہ اور حالیہ چل رہے ٹاسکس کے بارے میں معلومات بازیافت کرنے کی اجازت دیتا ہے۔ یہ ایپ کو اس بارے میں معلومات دریافت کرنے کی اجازت دے سکتا ہے کہ آلہ پر کون سی ایپلیکیشنز استعمال کی جاتی ہیں۔"</string>
    <string name="permlab_manageProfileAndDeviceOwners" msgid="7918181259098220004">"پروفائل اور آلہ کے مالکان کا نظم کریں"</string>
    <string name="permdesc_manageProfileAndDeviceOwners" msgid="106894851498657169">"ایپس کو پروفائل کے مالکان اور آلہ کے مالک کو سیٹ کرنے کی اجازت دیتا ہے۔"</string>
    <string name="permlab_reorderTasks" msgid="2018575526934422779">"چل رہی ایپس کو دوبارہ ترتیب دیں"</string>
    <string name="permdesc_reorderTasks" msgid="7734217754877439351">"ایپ کو پیش منظر یا پس منظر میں ٹاسکس کو منتقل کرنے کی اجازت دیتا ہے۔ ایپ آپ کے ان پٹ کے بغیر یہ کام کرسکتی ہے۔"</string>
    <string name="permlab_enableCarMode" msgid="5684504058192921098">"کار وضع فعال کریں"</string>
    <string name="permdesc_enableCarMode" msgid="4853187425751419467">"ایپ کو کار وضع فعال کرنے کی اجازت دیتا ہے۔"</string>
    <string name="permlab_killBackgroundProcesses" msgid="3914026687420177202">"دیگر ایپس بند کریں"</string>
    <string name="permdesc_killBackgroundProcesses" msgid="4593353235959733119">"ایپ کو دوسرے ایپس کے پس منظر کی کارروائیوں کو ختم کرنے کی اجازت دیتا ہے۔ اس کی وجہ سے دوسرے ایپس کا چلنا بند ہوسکتا ہے۔"</string>
    <string name="permlab_systemAlertWindow" msgid="3543347980839518613">"دیگر ایپس پر ڈرا کریں"</string>
    <string name="permdesc_systemAlertWindow" msgid="8584678381972820118">"ایپ کو دوسری ایپلیکیشنز یا صارف انٹرفیس کے حصوں کے اوپر ڈرا کرنے کی اجازت دیتا ہے۔ وہ کسی بھی ایپلیکیشن میں انٹرفیس کے آپ کے استعمال میں خلل ڈال سکتے ہیں یا آپ کے خیال میں آپ دوسری ایپلیکیشنز  میں جو کچھ دیکھ رہے ہیں اسے تبدیل کرسکتے ہیں۔"</string>
    <string name="permlab_persistentActivity" msgid="8841113627955563938">"ایپ کو ہمیشہ چلاتے رہیں"</string>
    <string name="permdesc_persistentActivity" product="tablet" msgid="8525189272329086137">"ایپ کو خود اپنے ہی حصوں کو میموری میں استقلال پذیر بنانے کی اجازت دیتا ہے۔ یہ ٹیبلٹ کو سست بناکر دوسری ایپس کیلئے دستیاب میموری کو محدود کرسکتا ہے۔"</string>
    <string name="permdesc_persistentActivity" product="tv" msgid="5086862529499103587">"‏ایپ کو خود اپنے ہی حصوں کو میموری میں استقلال پذیر بنانے کی اجازت دیتا ہے۔ یہ TV کو سُست بناکر دوسری ایپس کیلئے دستیاب میموری کو محدود کرسکتا ہے۔"</string>
    <string name="permdesc_persistentActivity" product="default" msgid="4384760047508278272">"ایپ کو خود اپنے ہی حصوں کو میموری میں استقلال پذیر بنانے کی اجازت دیتا ہے۔ یہ فون کو سست بناکر دوسری ایپس کیلئے دستیاب میموری کو محدود کرسکتا ہے۔"</string>
    <string name="permlab_getPackageSize" msgid="7472921768357981986">"ایپ اسٹوریج کی جگہ کی پیمائش کریں"</string>
    <string name="permdesc_getPackageSize" msgid="3921068154420738296">"ایپ کو اپنے کوڈ، ڈیٹا اور کیش کے سائزوں کی بازیافت کرنے دیتا ہے"</string>
    <string name="permlab_writeSettings" msgid="2226195290955224730">"سسٹم کی ترتیبات میں ترمیم کریں"</string>
    <string name="permdesc_writeSettings" msgid="7775723441558907181">"ایپ کو سسٹم کی ترتیبات ڈيٹا میں ترمیم کرنے کی اجازت دیتا ہے۔ نقصان دہ ایپس آپ کے سسٹم کی کنفیگریشن کو خراب کر سکتی ہیں۔"</string>
    <string name="permlab_receiveBootCompleted" msgid="5312965565987800025">"شروع ہونے پر چلائیں"</string>
    <string name="permdesc_receiveBootCompleted" product="tablet" msgid="7390304664116880704">"سسٹم کے بوٹ ہونے کا عمل پورا ہونے کے ساتھ ہی ایپ کو خود سے سٹارٹ ہونے کی اجازت دیتا ہے۔ اس کی وجہ سے ٹیبلٹ کو سٹارٹ ہونے میں زیادہ وقت لگ سکتا ہے اور ایپ کو ہمیشہ چلتی حالت میں رکھنا مجموعی طور پر ٹیبلٹ کی رفتار سست کرنے کی اجازت دے سکتا ہے۔"</string>
    <string name="permdesc_receiveBootCompleted" product="tv" msgid="4525890122209673621">"‏سسٹم کے بوٹ ہونے کا عمل پورا ہونے کے ساتھ ہی ایپ کو خود کو شروع کرنے کی اجازت دیتا ہے۔ اس کی وجہ سے TV شروع ہونے میں زیادہ وقت لگ سکتا ہے اور ایپ کو ہمیشہ چلتی حالت میں رکھنا مجموعی طور پر ٹیبلٹ کی رفتار سُست کرنے کی اجازت دے سکتا ہے۔"</string>
    <string name="permdesc_receiveBootCompleted" product="default" msgid="513950589102617504">"سسٹم کے بوٹ ہونے کا عمل پورا ہونے کے ساتھ ہی ایپ کو خود سے سٹارٹ ہونے کی اجازت دیتا ہے۔ اس کی وجہ سے فون کو سٹارٹ ہونے میں زیادہ وقت لگ سکتا ہے اور ایپ کو ہمیشہ چلتی حالت میں رکھنا مجموعی طور پر فون کی رفتار سست کرنے کی اجازت دے سکتا ہے۔"</string>
    <string name="permlab_broadcastSticky" msgid="7919126372606881614">"چپکنے والا براڈکاسٹ بھیجیں"</string>
    <string name="permdesc_broadcastSticky" product="tablet" msgid="7749760494399915651">"ایپ کو اسٹیکی براڈکاسٹس بھیجنے کی اجازت دیتا ہے، جو براڈکاسٹ ختم ہونے کے بعد بھی باقی رہتے ہیں۔ حد سے زیادہ استعمال ٹیبلیٹ کو سست یا غیر مستحکم بنا سکتا ہے جس کی وجہ سے یہ میموری کا کافی زیادہ استعمال کر سکتا ہے۔"</string>
    <string name="permdesc_broadcastSticky" product="tv" msgid="6839285697565389467">"‏ایپ کو اسٹیکی براڈکاسٹس بھیجنے کی اجازت دیتا ہے، جو براڈکاسٹ ختم ہونے کے بعد بھی باقی رہتے ہیں۔ حد سے زیادہ استعمال میموری کے کافی زیادہ استعمال کی وجہ سے TV کو سُست یا غیر مستحکم بنا سکتا ہے۔"</string>
    <string name="permdesc_broadcastSticky" product="default" msgid="2825803764232445091">"ایپ کو اسٹیکی براڈکاسٹس بھیجنے کی اجازت دیتا ہے، جو براڈکاسٹ ختم ہونے کے بعد بھی باقی رہتے ہیں۔ حد سے زیادہ استعمال فون کو سست یا غیر مستحکم بنا سکتا ہے جس کی وجہ سے یہ میموری کا کافی زیادہ استعمال کر سکتا ہے۔"</string>
    <string name="permlab_readContacts" msgid="8348481131899886131">"اپنے رابطوں کو پڑھیں"</string>
    <string name="permdesc_readContacts" product="tablet" msgid="5294866856941149639">"ایپ کو آپ کے ٹیبلٹ پر اسٹور کردہ آپ کے رابطوں، بشمول مخصوص افراد کو دوسرے طریقوں سے جس تعدد سے آپ نے کال، ای میل کیا ہے یا ان کے ساتھ مواصلت کی ہے اس کے بارے میں ڈیٹا کو پڑھنے کی اجازت دیتا ہے۔ یہ اجازت ایپس کو آپ کے رابطے کا ڈیٹا محفوظ کرنے کی اجازت دیتی ہے اور نقصان دہ ایپس آپ کے علم کے بغیر رابطے کے ڈیٹا کا اشتراک کرسکتی ہیں۔"</string>
    <string name="permdesc_readContacts" product="tv" msgid="1839238344654834087">"‏ایپ کو آپ کے TV پر اسٹور کردہ آپ کے رابطوں، بشمول مخصوص افراد کو دوسرے طریقوں سے جس تعدد سے آپ نے کال، ای میل کیا ہے یا ان کے ساتھ مواصلت کی ہے ان کے بارے میں ڈیٹا پڑھنے کی اجازت دیتا ہے۔ یہ اجازت ایپس کو آپ کے رابطے کا ڈیٹا محفوظ کرنے کی اجازت دیتی ہے اور نقصان دہ ایپس آپ کے علم کے بغیر رابطے کے ڈیٹا کا اشتراک کرسکتی ہیں۔"</string>
    <string name="permdesc_readContacts" product="default" msgid="8440654152457300662">"ایپ کو آپ کے فون پر اسٹور کردہ آپ کے رابطوں، بشمول مخصوص افراد کو دوسرے طریقوں سے جس تعدد سے آپ نے کال، ای میل کیا ہے یا ان کے ساتھ مواصلت کی ہے اس کے بارے میں ڈیٹا کو پڑھنے کی اجازت دیتا ہے۔ یہ اجازت ایپس کو آپ کے رابطے کا ڈیٹا محفوظ کرنے کی اجازت دیتی ہے اور نقصان دہ ایپس آپ کے علم کے بغیر رابطے کے ڈیٹا کا اشتراک کرسکتی ہیں۔"</string>
    <string name="permlab_writeContacts" msgid="5107492086416793544">"اپنے رابطوں میں ترمیم کریں"</string>
    <string name="permdesc_writeContacts" product="tablet" msgid="897243932521953602">"ایپ کو آپ کے ٹیبلٹ پر اسٹور کردہ آپ کے رابطوں، بشمول مخصوص رابطوں کو جس تعدد سے آپ نے کال، ای میل کیا ہے یا دوسرے طریقوں سے ان کے ساتھ مواصلت کی ہے اس کے بارے میں ڈیٹا میں ترمیم کی اجازت دیتا ہے۔ یہ اجازت ایپس کو رابطے کا ڈیٹا حذف کرنے کی اجازت دیتی ہے۔"</string>
    <string name="permdesc_writeContacts" product="tv" msgid="5438230957000018959">"‏ایپ کو آپ کے TV پر اسٹور کردہ آپ کے رابطوں، بشمول مخصوص رابطوں کو جس تعدد سے آپ نے کال، ای میل کیا ہے یا دوسرے طریقوں سے ان کے ساتھ مواصلت کی ہے ان کے بارے میں ڈیٹا میں ترمیم کی اجازت دیتا ہے۔ یہ اجازت ایپس کو رابطے کا ڈیٹا حذف کرنے کی اجازت دیتی ہے۔"</string>
    <string name="permdesc_writeContacts" product="default" msgid="589869224625163558">"ایپ کو آپ کے فون پر اسٹور کردہ آپ کے رابطوں، بشمول مخصوص رابطوں کو جس تعدد سے آپ نے کال، ای میل کیا ہے یا دوسرے طریقوں سے ان کے ساتھ مواصلت کی ہے اس کے بارے میں ڈیٹا میں ترمیم کی اجازت دیتا ہے۔ یہ اجازت ایپس کو رابطے کا ڈیٹا حذف کرنے کی اجازت دیتی ہے۔"</string>
    <string name="permlab_readCallLog" msgid="3478133184624102739">"کال لاگ پڑھیں"</string>
    <string name="permdesc_readCallLog" product="tablet" msgid="3700645184870760285">"ایپ کو آپ کے ٹیبلیٹ کی کال لاگ، بشمول آنے اور باہر جانے والی کالوں کے بارے میں ڈیٹا کو پڑھنے کی اجازت دیتا ہے۔ یہ اجازت ایپس کو آپ کی کال لاگ کا ڈیٹا محفوظ کرنے دیتی ہے اور نقصان دہ ایپس آپ کی انکاری کے بغیر کال لاگ کے ڈیٹا کا اشتراک کرسکتی ہیں۔"</string>
    <string name="permdesc_readCallLog" product="tv" msgid="5611770887047387926">"‏انکمنگ اور آؤٹ گوئنگ کالز کے بارے میں ڈیٹا سمیت، ایپ کو آپ کے TV کے کال لاگ پڑھنے کی اجازت دیتا ہے۔ یہ اجازت ایپس کو آپ کا کال لاگ محفوظ کرنے کی اجازت دیتی ہے اور نقصان دہ ایپس آپ کی جانکاری کے بغیر کال لاگ کے ڈیٹا کا اشتراک کرسکتی ہیں۔"</string>
    <string name="permdesc_readCallLog" product="default" msgid="5777725796813217244">"ایپ کو آپ کے فون کی کال لاگ، بشمول آنے اور باہر جانے والی کالوں کے بارے میں ڈیٹا کو پڑھنے کی اجازت دیتا ہے۔ یہ اجازت ایپس کو آپ کی کال لاگ کا ڈیٹا محفوظ کرنے دیتی ہے اور نقصان دہ ایپس آپ کی جانکاری کے بغیر کال لاگ کے ڈیٹا کا اشتراک کرسکتی ہیں۔"</string>
    <string name="permlab_writeCallLog" msgid="8552045664743499354">"کال لاگ لکھیں"</string>
    <string name="permdesc_writeCallLog" product="tablet" msgid="6661806062274119245">"ایپ کو آپ کے ٹیبلٹ کی کال لاگ، بشمول آنے والی اور باہر جانے والی کالوں کے بارے میں ڈیٹا میں ترمیم کرنے کی اجازت دیتا ہے۔ نقصان دہ ایپس آپ کی کال لاگ مٹانے یا اس میں ترمیم کرنے کیلئے اسے استعمال کرسکتی ہیں۔"</string>
    <string name="permdesc_writeCallLog" product="tv" msgid="4225034892248398019">"‏انکمنگ اور آؤٹ گوئنگ کالز کے بارے میں ڈیٹا سمیت، ایپ کو آپ کے TV کے کال لاگ میں ترمیم کرنے کی اجازت دیتا ہے۔ نقصان دہ ایپس آپ کی کال لاگ مٹانے یا اس میں ترمیم کرنے کیلئے اسے استعمال کرسکتی ہیں۔"</string>
    <string name="permdesc_writeCallLog" product="default" msgid="683941736352787842">"ایپ کو آپ کے فون کی کال لاگ، بشمول آنے والی اور باہر جانے والی کالوں کے بارے میں ڈیٹا میں ترمیم کرنے کی اجازت دیتا ہے۔ نقصان دہ ایپس آپ کی کال لاگ مٹانے یا اس میں ترمیم کرنے کیلئے اسے استعمال کرسکتی ہیں۔"</string>
    <string name="permlab_bodySensors" msgid="4683341291818520277">"باڈی سینسرز تک رسائی حاصل کریں (جیسے حرکت قلب شرح مانیٹرز)"</string>
    <string name="permdesc_bodySensors" product="default" msgid="4380015021754180431">"ان سینسرز سے ڈیٹا تک رسائی حاصل کرنے کی اجازت دیتی ہے جو آپ کی حرکت قلب کی شرح جیسی آپ کی فزیکل صورتحال کو مانیٹر کرتے ہیں۔"</string>
    <string name="permlab_readCalendar" msgid="5972727560257612398">"کیلنڈر ایونٹس کے ساتھ رازداری کی معلومات پڑھیں"</string>
    <string name="permdesc_readCalendar" product="tablet" msgid="4216462049057658723">"ایپ کو آپ کے، بشمول آپ کے دوستوں یا ساتھی کارکنان کے ٹیبلٹ پر اسٹور کردہ سبھی کیلنڈر ایونٹس کو پڑھنے کی اجازت دیتا ہے۔ یہ ایپ کو رازداری یا حساسیت سے قطع نظر آپ کے کیلنڈر ڈیٹا کا اشتراک یا اسے محفوظ کرنے کی اجازت دیتا ہے۔"</string>
    <string name="permdesc_readCalendar" product="tv" msgid="3191352452242394196">"‏ایپ کو آپ کے TV پر اسٹور کردہ دوستوں اور ساتھی کارکنوں کے کیلنڈر ایونٹس سمیت، سبھی کیلنڈر ایونٹس کو پڑھنے کی اجازت دیتا ہے۔ رازداری یا حساسیت سے قطع نظر، یہ ایپ کو آپ کے کیلنڈر ڈیٹا کا اشتراک یا اسے محفوظ کرنے کی اجازت دے سکتا ہے۔"</string>
    <string name="permdesc_readCalendar" product="default" msgid="7434548682470851583">"ایپ کو آپ کے، بشمول آپ کے دوستوں یا ساتھی کارکنان کے فون پر اسٹور کردہ سبھی کیلنڈر ایونٹس کو پڑھنے کی اجازت دیتا ہے۔ یہ ایپ کو رازداری یا حساسیت سے قطع نظر آپ کے کیلنڈر ڈیٹا کا اشتراک یا اسے محفوظ کرنے کی اجازت دیتا ہے۔"</string>
    <string name="permlab_writeCalendar" msgid="8438874755193825647">"کیلنڈر ایونٹس شامل یا ان میں ترمیم کریں اور مالک کو بتائے بغیر مہمانوں کو ای میل بھیجیں"</string>
    <string name="permdesc_writeCalendar" product="tablet" msgid="6679035520113668528">"ایپ کو وہ ایونٹس جن میں آپ اپنے ٹیبلٹ پر ترمیم کرسکتے ہیں، بشمول دوسروں یا ساتھی کارکنوں کے ایونٹس شامل کرنے، ہٹانے، تبدیل کرنے کی اجازت دیتا ہے۔ یہ ایپ کو ایسے پیغامات بھیجنے کی جو کیلنڈر مالکان کی جانب سے آنے والے معلوم پڑتے ہیں یا مالکان کی جانکاری کے بغیر ایونٹس میں ترمیم کرنے کی اجازت دے سکتا ہے۔"</string>
    <string name="permdesc_writeCalendar" product="tv" msgid="1273290605500902507">"‏ایپ کو وہ ایونٹس جن میں آپ TV پر ترمیم کر سکتے ہیں بشمول دوستوں یا ساتھی کارکنان کے ایونٹس شامل کرنے، ہٹانے، تبدیل کرنے کی اجازت دیتا ہے۔ یہ ایپ کو ایسے پیغامات بھیجنے کی جو کیلنڈر مالکان کی جانب سے آئے ہوئے معلوم پڑتے ہیں، یا مالکان کی جانکاری کے بغیر ایونٹس میں ترمیم کرنے کی اجازت دے سکتا ہے۔"</string>
    <string name="permdesc_writeCalendar" product="default" msgid="2324469496327249376">"ایپ کو وہ ایونٹس جن میں آپ اپنے فون پر ترمیم کرسکتے ہیں، بشمول دوسروں یا ساتھی کارکنوں کے ایونٹس شامل کرنے، ہٹانے، تبدیل کرنے کی اجازت دیتا ہے۔ یہ ایپ کو ایسے پیغامات بھیجنے کی جو کیلنڈر مالکان کی جانب سے آئے ہوئے معلوم پڑتے ہیں یا مالکان کی جانکاری کے بغیر ایونٹس میں ترمیم کرنے کی اجازت دے سکتا ہے۔"</string>
    <string name="permlab_accessLocationExtraCommands" msgid="2836308076720553837">"اضافی مقام فراہم کنندہ کی کمانڈز تک رسائی حاصل کریں"</string>
    <string name="permdesc_accessLocationExtraCommands" msgid="6078307221056649927">"‏ایپ کو اضافی مقام فراہم کنندہ کی کمانڈز تک رسائی حاصل کرنے کی اجازت دیتی ہے۔ یہ ایپ کو GPS یا دوسرے مقام کے مآخذ کے عمل کے ساتھ مداخلت کرنے کی اجازت دے سکتی ہے۔"</string>
    <string name="permlab_accessFineLocation" msgid="251034415460950944">"‏قطعی مقام تک رسائی حاصل کریں (GPS اور نیٹ ورک پر مبنی)"</string>
    <string name="permdesc_accessFineLocation" msgid="5295047563564981250">"‏ایپ کو گلوبل پوزیشننگ سسٹم (GPS) یا نیٹ ورک کے مقام کے مآخذ جیسے سیل ٹاورز اور Wi-Fi کا استعمال کرکے آپ کا درست مقام حاصل کرنے کی اجازت دیتا ہے۔ ان مقام کی سروسز کا آن ہونا اور ایپ کو انہیں استعمال کرنے کیلئے آپ کے آلے پر دستیاب ہونا ضروری ہے۔ ایپس تخمینی طور پر آپ کے محل وقوع کا تعین کرنے کیلئے اسے استعمال کرسکتی ہیں اور بیٹری کی اضافی قوت صرف کرسکتی ہیں۔"</string>
    <string name="permlab_accessCoarseLocation" msgid="7715277613928539434">"تخمینی مقام تک رسائی حاصل کریں (نیٹ ورک پر مبنی)"</string>
    <string name="permdesc_accessCoarseLocation" msgid="2538200184373302295">"‏ایپ کو آپ کا تخمینی مقام حاصل کرنے کی اجازت دیتا ہے۔ یہ مقام نیٹ ورک کے مقام کے مآخذ جیسے سیل ٹاورز اور Wi-Fi کا استعمال کرکے مقام کی سروسز کے ذریعہ اخذ کیا جاتا ہے۔ ان مقام کی سروسز کا آن ہونا اور آپ کے آلے پر دستیاب ہونا ضروری ہے تاکہ ایپ انہیں استعمال کرسکے۔ ایپس تخمینی طور پر آپ کے محل وقوع کا تعین کرنے کیلئے اسے استعمال کر سکتی ہیں۔"</string>
    <string name="permlab_modifyAudioSettings" msgid="6095859937069146086">"اپنے آڈیو کی ترتیبات کو تبدیل کریں"</string>
    <string name="permdesc_modifyAudioSettings" msgid="3522565366806248517">"ایپ کو مجموعی آڈیو ترتیبات جیسے والیوم اور آؤٹ پٹ کیلئے جو اسپیکر استعمال ہوتا ہے اس میں ترمیم کرنے کی اجازت دیتا ہے۔"</string>
    <string name="permlab_recordAudio" msgid="3876049771427466323">"آڈیو ریکارڈ کریں"</string>
    <string name="permdesc_recordAudio" msgid="4906839301087980680">"ایپ کو مائکرو فون سے آڈیو ریکارڈ کرنے کی اجازت دیتا ہے۔ یہ اجازت ایپ کو کسی بھی وقت آپ کی تصدیق کے بغیر آڈیو ریکارڈ کرنے کی اجازت دیتی ہے۔"</string>
    <string name="permlab_sim_communication" msgid="2935852302216852065">"‏SIM کو ہدایات بھیجیں"</string>
    <string name="permdesc_sim_communication" msgid="5725159654279639498">"‏ایپ کو SIM کو کمانڈز بھیجنے کی اجازت دیتا ہے۔ یہ بہت خطرناک ہے۔"</string>
    <string name="permlab_camera" msgid="3616391919559751192">"تصاویر لیں اور ویڈیوز بنائیں"</string>
    <string name="permdesc_camera" msgid="8497216524735535009">"ایپ کو کیمرے سے تصویریں لینے اور ویڈیوز بنانے کی اجازت دیتا ہے۔ یہ اجازت ایپ کو آپ کی تصدیق کے بغیر کسی بھی وقت کیمرا استعمال کرنے کی اجازت دیتی ہے۔"</string>
    <string name="permlab_vibrate" msgid="7696427026057705834">"ارتعاش کو کنٹرول کریں"</string>
    <string name="permdesc_vibrate" msgid="6284989245902300945">"ایپ کو وائبریٹر کنٹرول کرنے کی اجازت دیتا ہے۔"</string>
    <string name="permlab_callPhone" msgid="3925836347681847954">"براہ راست فون نمبرز پر کال کریں"</string>
    <string name="permdesc_callPhone" msgid="3740797576113760827">"ایپ کو آپ کی مداخلت کے بغیر فون نمبروں پر کال کرنے کی اجازت دیتا ہے۔ اس کے نتیجے میں غیر متوقع چارجز یا کالیں ہوسکتی ہیں۔ نوٹ کرلیں کہ یہ ایپ کو ہنگامی نمبروں پر کال کرنے کی اجازت نہیں دیتا ہے۔ نقصان دہ ایپس آپ کی تصدیق کے بغیر کالیں کرکے آپ کی رقم صرف کروا سکتے ہیں۔"</string>
    <string name="permlab_accessImsCallService" msgid="3574943847181793918">"‏IMS کال سروس تک رسائی حاصل کریں"</string>
    <string name="permdesc_accessImsCallService" msgid="8992884015198298775">"‏آپ کی مداخلت کے بغیر کالیں کرنے کیلئے ایپ کو IMS سروس استعمال کرنے کی اجازت دیتی ہے۔"</string>
    <string name="permlab_readPhoneState" msgid="9178228524507610486">"فون کے اسٹیٹس اور شناخت کو پڑھیں"</string>
    <string name="permdesc_readPhoneState" msgid="1639212771826125528">"‏ایپ کو آلے کی فون والی خصوصیات تک رسائی حاصل کرنے کی اجازت دیتا ہے۔ یہ اجازت ایپ کو فون نمبر اور آلے کے IDs کا تعین کرنے، آیا کوئی کال فعال ہے، اور کال کے ذریعہ مربوط ریموٹ نمبر کا تعین کرنے دیتی ہے۔"</string>
    <string name="permlab_wakeLock" product="tablet" msgid="1531731435011495015">"ٹیبلیٹ کو سلیپ وضع میں جانے سے روکیں"</string>
    <string name="permlab_wakeLock" product="tv" msgid="2601193288949154131">"‏TV کو سلیپ وضع میں جانے سے روکیں"</string>
    <string name="permlab_wakeLock" product="default" msgid="573480187941496130">"فون کو سلیپ وضع میں جانے سے روکیں"</string>
    <string name="permdesc_wakeLock" product="tablet" msgid="7311319824400447868">"ایپ کو ٹیبلیٹ کو سلیپ وضع میں جانے سے روکنے کی اجازت دیتا ہے"</string>
    <string name="permdesc_wakeLock" product="tv" msgid="3208534859208996974">"‏ایپ کو TV کو سلیپ وضع میں جانے سے روکنے کی اجازت دیتا ہے۔"</string>
    <string name="permdesc_wakeLock" product="default" msgid="8559100677372928754">"ایپ کو فون کو سلیپ وضع میں جانے سے روکنے کی اجازت دیتا ہے"</string>
    <string name="permlab_transmitIr" msgid="7545858504238530105">"ٹرانسمیٹ انفراریڈ"</string>
    <string name="permdesc_transmitIr" product="tablet" msgid="5358308854306529170">"ایپ کو ٹیبلیٹ کا انفراریڈ ٹرانسمیٹر استعمال کرنے کی اجازت دیتا ہے۔"</string>
    <string name="permdesc_transmitIr" product="tv" msgid="3926790828514867101">"‏ایپ کو TV کا انفراریڈ ٹرانسمیٹر استعمال کرنے کی اجازت دیتا ہے۔"</string>
    <string name="permdesc_transmitIr" product="default" msgid="7957763745020300725">"ایپ کو فون کا انفراریڈ ٹرانسمیٹر استعمال کرنے کی اجازت دیتا ہے۔"</string>
    <string name="permlab_setWallpaper" msgid="6627192333373465143">"وال پیپر سیٹ کریں"</string>
    <string name="permdesc_setWallpaper" msgid="7373447920977624745">"ایپ کو سسٹم کا وال پیپر سیٹ کرنے کی اجازت دیتا ہے۔"</string>
    <string name="permlab_setWallpaperHints" msgid="3278608165977736538">"اپنے وال پیپر کا سائز ایڈجسٹ کریں"</string>
    <string name="permdesc_setWallpaperHints" msgid="8235784384223730091">"ایپ کو سسٹم کے وال پیپر سائز کے اشاروں کو سیٹ کرنے کی اجازت دیتا ہے"</string>
    <string name="permlab_setTimeZone" msgid="2945079801013077340">"ٹائم زون سیٹ کریں"</string>
    <string name="permdesc_setTimeZone" product="tablet" msgid="1676983712315827645">"ایپ کو ٹیبلیٹ کا ٹائم زون تبدیل کرنے کی اجازت دیتا ہے۔"</string>
    <string name="permdesc_setTimeZone" product="tv" msgid="888864653946175955">"‏ایپ کو TV کا ٹائم زون تبدیل کرنے کی اجازت دیتا ہے۔"</string>
    <string name="permdesc_setTimeZone" product="default" msgid="4499943488436633398">"ایپ کو فون کا ٹائم زون تبدیل کرنے کی اجازت دیتا ہے۔"</string>
    <string name="permlab_getAccounts" msgid="1086795467760122114">"آلے پر موجود اکاؤنٹس تلاش کریں"</string>
    <string name="permdesc_getAccounts" product="tablet" msgid="2741496534769660027">"ایپ کو ٹیبلٹ کو معلوم اکاؤنٹس کی فہرست حاصل کرنے کی اجازت دیتا ہے۔ اس میں آپ کی انسٹال کردہ ایپلیکیشنز کے ذریعہ بنائے گئے کوئی بھی اکاؤنٹس شامل ہوسکتے ہیں۔"</string>
    <string name="permdesc_getAccounts" product="tv" msgid="4190633395633907543">"‏ایپ کو TV کو معلوم اکاؤنٹس کی فہرست حاصل کرنے کی اجازت دیتا ہے۔ اس میں آپ کی انسٹال کردہ ایپلیکیشنز کے بنائے ہوئے کوئی بھی اکاؤنٹس شامل ہو سکتے ہیں۔"</string>
    <string name="permdesc_getAccounts" product="default" msgid="3448316822451807382">"ایپ کو فون کو معلوم اکاؤنٹس کی فہرست حاصل کرنے کی اجازت دیتا ہے۔ اس میں آپ کی انسٹال کردہ ایپلیکیشنز کے ذریعہ بنائے گئے کوئی بھی اکاؤنٹس شامل ہوسکتے ہیں۔"</string>
    <string name="permlab_accessNetworkState" msgid="4951027964348974773">"نیٹ ورک کنکشنز دیکھیں"</string>
    <string name="permdesc_accessNetworkState" msgid="8318964424675960975">"ایپ کو نیٹ ورک کنکشنز کے بارے میں معلومات دیکھنے کی اجازت دیتا ہے جیسے کون سے نیٹ ورکس موجود اور مربوط ہیں۔"</string>
    <string name="permlab_createNetworkSockets" msgid="7934516631384168107">"پورے نیٹ ورک تک رسائی حاصل کریں"</string>
    <string name="permdesc_createNetworkSockets" msgid="3403062187779724185">"ایپ کو نیٹ ورک ساکیٹس بنانے اور حسب ضرورت نیٹ ورک پروٹوکولز استعمال کرنے کی اجازت دیتا ہے۔ براؤزر اور دوسری ایپلیکیشنز انٹرنیٹ کو ڈیٹا بھیجنے کا ذریعہ فراہم کرتے ہیں، لہذا انٹرنیٹ کو ڈیٹا بھیجنے کیلئے یہ اجازت درکار نہیں ہوتی ہے۔"</string>
    <string name="permlab_changeNetworkState" msgid="958884291454327309">"نیٹ ورک کنیکٹوٹی تبدیل کریں"</string>
    <string name="permdesc_changeNetworkState" msgid="6789123912476416214">"ایپ کو نیٹ ورک کنیکٹوٹی کی حالت تبدیل کرنے کی اجازت دیتا ہے۔"</string>
    <string name="permlab_changeTetherState" msgid="5952584964373017960">"ربط کی گئی کنیکٹوٹی تبدیل کریں"</string>
    <string name="permdesc_changeTetherState" msgid="1524441344412319780">"ایپ کو مربوط کردہ نیٹ ورک کنیکٹوٹی کی حالت تبدیل کرنے کی اجازت دیتا ہے۔"</string>
    <string name="permlab_accessWifiState" msgid="5202012949247040011">"‏Wi-Fi کنکشنز دیکھیں"</string>
    <string name="permdesc_accessWifiState" msgid="5002798077387803726">"‏ایپ کو Wi-Fi نیٹ ورکنگ کے بارے میں معلومات، جیسے آیا Wi-Fi فعال ہے اور مربوط Wi-Fi آلات کا نام دیکھنے کی اجازت دیتا ہے۔"</string>
    <string name="permlab_changeWifiState" msgid="6550641188749128035">"‏Wi-Fi سے مربوط اور غیر مربوط کریں"</string>
    <string name="permdesc_changeWifiState" msgid="7137950297386127533">"‏ایپ کو Wi-Fi کے رسائی مراکز سے مربوط اور منقطع ہونے اور Wi-Fi نیٹ ورکس کیلئے آلے کی ترتیب میں تبدیلیاں کرنے کی اجازت دیتا ہے۔"</string>
    <string name="permlab_changeWifiMulticastState" msgid="1368253871483254784">"‏Wi-Fi ملٹی کاسٹ ریسپشن کی اجازت دیں"</string>
    <string name="permdesc_changeWifiMulticastState" product="tablet" msgid="7969774021256336548">"‏ایپ کو صرف آپ کا ٹیبلٹ نہیں، بلکہ ملٹی کاسٹ پتے استعمال کرکے Wi-Fi نیٹ ورک پر موجود سبھی آلات کو مرسلہ پیکٹس وصول کرنے کی اجازت دیتا ہے۔ اس میں غیر ملٹی کاسٹ طرز سے زیادہ قوت استعمال ہوتی ہے۔"</string>
    <string name="permdesc_changeWifiMulticastState" product="tv" msgid="9031975661145014160">"‏ایپ کو صرف آپ کا TV نہیں، بلکہ ملٹی کاسٹ پتے استعمال کر رہے Wi-Fi نیٹ ورک پر موجود سبھی آلات کو ارسال کردہ پیکٹس وصول کرنے کی اجازت دیتا ہے۔ اس میں غیر ملٹی کاسٹ وضع کی بہ نسبت زیادہ قوت استعمال ہوتی ہے۔"</string>
    <string name="permdesc_changeWifiMulticastState" product="default" msgid="6851949706025349926">"‏ایپ کو صرف آپ کا فون نہیں، بلکہ ملٹی کاسٹ پتے استعمال کرکے Wi-Fi نیٹ ورک پر موجود سبھی آلات کو مرسلہ پیکٹس وصول کرنے کی اجازت دیتا ہے۔ اس میں غیر ملٹی کاسٹ طرز سے زیادہ قوت استعمال ہوتی ہے۔"</string>
    <string name="permlab_bluetoothAdmin" msgid="6006967373935926659">"بلوٹوتھ کی ترتیبات تک رسائی حاصل کریں"</string>
    <string name="permdesc_bluetoothAdmin" product="tablet" msgid="6921177471748882137">"ایپ کو مقامی بلوٹوتھ ٹیبلیٹ کنفیگر کرنے اور ریموٹ آلات دریافت کرنے اور ان کے ساتھ جوڑا بنانے کی اجازت دیتا ہے۔"</string>
    <string name="permdesc_bluetoothAdmin" product="tv" msgid="3373125682645601429">"‏ایپ کو مقامی بلوٹوتھ TV کو کنفیگر کرنے اور ریموٹ آلات کو دریافت کرنے اور ان کے ساتھ جوڑا بنانے کی اجازت دیتا ہے۔"</string>
    <string name="permdesc_bluetoothAdmin" product="default" msgid="8931682159331542137">"ایپ کو مقامی بلوٹوتھ فون کنفیگر کرنے اور ریموٹ آلات دریافت کرنے اور ان کے ساتھ جوڑا بنانے کی اجازت دیتا ہے۔"</string>
    <string name="permlab_accessWimaxState" msgid="4195907010610205703">"‏WiMAX سے مربوط اور غیر مربوط کریں"</string>
    <string name="permdesc_accessWimaxState" msgid="6360102877261978887">"‏ایپ کو یہ تعین کرنے کی کہ آیا WiMAX فعال ہے اور کسی مربوط WiMAX نیٹ ورکس کے بارے میں معلومات کا تعین کرنے کی اجازت دیتا ہے۔"</string>
    <string name="permlab_changeWimaxState" msgid="340465839241528618">"‏WiMAX کی حیثیت تبدیل کریں"</string>
    <string name="permdesc_changeWimaxState" product="tablet" msgid="3156456504084201805">"‏ایپ کو WiMAX نیٹ ورکس سے ٹیبلٹ کو مربوط اور ٹیبلٹ کو منقطع کرنے کی اجازت دیتا ہے۔"</string>
    <string name="permdesc_changeWimaxState" product="tv" msgid="6022307083934827718">"‏ایپ کو WiMAX نیٹ ورکس سے TV کو منسلک اور TV کو غیر منسلک کرنے کی اجازت دیتا ہے۔"</string>
    <string name="permdesc_changeWimaxState" product="default" msgid="697025043004923798">"‏ایپ کو WiMAX نیٹ ورکس سے فون کو مربوط اور فون کو منقطع کرنے کی اجازت دیتا ہے۔"</string>
    <string name="permlab_bluetooth" msgid="6127769336339276828">"بلوٹوتھ آلات کے ساتھ جوڑا بنائیں"</string>
    <string name="permdesc_bluetooth" product="tablet" msgid="3480722181852438628">"ایپ کو ٹیبلیٹ پر بلوٹوتھ کی ترتیب دیکھنے اور جوڑا بنائے ہوئے آلات کے ساتھ کنکشنز بنانے اور قبول کرنے کی اجازت دیتا ہے۔"</string>
    <string name="permdesc_bluetooth" product="tv" msgid="3974124940101104206">"‏ایپ کو TV پر بلوٹوتھ کی کنفیگریشن دیکھنے اور جوڑا بنائے ہوئے آلات کے ساتھ کنکشنز بنانے اور قبول کرنے کی اجازت دیتا ہے۔"</string>
    <string name="permdesc_bluetooth" product="default" msgid="3207106324452312739">"ایپ کو فون پر بلوٹوتھ کی ترتیب دیکھنے اور جوڑا بنائے ہوئے آلات کے ساتھ کنکشنز بنانے اور قبول کرنے کی اجازت دیتا ہے۔"</string>
    <string name="permlab_nfc" msgid="4423351274757876953">"‏Near Field کمیونیکیشن کنٹرول کریں"</string>
    <string name="permdesc_nfc" msgid="7120611819401789907">"‏ایپ کو Near Field Communication (NFC)‎ ٹیگز، کارڈز اور ریڈرز کے ساتھ مواصلت کرنے کی اجازت دیٹا ہے۔"</string>
    <string name="permlab_disableKeyguard" msgid="3598496301486439258">"اپنے اسکرین لاک کو غیر فعال کریں"</string>
    <string name="permdesc_disableKeyguard" msgid="6034203065077122992">"ایپ کو کلیدی لاک اور کسی بھی متعلقہ پاس ورڈ سیکیورٹی کو غیر فعال کرنے کی اجازت دیتا ہے۔ مثلاً، کوئی آنے والی فون کال موصول ہونے کے وقت فون کلیدی لاک کو غیر فعال کرتا ہے، پھر کال پوری ہوجانے پر کلیدی لاک کو دوبارہ فعال کردیتا ہے۔"</string>
    <string name="permlab_manageFingerprint" msgid="5640858826254575638">"فنگر پرنٹ ہارڈ ویئر کا نظم کریں"</string>
    <string name="permdesc_manageFingerprint" msgid="178208705828055464">"ایپ کو استعمال کیلئے فنگر پرنٹ کی تمثیلات شامل کرنے اور حذف کرنے کیلئے طریقوں کو کالعدم قرار دینے کی اجازت دیتا ہے۔"</string>
    <string name="permlab_useFingerprint" msgid="3150478619915124905">"فنگر پرنٹ ہارڈ ویئر استعمال کریں"</string>
    <string name="permdesc_useFingerprint" msgid="9165097460730684114">"ایپ کو توثیق کیلئے فنگر پرنٹ ہارڈ ویئر استعمال کرنے کی اجازت دیتا ہے"</string>
    <string name="fingerprint_acquired_partial" msgid="735082772341716043">"جزوی فنگر پرنٹ کی شناخت ہوئی۔ براہ کرم دوبارہ کوشش کریں۔"</string>
    <string name="fingerprint_acquired_insufficient" msgid="4596546021310923214">"فنگر پرنٹ پر کارروائی نہیں کی جا سکی۔ براہ کرم دوبارہ کوشش کریں۔"</string>
    <string name="fingerprint_acquired_imager_dirty" msgid="1087209702421076105">"فنگر پرنٹ سینسر گندا ہے۔ براہ کرم صاف کریں اور دوبارہ کوشش کریں۔"</string>
    <string name="fingerprint_acquired_too_fast" msgid="6470642383109155969">"انگلی کو کافی تیزی سے ہٹا لیا گیا۔ براہ کرم دوبارہ کوشش کریں۔"</string>
    <string name="fingerprint_acquired_too_slow" msgid="59250885689661653">"انگلی کو بہت آہستہ ہٹایا گیا۔ براہ کرم دوبارہ کوشش کریں۔"</string>
  <string-array name="fingerprint_acquired_vendor">
  </string-array>
    <string name="fingerprint_error_hw_not_available" msgid="7955921658939936596">"فنگر پرنٹ ہارڈ ویئر دستیاب نہیں ہے۔"</string>
    <string name="fingerprint_error_no_space" msgid="1055819001126053318">"فنگر پرنٹ اسٹور نہیں کیا جا سکتا ہے۔ براہ کرم ایک موجودہ فنگر پرنٹ ہٹائیں۔"</string>
    <string name="fingerprint_error_timeout" msgid="3927186043737732875">"فنگر پرنٹ کی میعاد ختم ہوگئی۔ دوبارہ کوشش کریں۔"</string>
    <string name="fingerprint_error_canceled" msgid="4402024612660774395">"فنگر پرنٹ کی کارروائی منسوخ ہوگئی۔"</string>
    <string name="fingerprint_error_lockout" msgid="5536934748136933450">"کافی زیادہ کوششیں کی گئیں۔ بعد میں دوبارہ کوشش کریں۔"</string>
    <string name="fingerprint_error_unable_to_process" msgid="6107816084103552441">"دوبارہ کوشش کریں۔"</string>
    <string name="fingerprint_name_template" msgid="5870957565512716938">"انگلی <xliff:g id="FINGERID">%d</xliff:g>"</string>
  <string-array name="fingerprint_error_vendor">
  </string-array>
    <string name="fingerprint_icon_content_description" msgid="2340202869968465936">"فنگر پرنٹ آئیکن"</string>
    <string name="permlab_readSyncSettings" msgid="6201810008230503052">"مطابقت پذیری کی ترتیبات پڑھیں"</string>
    <string name="permdesc_readSyncSettings" msgid="2706745674569678644">"‏ایپ کو کسی اکاؤنٹ کیلئے مطابقت پذیری کی ترتیبات پڑھنے کی اجازت دیتا ہے۔ مثلا، یہ تعین کرسکتا ہے کہ آیا People ایپ کسی اکاؤنٹ کے ساتھ مطابقت پذیر ہے۔"</string>
    <string name="permlab_writeSyncSettings" msgid="5408694875793945314">"مطابقت پذیری آن اور آف ٹوگل کریں"</string>
    <string name="permdesc_writeSyncSettings" msgid="8956262591306369868">"‏ایپ کو کسی اکاؤنٹ کیلئے مطابقت پذیری کی ترتیبات میں ترمیم کرنے کی اجازت دیتا ہے۔ مثلا، کسی اکاؤنٹ کے ساتھ People ایپ کی مطابقت پذیری فعال کرنے کیلئے اسے استعمال کیا جاسکتا ہے۔"</string>
    <string name="permlab_readSyncStats" msgid="7396577451360202448">"مطابقت پذیری کے اعداد و شمار پڑھیں"</string>
    <string name="permdesc_readSyncStats" msgid="1510143761757606156">"ایپ کو کسی اکاؤنٹ کیلئے مطابقت پذیری کے اعداد و شمار، بشمول مطابقت پذیری کے ایونٹس اور جس قدر ڈیٹا مطابقت پذیر ہے اس کی سرگزشت کو پڑھنے کی اجازت دیتا ہے۔"</string>
    <string name="permlab_sdcardRead" product="nosdcard" msgid="367275095159405468">"‏آپ USB سٹوریج کے مواد کو پڑھیں"</string>
    <string name="permlab_sdcardRead" product="default" msgid="2188156462934977940">"‏اپنے SD کارڈ کے مواد کو پڑھیں"</string>
    <string name="permdesc_sdcardRead" product="nosdcard" msgid="3446988712598386079">"‏ایپ کو آپ کے USB اسٹوریج کے مواد کو پڑھنے کی اجازت دیتا ہے۔"</string>
    <string name="permdesc_sdcardRead" product="default" msgid="2607362473654975411">"‏ایپ کو آپ کے SD کارڈ کے مواد کو پڑھنے کی اجازت دیتا ہے۔"</string>
    <string name="permlab_sdcardWrite" product="nosdcard" msgid="8485979062254666748">"‏اپنے USB سٹوریج کے مواد میں ترمیم یا حذف کریں"</string>
    <string name="permlab_sdcardWrite" product="default" msgid="8805693630050458763">"‏اپنے SD کارڈ کے مواد میں ترمیم یا انہیں حذف کریں"</string>
    <string name="permdesc_sdcardWrite" product="nosdcard" msgid="6175406299445710888">"‏ایپ کو USB اسٹوریج پر لکھنے کی اجازت دیتا ہے۔"</string>
    <string name="permdesc_sdcardWrite" product="default" msgid="4337417790936632090">"‏ایپ کو SD کارڈ پر لکھنے کی اجازت دیتا ہے۔"</string>
    <string name="permlab_use_sip" msgid="2052499390128979920">"‏SIP کالز کریں/موصول کریں"</string>
    <string name="permdesc_use_sip" msgid="2297804849860225257">"‏ایپ کو SIP کالز کرنے اور موصول کرنے کی اجازت دیتا ہے۔"</string>
    <string name="permlab_register_sim_subscription" msgid="3166535485877549177">"‏نئے ٹیلی کام SIM کنکشنز رجسٹر کریں"</string>
    <string name="permdesc_register_sim_subscription" msgid="2138909035926222911">"‏ایپ کو نئے ٹیلی کام SIM کنکشنز کو رجسٹر کرنے کی اجازت دیتی ہے۔"</string>
    <string name="permlab_register_call_provider" msgid="108102120289029841">"نئے ٹیلی کام کنکشنز رجسٹر کریں"</string>
    <string name="permdesc_register_call_provider" msgid="7034310263521081388">"ایپ کو نئے ٹیلی کام کنکشنز کو رجسٹر کرنے کی اجازت دیتی ہے۔"</string>
    <string name="permlab_connection_manager" msgid="1116193254522105375">"ٹیلی کام کنکشنز کا نظم کریں"</string>
    <string name="permdesc_connection_manager" msgid="5925480810356483565">"ایپ کو ٹیلی کام کنکشنز کا نظم کرنے کی اجازت دیتی ہے۔"</string>
    <string name="permlab_bind_incall_service" msgid="6773648341975287125">"درون کال اسکرین کے ساتھ تعامل کریں"</string>
    <string name="permdesc_bind_incall_service" msgid="8343471381323215005">"ایپ کو صارف کے درون کال اسکرین دیکھنے کے وقت اور طریقے کو کنٹرول کرنے کی اجازت دیتا ہے۔"</string>
    <string name="permlab_bind_connection_service" msgid="3557341439297014940">"ٹیلیفونی سروسز کے ساتھ تعامل کریں"</string>
    <string name="permdesc_bind_connection_service" msgid="4008754499822478114">"کالز کرنے/وصول کرنے کیلئے ایپ کو ٹیلیفونی سروسز کے ساتھ تعامل کرنے دیتا ہے۔"</string>
    <string name="permlab_control_incall_experience" msgid="9061024437607777619">"ایک درون کال صارف تجربہ فراہم کریں"</string>
    <string name="permdesc_control_incall_experience" msgid="915159066039828124">"ایپ کو ایک درون کال صارف تجربہ فراہم کرنے کی اجازت دیتا ہے۔"</string>
    <string name="permlab_readNetworkUsageHistory" msgid="7862593283611493232">"تاریخی نیٹ ورک کا استعمال پڑھیں"</string>
    <string name="permdesc_readNetworkUsageHistory" msgid="7689060749819126472">"ایپ کو مخصوص نیٹ ورکس اور ایپس کیلئے نیٹ ورک کے استعمال کی سرگزشت پڑھنے کی اجازت دیتا ہے۔"</string>
    <string name="permlab_manageNetworkPolicy" msgid="2562053592339859990">"نیٹ ورک کی پالیسی کا نظم کریں"</string>
    <string name="permdesc_manageNetworkPolicy" msgid="7537586771559370668">"ایپ کو نیٹ ورک پالیسیوں کا نظم کرنے اور ایپ کیلئے مخصوص اصولوں کی وضاحت کرنے کی اجازت دیتا ہے۔"</string>
    <string name="permlab_modifyNetworkAccounting" msgid="5088217309088729650">"نیٹ ورک کے استعمال کی اکاؤنٹنگ میں ترمیم کریں"</string>
    <string name="permdesc_modifyNetworkAccounting" msgid="5443412866746198123">"ایپ کو ایپس کے برخلاف حساب کیے جانے والے نیٹ ورک کے استعمال کے طریقے میں ترمیم کرنے کی اجازت دیتا ہے۔ عام ایپس کے ذریعہ استعمال کیلئے نہیں ہے۔"</string>
    <string name="permlab_accessNotifications" msgid="7673416487873432268">"اطلاعات تک رسائی حاصل کریں"</string>
    <string name="permdesc_accessNotifications" msgid="458457742683431387">"دوسرے ایپس کے ذریعے شائع کردہ کے بشمول ایپ کو اطلاعات کی بازیابی، تفتیش اور انہیں صاف کرنے کی اجازت دیتا ہے۔"</string>
    <string name="permlab_bindNotificationListenerService" msgid="7057764742211656654">"اطلاع سننے والی سروس کے پابند بنیں"</string>
    <string name="permdesc_bindNotificationListenerService" msgid="985697918576902986">"حامل کو اطلاع سننے والی سروس کے اعلی سطحی انٹرفیس کا پابند ہونے کی اجازت دیتا ہے۔ عام ایپس کیلئے کبھی بھی اس کی ضرورت نہيں ہونی چاہئے۔"</string>
    <string name="permlab_bindConditionProviderService" msgid="1180107672332704641">"شرط فراہم کرنے والی ایک سروس کے پابند بنیں"</string>
    <string name="permdesc_bindConditionProviderService" msgid="1680513931165058425">"حامل کو شرط فراہم کنندہ کی سروس کے اعلی سطحی انٹرفیس کا پابند ہونے کی اجازت دیتا ہے۔ عام ایپس کیلئے کبھی بھی اس کی ضرورت نہيں ہونی چاہئے۔"</string>
    <string name="permlab_bindDreamService" msgid="4153646965978563462">"ایک ڈریم سروس کا پابند بنیں"</string>
    <string name="permdesc_bindDreamService" msgid="7325825272223347863">"حامل کو ڈریم سروس کے اعلی سطحی انٹرفیس کا پابند ہونے کی اجازت دیتی ہے۔ عام ایپس کیلئے کبھی بھی اس کی ضرورت نہيں ہونی چاہیے۔"</string>
    <string name="permlab_invokeCarrierSetup" msgid="3699600833975117478">"کیریئر کے ذریعے فراہم کردہ کنفگریشن ایپ طلب کریں"</string>
    <string name="permdesc_invokeCarrierSetup" msgid="4159549152529111920">"حامل کو کیریئر کے ذریعے فراہم کردہ کنفگریشن ایپ طلب کرنے کی اجازت دیتا ہے۔ عام ایپس کیلئے کبھی بھی اس کی ضرورت نہيں ہونی چاہئے۔"</string>
    <string name="permlab_accessNetworkConditions" msgid="8206077447838909516">"نیٹ ورک کی صورت حال کے بارے میں مشاہدے سنیں"</string>
    <string name="permdesc_accessNetworkConditions" msgid="6899102075825272211">"کسی ایپلیکیشن کو نیٹ ورک حالات پر مشاہدوں کو سننے دیتا ہے۔ عام ایپس کیلئے کبھی بھی اس کی ضرورت نہيں ہونی چاہئے۔"</string>
    <string name="permlab_setInputCalibration" msgid="4902620118878467615">"ان پٹ آلہ کا کیلیبریشن تبدیل کریں"</string>
    <string name="permdesc_setInputCalibration" msgid="4527511047549456929">"ایپ کو ٹچ اسکرین کے کیلیبریشن پیرامیٹرز میں ترمیم کرنے کی اجازت دیتا ہے۔ عام ایپس کیلئے کبھی بھی اس کی ضرورت نہيں ہونی چاہئے۔"</string>
    <string name="permlab_accessDrmCertificates" msgid="7436886640723203615">"‏DRM سرٹیفکیٹس تک رسائی حاصل کریں"</string>
    <string name="permdesc_accessDrmCertificates" msgid="8073288354426159089">"‏ایک ایپ کو  DRM سرٹیفکیٹس فراہم کرنے اور ان کا استعمال کرنے کی اجازت دیتا ہے۔ عام ایپس کیلئے کبھی بھی اس کی ضرورت نہیں ہوتی ہے۔"</string>
    <string name="permlab_handoverStatus" msgid="7820353257219300883">"‏Android Beam منتقلی کی صورت حال موصول کریں"</string>
    <string name="permdesc_handoverStatus" msgid="4788144087245714948">"‏اس ایپلیکیشن کو Android Beam کی حالیہ منتقلیوں کے بارے میں معلومات موصول کرنے کی اجازت دیتا ہے"</string>
    <string name="permlab_removeDrmCertificates" msgid="7044888287209892751">"‏DRM سرٹیفکیٹس کو ہٹائیں"</string>
    <string name="permdesc_removeDrmCertificates" msgid="7272999075113400993">"‏ایک ایپلیکیشن کو DRM سرٹیفکیٹس کو ہٹانے کی اجازت دیتا ہے۔ عام ایپس کیلئے کبھی بھی اس کی ضرورت نہیں ہونی چاہیے۔"</string>
    <string name="permlab_bindCarrierMessagingService" msgid="1490229371796969158">"ایک کیریئر پیغام رسانی سروس کا پابند بنیں"</string>
    <string name="permdesc_bindCarrierMessagingService" msgid="2762882888502113944">"حامل کو ایک کیریئر پیغام رسانی سروس کے اعلی سطحی انٹرفیس کا پابند ہونے کی اجازت دیتی ہے۔ عام ایپس کیلئے کبھی بھی اس کی ضرورت نہیں ہونی چاہیے۔"</string>
    <string name="permlab_bindCarrierServices" msgid="3233108656245526783">"کیریئر سروسز کا پابند کریں"</string>
    <string name="permdesc_bindCarrierServices" msgid="1391552602551084192">"حامل کو کیریئر سروسز کا پابند کرنے کی اجازت دیتا ہے۔ معمول کی ایپس کیلئے کبھی درکار نہیں ہونا چاہیے۔"</string>
    <string name="permlab_access_notification_policy" msgid="4247510821662059671">"ڈسٹرب نہ کریں تک رسائی حاصل کریں"</string>
    <string name="permdesc_access_notification_policy" msgid="3296832375218749580">"ایپ کو ڈسٹرب نہ کریں کنفیگریشن لکھنے اور پڑھنے کے قابل کرتا ہے۔"</string>
    <string name="policylab_limitPassword" msgid="4497420728857585791">"پاس ورڈ کے اصول سیٹ کریں"</string>
    <string name="policydesc_limitPassword" msgid="2502021457917874968">"‏اسکرین لاک پاس ورڈز اور PINs میں اجازت یافتہ لمبائی اور حروف کو کنٹرول کریں۔"</string>
    <string name="policylab_watchLogin" msgid="914130646942199503">"اسکرین غیر مقفل کرنے کی کوششیں مانیٹر کریں"</string>
    <string name="policydesc_watchLogin" product="tablet" msgid="3215729294215070072">"اسکرین کو غیر مقفل کرتے وقت ٹائپ کیے گئے غلط پاس ورڈز کی تعداد مانیٹر کریں اور ٹیبلیٹ کو مقفل کریں یا اگر کافی زیادہ غلط پاس ورڈز ٹائپ کیے گئے ہیں تو ٹیبلیٹ کا سبھی ڈیٹا صاف کریں۔"</string>
    <string name="policydesc_watchLogin" product="TV" msgid="2707817988309890256">"‏اسکرین کو غیر مقفل کرتے وقت ٹائپ کردہ غلط پاس ورڈز کی تعداد پر نگاہ رکھیں اور اگر بہت زیادہ غلط پاس ورڈز ٹائپ کیے جاتے ہیں تو TV کو مقفل کریں یا TV کا سبھی ڈیٹا مٹائیں۔"</string>
    <string name="policydesc_watchLogin" product="default" msgid="5712323091846761073">"اسکرین کو غیر مقفل کرتے وقت ٹائپ کیے گئے غلط پاس ورڈز کی تعداد مانیٹر کریں اور فون کو مقفل کریں یا اگر کافی زیادہ غلط پاس ورڈز ٹائپ کیے گئے ہیں تو فون کا سبھی ڈیٹا صاف کریں۔"</string>
    <string name="policydesc_watchLogin_secondaryUser" product="tablet" msgid="4280246270601044505">"اسکرین کو غیر مقفل کرتے وقت ٹائپ کردہ غلط پاس ورڈز کی تعداد پر نگاہ رکھیں اور اگر بہت زیادہ غلط پاس ورڈز ٹائپ کیے جاتے ہیں تو ٹیبلٹ کو مقفل کریں یا اس صارف کا سبھی ڈیٹا ہٹائیں۔"</string>
    <string name="policydesc_watchLogin_secondaryUser" product="TV" msgid="3484832653564483250">"‏اسکرین کو غیر مقفل کرتے وقت ٹائپ کردہ غلط پاس ورڈز کی تعداد پر نگاہ رکھیں اور اگر بہت زیادہ غلط پاس ورڈز ٹائپ کیے جاتے ہیں تو TV کو مقفل کریں یا اس صارف کا سبھی ڈیٹا ہٹائیں۔"</string>
    <string name="policydesc_watchLogin_secondaryUser" product="default" msgid="2185480427217127147">"اسکرین کو غیر مقفل کرتے وقت ٹائپ کردہ غلط پاس ورڈز کی تعداد پر نگاہ رکھیں اور اگر بہت زیادہ غلط پاس ورڈز ٹائپ کیے جاتے ہیں تو فون کو مقفل کریں یا اس صارف کا سبھی ڈیٹا ہٹائیں۔"</string>
    <string name="policylab_resetPassword" msgid="4934707632423915395">"اسکرین لاک تبدیل کریں"</string>
    <string name="policydesc_resetPassword" msgid="1278323891710619128">"اسکرین لاک تبدیل کریں۔"</string>
    <string name="policylab_forceLock" msgid="2274085384704248431">"اسکرین مقفل کریں"</string>
    <string name="policydesc_forceLock" msgid="1141797588403827138">"اسکرین کب اور کس طرح مقفل ہوتی ہے اس کو کنٹرول کریں۔"</string>
    <string name="policylab_wipeData" msgid="3910545446758639713">"سبھی ڈیٹا صاف کریں"</string>
    <string name="policydesc_wipeData" product="tablet" msgid="4306184096067756876">"فیکٹری ڈیٹا کی دوبارہ ترتیب انجام دے کر وارننگ کے بغیر ٹیبلٹ کا ڈیٹا مٹائیں۔"</string>
    <string name="policydesc_wipeData" product="tv" msgid="5816221315214527028">"‏ایک فیکٹری ڈیٹا ری سیٹ انجام دے کر انتباہ کے بغیر TV کا ڈیٹا مٹائیں۔"</string>
    <string name="policydesc_wipeData" product="default" msgid="5096895604574188391">"فیکٹری ڈیٹا کی دوبارہ ترتیب انجام دے کر وارننگ کے بغیر فون کا ڈیٹا مٹائیں۔"</string>
    <string name="policylab_wipeData_secondaryUser" msgid="8362863289455531813">"صارف کا ڈیٹا ہٹائیں"</string>
    <string name="policydesc_wipeData_secondaryUser" product="tablet" msgid="6336255514635308054">"وارننگ کے بغیر اس ٹیبلٹ پر موجود اس صارف کا ڈیٹا ہٹائیں۔"</string>
    <string name="policydesc_wipeData_secondaryUser" product="tv" msgid="2086473496848351810">"‏وارننگ کے بغیر اس TV پر موجود اس صارف کا ڈیٹا ہٹائیں۔"</string>
    <string name="policydesc_wipeData_secondaryUser" product="default" msgid="6787904546711590238">"وارننگ کے بغیر اس فون پر موجود اس صارف کا ڈیٹا ہٹائیں۔"</string>
    <string name="policylab_setGlobalProxy" msgid="2784828293747791446">"آلہ کی عالمی پراکسی سیٹ کریں"</string>
    <string name="policydesc_setGlobalProxy" msgid="8459859731153370499">"پالیسی فعال ہونے پر آلہ کی عالمی پراکسی کو استعمال کیے جانے کیلئے سیٹ کریں۔ صرف آلہ کا مالک ہی عالمی پراکسی سیٹ کر سکتا ہے۔"</string>
    <string name="policylab_expirePassword" msgid="5610055012328825874">"اسکرین لاک پاس ورڈ کی میعاد سیٹ کریں"</string>
    <string name="policydesc_expirePassword" msgid="5367525762204416046">"‏تبدیل کریں کہ کتنے وقفہ میں اسکرین لاک پاس ورڈ، PIN یا پیٹرن تبدیل ہونا ضروری ہے۔"</string>
    <string name="policylab_encryptedStorage" msgid="8901326199909132915">"اسٹوریج کی مرموز کاری سیٹ کریں"</string>
    <string name="policydesc_encryptedStorage" msgid="2637732115325316992">"مطالبہ کریں کہ اسٹور کردہ ایپ کا ڈیٹا مرموز کیا جائے۔"</string>
    <string name="policylab_disableCamera" msgid="6395301023152297826">"کیمروں کو غیر فعال کریں"</string>
    <string name="policydesc_disableCamera" msgid="2306349042834754597">"سبھی آلے کے کیمروں کا استعمال روکیں۔"</string>
    <string name="policylab_disableKeyguardFeatures" msgid="8552277871075367771">"کچھ سکرین قفل خصوصیات غیر فعال کریں"</string>
    <string name="policydesc_disableKeyguardFeatures" msgid="2044755691354158439">"اسکرین قفل کی کچھ خصوصیات کے استعمال کو روکیں۔"</string>
  <string-array name="phoneTypes">
    <item msgid="8901098336658710359">"گھر"</item>
    <item msgid="869923650527136615">"موبائل"</item>
    <item msgid="7897544654242874543">"دفتر"</item>
    <item msgid="1103601433382158155">"دفتر کا فیکس"</item>
    <item msgid="1735177144948329370">"گھر کا فیکس"</item>
    <item msgid="603878674477207394">"پیجر"</item>
    <item msgid="1650824275177931637">"دیگر"</item>
    <item msgid="9192514806975898961">"حسب ضرورت"</item>
  </string-array>
  <string-array name="emailAddressTypes">
    <item msgid="8073994352956129127">"گھر"</item>
    <item msgid="7084237356602625604">"دفتر"</item>
    <item msgid="1112044410659011023">"دیگر"</item>
    <item msgid="2374913952870110618">"حسب ضرورت"</item>
  </string-array>
  <string-array name="postalAddressTypes">
    <item msgid="6880257626740047286">"گھر"</item>
    <item msgid="5629153956045109251">"دفتر"</item>
    <item msgid="4966604264500343469">"دیگر"</item>
    <item msgid="4932682847595299369">"حسب ضرورت"</item>
  </string-array>
  <string-array name="imAddressTypes">
    <item msgid="1738585194601476694">"گھر"</item>
    <item msgid="1359644565647383708">"دفتر"</item>
    <item msgid="7868549401053615677">"دیگر"</item>
    <item msgid="3145118944639869809">"حسب ضرورت"</item>
  </string-array>
  <string-array name="organizationTypes">
    <item msgid="7546335612189115615">"دفتر"</item>
    <item msgid="4378074129049520373">"دیگر"</item>
    <item msgid="3455047468583965104">"حسب ضرورت"</item>
  </string-array>
  <string-array name="imProtocols">
    <item msgid="8595261363518459565">"AIM"</item>
    <item msgid="7390473628275490700">"Windows Live"</item>
    <item msgid="7882877134931458217">"Yahoo"</item>
    <item msgid="5035376313200585242">"Skype"</item>
    <item msgid="7532363178459444943">"QQ"</item>
    <item msgid="3713441034299660749">"Google Talk"</item>
    <item msgid="2506857312718630823">"ICQ"</item>
    <item msgid="1648797903785279353">"Jabber"</item>
  </string-array>
    <string name="phoneTypeCustom" msgid="1644738059053355820">"حسب ضرورت"</string>
    <string name="phoneTypeHome" msgid="2570923463033985887">"گھر"</string>
    <string name="phoneTypeMobile" msgid="6501463557754751037">"موبائل"</string>
    <string name="phoneTypeWork" msgid="8863939667059911633">"دفتر"</string>
    <string name="phoneTypeFaxWork" msgid="3517792160008890912">"دفتر کا فیکس"</string>
    <string name="phoneTypeFaxHome" msgid="2067265972322971467">"گھر کا فیکس"</string>
    <string name="phoneTypePager" msgid="7582359955394921732">"پیجر"</string>
    <string name="phoneTypeOther" msgid="1544425847868765990">"دیگر"</string>
    <string name="phoneTypeCallback" msgid="2712175203065678206">"کال بیک"</string>
    <string name="phoneTypeCar" msgid="8738360689616716982">"کار"</string>
    <string name="phoneTypeCompanyMain" msgid="540434356461478916">"کمپنی مرکزی"</string>
    <string name="phoneTypeIsdn" msgid="8022453193171370337">"ISDN"</string>
    <string name="phoneTypeMain" msgid="6766137010628326916">"مرکزی"</string>
    <string name="phoneTypeOtherFax" msgid="8587657145072446565">"دیگر فیکس"</string>
    <string name="phoneTypeRadio" msgid="4093738079908667513">"ریڈیو"</string>
    <string name="phoneTypeTelex" msgid="3367879952476250512">"ٹیلیکس"</string>
    <string name="phoneTypeTtyTdd" msgid="8606514378585000044">"TTY TDD"</string>
    <string name="phoneTypeWorkMobile" msgid="1311426989184065709">"دفتر کا موبائل"</string>
    <string name="phoneTypeWorkPager" msgid="649938731231157056">"دفتر کا پیجر"</string>
    <string name="phoneTypeAssistant" msgid="5596772636128562884">"معاون"</string>
    <string name="phoneTypeMms" msgid="7254492275502768992">"MMS"</string>
    <string name="eventTypeCustom" msgid="7837586198458073404">"حسب ضرورت"</string>
    <string name="eventTypeBirthday" msgid="2813379844211390740">"یوم پیدائش"</string>
    <string name="eventTypeAnniversary" msgid="3876779744518284000">"سالگرہ"</string>
    <string name="eventTypeOther" msgid="7388178939010143077">"دیگر"</string>
    <string name="emailTypeCustom" msgid="8525960257804213846">"حسب ضرورت"</string>
    <string name="emailTypeHome" msgid="449227236140433919">"ہوم"</string>
    <string name="emailTypeWork" msgid="3548058059601149973">"دفتر"</string>
    <string name="emailTypeOther" msgid="2923008695272639549">"دیگر"</string>
    <string name="emailTypeMobile" msgid="119919005321166205">"موبائل"</string>
    <string name="postalTypeCustom" msgid="8903206903060479902">"حسب ضرورت"</string>
    <string name="postalTypeHome" msgid="8165756977184483097">"گھر"</string>
    <string name="postalTypeWork" msgid="5268172772387694495">"دفتر"</string>
    <string name="postalTypeOther" msgid="2726111966623584341">"دیگر"</string>
    <string name="imTypeCustom" msgid="2074028755527826046">"حسب ضرورت"</string>
    <string name="imTypeHome" msgid="6241181032954263892">"گھر"</string>
    <string name="imTypeWork" msgid="1371489290242433090">"دفتر"</string>
    <string name="imTypeOther" msgid="5377007495735915478">"دیگر"</string>
    <string name="imProtocolCustom" msgid="6919453836618749992">"حسب ضرورت"</string>
    <string name="imProtocolAim" msgid="7050360612368383417">"AIM"</string>
    <string name="imProtocolMsn" msgid="144556545420769442">"Windows Live"</string>
    <string name="imProtocolYahoo" msgid="8271439408469021273">"Yahoo"</string>
    <string name="imProtocolSkype" msgid="9019296744622832951">"Skype"</string>
    <string name="imProtocolQq" msgid="8887484379494111884">"QQ"</string>
    <string name="imProtocolGoogleTalk" msgid="493902321140277304">"Hangouts"</string>
    <string name="imProtocolIcq" msgid="1574870433606517315">"ICQ"</string>
    <string name="imProtocolJabber" msgid="2279917630875771722">"Jabber"</string>
    <string name="imProtocolNetMeeting" msgid="8287625655986827971">"NetMeeting"</string>
    <string name="orgTypeWork" msgid="29268870505363872">"دفتر"</string>
    <string name="orgTypeOther" msgid="3951781131570124082">"دیگر"</string>
    <string name="orgTypeCustom" msgid="225523415372088322">"حسب ضرورت"</string>
    <string name="relationTypeCustom" msgid="3542403679827297300">"حسب ضرورت"</string>
    <string name="relationTypeAssistant" msgid="6274334825195379076">"معاون"</string>
    <string name="relationTypeBrother" msgid="8757913506784067713">"بھائی"</string>
    <string name="relationTypeChild" msgid="1890746277276881626">"بچہ"</string>
    <string name="relationTypeDomesticPartner" msgid="6904807112121122133">"گھریلو پارٹنر"</string>
    <string name="relationTypeFather" msgid="5228034687082050725">"والد"</string>
    <string name="relationTypeFriend" msgid="7313106762483391262">"دوست"</string>
    <string name="relationTypeManager" msgid="6365677861610137895">"منیجر"</string>
    <string name="relationTypeMother" msgid="4578571352962758304">"والدہ"</string>
    <string name="relationTypeParent" msgid="4755635567562925226">"والدین"</string>
    <string name="relationTypePartner" msgid="7266490285120262781">"پارٹنر"</string>
    <string name="relationTypeReferredBy" msgid="101573059844135524">"بحوالہ"</string>
    <string name="relationTypeRelative" msgid="1799819930085610271">"رشتہ دار"</string>
    <string name="relationTypeSister" msgid="1735983554479076481">"بہن"</string>
    <string name="relationTypeSpouse" msgid="394136939428698117">"شریک حیات"</string>
    <string name="sipAddressTypeCustom" msgid="2473580593111590945">"حسب ضرورت"</string>
    <string name="sipAddressTypeHome" msgid="6093598181069359295">"گھر"</string>
    <string name="sipAddressTypeWork" msgid="6920725730797099047">"دفتر"</string>
    <string name="sipAddressTypeOther" msgid="4408436162950119849">"دیگر"</string>
    <string name="quick_contacts_not_available" msgid="746098007828579688">"یہ رابطہ دیکھنے کیلئے کوئی ایپلیکیشن نہیں ملا۔"</string>
    <string name="keyguard_password_enter_pin_code" msgid="3037685796058495017">"‏PIN کوڈ ٹائپ کریں"</string>
    <string name="keyguard_password_enter_puk_code" msgid="4800725266925845333">"‏PUK اور نیا PIN کوڈ ٹائپ کریں"</string>
    <string name="keyguard_password_enter_puk_prompt" msgid="1341112146710087048">"‏PUK کوڈ"</string>
    <string name="keyguard_password_enter_pin_prompt" msgid="8027680321614196258">"‏نیا PIN کوڈ"</string>
    <string name="keyguard_password_entry_touch_hint" msgid="2644215452200037944"><font size="17">"پاسورڈ ٹائپ کرنے کیلئے تھپتھپائیں"</font></string>
    <string name="keyguard_password_enter_password_code" msgid="1054721668279049780">"غیر مقفل کرنے کیلئے پاس ورڈ ٹائپ کریں"</string>
    <string name="keyguard_password_enter_pin_password_code" msgid="6391755146112503443">"‏غیر مقفل کرنے کیلئے PIN ٹائپ کریں"</string>
    <string name="keyguard_password_wrong_pin_code" msgid="2422225591006134936">"‏غلط PIN کوڈ۔"</string>
    <string name="keyguard_label_text" msgid="861796461028298424">"غیر مقفل کرنے کیلئے، مینو پھر 0 دبائیں۔"</string>
    <string name="emergency_call_dialog_number_for_display" msgid="696192103195090970">"ہنگامی نمبر"</string>
    <string name="lockscreen_carrier_default" msgid="6169005837238288522">"کوئی سروس نہیں ہے"</string>
    <string name="lockscreen_screen_locked" msgid="7288443074806832904">"اسکرین مقفل ہے۔"</string>
    <string name="lockscreen_instructions_when_pattern_enabled" msgid="46154051614126049">"غیر مقفل کرنے کیلئے مینو دبائیں یا ہنگامی کال کریں۔"</string>
    <string name="lockscreen_instructions_when_pattern_disabled" msgid="686260028797158364">"غیر مقفل کرنے کیلئے مینو دبائیں۔"</string>
    <string name="lockscreen_pattern_instructions" msgid="7478703254964810302">"غیر مقفل کرنے کیلئے پیٹرن کو ڈرا کریں"</string>
    <string name="lockscreen_emergency_call" msgid="5298642613417801888">"ہنگامی"</string>
    <string name="lockscreen_return_to_call" msgid="5244259785500040021">"کال پر واپس جائیں"</string>
    <string name="lockscreen_pattern_correct" msgid="9039008650362261237">"صحیح!"</string>
    <string name="lockscreen_pattern_wrong" msgid="4317955014948108794">"دوبارہ کوشش کریں"</string>
    <string name="lockscreen_password_wrong" msgid="5737815393253165301">"دوبارہ کوشش کریں"</string>
    <string name="lockscreen_storage_locked" msgid="9167551160010625200">"تمام خصوصیات اور ڈیٹا کیلئے غیر مقفل کریں"</string>
    <string name="faceunlock_multiple_failures" msgid="754137583022792429">"چہرہ کے ذریعے غیر مقفل کریں کی زیادہ سے زیادہ کوششوں سے تجاوز کرگیا"</string>
    <string name="lockscreen_missing_sim_message_short" msgid="5099439277819215399">"‏کوئی SIM کارڈ نہیں ہے"</string>
    <string name="lockscreen_missing_sim_message" product="tablet" msgid="151659196095791474">"‏ٹیبلیٹ میں کوئی SIM کارڈ نہیں ہے۔"</string>
    <string name="lockscreen_missing_sim_message" product="tv" msgid="1943633865476989599">"‏TV میں کوئی SIM کارڈ نہیں ہے۔"</string>
    <string name="lockscreen_missing_sim_message" product="default" msgid="2186920585695169078">"‏فون میں کوئی SIM کارڈ نہیں ہے۔"</string>
    <string name="lockscreen_missing_sim_instructions" msgid="5372787138023272615">"‏ایک SIM کارڈ داخل کریں۔"</string>
    <string name="lockscreen_missing_sim_instructions_long" msgid="3526573099019319472">"‏SIM کارڈ غائب ہے یا پڑھنے لائق نہیں ہے۔ ایک SIM کارڈ داخل کریں۔"</string>
    <string name="lockscreen_permanent_disabled_sim_message_short" msgid="5096149665138916184">"‏ناقابل استعمال SIM کارڈ۔"</string>
    <string name="lockscreen_permanent_disabled_sim_instructions" msgid="910904643433151371">"‏آپ کا SIM کارڈ مستقل طور پر غیر فعال کر دیا گیا ہے۔\n کسی دوسرے SIM کارڈ کیلئے اپنے وائرلیس سروس فراہم کنندہ سے رابطہ کریں۔"</string>
    <string name="lockscreen_transport_prev_description" msgid="6300840251218161534">"پچھلا ٹریک"</string>
    <string name="lockscreen_transport_next_description" msgid="573285210424377338">"اگلا ٹریک"</string>
    <string name="lockscreen_transport_pause_description" msgid="3980308465056173363">"موقوف کریں"</string>
    <string name="lockscreen_transport_play_description" msgid="1901258823643886401">"چلائیں"</string>
    <string name="lockscreen_transport_stop_description" msgid="5907083260651210034">"روکیں"</string>
    <string name="lockscreen_transport_rew_description" msgid="6944412838651990410">"ریوائینڈ کریں"</string>
    <string name="lockscreen_transport_ffw_description" msgid="42987149870928985">"تیزی سے فارورڈ کریں"</string>
    <string name="emergency_calls_only" msgid="6733978304386365407">"صرف ہنگامی کالز"</string>
    <string name="lockscreen_network_locked_message" msgid="143389224986028501">"نیٹ ورک مقفل ہو گیا"</string>
    <string name="lockscreen_sim_puk_locked_message" msgid="7441797339976230">"‏SIM کارڈ PUK مقفل ہے۔"</string>
    <string name="lockscreen_sim_puk_locked_instructions" msgid="8127916255245181063">"رہنمائے صارف دیکھیں یا کسٹمر کیئر سے رابطہ کریں۔"</string>
    <string name="lockscreen_sim_locked_message" msgid="8066660129206001039">"‏SIM کارڈ مقفل ہے۔"</string>
    <string name="lockscreen_sim_unlock_progress_dialog_message" msgid="595323214052881264">"‏SIM کارڈ غیر مقفل ہو رہا ہے…"</string>
    <string name="lockscreen_too_many_failed_attempts_dialog_message" msgid="6481623830344107222">"آپ نے اپنا غیر مقفل کرنے کا پیٹرن <xliff:g id="NUMBER_0">%1$d</xliff:g> بار غلط طریقے سے ڈرا کیا ہے۔ \n\n <xliff:g id="NUMBER_1">%2$d</xliff:g> سیکنڈ میں دوبارہ کوشش کریں۔"</string>
    <string name="lockscreen_too_many_failed_password_attempts_dialog_message" msgid="2725973286239344555">"آپ نے اپنا پاس ورڈ <xliff:g id="NUMBER_0">%1$d</xliff:g> بار غلط طریقے سے ٹائپ کیا ہے۔ \n\n <xliff:g id="NUMBER_1">%2$d</xliff:g> سیکنڈ میں دوبارہ کوشش کریں۔"</string>
    <string name="lockscreen_too_many_failed_pin_attempts_dialog_message" msgid="6216672706545696955">"‏آپ نے <xliff:g id="NUMBER_0">%1$d</xliff:g> بار اپنا PIN غلط طریقے سے ٹائپ کیا ہے۔ \n\n <xliff:g id="NUMBER_1">%2$d</xliff:g> سیکنڈ میں دوبارہ کوشش کریں۔"</string>
    <string name="lockscreen_failed_attempts_almost_glogin" product="tablet" msgid="9191611984625460820">"‏آپ نے اپنے غیر مقفل کرنے کے پیٹرن کو <xliff:g id="NUMBER_0">%1$d</xliff:g> بار غلط طریقے سے ڈرا کیا ہے۔ <xliff:g id="NUMBER_1">%2$d</xliff:g> مزید ناکام کوششوں کے بعد، آپ سے اپنے Google سائن ان کا استعمال کرکے اپنے ٹیبلٹ کو غیر مقفل کرنے کیلئے کہا جائے گا۔ \n\n <xliff:g id="NUMBER_2">%3$d</xliff:g> سیکنڈز بعد دوبارہ کوشش کریں۔"</string>
    <string name="lockscreen_failed_attempts_almost_glogin" product="tv" msgid="5316664559603394684">"‏آپ نے اپنا غیر مقفل کرنے کا پیٹرن <xliff:g id="NUMBER_0">%1$d</xliff:g> بار غلط طریقے سے ڈرا کیا ہے۔ <xliff:g id="NUMBER_1">%2$d</xliff:g> مزید ناکام کوششوں کے بعد، آپ سے اپنا Google سائن ان استعمال کرکے اپنا TV غیر مقفل کرنے کو کہا جائے گا۔‎\n\n <xliff:g id="NUMBER_2">%3$d</xliff:g> سیکنڈ میں دوبارہ کوشش کریں۔"</string>
    <string name="lockscreen_failed_attempts_almost_glogin" product="default" msgid="2590227559763762751">"‏آپ نے اپنے غیر مقفل کرنے کے پیٹرن کو <xliff:g id="NUMBER_0">%1$d</xliff:g> بار غلط طریقے سے ڈرا کیا ہے۔ <xliff:g id="NUMBER_1">%2$d</xliff:g> مزید ناکام کوششوں کے بعد، آپ سے اپنے Google سائن ان کا استعمال کرکے اپنے فون کو غیر مقفل کرنے کیلئے کہا جائے گا۔ \n\n <xliff:g id="NUMBER_2">%3$d</xliff:g> سیکنڈز بعد دوبارہ کوشش کریں۔"</string>
    <string name="lockscreen_failed_attempts_almost_at_wipe" product="tablet" msgid="6128106399745755604">"آپ نے ٹیبلیٹ کو <xliff:g id="NUMBER_0">%1$d</xliff:g> بار غلط طریقہ سے غیر مقفل کرنے کی کوشش کی ہے۔ <xliff:g id="NUMBER_1">%2$d</xliff:g> مزید ناکام کوششوں کے بعد، ٹیبلیٹ کو فیکٹری ڈیفالٹ پر ری سیٹ کر دیا جائے گیا اور صارف کا سبھی ڈیٹا ضائع ہو جائے گا۔"</string>
    <string name="lockscreen_failed_attempts_almost_at_wipe" product="tv" msgid="950408382418270260">"‏آپ نے TV کو غیر مقفل کرنے کیلئے <xliff:g id="NUMBER_0">%1$d</xliff:g> بار غلط طریقے سے کوششیں کی ہیں۔ <xliff:g id="NUMBER_1">%2$d</xliff:g> مزید ناکام کوششوں کے بعد، TV فیکٹری ڈیفالٹ پر ری سیٹ ہو جائے گا اور صارف کا سبھی ڈیٹا ضائع ہو جائے گا۔"</string>
    <string name="lockscreen_failed_attempts_almost_at_wipe" product="default" msgid="8603565142156826565">"آپ نے فون کو <xliff:g id="NUMBER_0">%1$d</xliff:g> بار غلط طریقہ سے غیر مقفل کرنے کی کوشش کی ہے۔ <xliff:g id="NUMBER_1">%2$d</xliff:g> مزید ناکام کوششوں کے بعد، فون کو فیکٹری ڈیفالٹ پر ری سیٹ کر دیا جائے گی اور صارف کا سبھی ڈیٹا ضائع ہو جائے گا۔"</string>
    <string name="lockscreen_failed_attempts_now_wiping" product="tablet" msgid="280873516493934365">"آپ نے ٹیبلیٹ کو <xliff:g id="NUMBER">%d</xliff:g> بار غلط طریقہ سے غیر مقفل کرنے کی کوشش کی ہے۔ ٹیبلیٹ کو اب فیکٹری ڈیفالٹ پر ری سیٹ کر دیا جائے گیا۔"</string>
    <string name="lockscreen_failed_attempts_now_wiping" product="tv" msgid="3195755534096192191">"‏آپ نے TV کو غیر مقفل کرنے کیلئے <xliff:g id="NUMBER">%d</xliff:g> بار غلط طریقے سے کوشش کی ہے۔ TV اب فیکٹری ڈیفالٹ پر ری سیٹ ہو جائے گا۔"</string>
    <string name="lockscreen_failed_attempts_now_wiping" product="default" msgid="3025504721764922246">"آپ نے فون کو <xliff:g id="NUMBER">%d</xliff:g> بار غلط طریقہ سے غیر مقفل کرنے کی کوشش کی ہے۔ فون کو اب فیکٹری ڈیفالٹ پر ری سیٹ کر دیا جائے گیا۔"</string>
    <string name="lockscreen_too_many_failed_attempts_countdown" msgid="6251480343394389665">"<xliff:g id="NUMBER">%d</xliff:g> سیکنڈ میں دوبارہ کوشش کریں۔"</string>
    <string name="lockscreen_forgot_pattern_button_text" msgid="2626999449610695930">"پیٹرن بھول گئے ہیں؟"</string>
    <string name="lockscreen_glogin_forgot_pattern" msgid="2588521501166032747">"اکاؤنٹ غیر مقفل"</string>
    <string name="lockscreen_glogin_too_many_attempts" msgid="2751368605287288808">"پیٹرن کی بہت ساری کوششیں"</string>
    <string name="lockscreen_glogin_instructions" msgid="3931816256100707784">"‏غیر مقفل کرنے کیلئے، اپنے Google اکاؤنٹ کے ساتھ سائن ان کریں۔"</string>
    <string name="lockscreen_glogin_username_hint" msgid="8846881424106484447">"صارف نام (ای میل)"</string>
    <string name="lockscreen_glogin_password_hint" msgid="5958028383954738528">"پاس ورڈ"</string>
    <string name="lockscreen_glogin_submit_button" msgid="7130893694795786300">"سائن ان کریں"</string>
    <string name="lockscreen_glogin_invalid_input" msgid="1364051473347485908">"غلط صارف نام یا پاس ورڈ۔"</string>
    <string name="lockscreen_glogin_account_recovery_hint" msgid="1696924763690379073">"‏اپنا صارف نام یا پاس ورڈ بھول گئے؟\n"<b>"google.com/accounts/recovery"</b>" ملاحظہ کریں۔"</string>
    <string name="lockscreen_glogin_checking_password" msgid="7114627351286933867">"چیک کیا جا رہا ہے…"</string>
    <string name="lockscreen_unlock_label" msgid="737440483220667054">"غیر مقفل کریں"</string>
    <string name="lockscreen_sound_on_label" msgid="9068877576513425970">"آوازیں آن"</string>
    <string name="lockscreen_sound_off_label" msgid="996822825154319026">"آوازیں آف"</string>
    <string name="lockscreen_access_pattern_start" msgid="3941045502933142847">"پیٹرن شروع ہو گیا"</string>
    <string name="lockscreen_access_pattern_cleared" msgid="5583479721001639579">"پیٹرن صاف کر دیا گیا"</string>
    <string name="lockscreen_access_pattern_cell_added" msgid="6756031208359292487">"سیل شامل کر دیا گیا"</string>
    <string name="lockscreen_access_pattern_cell_added_verbose" msgid="7264580781744026939">"سیل <xliff:g id="CELL_INDEX">%1$s</xliff:g> شامل ہو گيا"</string>
    <string name="lockscreen_access_pattern_detected" msgid="4988730895554057058">"پیٹرن مکمل ہو گیا"</string>
    <string name="lockscreen_access_pattern_area" msgid="400813207572953209">"پیٹرن کا علاقہ۔"</string>
    <string name="keyguard_accessibility_widget_changed" msgid="5678624624681400191">"‏%1$s۔ ویجیٹ ‎%2$d از ‎%3$d۔"</string>
    <string name="keyguard_accessibility_add_widget" msgid="8273277058724924654">"ویجیٹ شامل کریں"</string>
    <string name="keyguard_accessibility_widget_empty_slot" msgid="1281505703307930757">"خالی"</string>
    <string name="keyguard_accessibility_unlock_area_expanded" msgid="2278106022311170299">"غیر مقفل کرنے کا علاقہ پھیلا دیا گیا۔"</string>
    <string name="keyguard_accessibility_unlock_area_collapsed" msgid="6366992066936076396">"غیر مقفل کرنے کا علاقہ سکیڑ دیا گیا۔"</string>
    <string name="keyguard_accessibility_widget" msgid="6527131039741808240">"<xliff:g id="WIDGET_INDEX">%1$s</xliff:g> ویجیٹ۔"</string>
    <string name="keyguard_accessibility_user_selector" msgid="1226798370913698896">"صارف کا انتخاب کار"</string>
    <string name="keyguard_accessibility_status" msgid="8008264603935930611">"اسٹیٹس"</string>
    <string name="keyguard_accessibility_camera" msgid="8904231194181114603">"کیمرا"</string>
    <string name="keygaurd_accessibility_media_controls" msgid="262209654292161806">"میڈیا کنٹرولز"</string>
    <string name="keyguard_accessibility_widget_reorder_start" msgid="8736853615588828197">"ویجیٹ دوبارہ ترتیب دینا شروع ہو گیا۔"</string>
    <string name="keyguard_accessibility_widget_reorder_end" msgid="7170190950870468320">"ویجیٹ دوبارہ ترتیب دینا ختم ہو گیا۔"</string>
    <string name="keyguard_accessibility_widget_deleted" msgid="4426204263929224434">"ویجیٹ <xliff:g id="WIDGET_INDEX">%1$s</xliff:g> کو حذف کر دیا گیا۔"</string>
    <string name="keyguard_accessibility_expand_lock_area" msgid="519859720934178024">"غیر مقفل کرنے والے علاقے کو پھیلائیں۔"</string>
    <string name="keyguard_accessibility_slide_unlock" msgid="2959928478764697254">"سلائیڈ کے ذریعے غیر مقفل کریں۔"</string>
    <string name="keyguard_accessibility_pattern_unlock" msgid="1490840706075246612">"پیٹرن کے ذریعے غیر مقفل کریں۔"</string>
    <string name="keyguard_accessibility_face_unlock" msgid="4817282543351718535">"چہرے کے ذریعے غیر مقفل کریں۔"</string>
    <string name="keyguard_accessibility_pin_unlock" msgid="2469687111784035046">"پن کے ذریعے غیر مقفل کریں۔"</string>
    <string name="keyguard_accessibility_password_unlock" msgid="7675777623912155089">"پاس ورڈ کے ذریعہ غیر مقفل کریں۔"</string>
    <string name="keyguard_accessibility_pattern_area" msgid="7679891324509597904">"پیٹرن کا علاقہ۔"</string>
    <string name="keyguard_accessibility_slide_area" msgid="6736064494019979544">"سلائیڈ کرنے کا علاقہ۔"</string>
    <string name="password_keyboard_label_symbol_key" msgid="992280756256536042">"‎?123"</string>
    <string name="password_keyboard_label_alpha_key" msgid="8001096175167485649">"ABC"</string>
    <string name="password_keyboard_label_alt_key" msgid="1284820942620288678">"ALT"</string>
    <string name="granularity_label_character" msgid="7336470535385009523">"حرف"</string>
    <string name="granularity_label_word" msgid="7075570328374918660">"لفظ"</string>
    <string name="granularity_label_link" msgid="5815508880782488267">"لنک"</string>
    <string name="granularity_label_line" msgid="5764267235026120888">"لکیر"</string>
    <string name="factorytest_failed" msgid="5410270329114212041">"فیکٹری ٹیسٹ ناکام رہا"</string>
    <string name="factorytest_not_system" msgid="4435201656767276723">"‏FACTORY_TEST کارروائی صرف ‎/system/app میں انسٹال کردہ پیکیجز کیلئے تعاون یافتہ ہے۔"</string>
    <string name="factorytest_no_action" msgid="872991874799998561">"‏ایسا کوئی پیکیج نہیں ملا، جو FACTORY_TEST کارروائی فراہم کرتا ہے۔"</string>
    <string name="factorytest_reboot" msgid="6320168203050791643">"ریبوٹ کریں"</string>
    <string name="js_dialog_title" msgid="1987483977834603872">"\"<xliff:g id="TITLE">%s</xliff:g>\" پر موجود صفحہ کے مطابق:"</string>
    <string name="js_dialog_title_default" msgid="6961903213729667573">"JavaScript"</string>
    <string name="js_dialog_before_unload_title" msgid="2619376555525116593">"نیویگیشن کی توثیق کریں"</string>
    <string name="js_dialog_before_unload_positive_button" msgid="3112752010600484130">"یہ صفحہ چھوڑیں"</string>
    <string name="js_dialog_before_unload_negative_button" msgid="5614861293026099715">"اس صفحہ پر رہیں"</string>
    <string name="js_dialog_before_unload" msgid="3468816357095378590">"<xliff:g id="MESSAGE">%s</xliff:g>\n\nکیا آپ واقعی اس صفحہ سے باہر نیویگیٹ کرنا چاہتے ہیں؟"</string>
    <string name="save_password_label" msgid="6860261758665825069">"توثیق کریں"</string>
    <string name="double_tap_toast" msgid="4595046515400268881">"تجویز: زوم ان اور آؤٹ کیلئے دو بار تھپتھپائیں۔"</string>
    <string name="autofill_this_form" msgid="4616758841157816676">"آٹوفل"</string>
    <string name="setup_autofill" msgid="7103495070180590814">"آٹوفل مقرر کریں"</string>
    <string name="autofill_address_name_separator" msgid="6350145154779706772">" "</string>
    <string name="autofill_address_summary_name_format" msgid="3268041054899214945">"$1$2$3"</string>
    <string name="autofill_address_summary_separator" msgid="7483307893170324129">"، "</string>
    <string name="autofill_address_summary_format" msgid="4874459455786827344">"$1$2$3"</string>
    <string name="autofill_province" msgid="2231806553863422300">"صوبہ"</string>
    <string name="autofill_postal_code" msgid="4696430407689377108">"ڈاک کا کوڈ"</string>
    <string name="autofill_state" msgid="6988894195520044613">"ریاست"</string>
    <string name="autofill_zip_code" msgid="8697544592627322946">"زپ کوڈ"</string>
    <string name="autofill_county" msgid="237073771020362891">"کاؤنٹی"</string>
    <string name="autofill_island" msgid="4020100875984667025">"آئیلینڈ"</string>
    <string name="autofill_district" msgid="8400735073392267672">"ضلع"</string>
    <string name="autofill_department" msgid="5343279462564453309">"شعبہ"</string>
    <string name="autofill_prefecture" msgid="2028499485065800419">"انتظامی حلقہ"</string>
    <string name="autofill_parish" msgid="8202206105468820057">"پیرش"</string>
    <string name="autofill_area" msgid="3547409050889952423">"علاقہ"</string>
    <string name="autofill_emirate" msgid="2893880978835698818">"امارات"</string>
    <string name="permlab_readHistoryBookmarks" msgid="3775265775405106983">"اپنے ویب بُک مارکس اور سرگزشت کو پڑھیں"</string>
    <string name="permdesc_readHistoryBookmarks" msgid="8462378226600439658">"‏ایپ کو براؤزر کے ملاحظہ کردہ سبھی URLs اور براؤزر کے سبھی بک مارکس کی سرگزشت پڑھنے کی اجازت دیتا ہے۔ نوٹ: یہ اجازت تیسرے فریق کے براؤزرز یا ویب براؤزنگ کی لیاقتوں والی دوسری ایپلیکیشنز کے ذریعہ نافذ نہیں کی جاسکتی ہے۔"</string>
    <string name="permlab_writeHistoryBookmarks" msgid="3714785165273314490">"ویب بُک مارکس اور سرگزشت لکھیں"</string>
    <string name="permdesc_writeHistoryBookmarks" product="tablet" msgid="6825527469145760922">"ایپ کو آپ کے ٹیبلٹ پر اسٹور کردہ براؤزر کی سرگزشت یا بک مارکس میں ترمیم کرنے کی اجازت دیتا ہے۔ یہ ایپ کو براؤزر کا ڈیٹا مٹانے یا اس میں ترمیم کرنے کی اجازت دے سکتا ہے۔ نوٹ: یہ اجازت تیسرے فریق کے براؤزرز یا ویب براؤزنگ کی لیاقتوں والی دیگر ایپلیکیشنز کے ذریعہ نافذ نہیں کی جاسکتی ہے۔"</string>
    <string name="permdesc_writeHistoryBookmarks" product="tv" msgid="7007393823197766548">"‏ایپ کو آپ کے TV پر اسٹور کردہ براؤزر کی سرگزشت یا بُک مارکس میں ترمیم کرنے کی اجازت دیتا ہے۔ یہ ایپ کو براؤزر کا ڈیٹا مٹانے یا اس میں ترمیم کرنے کی اجازت دے سکتا ہے۔ نوٹ: یہ اجازت تیسرے فریق کے براؤزرز یا ویب براؤزنگ کی اہلیتوں والی دیگر ایپلیکیشنز کے ذریعہ نافذ نہیں کی جاسکتی ہے۔"</string>
    <string name="permdesc_writeHistoryBookmarks" product="default" msgid="8497389531014185509">"ایپ کو آپ کے فون پر اسٹور کردہ براؤزر کی سرگزشت یا بک مارکس میں ترمیم کرنے کی اجازت دیتا ہے۔ یہ ایپ کو براؤزر کا ڈیٹا مٹانے یا اس میں ترمیم کرنے کی اجازت دے سکتا ہے۔ نوٹ: یہ اجازت تیسرے فریق کے براؤزرز یا ویب براؤزنگ کی لیاقتوں والی دیگر ایپلیکیشنز کے ذریعہ نافذ نہیں کی جاسکتی ہے۔"</string>
    <string name="permlab_setAlarm" msgid="1379294556362091814">"ایک الارم سیٹ کریں"</string>
    <string name="permdesc_setAlarm" msgid="316392039157473848">"ایپ کو ایک انسٹال کردہ الارم گھڑی کی ایپ میں ایک الارم سیٹ کرنے کی اجازت دیتا ہے۔ الارم گھڑی کی کچھ ایپس اس خصوصیت کو نافذ نہیں کر سکتی ہیں۔"</string>
    <string name="permlab_addVoicemail" msgid="5525660026090959044">"صوتی میل شامل کریں"</string>
    <string name="permdesc_addVoicemail" msgid="6604508651428252437">"ایپ کو آپ کے صوتی میل کے ان باکس میں پیغامات شامل کرنے کی اجازت دیتا ہے۔"</string>
    <string name="permlab_writeGeolocationPermissions" msgid="5962224158955273932">"براؤزر کی جغرافیائی مقام کی اجازتوں میں ترمیم کریں"</string>
    <string name="permdesc_writeGeolocationPermissions" msgid="1083743234522638747">"ایپ کو براؤزر کی جغرافیائی مقام کی اجازتوں میں ترمیم کرنے کی اجازت دیتا ہے۔ نقصان دہ ایپس متنازعہ ویب سائٹس پر مقام کی معلومات بھیجنے کی اجازت دینے کیلئے اس کا استعمال کر سکتی ہیں۔"</string>
    <string name="save_password_message" msgid="767344687139195790">"کیا آپ چاہتے ہیں کہ براؤزر اس پاس ورڈ کو یاد رکھے؟"</string>
    <string name="save_password_notnow" msgid="6389675316706699758">"ابھی نہیں"</string>
    <string name="save_password_remember" msgid="6491879678996749466">"یاد رکھیں"</string>
    <string name="save_password_never" msgid="8274330296785855105">"کبھی نہیں"</string>
    <string name="open_permission_deny" msgid="7374036708316629800">"آپ کے پاس یہ صفحہ کھولنے کی اجازت نہیں ہے۔"</string>
    <string name="text_copied" msgid="4985729524670131385">"متن کو کلپ بورڈ پر کاپی کیا گیا۔"</string>
    <string name="more_item_label" msgid="4650918923083320495">"مزید"</string>
    <string name="prepend_shortcut_label" msgid="2572214461676015642">"مینو+"</string>
    <string name="menu_space_shortcut_label" msgid="2410328639272162537">"space"</string>
    <string name="menu_enter_shortcut_label" msgid="2743362785111309668">"enter"</string>
    <string name="menu_delete_shortcut_label" msgid="3658178007202748164">"delete"</string>
    <string name="search_go" msgid="8298016669822141719">"تلاش کریں"</string>
    <string name="search_hint" msgid="1733947260773056054">"تلاش کریں…"</string>
    <string name="searchview_description_search" msgid="6749826639098512120">"تلاش کریں"</string>
    <string name="searchview_description_query" msgid="5911778593125355124">"استفسار تلاش کریں"</string>
    <string name="searchview_description_clear" msgid="1330281990951833033">"استفسار صاف کریں"</string>
    <string name="searchview_description_submit" msgid="2688450133297983542">"استفسار جمع کرائیں"</string>
    <string name="searchview_description_voice" msgid="2453203695674994440">"صوتی تلاش"</string>
    <string name="enable_explore_by_touch_warning_title" msgid="7460694070309730149">"ٹچ کرکے دریافت کریں کو فعال کریں؟"</string>
    <string name="enable_explore_by_touch_warning_message" product="tablet" msgid="8655887539089910577">"<xliff:g id="ACCESSIBILITY_SERVICE_NAME">%1$s</xliff:g> ٹچ کرکے دریافت کریں کو فعال کرنا چاہتی ہے۔ ٹچ کرکے دریافت کریں کے آن ہو جانے پر، آپ کو اپنی انگلی کے نیچے موجود چیزوں کی تفصیلات دکھائی یا سنائی دے سکتی ہیں یا آپ ٹیبلیٹ کے ساتھ تعامل کرنے کیلئے اشارے انجام دے سکتے ہیں۔"</string>
    <string name="enable_explore_by_touch_warning_message" product="default" msgid="2708199672852373195">"<xliff:g id="ACCESSIBILITY_SERVICE_NAME">%1$s</xliff:g> ٹچ کرکے دریافت کریں کو فعال کرنا چاہتی ہے۔ ٹچ کرکے دریافت کریں کے آن ہو جانے پر، آپ کو اپنی انگلی کے نیچے موجود چیزوں کی تفصیلات دکھائی یا سنائی دے سکتی ہیں یا آپ فون کے ساتھ تعامل کرنے کیلئے اشارے انجام دے سکتے ہیں۔"</string>
    <string name="oneMonthDurationPast" msgid="7396384508953779925">"1 مہینہ پہلے"</string>
    <string name="beforeOneMonthDurationPast" msgid="909134546836499826">"1 مہینہ سے زیادہ پہلے"</string>
    <plurals name="last_num_days" formatted="false" msgid="5104533550723932025">
      <item quantity="other">گزشتہ <xliff:g id="COUNT_1">%d</xliff:g> دن</item>
      <item quantity="one">گزشتہ <xliff:g id="COUNT_0">%d</xliff:g> دن</item>
    </plurals>
    <string name="last_month" msgid="3959346739979055432">"پچھلے مہینے"</string>
    <string name="older" msgid="5211975022815554840">"پرانا"</string>
    <string name="preposition_for_date" msgid="9093949757757445117">"<xliff:g id="DATE">%s</xliff:g> کو"</string>
    <string name="preposition_for_time" msgid="5506831244263083793">"بوقت <xliff:g id="TIME">%s</xliff:g>"</string>
    <string name="preposition_for_year" msgid="5040395640711867177">"<xliff:g id="YEAR">%s</xliff:g> میں"</string>
    <string name="day" msgid="8144195776058119424">"دن"</string>
    <string name="days" msgid="4774547661021344602">"دن"</string>
    <string name="hour" msgid="2126771916426189481">"گھنٹہ"</string>
    <string name="hours" msgid="894424005266852993">"گھنٹے"</string>
    <string name="minute" msgid="9148878657703769868">"منٹ"</string>
    <string name="minutes" msgid="5646001005827034509">"منٹس"</string>
    <string name="second" msgid="3184235808021478">"سیکنڈ"</string>
    <string name="seconds" msgid="3161515347216589235">"سیکنڈز"</string>
    <string name="week" msgid="5617961537173061583">"ہفتہ"</string>
    <string name="weeks" msgid="6509623834583944518">"ہفتے"</string>
    <string name="year" msgid="4001118221013892076">"سال"</string>
    <string name="years" msgid="6881577717993213522">"سال"</string>
    <plurals name="duration_seconds" formatted="false" msgid="4527986939729687805">
      <item quantity="other"><xliff:g id="COUNT">%d</xliff:g> سیکنڈ</item>
      <item quantity="one">1 سیکنڈ</item>
    </plurals>
    <plurals name="duration_minutes" formatted="false" msgid="643786953939956125">
      <item quantity="other"><xliff:g id="COUNT">%d</xliff:g> منٹ</item>
      <item quantity="one">1 منٹ</item>
    </plurals>
    <plurals name="duration_hours" formatted="false" msgid="6826233369186668274">
      <item quantity="other"><xliff:g id="COUNT">%d</xliff:g> گھنٹے</item>
      <item quantity="one">1 گھنٹہ</item>
    </plurals>
    <string name="now_string_shortest" msgid="8912796667087856402">"ابھی"</string>
    <plurals name="duration_minutes_shortest" formatted="false" msgid="3957499975064245495">
      <item quantity="other"><xliff:g id="COUNT_1">%d</xliff:g>m</item>
      <item quantity="one"><xliff:g id="COUNT_0">%d</xliff:g>m</item>
    </plurals>
    <plurals name="duration_hours_shortest" formatted="false" msgid="3552182110578602356">
      <item quantity="other"><xliff:g id="COUNT_1">%d</xliff:g>h</item>
      <item quantity="one"><xliff:g id="COUNT_0">%d</xliff:g>h</item>
    </plurals>
    <plurals name="duration_days_shortest" formatted="false" msgid="5213655532597081640">
      <item quantity="other"><xliff:g id="COUNT_1">%d</xliff:g>d</item>
      <item quantity="one"><xliff:g id="COUNT_0">%d</xliff:g>d</item>
    </plurals>
    <plurals name="duration_years_shortest" formatted="false" msgid="7848711145196397042">
      <item quantity="other"><xliff:g id="COUNT_1">%d</xliff:g>y</item>
      <item quantity="one"><xliff:g id="COUNT_0">%d</xliff:g>y</item>
    </plurals>
    <plurals name="duration_minutes_shortest_future" formatted="false" msgid="3277614521231489951">
      <item quantity="other">‏<xliff:g id="COUNT_1">%d</xliff:g>m میں</item>
      <item quantity="one">‏<xliff:g id="COUNT_0">%d</xliff:g>m میں</item>
    </plurals>
    <plurals name="duration_hours_shortest_future" formatted="false" msgid="2152452368397489370">
      <item quantity="other">‏<xliff:g id="COUNT_1">%d</xliff:g>h میں</item>
      <item quantity="one">‏<xliff:g id="COUNT_0">%d</xliff:g>h میں</item>
    </plurals>
    <plurals name="duration_days_shortest_future" formatted="false" msgid="8088331502820295701">
      <item quantity="other">‏<xliff:g id="COUNT_1">%d</xliff:g>d میں</item>
      <item quantity="one">‏<xliff:g id="COUNT_0">%d</xliff:g>d میں</item>
    </plurals>
    <plurals name="duration_years_shortest_future" formatted="false" msgid="2317006667145250301">
      <item quantity="other">‏<xliff:g id="COUNT_1">%d</xliff:g>y میں</item>
      <item quantity="one">‏<xliff:g id="COUNT_0">%d</xliff:g>y میں</item>
    </plurals>
    <plurals name="duration_minutes_relative" formatted="false" msgid="3178131706192980192">
      <item quantity="other"><xliff:g id="COUNT_1">%d</xliff:g> منٹ قبل</item>
      <item quantity="one"><xliff:g id="COUNT_0">%d</xliff:g> منٹ قبل</item>
    </plurals>
    <plurals name="duration_hours_relative" formatted="false" msgid="676894109982008411">
      <item quantity="other"><xliff:g id="COUNT_1">%d</xliff:g> گھنٹے قبل</item>
      <item quantity="one"><xliff:g id="COUNT_0">%d</xliff:g> گھنٹہ قبل</item>
    </plurals>
    <plurals name="duration_days_relative" formatted="false" msgid="2203515825765397130">
      <item quantity="other"><xliff:g id="COUNT_1">%d</xliff:g> دن قبل</item>
      <item quantity="one"><xliff:g id="COUNT_0">%d</xliff:g> دن قبل</item>
    </plurals>
    <plurals name="duration_years_relative" formatted="false" msgid="4820062134188885734">
      <item quantity="other"><xliff:g id="COUNT_1">%d</xliff:g> سال قبل</item>
      <item quantity="one"><xliff:g id="COUNT_0">%d</xliff:g> سال قبل</item>
    </plurals>
    <plurals name="duration_minutes_relative_future" formatted="false" msgid="4655043589817680966">
      <item quantity="other"><xliff:g id="COUNT_1">%d</xliff:g> منٹ میں</item>
      <item quantity="one"><xliff:g id="COUNT_0">%d</xliff:g> منٹ میں</item>
    </plurals>
    <plurals name="duration_hours_relative_future" formatted="false" msgid="8084579714205223891">
      <item quantity="other"><xliff:g id="COUNT_1">%d</xliff:g> گھنٹے میں</item>
      <item quantity="one"><xliff:g id="COUNT_0">%d</xliff:g> گھنٹہ میں</item>
    </plurals>
    <plurals name="duration_days_relative_future" formatted="false" msgid="333215369363433992">
      <item quantity="other"><xliff:g id="COUNT_1">%d</xliff:g> دن میں</item>
      <item quantity="one"><xliff:g id="COUNT_0">%d</xliff:g> دن میں</item>
    </plurals>
    <plurals name="duration_years_relative_future" formatted="false" msgid="8644862986413104011">
      <item quantity="other"><xliff:g id="COUNT_1">%d</xliff:g> سال میں</item>
      <item quantity="one"><xliff:g id="COUNT_0">%d</xliff:g> سال میں</item>
    </plurals>
    <string name="VideoView_error_title" msgid="3534509135438353077">"ویڈیو مسئلہ"</string>
    <string name="VideoView_error_text_invalid_progressive_playback" msgid="3186670335938670444">"یہ ویڈیو اس آلہ پر سلسلہ بندی کیلئے درست نہیں ہے۔"</string>
    <string name="VideoView_error_text_unknown" msgid="3450439155187810085">"یہ ویڈیو نہیں چل سکتا۔"</string>
    <string name="VideoView_error_button" msgid="2822238215100679592">"ٹھیک ہے"</string>
    <string name="relative_time" msgid="1818557177829411417">"<xliff:g id="DATE">%1$s</xliff:g>, <xliff:g id="TIME">%2$s</xliff:g>"</string>
    <string name="noon" msgid="7245353528818587908">"دوپہر"</string>
    <string name="Noon" msgid="3342127745230013127">"دوپہر"</string>
    <string name="midnight" msgid="7166259508850457595">"آدھی رات"</string>
    <string name="Midnight" msgid="5630806906897892201">"آدھی رات"</string>
    <string name="elapsed_time_short_format_mm_ss" msgid="4431555943828711473">"<xliff:g id="MINUTES">%1$02d</xliff:g>:<xliff:g id="SECONDS">%2$02d</xliff:g>"</string>
    <string name="elapsed_time_short_format_h_mm_ss" msgid="1846071997616654124">"<xliff:g id="HOURS">%1$d</xliff:g>:<xliff:g id="MINUTES">%2$02d</xliff:g>:<xliff:g id="SECONDS">%3$02d</xliff:g>"</string>
    <string name="selectAll" msgid="6876518925844129331">"سبھی کو منتخب کریں"</string>
    <string name="cut" msgid="3092569408438626261">"کاٹیں"</string>
    <string name="copy" msgid="2681946229533511987">"کاپی کریں"</string>
    <string name="paste" msgid="5629880836805036433">"پیسٹ کریں"</string>
    <string name="paste_as_plain_text" msgid="5427792741908010675">"سادہ متن کے طور پر پیسٹ کریں"</string>
    <string name="replace" msgid="5781686059063148930">"تبدیل کریں…"</string>
    <string name="delete" msgid="6098684844021697789">"حذف کریں"</string>
    <string name="copyUrl" msgid="2538211579596067402">"‏URL کاپی کریں"</string>
    <string name="selectTextMode" msgid="1018691815143165326">"متن منتخب کریں"</string>
    <string name="undo" msgid="7905788502491742328">"کالعدم کریں"</string>
    <string name="redo" msgid="7759464876566803888">"دوبارہ کریں"</string>
    <string name="textSelectionCABTitle" msgid="5236850394370820357">"متن کا انتخاب"</string>
    <string name="addToDictionary" msgid="4352161534510057874">"لغت میں شامل کریں"</string>
    <string name="deleteText" msgid="6979668428458199034">"حذف کریں"</string>
    <string name="inputMethod" msgid="1653630062304567879">"اندراج کا طریقہ"</string>
    <string name="editTextMenuTitle" msgid="4909135564941815494">"متن کی کارروائیاں"</string>
    <string name="low_internal_storage_view_title" msgid="5576272496365684834">"اسٹوریج کی جگہ ختم ہو رہی ہے"</string>
    <string name="low_internal_storage_view_text" msgid="6640505817617414371">"ممکن ہے سسٹم کے کچھ فنکشنز کام نہ کریں"</string>
    <string name="low_internal_storage_view_text_no_boot" msgid="6935190099204693424">"‏سسٹم کیلئے کافی اسٹوریج نہیں ہے۔ اس بات کو یقینی بنائیں کہ آپ کے پاس 250MB خالی جگہ ہے اور دوبارہ شروع کریں۔"</string>
    <string name="app_running_notification_title" msgid="8718335121060787914">"<xliff:g id="APP_NAME">%1$s</xliff:g> چل رہا ہے"</string>
    <string name="app_running_notification_text" msgid="1197581823314971177">"مزید معلومات کیلئے یا ایپ کو روکنے کیلئے تھپتھپائیں۔"</string>
    <string name="ok" msgid="5970060430562524910">"ٹھیک ہے"</string>
    <string name="cancel" msgid="6442560571259935130">"منسوخ کریں"</string>
    <string name="yes" msgid="5362982303337969312">"ٹھیک ہے"</string>
    <string name="no" msgid="5141531044935541497">"منسوخ کریں"</string>
    <string name="dialog_alert_title" msgid="2049658708609043103">"توجہ دیں"</string>
    <string name="loading" msgid="7933681260296021180">"لوڈ ہو رہا ہے…"</string>
    <string name="capital_on" msgid="1544682755514494298">"آن"</string>
    <string name="capital_off" msgid="6815870386972805832">"آف"</string>
    <string name="whichApplication" msgid="4533185947064773386">"اس کا استعمال کرکے کارروائی مکمل کریں"</string>
    <string name="whichApplicationNamed" msgid="8260158865936942783">"‏%1$s کا استعمال کر کے کارروائی مکمل کریں"</string>
    <string name="whichApplicationLabel" msgid="7425855495383818784">"کارروائی مکمل کریں"</string>
    <string name="whichViewApplication" msgid="3272778576700572102">"اس کے ساتھ کھولیں"</string>
    <string name="whichViewApplicationNamed" msgid="2286418824011249620">"‏%1$s کے ساتھ کھولیں"</string>
    <string name="whichViewApplicationLabel" msgid="2666774233008808473">"کھولیں"</string>
    <string name="whichEditApplication" msgid="144727838241402655">"اس کے ساتھ ترمیم کریں"</string>
    <string name="whichEditApplicationNamed" msgid="1775815530156447790">"‏%1$s کے ساتھ ترمیم کریں"</string>
    <string name="whichEditApplicationLabel" msgid="7183524181625290300">"ترمیم کریں"</string>
    <string name="whichSendApplication" msgid="6902512414057341668">"اس کے ساتھ اشتراک کریں"</string>
    <string name="whichSendApplicationNamed" msgid="2799370240005424391">"‏%1$s کے ساتھ اشتراک کریں"</string>
    <string name="whichSendApplicationLabel" msgid="4579076294675975354">"اشتراک کریں"</string>
    <string name="whichSendToApplication" msgid="8272422260066642057">"بھیجیں بذریعہ"</string>
    <string name="whichSendToApplicationNamed" msgid="7768387871529295325">"‏بھیجیں بذریعہ ‎%1$s"</string>
    <string name="whichSendToApplicationLabel" msgid="8878962419005813500">"بھیجیں"</string>
    <string name="whichHomeApplication" msgid="4307587691506919691">"‏ایک Home ایپ منتخب کریں"</string>
    <string name="whichHomeApplicationNamed" msgid="4493438593214760979">"‏%1$s کو Home کے بطور استعمال کریں"</string>
    <string name="whichHomeApplicationLabel" msgid="809529747002918649">"تصویر کیپچر کریں"</string>
    <string name="whichImageCaptureApplication" msgid="3680261417470652882">"اس کے ساتھ تصویر کیپچر کریں"</string>
    <string name="whichImageCaptureApplicationNamed" msgid="8619384150737825003">"‏‎%1$s کے ساتھ تصویر کیپچر کریں"</string>
    <string name="whichImageCaptureApplicationLabel" msgid="6390303445371527066">"تصویر کیپچر کریں"</string>
    <string name="alwaysUse" msgid="4583018368000610438">"اس کارروائی کیلئے بطور ڈیفالٹ استعمال کریں۔"</string>
    <string name="use_a_different_app" msgid="8134926230585710243">"ایک مختلف ایپ استعمال کریں"</string>
    <string name="clearDefaultHintMsg" msgid="3252584689512077257">"‏سسٹم ترتیبات &gt; ایپس &gt; ڈاؤن لوڈ کردہ میں ڈیفالٹ صاف کریں۔"</string>
    <string name="chooseActivity" msgid="7486876147751803333">"ایک کارروائی منتخب کریں"</string>
    <string name="chooseUsbActivity" msgid="6894748416073583509">"‏USB آلہ کیلئے ایک ایپ منتخب کریں"</string>
    <string name="noApplications" msgid="2991814273936504689">"کوئی ایپس یہ کارروائی نہیں کر سکتی ہیں۔"</string>
    <string name="aerr_application" msgid="250320989337856518">"<xliff:g id="APPLICATION">%1$s</xliff:g> بند ہو گئی ہے"</string>
    <string name="aerr_process" msgid="6201597323218674729">"<xliff:g id="PROCESS">%1$s</xliff:g> بند ہو گیا ہے"</string>
    <string name="aerr_application_repeated" msgid="3146328699537439573">"<xliff:g id="APPLICATION">%1$s</xliff:g> بار بار بند ہوتی ہے"</string>
    <string name="aerr_process_repeated" msgid="6235302956890402259">"<xliff:g id="PROCESS">%1$s</xliff:g> بار بار بند ہوتی ہے"</string>
    <string name="aerr_restart" msgid="7581308074153624475">"ایپ دوبارہ کھولیں"</string>
    <string name="aerr_report" msgid="5371800241488400617">"تاثرات بھیجیں"</string>
    <string name="aerr_close" msgid="2991640326563991340">"بند کریں"</string>
    <string name="aerr_mute" msgid="1974781923723235953">"آلہ دوبارہ اسٹارٹ ہونے تک خاموش رکھیں"</string>
    <string name="aerr_wait" msgid="3199956902437040261">"انتظار کریں"</string>
    <string name="aerr_close_app" msgid="3269334853724920302">"ایپ بند کریں"</string>
    <string name="anr_title" msgid="4351948481459135709"></string>
    <string name="anr_activity_application" msgid="8493290105678066167">"<xliff:g id="APPLICATION">%2$s</xliff:g> جواب نہیں دے رہی ہے"</string>
    <string name="anr_activity_process" msgid="1622382268908620314">"<xliff:g id="ACTIVITY">%1$s</xliff:g> جواب نہیں دے رہی ہے"</string>
    <string name="anr_application_process" msgid="6417199034861140083">"<xliff:g id="APPLICATION">%1$s</xliff:g> جواب نہیں دے رہی ہے"</string>
    <string name="anr_process" msgid="6156880875555921105">"کارروائی <xliff:g id="PROCESS">%1$s</xliff:g> جواب نہیں دے رہی ہے"</string>
    <string name="force_close" msgid="8346072094521265605">"ٹھیک ہے"</string>
    <string name="report" msgid="4060218260984795706">"اطلاع دیں"</string>
    <string name="wait" msgid="7147118217226317732">"انتظار کریں"</string>
    <string name="webpage_unresponsive" msgid="3272758351138122503">"صفحہ کوئی ریسپانس نہیں دے رہا ہے۔\n\n کیا آپ اسے بند کرنا چاہتے ہیں؟"</string>
    <string name="launch_warning_title" msgid="1547997780506713581">"ایپ ری ڈائریکٹ کر دی گئی"</string>
    <string name="launch_warning_replace" msgid="6202498949970281412">"<xliff:g id="APP_NAME">%1$s</xliff:g> ابھی چل رہی ہے۔"</string>
    <string name="launch_warning_original" msgid="188102023021668683">"<xliff:g id="APP_NAME">%1$s</xliff:g> کو اصل میں شروع کیا گیا تھا۔"</string>
    <string name="screen_compat_mode_scale" msgid="3202955667675944499">"پیمانہ"</string>
    <string name="screen_compat_mode_show" msgid="4013878876486655892">"ہمیشہ دکھائیں"</string>
    <string name="screen_compat_mode_hint" msgid="1064524084543304459">"‏سسٹم ترتیبات &gt; ایپس &gt; ڈاؤن لوڈ کردہ میں اسے دوبارہ فعال کریں۔"</string>
    <string name="unsupported_display_size_message" msgid="6545327290756295232">"<xliff:g id="APP_NAME">%1$s</xliff:g> میں موجودہ ڈسپلے سائز ترتیبات کی معاونت نہیں ہے اور ہو سکتا ہے غیر متوقع طریقے سے کام کرے۔"</string>
    <string name="unsupported_display_size_show" msgid="7969129195360353041">"ہمیشہ دکھائیں"</string>
    <string name="smv_application" msgid="3307209192155442829">"‏ایپ <xliff:g id="APPLICATION">%1$s</xliff:g> (کارروائی <xliff:g id="PROCESS">%2$s</xliff:g>) نے خود نافذ کی گئی StrictMode پالیسی کی خلاف ورزی کی ہے۔"</string>
    <string name="smv_process" msgid="5120397012047462446">"‏کارروائی <xliff:g id="PROCESS">%1$s</xliff:g> نے اپنی ذاتی طور پر نافذ کردہ StrictMode پلیسی کی خلاف ورزی کی ہے۔"</string>
    <string name="android_upgrading_title" msgid="1584192285441405746">"‏Android اپ گریڈ ہو رہا ہے…"</string>
    <string name="android_start_title" msgid="8418054686415318207">"‏Android شروع ہو رہا ہے…"</string>
    <string name="android_upgrading_fstrim" msgid="8036718871534640010">"اسٹوریج کو بہترین بنایا جا رہا ہے۔"</string>
    <string name="android_upgrading_notification_title" msgid="8428357096969413169">"‏Android اپ ڈیٹ ختم ہو رہی ہے…"</string>
    <string name="android_upgrading_notification_body" msgid="5761201379457064286">"اپ گریڈ ختم ہونے تک شاید کچھ ایپس ٹھیک طرح سے کام نہ کریں"</string>
    <string name="app_upgrading_toast" msgid="3008139776215597053">"<xliff:g id="APPLICATION">%1$s</xliff:g> اپ گریڈ ہو رہی ہے…"</string>
    <string name="android_upgrading_apk" msgid="7904042682111526169">"ایپ <xliff:g id="NUMBER_0">%1$d</xliff:g> از <xliff:g id="NUMBER_1">%2$d</xliff:g> کو بہتر بنایا جا رہا ہے۔"</string>
    <string name="android_preparing_apk" msgid="8162599310274079154">"<xliff:g id="APPNAME">%1$s</xliff:g> تیار ہو رہی ہے۔"</string>
    <string name="android_upgrading_starting_apps" msgid="451464516346926713">"ایپس شروع ہو رہی ہیں۔"</string>
    <string name="android_upgrading_complete" msgid="1405954754112999229">"بوٹ مکمل ہو رہا ہے۔"</string>
    <string name="heavy_weight_notification" msgid="9087063985776626166">"<xliff:g id="APP">%1$s</xliff:g> چل رہی ہے"</string>
    <string name="heavy_weight_notification_detail" msgid="867643381388543170">"ایپ پر سوئچ کرنے کیلئے تھپتھپائیں"</string>
    <string name="heavy_weight_switcher_title" msgid="7153167085403298169">"ایپس سوئچ کریں؟"</string>
    <string name="heavy_weight_switcher_text" msgid="7022631924534406403">"ایک دوسری ایپ پہلے سے چل رہی ہے، جس کا بند ہونا ضروری ہے تاکہ آپ ایک نئی ایپ شروع کر سکیں۔"</string>
    <string name="old_app_action" msgid="493129172238566282">"<xliff:g id="OLD_APP">%1$s</xliff:g> پر واپس جائیں"</string>
    <string name="old_app_description" msgid="2082094275580358049">"نئی ایپ شروع نہ کریں۔"</string>
    <string name="new_app_action" msgid="5472756926945440706">"<xliff:g id="OLD_APP">%1$s</xliff:g> شروع کریں"</string>
    <string name="new_app_description" msgid="1932143598371537340">"محفوظ کیے بغیر پرانی ایپ بند کریں۔"</string>
    <string name="dump_heap_notification" msgid="2618183274836056542">"<xliff:g id="PROC">%1$s</xliff:g> میموری کی حد سے تجاوز کرگئی"</string>
    <string name="dump_heap_notification_detail" msgid="6901391084243999274">"ہیپ ڈمپ جمع ہو گیا ہے، اشتراک کرنے کیلئے تھپتھپائیں"</string>
    <string name="dump_heap_title" msgid="5864292264307651673">"ہیپ ڈمپ کا اشتراک کریں؟"</string>
    <string name="dump_heap_text" msgid="4809417337240334941">"کارروائی <xliff:g id="PROC">%1$s</xliff:g> اپنی کارروائی کی میموری کی حد <xliff:g id="SIZE">%2$s</xliff:g> سے تجاوز کر گئی ہے۔ آپ کیلئے ایک ہیپ ڈمپ اس کے ڈیولپر سے اشتراک کرنے کیلئے دستیاب ہے۔ احتیاط برتیں: اس ہیپ ڈمپ میں آپ کی ایسی ذاتی معلومات میں سے کوئی بھی شامل ہو سکتی ہے جس تک ایپلیکیشن کو رسائی ہے۔"</string>
    <string name="sendText" msgid="5209874571959469142">"متن کیلئے ایک کارروائی منتخب کریں"</string>
    <string name="volume_ringtone" msgid="6885421406845734650">"رنگر والیوم"</string>
    <string name="volume_music" msgid="5421651157138628171">"میڈیا والیوم"</string>
    <string name="volume_music_hint_playing_through_bluetooth" msgid="9165984379394601533">"بلوٹوتھ کے ذریعہ چل رہا ہے"</string>
    <string name="volume_music_hint_silent_ringtone_selected" msgid="8310739960973156272">"خاموش رنگ ٹون متعین ہے"</string>
    <string name="volume_call" msgid="3941680041282788711">"درون کال والیوم"</string>
    <string name="volume_bluetooth_call" msgid="2002891926351151534">"بلوٹوتھ درون کال والیوم"</string>
    <string name="volume_alarm" msgid="1985191616042689100">"الارم والیوم"</string>
    <string name="volume_notification" msgid="2422265656744276715">"اطلاع کا والیوم"</string>
    <string name="volume_unknown" msgid="1400219669770445902">"والیوم"</string>
    <string name="volume_icon_description_bluetooth" msgid="6538894177255964340">"بلوٹوتھ کا والیوم"</string>
    <string name="volume_icon_description_ringer" msgid="3326003847006162496">"رنگ ٹون کا والیوم"</string>
    <string name="volume_icon_description_incall" msgid="8890073218154543397">"کال کا والیوم"</string>
    <string name="volume_icon_description_media" msgid="4217311719665194215">"میڈیا والیوم"</string>
    <string name="volume_icon_description_notification" msgid="7044986546477282274">"اطلاع کا والیوم"</string>
    <string name="ringtone_default" msgid="3789758980357696936">"ڈیفالٹ رنگ ٹون"</string>
    <string name="ringtone_default_with_actual" msgid="8129563480895990372">"ڈیفالٹ رنگ ٹون (<xliff:g id="ACTUAL_RINGTONE">%1$s</xliff:g>)"</string>
    <string name="ringtone_silent" msgid="7937634392408977062">"کوئی نہیں"</string>
    <string name="ringtone_picker_title" msgid="3515143939175119094">"رنگ ٹونز"</string>
    <string name="ringtone_unknown" msgid="5477919988701784788">"نامعلوم رنگ ٹون"</string>
    <plurals name="wifi_available" formatted="false" msgid="7900333017752027322">
      <item quantity="other">‏Wi-Fi نیٹ ورکس دستیاب ہیں</item>
      <item quantity="one">‏Wi-Fi نیٹ ورک دستیاب ہے</item>
    </plurals>
    <plurals name="wifi_available_detailed" formatted="false" msgid="1140699367193975606">
      <item quantity="other">‏عوامی Wi-Fi نیٹ ورکس دستیاب ہیں</item>
      <item quantity="one">‏عوامی Wi-Fi نیٹ ورک دستیاب ہے</item>
    </plurals>
    <string name="wifi_available_sign_in" msgid="9157196203958866662">"‏Wi-Fi نیٹ ورک میں سائن ان کریں"</string>
    <string name="network_available_sign_in" msgid="1848877297365446605">"نیٹ ورک میں سائن ان کریں"</string>
    <!-- no translation found for network_available_sign_in_detailed (8000081941447976118) -->
    <skip />
    <string name="wifi_no_internet" msgid="8451173622563841546">"‏Wi-Fi کی انٹرنیٹ تک رسائی نہیں ہے"</string>
    <string name="wifi_no_internet_detailed" msgid="8083079241212301741">"اختیارات کیلئے تھپتھپائیں"</string>
    <string name="network_switch_metered" msgid="4671730921726992671">"<xliff:g id="NETWORK_TYPE">%1$s</xliff:g> پر سوئچ ہو گیا"</string>
    <string name="network_switch_metered_detail" msgid="5325661434777870353">"جب <xliff:g id="PREVIOUS_NETWORK">%2$s</xliff:g> کے پاس انٹرنیٹ تک رسائی نہ ہو تو آلہ <xliff:g id="NEW_NETWORK">%1$s</xliff:g> کو استعمال کرتا ہے۔ چارجز کا اطلاق ہو سکتا ہے۔"</string>
    <string name="network_switch_metered_toast" msgid="5779283181685974304">"<xliff:g id="PREVIOUS_NETWORK">%1$s</xliff:g> سے <xliff:g id="NEW_NETWORK">%2$s</xliff:g> پر سوئچ ہو گیا"</string>
  <string-array name="network_switch_type_name">
    <item msgid="2952042958050315394">"سیلولر ڈیٹا"</item>
    <item msgid="75483255295529161">"Wi-Fi"</item>
    <item msgid="6862614801537202646">"بلوٹوتھ"</item>
    <item msgid="5447331121797802871">"ایتھرنیٹ"</item>
    <item msgid="8257233890381651999">"VPN"</item>
  </string-array>
    <string name="network_switch_type_name_unknown" msgid="4552612897806660656">"نیٹ ورک کی نامعلوم قسم"</string>
    <string name="wifi_watchdog_network_disabled" msgid="7904214231651546347">"‏Wi-Fi سے مربوط نہیں ہو سکا"</string>
    <string name="wifi_watchdog_network_disabled_detailed" msgid="5548780776418332675">" اس میں ایک کمزور انٹرنیٹ کنکشن ہے۔"</string>
    <string name="wifi_connect_alert_title" msgid="8455846016001810172">"کنکشن کی اجازت دیں؟"</string>
    <string name="wifi_connect_alert_message" msgid="6451273376815958922">"‏ایپلیکیشن ‎%1$s Wifi نیٹ ورک ‎%2$s سے منسلک ہونا چاہتی ہے"</string>
    <string name="wifi_connect_default_application" msgid="7143109390475484319">"ایک ایپلیکیشن"</string>
    <string name="wifi_p2p_dialog_title" msgid="97611782659324517">"‏Wi-Fi ڈائریکٹ"</string>
    <string name="wifi_p2p_turnon_message" msgid="2909250942299627244">"‏Wi-Fi ڈائرکٹ شروع کریں۔ یہ Wi-Fi کلائنٹ/ہاٹ اسپاٹ کو آف کردے گا۔"</string>
    <string name="wifi_p2p_failed_message" msgid="3763669677935623084">"‏Wi-Fi ڈائرکٹ شروع نہیں کرسکا۔"</string>
    <string name="wifi_p2p_enabled_notification_title" msgid="2068321881673734886">"‏Wi-Fi Direct آن ہے"</string>
    <string name="wifi_p2p_enabled_notification_message" msgid="8064677407830620023">"ترتیبات کیلئے تھپتھپائیں"</string>
    <string name="accept" msgid="1645267259272829559">"قبول کریں"</string>
    <string name="decline" msgid="2112225451706137894">"مسترد کریں"</string>
    <string name="wifi_p2p_invitation_sent_title" msgid="1318975185112070734">"دعوت بھیج دی گئی"</string>
    <string name="wifi_p2p_invitation_to_connect_title" msgid="4958803948658533637">"مربوط ہونے کی دعوت"</string>
    <string name="wifi_p2p_from_message" msgid="570389174731951769">"منجانب:"</string>
    <string name="wifi_p2p_to_message" msgid="248968974522044099">"بنام:"</string>
    <string name="wifi_p2p_enter_pin_message" msgid="5920929550367828970">"‏مطلوبہ PIN ٹائپ کریں:"</string>
    <string name="wifi_p2p_show_pin_message" msgid="8530563323880921094">"PIN:"</string>
    <string name="wifi_p2p_frequency_conflict_message" product="tablet" msgid="8012981257742232475">"‏ٹیبلیٹ <xliff:g id="DEVICE_NAME">%1$s</xliff:g> سے مربوط ہونے پر عارضی طور پر Wi-Fi سے منقطع ہو جائے گا"</string>
    <string name="wifi_p2p_frequency_conflict_message" product="tv" msgid="3087858235069421128">"‏<xliff:g id="DEVICE_NAME">%1$s</xliff:g> سے مربوط رہتے ہوئےTV عارضی طور پر Wi-Fi سے منقطع ہو جائے گا۔"</string>
    <string name="wifi_p2p_frequency_conflict_message" product="default" msgid="7363907213787469151">"‏فون <xliff:g id="DEVICE_NAME">%1$s</xliff:g> سے مربوط رہنے کے وقت عارضی طور پر Wi-Fi سے منقطع ہوجائے گا"</string>
    <string name="select_character" msgid="3365550120617701745">"حرف داخل کریں"</string>
    <string name="sms_control_title" msgid="7296612781128917719">"‏SMS پیغامات بھیج رہا ہے"</string>
    <string name="sms_control_message" msgid="3867899169651496433">"‏&lt;b&gt;<xliff:g id="APP_NAME">%1$s</xliff:g>&lt;/b&gt; بڑی تعداد میں SMS پیغامات بھیج رہی ہے۔ کیا آپ اس ایپ کو پیغامات بھیجتے رہنے کی اجازت دینا چاہتے ہیں؟"</string>
    <string name="sms_control_yes" msgid="3663725993855816807">"اجازت دیں"</string>
    <string name="sms_control_no" msgid="625438561395534982">"رد کریں"</string>
    <string name="sms_short_code_confirm_message" msgid="1645436466285310855">"‏&lt;b&gt;<xliff:g id="APP_NAME">%1$s</xliff:g>&lt;/b&gt; &lt;b&gt;<xliff:g id="DEST_ADDRESS">%2$s</xliff:g>&lt;/b&gt; کو ایک پیغام بھیجنا چاہے گا۔"</string>
    <string name="sms_short_code_details" msgid="5873295990846059400">"اس کی وجہ سے آپ کے موبائل اکاؤنٹ پر "<b>"چارجز لگ سکتے ہیں"</b>"۔"</string>
    <string name="sms_premium_short_code_details" msgid="7869234868023975"><b>"اس کی وجہ سے آپ کے موبائل اکاؤنٹ پر چارجز لگیں گے۔"</b></string>
    <string name="sms_short_code_confirm_allow" msgid="4458878637111023413">"بھیجیں"</string>
    <string name="sms_short_code_confirm_deny" msgid="2927389840209170706">"منسوخ کریں"</string>
    <string name="sms_short_code_remember_choice" msgid="5289538592272218136">"میری پسند یاد رکھیں"</string>
    <string name="sms_short_code_remember_undo_instruction" msgid="4960944133052287484">"آپ اسے ترتیبات &gt; ایپس میں تبدیل کرسکتے ہیں"</string>
    <string name="sms_short_code_confirm_always_allow" msgid="3241181154869493368">"ہمیشہ اجازت دیں"</string>
    <string name="sms_short_code_confirm_never_allow" msgid="446992765774269673">"کبھی بھی اجازت نہ دیں"</string>
    <string name="sim_removed_title" msgid="6227712319223226185">"‏SIM کارڈ ہٹا دیا گیا"</string>
    <string name="sim_removed_message" msgid="5450336489923274918">"‏سیلولر نیٹ ورک اس وقت تک دستیاب نہیں ہو گا جب تک آپ ایک درست SIM داخل کرکے اسے دوبارہ سٹارٹ نہ کریں۔"</string>
    <string name="sim_done_button" msgid="827949989369963775">"ہو گیا"</string>
    <string name="sim_added_title" msgid="3719670512889674693">"‏SIM شامل کیا گیا"</string>
    <string name="sim_added_message" msgid="7797975656153714319">"سیلولر نیٹ ورک تک رسائی کیلئے اپنا آلہ دوبارہ سٹارٹ کریں۔"</string>
    <string name="sim_restart_button" msgid="4722407842815232347">"دوبارہ شروع کریں"</string>
    <string name="carrier_app_dialog_message" msgid="7066156088266319533">"‏آپکی نئی SIM کو ٹھیک طرح سے کام کرنے کیلئے آپ کو اپنے کیرئیر سے کوئی ایپ انسٹال کرکے کھولنا ہوگی۔"</string>
    <string name="carrier_app_dialog_button" msgid="7900235513678617329">"ایپ حاصل کریں"</string>
    <string name="carrier_app_dialog_not_now" msgid="6361378684292268027">"ابھی نہیں"</string>
    <string name="carrier_app_notification_title" msgid="8921767385872554621">"‏نئی SIM داخل ہو گئی"</string>
    <string name="carrier_app_notification_text" msgid="1132487343346050225">"اسے سیٹ اپ کرنے کیلئے تھپتھپائیں"</string>
    <string name="time_picker_dialog_title" msgid="8349362623068819295">"وقت سیٹ کریں"</string>
    <string name="date_picker_dialog_title" msgid="5879450659453782278">"تاریخ سیٹ کریں"</string>
    <string name="date_time_set" msgid="5777075614321087758">"سیٹ کریں"</string>
    <string name="date_time_done" msgid="2507683751759308828">"ہو گیا"</string>
    <string name="perms_new_perm_prefix" msgid="8257740710754301407"><font size="12" fgcolor="#ff33b5e5">"نیا: "</font></string>
    <string name="perms_description_app" msgid="5139836143293299417">"<xliff:g id="APP_NAME">%1$s</xliff:g> کے ذریعہ فراہم کردہ۔"</string>
    <string name="no_permissions" msgid="7283357728219338112">"کوئی اجازتیں درکار نہیں ہیں"</string>
    <string name="perm_costs_money" msgid="4902470324142151116">"اس میں آپ کا پیسہ خرچ ہو سکتا ہے"</string>
    <string name="dlg_ok" msgid="7376953167039865701">"ٹھیک ہے"</string>
    <string name="usb_charging_notification_title" msgid="6895185153353640787">"‏USB اس آلے کو چارج کر رہی ہے"</string>
    <string name="usb_supplying_notification_title" msgid="5310642257296510271">"‏منسلکہ آلے کو USB پاور سپلائی کر رہی ہے"</string>
    <string name="usb_mtp_notification_title" msgid="8396264943589760855">"‏فائل کی منتقلی کیلئے USB"</string>
    <string name="usb_ptp_notification_title" msgid="1347328437083192112">"‏تصویر کی منتقلی کیلئے USB"</string>
    <string name="usb_midi_notification_title" msgid="4850904915889144654">"‏MIDI کیلئے USB"</string>
    <string name="usb_accessory_notification_title" msgid="7848236974087653666">"‏ایک USB لوازم سے مربوط ہے"</string>
    <string name="usb_notification_message" msgid="3370903770828407960">"مزید اختیارات کیلئے تھپتھپائیں۔"</string>
    <string name="adb_active_notification_title" msgid="6729044778949189918">"‏USB ڈیبگ کرنا مربوط ہو گیا"</string>
    <string name="adb_active_notification_message" msgid="4948470599328424059">"‏USB ڈیبگنگ کو غیر فعال کرنے کیلئے تھپتھپائیں۔"</string>
    <string name="taking_remote_bugreport_notification_title" msgid="6742483073875060934">"بگ رپورٹ لی جا رہی ہے…"</string>
    <string name="share_remote_bugreport_notification_title" msgid="4987095013583691873">"بگ رپورٹ کا اشتراک کریں؟"</string>
    <string name="sharing_remote_bugreport_notification_title" msgid="7572089031496651372">"بگ رپورٹ کا اشتراک ہو رہا ہے…"</string>
    <string name="share_remote_bugreport_notification_message_finished" msgid="8610614010660772643">"‏آپ کے IT منتظم نے اس آلہ کا مسئلہ حل کرنے میں مدد کیلئے ایک بگ رپورٹ کی درخواست کی ہے۔ ایپس اور ڈیٹا کا اشتراک ہو سکتا ہے۔"</string>
    <string name="share_remote_bugreport_action" msgid="6249476773913384948">"اشتراک کریں"</string>
    <string name="decline_remote_bugreport_action" msgid="6230987241608770062">"مسترد کریں"</string>
    <string name="select_input_method" msgid="8547250819326693584">"کی بورڈ تبدیل کریں"</string>
    <string name="show_ime" msgid="2506087537466597099">"‏جب فزیکل کی بورڈ فعال ہو تو IME کو اسکرین پر رکھیں"</string>
    <string name="hardware" msgid="194658061510127999">"ورچوئل کی بورڈ دکھائیں"</string>
    <string name="select_keyboard_layout_notification_title" msgid="597189518763083494">"فزیکل کی بورڈ کنفیگر کریں"</string>
    <string name="select_keyboard_layout_notification_message" msgid="8084622969903004900">"زبان اور لے آؤٹ منتخب کرنے کیلئے تھپتھپائیں"</string>
    <string name="fast_scroll_alphabet" msgid="5433275485499039199">" ABCDEFGHIJKLMNOPQRSTUVWXYZ"</string>
    <string name="fast_scroll_numeric_alphabet" msgid="4030170524595123610">" 0123456789ABCDEFGHIJKLMNOPQRSTUVWXYZ"</string>
    <string name="ext_media_checking_notification_title" msgid="5734005953288045806">"<xliff:g id="NAME">%s</xliff:g> تیار کیا جا رہا ہے"</string>
    <string name="ext_media_checking_notification_message" msgid="4747432538578886744">"خرابیوں کیلئے چیک کیا جا رہا ہے"</string>
    <string name="ext_media_new_notification_message" msgid="7589986898808506239">"نئے <xliff:g id="NAME">%s</xliff:g> کا پتا چلا"</string>
    <string name="ext_media_ready_notification_message" msgid="4083398150380114462">"تصاویر اور میڈیا منتقل کرنے کیلئے"</string>
    <string name="ext_media_unmountable_notification_title" msgid="8295123366236989588">"خراب شدہ <xliff:g id="NAME">%s</xliff:g>"</string>
    <string name="ext_media_unmountable_notification_message" msgid="2343202057122495773">"<xliff:g id="NAME">%s</xliff:g> خراب ہے۔ اسے ٹھیک کرنے کیلئے تھپتھپائیں۔"</string>
    <string name="ext_media_unsupported_notification_title" msgid="3797642322958803257">"غیر تعاون یافتہ <xliff:g id="NAME">%s</xliff:g>"</string>
    <string name="ext_media_unsupported_notification_message" msgid="6121601473787888589">"یہ آلہ <xliff:g id="NAME">%s</xliff:g> کو سپورٹ نہیں کرتا۔ ایک سپورٹ یافتہ فارمیٹ میں سیٹ اپ کرنے کیلئے تھپتھپائیں۔"</string>
    <string name="ext_media_badremoval_notification_title" msgid="3206248947375505416">"<xliff:g id="NAME">%s</xliff:g> غیر متوقع طور پر ہٹا دیا گیا"</string>
    <string name="ext_media_badremoval_notification_message" msgid="380176703346946313">"ڈیٹا ضائع ہونے سے بچانے کیلئے ہٹانے سے پہلے <xliff:g id="NAME">%s</xliff:g> کو اَن ماؤنٹ کریں"</string>
    <string name="ext_media_nomedia_notification_title" msgid="1704840188641749091">"<xliff:g id="NAME">%s</xliff:g> کو ہٹا دیا گیا"</string>
    <string name="ext_media_nomedia_notification_message" msgid="6471542972147056586">"<xliff:g id="NAME">%s</xliff:g> کو ہٹا دیا گیا؛ ایک نیا داخل کریں"</string>
    <string name="ext_media_unmounting_notification_title" msgid="640674168454809372">"ابھی بھی <xliff:g id="NAME">%s</xliff:g> کو خارج کر رہا ہے…"</string>
    <string name="ext_media_unmounting_notification_message" msgid="4182843895023357756">"نہ ہٹائیں"</string>
    <string name="ext_media_init_action" msgid="7952885510091978278">"سیٹ اپ کریں"</string>
    <string name="ext_media_unmount_action" msgid="1121883233103278199">"خارج کریں"</string>
    <string name="ext_media_browse_action" msgid="8322172381028546087">"دریافت کریں"</string>
    <string name="ext_media_missing_title" msgid="620980315821543904">"<xliff:g id="NAME">%s</xliff:g> غائب ہے"</string>
    <string name="ext_media_missing_message" msgid="5761133583368750174">"اس آلہ کو دوبارہ داخل کریں"</string>
    <string name="ext_media_move_specific_title" msgid="1471100343872375842">"<xliff:g id="NAME">%s</xliff:g> کو منتقل کیا جا رہا ہے"</string>
    <string name="ext_media_move_title" msgid="1022809140035962662">"ڈیٹا منتقل کیا جا رہا ہے…"</string>
    <string name="ext_media_move_success_title" msgid="8575300932957954671">"منتقل کرنا مکمل ہوگیا"</string>
    <string name="ext_media_move_success_message" msgid="4199002148206265426">"ڈیٹا کو <xliff:g id="NAME">%s</xliff:g> پر منتقل کر دیا گیا"</string>
    <string name="ext_media_move_failure_title" msgid="7613189040358789908">"ڈیٹا منتقل نہیں کیا جا سکا"</string>
    <string name="ext_media_move_failure_message" msgid="1978096440816403360">"ڈیٹا اصل جگہ پر باقی ہے"</string>
    <string name="ext_media_status_removed" msgid="6576172423185918739">"ہٹا دیا گیا"</string>
    <string name="ext_media_status_unmounted" msgid="2551560878416417752">"اخراج شدہ"</string>
    <string name="ext_media_status_checking" msgid="6193921557423194949">"چیک کیا جا رہا ہے…"</string>
    <string name="ext_media_status_mounted" msgid="7253821726503179202">"تیار"</string>
    <string name="ext_media_status_mounted_ro" msgid="8020978752406021015">"صرف پڑھنے کیلئے"</string>
    <string name="ext_media_status_bad_removal" msgid="8395398567890329422">"غیر محفوظ طریقے سے ہٹا لی گئی"</string>
    <string name="ext_media_status_unmountable" msgid="805594039236667894">"خراب شدہ"</string>
    <string name="ext_media_status_unsupported" msgid="4691436711745681828">"غیر تعاون یافتہ"</string>
    <string name="ext_media_status_ejecting" msgid="5463887263101234174">"اخراج کیا جا رہا ہے…"</string>
    <string name="ext_media_status_formatting" msgid="1085079556538644861">"فارمیٹ کیا جا رہا ہے…"</string>
    <string name="ext_media_status_missing" msgid="5638633895221670766">"دلچسپی نہیں ہے"</string>
    <string name="activity_list_empty" msgid="1675388330786841066">"کوئی مماثل سرگرمیاں نہیں ملیں۔"</string>
    <string name="permlab_route_media_output" msgid="6243022988998972085">"میڈیا آؤٹ پٹ کی سمت طے کریں"</string>
    <string name="permdesc_route_media_output" msgid="4932818749547244346">"کسی ایپلیکیشن کو دوسرے خارجی آلات تک میڈیا آؤٹ پٹ کا راستہ بنانے کی اجازت دیتا ہے۔"</string>
    <string name="permlab_readInstallSessions" msgid="3713753067455750349">"انسٹال سیشنز پڑھیں"</string>
    <string name="permdesc_readInstallSessions" msgid="2049771699626019849">"ایک ایپلیکیشن کو انسٹال سیشنز پڑھنے کی اجازت دیتا ہے۔ یہ اسے فعال پیکیج انسٹالیشنز کے بارے میں تفصیلات دیکھنے کی اجازت دیتا ہے۔"</string>
    <string name="permlab_requestInstallPackages" msgid="5782013576218172577">"پیکجز انسٹال کرنے کی درخواست کریں"</string>
    <string name="permdesc_requestInstallPackages" msgid="5740101072486783082">"ایک ایپلیکیشن کو پیکجز انسٹال کرنے کی اجازت دیتی ہے۔"</string>
    <string name="tutorial_double_tap_to_zoom_message_short" msgid="1311810005957319690">"زوم کنٹرول کیلئے دوبار تھپتھپائیں"</string>
    <string name="gadget_host_error_inflating" msgid="4882004314906466162">"ویجٹس کو شامل نہیں کرسکا۔"</string>
    <string name="ime_action_go" msgid="8320845651737369027">"جائیں"</string>
    <string name="ime_action_search" msgid="658110271822807811">"تلاش کریں"</string>
    <string name="ime_action_send" msgid="2316166556349314424">"بھیجیں"</string>
    <string name="ime_action_next" msgid="3138843904009813834">"اگلا"</string>
    <string name="ime_action_done" msgid="8971516117910934605">"ہو گیا"</string>
    <string name="ime_action_previous" msgid="1443550039250105948">"پچھلا"</string>
    <string name="ime_action_default" msgid="2840921885558045721">"عمل میں لائیں"</string>
    <string name="dial_number_using" msgid="5789176425167573586">"<xliff:g id="NUMBER">%s</xliff:g> کا استعمال کرکے\nنمبر ڈائل کریں"</string>
    <string name="create_contact_using" msgid="4947405226788104538">"<xliff:g id="NUMBER">%s</xliff:g> کا استعمال کرکے\nرابطہ تخلیق کریں"</string>
    <string name="grant_credentials_permission_message_header" msgid="2106103817937859662">"مندرجہ ذیل ایک یا زیادہ ایپس کو ابھی اور مستقبل میں آپ کے اکاؤنٹ تک رسائی کی اجازت درکار ہے۔"</string>
    <string name="grant_credentials_permission_message_footer" msgid="3125211343379376561">"کیا آپ اس درخواست کی اجازت دینا چاہتے ہیں؟"</string>
    <string name="grant_permissions_header_text" msgid="6874497408201826708">"رسائی کی درخواست"</string>
    <string name="allow" msgid="7225948811296386551">"اجازت دیں"</string>
    <string name="deny" msgid="2081879885755434506">"مسترد کریں"</string>
    <string name="permission_request_notification_title" msgid="6486759795926237907">"اجازت طلب کی گئی"</string>
    <string name="permission_request_notification_with_subtitle" msgid="8530393139639560189">"اکاؤنٹ <xliff:g id="ACCOUNT">%s</xliff:g> کیلئے\nاجازت طلب کی گئی۔"</string>
    <string name="forward_intent_to_owner" msgid="1207197447013960896">"آپ اس ایپ کا استعمال اپنے دفتری پروفائل کے باہر کر رہے ہیں"</string>
    <string name="forward_intent_to_work" msgid="621480743856004612">"آپ اس ایپ کو اپنے دفتری پروفائل میں استعمال کر رہے ہیں"</string>
    <string name="input_method_binding_label" msgid="1283557179944992649">"اندراج کا طریقہ"</string>
    <string name="sync_binding_label" msgid="3687969138375092423">"مطابقت پذیری کریں"</string>
    <string name="accessibility_binding_label" msgid="4148120742096474641">"Accessibility"</string>
    <string name="wallpaper_binding_label" msgid="1240087844304687662">"وال پیپر"</string>
    <string name="chooser_wallpaper" msgid="7873476199295190279">"وال پیپر تبدیل کریں"</string>
    <string name="notification_listener_binding_label" msgid="2014162835481906429">"اطلاع سننے والا"</string>
    <string name="vr_listener_binding_label" msgid="4316591939343607306">"‏VR سامع"</string>
    <string name="condition_provider_service_binding_label" msgid="1321343352906524564">"شرط فراہم کنندہ"</string>
    <string name="notification_ranker_binding_label" msgid="774540592299064747">"اطلاع کی درجہ بندی سروس"</string>
    <string name="vpn_title" msgid="19615213552042827">"‏VPN فعال ہوگیا"</string>
    <string name="vpn_title_long" msgid="6400714798049252294">"‏<xliff:g id="APP">%s</xliff:g> کے ذریعہ VPN فعال ہے"</string>
    <string name="vpn_text" msgid="1610714069627824309">"نیٹ ورک نظم کرنے کیلئے تھپتھپائیں۔"</string>
    <string name="vpn_text_long" msgid="4907843483284977618">"<xliff:g id="SESSION">%s</xliff:g> سے منسلک ہے۔ نیٹ ورک کا نظم کرنے کیلئے تھپتھپائیں۔"</string>
    <string name="vpn_lockdown_connecting" msgid="6443438964440960745">"‏ہمیشہ آن VPN مربوط ہو رہا ہے…"</string>
    <string name="vpn_lockdown_connected" msgid="8202679674819213931">"‏ہمیشہ آن VPN مربوط ہوگیا"</string>
    <string name="vpn_lockdown_disconnected" msgid="4532298952570796327">"‏ہمیشہ آن VPN غیر منسلک ہو گیا"</string>
    <string name="vpn_lockdown_error" msgid="6009249814034708175">"‏ہمیشہ آن VPN کی خرابی"</string>
    <string name="vpn_lockdown_config" msgid="5099330695245008680">"سیٹ اپ کرنے کیلئے تھپتھپائیں"</string>
    <string name="upload_file" msgid="2897957172366730416">"فائل منتخب کریں"</string>
    <string name="no_file_chosen" msgid="6363648562170759465">"کوئی فائل منتخب نہیں کی گئی"</string>
    <string name="reset" msgid="2448168080964209908">"دوبارہ ترتیب دیں"</string>
    <string name="submit" msgid="1602335572089911941">"جمع کرائیں"</string>
    <string name="car_mode_disable_notification_title" msgid="3164768212003864316">"کار وضع فعال ہے"</string>
    <string name="car_mode_disable_notification_message" msgid="6301524980144350051">"کار موڈ سے خارج ہونے کیلئے تھپتھپائیں۔"</string>
    <string name="tethered_notification_title" msgid="3146694234398202601">"ربط بنانا یا ہاٹ اسپاٹ فعال"</string>
    <string name="tethered_notification_message" msgid="2113628520792055377">"سیٹ اپ کرنے کیلئے تھپتھپائیں۔"</string>
    <string name="back_button_label" msgid="2300470004503343439">"واپس جائیں"</string>
    <string name="next_button_label" msgid="1080555104677992408">"اگلا"</string>
    <string name="skip_button_label" msgid="1275362299471631819">"نظر انداز کریں"</string>
    <string name="no_matches" msgid="8129421908915840737">"کوئی مماثلتیں نہیں ہیں"</string>
    <string name="find_on_page" msgid="1946799233822820384">"صفحہ پر تلاش کریں"</string>
    <plurals name="matches_found" formatted="false" msgid="1210884353962081884">
      <item quantity="other"><xliff:g id="INDEX">%d</xliff:g> از <xliff:g id="TOTAL">%d</xliff:g></item>
      <item quantity="one">1 مماثلت</item>
    </plurals>
    <string name="action_mode_done" msgid="7217581640461922289">"ہو گیا"</string>
    <string name="progress_erasing" product="nosdcard" msgid="4521573321524340058">"‏USB اسٹوریج کو مٹا رہا ہے…"</string>
    <string name="progress_erasing" product="default" msgid="6596988875507043042">"‏SD کارڈ کو مٹا رہا ہے…"</string>
    <string name="share" msgid="1778686618230011964">"اشتراک کریں"</string>
    <string name="find" msgid="4808270900322985960">"تلاش کریں"</string>
    <string name="websearch" msgid="4337157977400211589">"ویب تلاش"</string>
    <string name="find_next" msgid="5742124618942193978">"اگلی تلاش کریں"</string>
    <string name="find_previous" msgid="2196723669388360506">"پچھلی تلاش کریں"</string>
    <string name="gpsNotifTicker" msgid="5622683912616496172">"<xliff:g id="NAME">%s</xliff:g> سے مقام کی درخواست"</string>
    <string name="gpsNotifTitle" msgid="5446858717157416839">"مقام کی درخواست"</string>
    <string name="gpsNotifMessage" msgid="1374718023224000702">"درخواست کردہ بذریعہ <xliff:g id="NAME">%1$s</xliff:g> (<xliff:g id="SERVICE">%2$s</xliff:g>)"</string>
    <string name="gpsVerifYes" msgid="2346566072867213563">"ہاں"</string>
    <string name="gpsVerifNo" msgid="1146564937346454865">"نہیں"</string>
    <string name="sync_too_many_deletes" msgid="5296321850662746890">"حذف کرنے کی حد سے متجاوز ہو گیا"</string>
    <string name="sync_too_many_deletes_desc" msgid="496551671008694245">"<xliff:g id="TYPE_OF_SYNC">%2$s</xliff:g>، اکاؤنٹ <xliff:g id="ACCOUNT_NAME">%3$s</xliff:g> کیلئے <xliff:g id="NUMBER_OF_DELETED_ITEMS">%1$d</xliff:g> حذف کردہ آئٹمز ہیں۔ آپ کیا کرنا چاہتے ہیں؟"</string>
    <string name="sync_really_delete" msgid="2572600103122596243">"آئٹمز حذف کریں"</string>
    <string name="sync_undo_deletes" msgid="2941317360600338602">"تنسیخوں کو رد کریں"</string>
    <string name="sync_do_nothing" msgid="3743764740430821845">"ابھی کچھ نہ کریں"</string>
    <string name="choose_account_label" msgid="5655203089746423927">"ایک اکاؤنٹ منتخب کریں"</string>
    <string name="add_account_label" msgid="2935267344849993553">"ایک اکاؤنٹ شامل کریں"</string>
    <string name="add_account_button_label" msgid="3611982894853435874">"اکاؤنٹ شامل کریں"</string>
    <string name="number_picker_increment_button" msgid="2412072272832284313">"بڑھائیں"</string>
    <string name="number_picker_decrement_button" msgid="476050778386779067">"گھٹائیں"</string>
    <string name="number_picker_increment_scroll_mode" msgid="5259126567490114216">"<xliff:g id="VALUE">%s</xliff:g> تھپتھپائیں اور دبائے رکھیں۔"</string>
    <string name="number_picker_increment_scroll_action" msgid="9101473045891835490">"بڑھانے کیلئے اوپر اور گھٹانے کیلئے نیچے سلائیڈ کریں۔"</string>
    <string name="time_picker_increment_minute_button" msgid="8865885114028614321">"منٹ بڑھائیں"</string>
    <string name="time_picker_decrement_minute_button" msgid="6246834937080684791">"منٹ گھٹائیں"</string>
    <string name="time_picker_increment_hour_button" msgid="3652056055810223139">"گھنٹہ بڑھائیں"</string>
    <string name="time_picker_decrement_hour_button" msgid="1377479863429214792">"گھنٹہ گھٹائیں"</string>
    <string name="time_picker_increment_set_pm_button" msgid="4147590696151230863">"‏PM سیٹ کریں"</string>
    <string name="time_picker_decrement_set_am_button" msgid="8302140353539486752">"قبل از دوپہر سیٹ کریں"</string>
    <string name="date_picker_increment_month_button" msgid="5369998479067934110">"ماہ بڑھائیں"</string>
    <string name="date_picker_decrement_month_button" msgid="1832698995541726019">"ماہ گھٹائیں"</string>
    <string name="date_picker_increment_day_button" msgid="7130465412308173903">"دن بڑھائیں"</string>
    <string name="date_picker_decrement_day_button" msgid="4131881521818750031">"دن گھٹائیں"</string>
    <string name="date_picker_increment_year_button" msgid="6318697384310808899">"سال بڑھائیں"</string>
    <string name="date_picker_decrement_year_button" msgid="4482021813491121717">"سال گھٹائیں"</string>
    <string name="date_picker_prev_month_button" msgid="2858244643992056505">"پچھلا مہینہ"</string>
    <string name="date_picker_next_month_button" msgid="5559507736887605055">"اگلا مہینہ"</string>
    <string name="keyboardview_keycode_alt" msgid="4856868820040051939">"Alt"</string>
    <string name="keyboardview_keycode_cancel" msgid="1203984017245783244">"منسوخ کریں"</string>
    <string name="keyboardview_keycode_delete" msgid="3337914833206635744">"حذف کریں"</string>
    <string name="keyboardview_keycode_done" msgid="1992571118466679775">"ہو گیا"</string>
    <string name="keyboardview_keycode_mode_change" msgid="4547387741906537519">"وضع میں تبدیلی"</string>
    <string name="keyboardview_keycode_shift" msgid="2270748814315147690">"Shift"</string>
    <string name="keyboardview_keycode_enter" msgid="2985864015076059467">"Enter"</string>
    <string name="activitychooserview_choose_application" msgid="2125168057199941199">"ایک ایپ منتخب کریں"</string>
    <string name="activitychooserview_choose_application_error" msgid="8624618365481126668">"<xliff:g id="APPLICATION_NAME">%s</xliff:g> کو شروع نہیں کر سکا"</string>
    <string name="shareactionprovider_share_with" msgid="806688056141131819">"اس کے ساتھ اشتراک کریں"</string>
    <string name="shareactionprovider_share_with_application" msgid="5627411384638389738">"<xliff:g id="APPLICATION_NAME">%s</xliff:g> کے ساتھ اشتراک کریں"</string>
    <string name="content_description_sliding_handle" msgid="415975056159262248">"سلائیڈنگ ہینڈل۔ ٹچ کریں اور پکڑ کر رکھیں۔"</string>
    <string name="description_target_unlock_tablet" msgid="3833195335629795055">"غیر مقفل کرنے کیلئے سوائپ کریں۔"</string>
    <string name="keyboard_headset_required_to_hear_password" msgid="7011927352267668657">"بولی گئی پاس ورڈ کلیدیں سننے کیلئے ایک ہیڈ سیٹ لگائیں۔"</string>
    <string name="keyboard_password_character_no_headset" msgid="2859873770886153678">"ڈاٹ۔"</string>
    <string name="action_bar_home_description" msgid="5293600496601490216">"ہوم پر نیویگیٹ کریں"</string>
    <string name="action_bar_up_description" msgid="2237496562952152589">"اوپر نیویگیٹ کریں"</string>
    <string name="action_menu_overflow_description" msgid="2295659037509008453">"مزید اختیارات"</string>
    <string name="action_bar_home_description_format" msgid="7965984360903693903">"%1$s, %2$s"</string>
    <string name="action_bar_home_subtitle_description_format" msgid="6985546530471780727">"%1$s, %2$s, %3$s"</string>
    <string name="storage_internal" msgid="3570990907910199483">"اندرونی اشتراک کردہ اسٹوریج"</string>
    <string name="storage_sd_card" msgid="3282948861378286745">"‏SD کارڈ"</string>
    <string name="storage_sd_card_label" msgid="6347111320774379257">"‏<xliff:g id="MANUFACTURER">%s</xliff:g> SD کارڈ"</string>
    <string name="storage_usb_drive" msgid="6261899683292244209">"‏USB ڈرائیو"</string>
    <string name="storage_usb_drive_label" msgid="4501418548927759953">"‏<xliff:g id="MANUFACTURER">%s</xliff:g> USB ڈرائیو"</string>
    <string name="storage_usb" msgid="3017954059538517278">"‏USB اسٹوریج"</string>
    <string name="extract_edit_menu_button" msgid="8940478730496610137">"ترمیم کریں"</string>
    <string name="data_usage_warning_title" msgid="3620440638180218181">"ڈیٹا کے استعمال کا الرٹ"</string>
    <string name="data_usage_warning_body" msgid="6660692274311972007">"استعمال اور ترتیبات دیکھنے کیلئے تھپتھپائیں۔"</string>
    <string name="data_usage_3g_limit_title" msgid="4361523876818447683">"‏2G-3G ڈیٹا کی حد کو پہنچ گیا"</string>
    <string name="data_usage_4g_limit_title" msgid="4609566827219442376">"‏4G ڈیٹا کی حد کو پہنچ گیا"</string>
    <string name="data_usage_mobile_limit_title" msgid="557158376602636112">"سیلولر ڈیٹا کی حد کو پہنچ گیا"</string>
    <string name="data_usage_wifi_limit_title" msgid="5803363779034792676">"‏Wi-Fi ڈیٹا کی حد کو پہنچ گیا"</string>
    <string name="data_usage_limit_body" msgid="291731708279614081">"باقی دور کیلئے ڈیٹا موقوف کر دیا"</string>
    <string name="data_usage_3g_limit_snoozed_title" msgid="7026739121138005231">"‏2G-3G ڈیٹا حد سے متجاوز ہو گیا"</string>
    <string name="data_usage_4g_limit_snoozed_title" msgid="1106562779311209039">"‏4G ڈیٹا حد سے متجاوز ہو گیا"</string>
    <string name="data_usage_mobile_limit_snoozed_title" msgid="4941346653729943789">"سیلولر ڈیٹا کی حد سے تجاوز کرگیا"</string>
    <string name="data_usage_wifi_limit_snoozed_title" msgid="8743856006384825974">"‏Wi-Fi ڈیٹا حد سے متجاوز ہو گیا"</string>
    <string name="data_usage_limit_snoozed_body" msgid="7035490278298441767">"<xliff:g id="SIZE">%s</xliff:g> متعینہ حد سے زیادہ ہے۔"</string>
    <string name="data_usage_restricted_title" msgid="5965157361036321914">"پس منظر ڈیٹا محدود ہے"</string>
    <string name="data_usage_restricted_body" msgid="469866376337242726">"حد بندی ہٹانے کیلئے تھپتھپائیں۔"</string>
    <string name="ssl_certificate" msgid="6510040486049237639">"سیکیورٹی سرٹیفیکیٹ"</string>
    <string name="ssl_certificate_is_valid" msgid="6825263250774569373">"یہ سرٹیفکیٹ درست ہے۔"</string>
    <string name="issued_to" msgid="454239480274921032">"جاری کردہ بنام:"</string>
    <string name="common_name" msgid="2233209299434172646">"عام نام:"</string>
    <string name="org_name" msgid="6973561190762085236">"تنظیم:"</string>
    <string name="org_unit" msgid="7265981890422070383">"تنظیمی یونٹ:"</string>
    <string name="issued_by" msgid="2647584988057481566">"جاری کیا گیا بذریعہ:"</string>
    <string name="validity_period" msgid="8818886137545983110">"استعمال کی میعاد:"</string>
    <string name="issued_on" msgid="5895017404361397232">"جاری ہونے کی تاریخ:"</string>
    <string name="expires_on" msgid="3676242949915959821">"میعاد کا اختتام:"</string>
    <string name="serial_number" msgid="758814067660862493">"سیریل نمبر:"</string>
    <string name="fingerprints" msgid="4516019619850763049">"فنگر پرنٹس:"</string>
    <string name="sha256_fingerprint" msgid="4391271286477279263">"‏SHA-256 فنگر پرنٹ:"</string>
    <string name="sha1_fingerprint" msgid="7930330235269404581">"‏SHA-1 فنگر پرنٹ:"</string>
    <string name="activity_chooser_view_see_all" msgid="4292569383976636200">"سبھی دیکھیں"</string>
    <string name="activity_chooser_view_dialog_title_default" msgid="4710013864974040615">"سرگرمی منتخب کریں"</string>
    <string name="share_action_provider_share_with" msgid="5247684435979149216">"اس کے ساتھ اشتراک کریں"</string>
    <string name="sending" msgid="3245653681008218030">"بھیج رہا ہے…"</string>
    <string name="launchBrowserDefault" msgid="2057951947297614725">"براؤزر شروع کریں؟"</string>
    <string name="SetupCallDefault" msgid="5834948469253758575">"کال قبول کریں؟"</string>
    <string name="activity_resolver_use_always" msgid="8017770747801494933">"ہمیشہ"</string>
    <string name="activity_resolver_use_once" msgid="2404644797149173758">"بس ایک مرتبہ"</string>
    <string name="activity_resolver_work_profiles_support" msgid="185598180676883455">"‏%1$s دفتری پروفائل کا تعاون نہیں کرتا ہے"</string>
    <string name="default_audio_route_name" product="tablet" msgid="4617053898167127471">"ٹیبلیٹ"</string>
    <string name="default_audio_route_name" product="tv" msgid="9158088547603019321">"TV"</string>
    <string name="default_audio_route_name" product="default" msgid="4239291273420140123">"فون"</string>
    <string name="default_audio_route_name_headphones" msgid="8119971843803439110">"ہیڈ فونز"</string>
    <string name="default_audio_route_name_dock_speakers" msgid="6240602982276591864">"ڈاک اسپیکرز"</string>
    <string name="default_media_route_name_hdmi" msgid="2450970399023478055">"HDMI"</string>
    <string name="default_audio_route_category_name" msgid="3722811174003886946">"سسٹم"</string>
    <string name="bluetooth_a2dp_audio_route_name" msgid="8575624030406771015">"بلوٹوتھ آڈیو"</string>
    <string name="wireless_display_route_description" msgid="9070346425023979651">"وائرلیس ڈسپلے"</string>
    <string name="media_route_button_content_description" msgid="591703006349356016">"کاسٹ کریں"</string>
    <string name="media_route_chooser_title" msgid="1751618554539087622">"آلہ سے مربوط ہوں"</string>
    <string name="media_route_chooser_title_for_remote_display" msgid="3395541745872017583">"اسکرین کو آلہ پر کاسٹ کریں"</string>
    <string name="media_route_chooser_searching" msgid="4776236202610828706">"آلات تلاش کر رہا ہے…"</string>
    <string name="media_route_chooser_extended_settings" msgid="87015534236701604">"ترتیبات"</string>
    <string name="media_route_controller_disconnect" msgid="8966120286374158649">"غیر مربوط کریں"</string>
    <string name="media_route_status_scanning" msgid="7279908761758293783">"اسکین کر رہا ہے…"</string>
    <string name="media_route_status_connecting" msgid="6422571716007825440">"مربوط ہو رہا ہے…"</string>
    <string name="media_route_status_available" msgid="6983258067194649391">"دستیاب"</string>
    <string name="media_route_status_not_available" msgid="6739899962681886401">"دستیاب نہیں ہے"</string>
    <string name="media_route_status_in_use" msgid="4533786031090198063">"زیر استعمال"</string>
    <string name="display_manager_built_in_display_name" msgid="2583134294292563941">"پہلے سے انسٹال کردہ اسکرین"</string>
    <string name="display_manager_hdmi_display_name" msgid="1555264559227470109">"‏HDMI اسکرین"</string>
    <string name="display_manager_overlay_display_name" msgid="5142365982271620716">"‏اوور لے ‎#<xliff:g id="ID">%1$d</xliff:g>"</string>
    <string name="display_manager_overlay_display_title" msgid="652124517672257172">"<xliff:g id="NAME">%1$s</xliff:g>: <xliff:g id="WIDTH">%2$d</xliff:g>x<xliff:g id="HEIGHT">%3$d</xliff:g>, <xliff:g id="DPI">%4$d</xliff:g> dpi"</string>
    <string name="display_manager_overlay_display_secure_suffix" msgid="6022119702628572080">"، محفوظ"</string>
    <string name="kg_forgot_pattern_button_text" msgid="8852021467868220608">"پیٹرن بھول گئے"</string>
    <string name="kg_wrong_pattern" msgid="1850806070801358830">"غلط پیٹرن"</string>
    <string name="kg_wrong_password" msgid="2333281762128113157">"غلط پاس ورڈ"</string>
    <string name="kg_wrong_pin" msgid="1131306510833563801">"‏غلط PIN"</string>
    <string name="kg_too_many_failed_attempts_countdown" msgid="6358110221603297548">"<xliff:g id="NUMBER">%1$d</xliff:g> سیکنڈ میں دوبارہ کوشش کریں۔"</string>
    <string name="kg_pattern_instructions" msgid="398978611683075868">"اپنا پیٹرن ڈرا کریں"</string>
    <string name="kg_sim_pin_instructions" msgid="2319508550934557331">"‏SIM PIN درج کریں"</string>
    <string name="kg_pin_instructions" msgid="2377242233495111557">"‏PIN درج کریں"</string>
    <string name="kg_password_instructions" msgid="5753646556186936819">"پاس ورڈ درج کریں"</string>
    <string name="kg_puk_enter_puk_hint" msgid="453227143861735537">"‏SIM اب غیر فعال ہوگیا ہے۔ جاری رکھنے کیلئے PUK کوڈ درج کریں۔ تفصیلات کیلئے کیریئر سے رابطہ کریں۔"</string>
    <string name="kg_puk_enter_pin_hint" msgid="7871604527429602024">"‏پسندیدہ PIN کوڈ درج کریں"</string>
    <string name="kg_enter_confirm_pin_hint" msgid="325676184762529976">"‏پسندیدہ PIN کوڈ کی توثیق کریں"</string>
    <string name="kg_sim_unlock_progress_dialog_message" msgid="8950398016976865762">"‏SIM کارڈ غیر مقفل کیا جا رہا ہے…"</string>
    <string name="kg_password_wrong_pin_code" msgid="1139324887413846912">"‏غلط PIN کوڈ۔"</string>
    <string name="kg_invalid_sim_pin_hint" msgid="8795159358110620001">"‏ایسا PIN ٹائپ کریں جو 4 تا 8 نمبرز کا ہو۔"</string>
    <string name="kg_invalid_sim_puk_hint" msgid="6025069204539532000">"‏PUK کوڈ 8 نمبرز کا ہونا چاہئے۔"</string>
    <string name="kg_invalid_puk" msgid="3638289409676051243">"‏صحیح PUK کوڈ دوبارہ درج کریں۔ بار بار کی کوششیں SIM کو مستقل طور پر غیر فعال کر دیں گی۔"</string>
    <string name="kg_invalid_confirm_pin_hint" product="default" msgid="7003469261464593516">"‏PIN کوڈز مماثل نہیں ہیں"</string>
    <string name="kg_login_too_many_attempts" msgid="6486842094005698475">"پیٹرن کی بہت ساری کوششیں"</string>
    <string name="kg_login_instructions" msgid="1100551261265506448">"‏غیر مقفل کرنے کیلئے، اپنے Google اکاؤنٹ کے ساتھ سائن ان کریں۔"</string>
    <string name="kg_login_username_hint" msgid="5718534272070920364">"صارف نام (ای میل)"</string>
    <string name="kg_login_password_hint" msgid="9057289103827298549">"پاس ورڈ"</string>
    <string name="kg_login_submit_button" msgid="5355904582674054702">"سائن ان کریں"</string>
    <string name="kg_login_invalid_input" msgid="5754664119319872197">"غلط صارف نام یا پاس ورڈ۔"</string>
    <string name="kg_login_account_recovery_hint" msgid="5690709132841752974">"‏اپنا صارف نام یا پاس ورڈ بھول گئے؟\n"<b>"google.com/accounts/recovery"</b>" ملاحظہ کریں۔"</string>
    <string name="kg_login_checking_password" msgid="1052685197710252395">"اکاؤنٹ چیک کیا جا رہا ہے…"</string>
    <string name="kg_too_many_failed_pin_attempts_dialog_message" msgid="8276745642049502550">"‏آپ نے <xliff:g id="NUMBER_0">%1$d</xliff:g> بار اپنا PIN غلط طریقے سے ٹائپ کیا ہے۔ \n\n <xliff:g id="NUMBER_1">%2$d</xliff:g> سیکنڈ میں دوبارہ کوشش کریں۔"</string>
    <string name="kg_too_many_failed_password_attempts_dialog_message" msgid="7813713389422226531">"آپ نے اپنا پاس ورڈ <xliff:g id="NUMBER_0">%1$d</xliff:g> بار غلط طریقے سے ٹائپ کیا ہے۔ \n\n <xliff:g id="NUMBER_1">%2$d</xliff:g> سیکنڈ میں دوبارہ کوشش کریں۔"</string>
    <string name="kg_too_many_failed_pattern_attempts_dialog_message" msgid="74089475965050805">"آپ نے اپنا غیر مقفل کرنے کا پیٹرن <xliff:g id="NUMBER_0">%1$d</xliff:g> بار غلط طریقے سے ڈرا کیا ہے۔ \n\n <xliff:g id="NUMBER_1">%2$d</xliff:g> سیکنڈ میں دوبارہ کوشش کریں۔"</string>
    <string name="kg_failed_attempts_almost_at_wipe" product="tablet" msgid="1575557200627128949">"آپ نے ٹیبلیٹ کو غیر مقفل کرنے کیلئے <xliff:g id="NUMBER_0">%1$d</xliff:g> بار غلط طریقے سے کوشش کی ہے۔ <xliff:g id="NUMBER_1">%2$d</xliff:g> مزید ناکام کوششوں کے بعد، ٹیبلیٹ فیکٹری ڈیفالٹ پر دوبارہ ترتیب دے دیا جائے گا اور صارف کا سبھی ڈیٹا ضائع ہو جائے گا۔"</string>
    <string name="kg_failed_attempts_almost_at_wipe" product="tv" msgid="5621231220154419413">"‏آپ نے TV کو غیر مقفل کرنے کیلئے <xliff:g id="NUMBER_0">%1$d</xliff:g> بار غلط طریقے سے کوشش کی ہے۔ <xliff:g id="NUMBER_1">%2$d</xliff:g> مزید ناکام کوششوں کے بعد، TV فیکٹری ڈیفالٹ پر ری سیٹ ہو جائے گا اور صارف کا سبھی ڈیٹا ضائع ہو جائے گا۔"</string>
    <string name="kg_failed_attempts_almost_at_wipe" product="default" msgid="4051015943038199910">"آپ نے فون کو غیر مقفل کرنے کیلئے <xliff:g id="NUMBER_0">%1$d</xliff:g> بار غلط طریقے سے کوشش کی ہے۔ <xliff:g id="NUMBER_1">%2$d</xliff:g> مزید ناکام کوششوں کے بعد، فون فیکٹری ڈیفالٹ پر دوبارہ ترتیب دے دیا جائے گا اور صارف کا سبھی ڈیٹا ضائع ہو جائے گا۔"</string>
    <string name="kg_failed_attempts_now_wiping" product="tablet" msgid="2072996269148483637">"آپ نے ٹیبلٹ کو غیر مقفل کرنے کیلئے <xliff:g id="NUMBER">%d</xliff:g> بار غلط طریقے سے کوشش کی ہے۔ اب ٹیبلیٹ فیکٹری ڈیفالٹ پر دوبارہ ترتیب دے دیا جائے گا۔"</string>
    <string name="kg_failed_attempts_now_wiping" product="tv" msgid="4987878286750741463">"‏آپ نے TV کو غیر مقفل کرنے کیلئے <xliff:g id="NUMBER">%d</xliff:g> بار غلط طریقے سے کوششیں کی ہیں۔ TV اب فیکٹری ڈیفالٹ پر ری سیٹ ہو جائے گا۔"</string>
    <string name="kg_failed_attempts_now_wiping" product="default" msgid="4817627474419471518">"آپ نے فون کو غیر مقفل کرنے کیلئے <xliff:g id="NUMBER">%d</xliff:g> بار غلط طریقے سے کوشش کی ہے۔ اب فون فیکٹری ڈیفالٹ پر دوبارہ ترتیب دے دیا جائے گا۔"</string>
    <string name="kg_failed_attempts_almost_at_login" product="tablet" msgid="3253575572118914370">"آپ نے اپنا غیر مقفل کرنے کا پیٹرن <xliff:g id="NUMBER_0">%1$d</xliff:g> بار غلط طریقے سے ڈرا کیا ہے۔ <xliff:g id="NUMBER_1">%2$d</xliff:g> مزید ناکام کوششوں کے بعد، آپ سے ایک ای میل اکاؤنٹ استعمال کرکے اپنا ٹیبلیٹ غیر مقفل کرنے کو کہا جائے گا۔\n\n <xliff:g id="NUMBER_2">%3$d</xliff:g> سیکنڈ میں دوبارہ کوشش کریں۔"</string>
    <string name="kg_failed_attempts_almost_at_login" product="tv" msgid="4224651132862313471">"‏آپ نے اپنا غیر مقفل کرنے کا پیٹرن <xliff:g id="NUMBER_0">%1$d</xliff:g> بار غلط طریقے سے ڈرا کیا ہے۔ <xliff:g id="NUMBER_1">%2$d</xliff:g> مزید ناکام کوششوں کے بعد، آپ سے ایک ای میل اکاؤنٹ استعمال کرکے اپنا TV غیر مقفل کرنے کو کہا جائے گا۔\n\n <xliff:g id="NUMBER_2">%3$d</xliff:g>‎ سیکنڈ میں دوبارہ کوشش کریں۔"</string>
    <string name="kg_failed_attempts_almost_at_login" product="default" msgid="1437638152015574839">"آپ نے اپنا غیر مقفل کرنے کا پیٹرن <xliff:g id="NUMBER_0">%1$d</xliff:g> بار غلط طریقے سے ڈرا کیا ہے۔ <xliff:g id="NUMBER_1">%2$d</xliff:g> مزید ناکام کوششوں کے بعد، آپ سے ایک ای میل اکاؤنٹ استعمال کرکے اپنا فون غیر مقفل کرنے کو کہا جائے گا۔\n\n <xliff:g id="NUMBER_2">%3$d</xliff:g> سیکنڈ میں دوبارہ کوشش کریں۔"</string>
    <string name="kg_text_message_separator" product="default" msgid="4160700433287233771">" — "</string>
    <string name="kg_reordering_delete_drop_target_text" msgid="7899202978204438708">"ہٹائیں"</string>
    <string name="safe_media_volume_warning" product="default" msgid="2276318909314492312">"والیوم کو تجویز کردہ سطح سے زیادہ کریں؟\n\nزیادہ وقت تک اونچی آواز میں سننے سے آپ کی سماعت کو نقصان پہنچ سکتا ہے۔"</string>
    <string name="continue_to_enable_accessibility" msgid="1626427372316070258">"‏accessibility فعال کرنے کیلئے دو انگلیاں نیچے دبائے رکھیں۔"</string>
    <string name="accessibility_enabled" msgid="1381972048564547685">"‏Accessibility فعال۔"</string>
    <string name="enable_accessibility_canceled" msgid="3833923257966635673">"‏Accessibility منسوخ ہوگئی۔"</string>
    <string name="user_switched" msgid="3768006783166984410">"موجودہ صارف <xliff:g id="NAME">%1$s</xliff:g>۔"</string>
    <string name="user_switching_message" msgid="2871009331809089783">"<xliff:g id="NAME">%1$s</xliff:g> پر سوئچ کیا جا رہا ہے…"</string>
    <string name="user_logging_out_message" msgid="8939524935808875155">"<xliff:g id="NAME">%1$s</xliff:g> لاگ آؤٹ ہو رہا ہے…"</string>
    <string name="owner_name" msgid="2716755460376028154">"مالک"</string>
    <string name="error_message_title" msgid="4510373083082500195">"خرابی"</string>
    <string name="error_message_change_not_allowed" msgid="1347282344200417578">"آپ کے منتظم کے ذریعے اس تبدیلی کی اجازت نہیں ہے"</string>
    <string name="app_not_found" msgid="3429141853498927379">"اس عمل کو ہینڈل کرنے کیلئے کوئی ایپلیکیشن نہیں ملا"</string>
    <string name="revoke" msgid="5404479185228271586">"منسوخ کریں"</string>
    <string name="mediasize_iso_a0" msgid="1994474252931294172">"ISO A0"</string>
    <string name="mediasize_iso_a1" msgid="3333060421529791786">"ISO A1"</string>
    <string name="mediasize_iso_a2" msgid="3097535991925798280">"ISO A2"</string>
    <string name="mediasize_iso_a3" msgid="3023213259314236123">"ISO A3"</string>
    <string name="mediasize_iso_a4" msgid="231745325296873764">"ISO A4"</string>
    <string name="mediasize_iso_a5" msgid="3484327407340865411">"ISO A5"</string>
    <string name="mediasize_iso_a6" msgid="4861908487129577530">"ISO A6"</string>
    <string name="mediasize_iso_a7" msgid="5890208588072936130">"ISO A7"</string>
    <string name="mediasize_iso_a8" msgid="4319425041085816612">"ISO A8"</string>
    <string name="mediasize_iso_a9" msgid="4882220529506432008">"ISO A9"</string>
    <string name="mediasize_iso_a10" msgid="2382866026365359391">"ISO A10"</string>
    <string name="mediasize_iso_b0" msgid="3651827147402009675">"ISO B0"</string>
    <string name="mediasize_iso_b1" msgid="6072859628278739957">"ISO B1"</string>
    <string name="mediasize_iso_b2" msgid="1348731852150380378">"ISO B2"</string>
    <string name="mediasize_iso_b3" msgid="2612510181259261379">"ISO B3"</string>
    <string name="mediasize_iso_b4" msgid="695151378838115434">"ISO B4"</string>
    <string name="mediasize_iso_b5" msgid="4863754285582212487">"ISO B5"</string>
    <string name="mediasize_iso_b6" msgid="5305816292139647241">"ISO B6"</string>
    <string name="mediasize_iso_b7" msgid="531673542602786624">"ISO B7"</string>
    <string name="mediasize_iso_b8" msgid="9164474595708850034">"ISO B8"</string>
    <string name="mediasize_iso_b9" msgid="282102976764774160">"ISO B9"</string>
    <string name="mediasize_iso_b10" msgid="4517141714407898976">"ISO B10"</string>
    <string name="mediasize_iso_c0" msgid="3103521357901591100">"ISO C0"</string>
    <string name="mediasize_iso_c1" msgid="1231954105985048595">"ISO C1"</string>
    <string name="mediasize_iso_c2" msgid="927702816980087462">"ISO C2"</string>
    <string name="mediasize_iso_c3" msgid="835154173518304159">"ISO C3"</string>
    <string name="mediasize_iso_c4" msgid="5095951985108194011">"ISO C4"</string>
    <string name="mediasize_iso_c5" msgid="1985397450332305739">"ISO C5"</string>
    <string name="mediasize_iso_c6" msgid="8147421924174693013">"ISO C6"</string>
    <string name="mediasize_iso_c7" msgid="8993994925276122950">"ISO C7"</string>
    <string name="mediasize_iso_c8" msgid="6871178104139598957">"ISO C8"</string>
    <string name="mediasize_iso_c9" msgid="7983532635227561362">"ISO C9"</string>
    <string name="mediasize_iso_c10" msgid="5040764293406765584">"ISO C10"</string>
    <string name="mediasize_na_letter" msgid="2841414839888344296">"لیٹر"</string>
    <string name="mediasize_na_gvrnmt_letter" msgid="5295836838862962809">"گورنمنٹ لیٹر"</string>
    <string name="mediasize_na_legal" msgid="8621364037680465666">"لیگل"</string>
    <string name="mediasize_na_junior_legal" msgid="3309324162155085904">"جونیئر لیگل"</string>
    <string name="mediasize_na_ledger" msgid="5567030340509075333">"لیجر"</string>
    <string name="mediasize_na_tabloid" msgid="4571735038501661757">"ٹیبلائڈ"</string>
    <string name="mediasize_na_index_3x5" msgid="5182901917818625126">"‏انڈیکس کارڈ 3x5"</string>
    <string name="mediasize_na_index_4x6" msgid="7687620625422312396">"‏انڈیکس کارڈ 4x6"</string>
    <string name="mediasize_na_index_5x8" msgid="8834215284646872800">"‏انڈیکس کارڈ 5x8"</string>
    <string name="mediasize_na_monarch" msgid="213639906956550754">"مونارک"</string>
    <string name="mediasize_na_quarto" msgid="835778493593023223">"کوارٹو"</string>
    <string name="mediasize_na_foolscap" msgid="1573911237983677138">"فل اسکیپ"</string>
    <string name="mediasize_chinese_roc_8k" msgid="3626855847189438896">"ROC 8K"</string>
    <string name="mediasize_chinese_roc_16k" msgid="9182191577022943355">"ROC 16K"</string>
    <string name="mediasize_chinese_prc_1" msgid="4793232644980170500">"PRC 1"</string>
    <string name="mediasize_chinese_prc_2" msgid="5404109730975720670">"PRC 2"</string>
    <string name="mediasize_chinese_prc_3" msgid="1335092253339363526">"PRC 3"</string>
    <string name="mediasize_chinese_prc_4" msgid="9167997800486569834">"PRC 4"</string>
    <string name="mediasize_chinese_prc_5" msgid="845875168823541497">"PRC 5"</string>
    <string name="mediasize_chinese_prc_6" msgid="3220325667692648789">"PRC 6"</string>
    <string name="mediasize_chinese_prc_7" msgid="1776792138507038527">"PRC 7"</string>
    <string name="mediasize_chinese_prc_8" msgid="1417176642687456692">"PRC 8"</string>
    <string name="mediasize_chinese_prc_9" msgid="4785983473123798365">"PRC 9"</string>
    <string name="mediasize_chinese_prc_10" msgid="7847982299391851899">"PRC 10"</string>
    <string name="mediasize_chinese_prc_16k" msgid="262793383539980677">"PRC 16K"</string>
    <string name="mediasize_chinese_om_pa_kai" msgid="5256815579447959814">"Pa Kai"</string>
    <string name="mediasize_chinese_om_dai_pa_kai" msgid="7336412963441354407">"Dai Pa Kai"</string>
    <string name="mediasize_chinese_om_jurro_ku_kai" msgid="6324465444100490742">"Jurro Ku Kai"</string>
    <string name="mediasize_japanese_jis_b10" msgid="1787262845627694376">"JIS B10"</string>
    <string name="mediasize_japanese_jis_b9" msgid="3336035783663287470">"JIS B9"</string>
    <string name="mediasize_japanese_jis_b8" msgid="6195398299104345731">"JIS B8"</string>
    <string name="mediasize_japanese_jis_b7" msgid="1674621886902828884">"JIS B7"</string>
    <string name="mediasize_japanese_jis_b6" msgid="4170576286062657435">"JIS B6"</string>
    <string name="mediasize_japanese_jis_b5" msgid="4899297958100032533">"JIS B5"</string>
    <string name="mediasize_japanese_jis_b4" msgid="4213158129126666847">"JIS B4"</string>
    <string name="mediasize_japanese_jis_b3" msgid="8513715307410310696">"JIS B3"</string>
    <string name="mediasize_japanese_jis_b2" msgid="4777690211897131190">"JIS B2"</string>
    <string name="mediasize_japanese_jis_b1" msgid="4608142385457034603">"JIS B1"</string>
    <string name="mediasize_japanese_jis_b0" msgid="7587108366572243991">"JIS B0"</string>
    <string name="mediasize_japanese_jis_exec" msgid="5244075432263649068">"JIS Exec"</string>
    <string name="mediasize_japanese_chou4" msgid="4941652015032631361">"Chou4"</string>
    <string name="mediasize_japanese_chou3" msgid="6387319169263957010">"Chou3"</string>
    <string name="mediasize_japanese_chou2" msgid="1299112025415343982">"Chou2"</string>
    <string name="mediasize_japanese_hagaki" msgid="8070115620644254565">"Hagaki"</string>
    <string name="mediasize_japanese_oufuku" msgid="6049065587307896564">"Oufuku"</string>
    <string name="mediasize_japanese_kahu" msgid="6872696027560065173">"Kahu"</string>
    <string name="mediasize_japanese_kaku2" msgid="2359077233775455405">"Kaku2"</string>
    <string name="mediasize_japanese_you4" msgid="2091777168747058008">"You4"</string>
    <string name="mediasize_unknown_portrait" msgid="3088043641616409762">"نامعلوم پورٹریٹ"</string>
    <string name="mediasize_unknown_landscape" msgid="4876995327029361552">"نامعلوم لینڈ اسکیپ"</string>
    <string name="write_fail_reason_cancelled" msgid="7091258378121627624">"منسوخ کر دیا گیا"</string>
    <string name="write_fail_reason_cannot_write" msgid="8132505417935337724">"مواد لکھنے میں خرابی"</string>
    <string name="reason_unknown" msgid="6048913880184628119">"نامعلوم"</string>
    <string name="reason_service_unavailable" msgid="7824008732243903268">"پرنٹ سروس فعال نہیں ہے"</string>
    <string name="print_service_installed_title" msgid="2246317169444081628">"<xliff:g id="NAME">%s</xliff:g> سروس انسٹال ہو گئی"</string>
    <string name="print_service_installed_message" msgid="5897362931070459152">"فعال کرنے کیلئے تھپتھپائیں"</string>
    <string name="restr_pin_enter_admin_pin" msgid="783643731895143970">"‏منتظم کا PIN درج کریں"</string>
    <string name="restr_pin_enter_pin" msgid="3395953421368476103">"‏PIN درج کریں"</string>
    <string name="restr_pin_incorrect" msgid="8571512003955077924">"غلط"</string>
    <string name="restr_pin_enter_old_pin" msgid="1462206225512910757">"‏موجودہ PIN"</string>
    <string name="restr_pin_enter_new_pin" msgid="5959606691619959184">"‏نیا PIN"</string>
    <string name="restr_pin_confirm_pin" msgid="8501523829633146239">"‏نئی PIN کی توثیق کریں"</string>
    <string name="restr_pin_create_pin" msgid="8017600000263450337">"‏تحدیدات میں ترمیم کرنے کیلئے ایک PIN بنائیں"</string>
    <string name="restr_pin_error_doesnt_match" msgid="2224214190906994548">"‏PINs مماثل نہیں ہیں۔ دوبارہ کوشش کریں۔"</string>
    <string name="restr_pin_error_too_short" msgid="8173982756265777792">"‏PIN کافی چھوٹا ہے۔ کم از کم 4 ہندسے ہونا ضروری ہے۔"</string>
    <plurals name="restr_pin_countdown" formatted="false" msgid="9061246974881224688">
      <item quantity="other"><xliff:g id="COUNT">%d</xliff:g> سیکنڈ میں دوبارہ کوشش کریں</item>
      <item quantity="one">1 سیکنڈ میں دوبارہ کوشش کریں</item>
    </plurals>
    <string name="restr_pin_try_later" msgid="973144472490532377">"بعد میں دوبارہ کوشش کریں"</string>
    <string name="immersive_cling_title" msgid="8394201622932303336">"پوری اسکرین میں دیکھ رہے ہیں"</string>
    <string name="immersive_cling_description" msgid="3482371193207536040">"خارج ہونے کیلئے اوپر سے نیچے سوائپ کریں۔"</string>
    <string name="immersive_cling_positive" msgid="5016839404568297683">"سمجھ آ گئی"</string>
    <string name="done_label" msgid="2093726099505892398">"ہو گیا"</string>
    <string name="hour_picker_description" msgid="6698199186859736512">"گھنٹوں کا سرکلر سلائیڈر"</string>
    <string name="minute_picker_description" msgid="8606010966873791190">"منٹس سرکلر سلائیڈر"</string>
    <string name="select_hours" msgid="6043079511766008245">"گھنٹے منتخب کریں"</string>
    <string name="select_minutes" msgid="3974345615920336087">"منٹ منتخب کریں"</string>
    <string name="select_day" msgid="7774759604701773332">"ماہ اور دن منتخب کریں"</string>
    <string name="select_year" msgid="7952052866994196170">"سال منتخب کریں"</string>
    <string name="deleted_key" msgid="7659477886625566590">"<xliff:g id="KEY">%1$s</xliff:g> کو حذف کر دیا گیا"</string>
    <string name="managed_profile_label_badge" msgid="2355652472854327647">"دفتر <xliff:g id="LABEL">%1$s</xliff:g>"</string>
    <string name="lock_to_app_toast" msgid="1420543809500606964">"اس اسکرین سے پن ہٹانے کیلئے، پیچھے کو تھپتھپائیں اور دبا کر رکھیں۔"</string>
    <string name="lock_to_app_toast_locked" msgid="9125176335701699164">"ایپ کو پن کر دیا گیا ہے: اس آلہ پر پن ہٹانے کی اجازت نہیں ہے۔"</string>
    <string name="lock_to_app_start" msgid="6643342070839862795">"اسکرین کو پن کر دیا گیا"</string>
    <string name="lock_to_app_exit" msgid="8598219838213787430">"اسکرین کا پن ہٹا دیا گیا"</string>
    <string name="lock_to_app_unlock_pin" msgid="2552556656504331634">"‏پن ہٹانے سے پہلے PIN طلب کریں"</string>
    <string name="lock_to_app_unlock_pattern" msgid="4182192144797225137">"پن ہٹانے سے پہلے غیر مقفل کرنے کا پیٹرن طلب کریں"</string>
    <string name="lock_to_app_unlock_password" msgid="6380979775916974414">"پن ہٹانے سے پہلے پاس ورڈ طلب کریں"</string>
    <string name="package_installed_device_owner" msgid="8420696545959087545">"آپ کے منتظم کی جانب سے انسٹال کر دیا گیا"</string>
    <string name="package_updated_device_owner" msgid="8856631322440187071">"آپ کے منتظم نے اپ ڈيٹ کر دیا"</string>
    <string name="package_deleted_device_owner" msgid="7650577387493101353">"آپ کے منتظم کی جانب سے حذف کر دیا گیا"</string>
    <string name="battery_saver_description" msgid="1960431123816253034">"بیٹری کی میعاد بہتر کرنے میں مدد کرنے کیلئے، بیٹری سیور آپ کے آلہ کی کارکردگی کم کر دیتی ہے اور وائبریشن، مقام کی سروسز اور پس منظر کا بیشتر ڈیٹا محدود کر دیتی ہے۔ ای میل، پیغام رسانی اور مطابقت پذیری پر منحصر دیگر ایپس ممکن ہے اس وقت تک اپ ڈیٹ نہ ہوں جب تک آپ انہیں نہ کھولیں۔\n\nآپ کا آلہ چارج ہوتے وقت بیٹری سیور خود بخود آف ہو جاتی ہے۔"</string>
    <string name="data_saver_description" msgid="6015391409098303235">"ڈیٹا کے استعمال کو کم کرنے میں مدد کیلئے، ڈیٹا سیور پس منظر میں کچھ ایپس کو ڈیٹا بھیجنے یا موصول کرنے سے روکتا ہے۔ آپ جو ایپ فی الحال استعمال کر رہے ہیں وہ ڈیٹا پر رسائی کر سکتی ہے مگر ہو سکتا ہے ایسا زیادہ نہ ہو۔ اس کا مطلب مثال کے طور پر یہ ہو سکتا ہے کہ تصاویر تھپتھپانے تک ظاہر نہ ہوں۔"</string>
    <string name="data_saver_enable_title" msgid="4674073932722787417">"ڈیٹا سیور آن کریں؟"</string>
    <string name="data_saver_enable_button" msgid="7147735965247211818">"آن کریں"</string>
    <plurals name="zen_mode_duration_minutes_summary" formatted="false" msgid="4367877408072000848">
      <item quantity="other">‏%1$d منٹ کیلئے (<xliff:g id="FORMATTEDTIME_1">%2$s</xliff:g> تک)</item>
      <item quantity="one">ایک منٹ کیلئے (تک <xliff:g id="FORMATTEDTIME_0">%2$s</xliff:g>)</item>
    </plurals>
    <plurals name="zen_mode_duration_minutes_summary_short" formatted="false" msgid="6830154222366042597">
      <item quantity="other">‏%1$d منٹ کیلئے (<xliff:g id="FORMATTEDTIME_1">%2$s</xliff:g> تک)</item>
      <item quantity="one">1 منٹ کیلئے (<xliff:g id="FORMATTEDTIME_0">%2$s</xliff:g> تک)</item>
    </plurals>
    <plurals name="zen_mode_duration_hours_summary" formatted="false" msgid="8152974162096743862">
      <item quantity="other">‏%1$d گھنٹے کیلئے (<xliff:g id="FORMATTEDTIME_1">%2$s</xliff:g> تک)</item>
      <item quantity="one">ایک گھنٹہ کیلئے (<xliff:g id="FORMATTEDTIME_0">%2$s</xliff:g> تک)</item>
    </plurals>
    <plurals name="zen_mode_duration_hours_summary_short" formatted="false" msgid="4787552595253082371">
      <item quantity="other">‏‎%1$d گھنٹے کیلئے (<xliff:g id="FORMATTEDTIME_1">%2$s</xliff:g> تک)</item>
      <item quantity="one">1 گھنٹہ کیلئے (<xliff:g id="FORMATTEDTIME_0">%2$s</xliff:g> تک)</item>
    </plurals>
    <plurals name="zen_mode_duration_minutes" formatted="false" msgid="5127407202506485571">
      <item quantity="other">‏‎%d منٹ کیلئے</item>
      <item quantity="one">ایک منٹ کیلئے</item>
    </plurals>
    <plurals name="zen_mode_duration_minutes_short" formatted="false" msgid="2199350154433426128">
      <item quantity="other">‏‎%d منٹ کیلئے</item>
      <item quantity="one">1 منٹ کیلئے</item>
    </plurals>
    <plurals name="zen_mode_duration_hours" formatted="false" msgid="3938821308277433854">
      <item quantity="other">‏‎%d گھنٹے کیلئے</item>
      <item quantity="one">ایک گھنٹہ کیلئے</item>
    </plurals>
    <plurals name="zen_mode_duration_hours_short" formatted="false" msgid="6748277774662434217">
      <item quantity="other">‏‎%d گھنٹے کیلئے</item>
      <item quantity="one">1 گھنٹہ کیلئے</item>
    </plurals>
    <string name="zen_mode_until" msgid="7336308492289875088">"<xliff:g id="FORMATTEDTIME">%1$s</xliff:g> تک"</string>
    <string name="zen_mode_alarm" msgid="9128205721301330797">"<xliff:g id="FORMATTEDTIME">%1$s</xliff:g> تک (اگلا الارم)"</string>
    <string name="zen_mode_forever" msgid="7420011936770086993">"جب تک آپ اسے آف نہ کر دیں"</string>
    <string name="zen_mode_forever_dnd" msgid="3792132696572189081">"جب تک آپ ڈسڑب نہ کریں کو آف نہیں کر دیتے"</string>
    <string name="zen_mode_rule_name_combination" msgid="191109939968076477">"<xliff:g id="FIRST">%1$s</xliff:g> / <xliff:g id="REST">%2$s</xliff:g>"</string>
    <string name="toolbar_collapse_description" msgid="2821479483960330739">"سکیڑیں"</string>
    <string name="zen_mode_feature_name" msgid="5254089399895895004">"ڈسٹرب نہ کریں"</string>
    <string name="zen_mode_downtime_feature_name" msgid="2626974636779860146">"ڈاؤن ٹائم"</string>
    <string name="zen_mode_default_weeknights_name" msgid="3081318299464998143">"ویک نائٹ"</string>
    <string name="zen_mode_default_weekends_name" msgid="2786495801019345244">"ویک اینڈ"</string>
    <string name="zen_mode_default_events_name" msgid="8158334939013085363">"ایونٹ"</string>
    <string name="muted_by" msgid="6147073845094180001">"<xliff:g id="THIRD_PARTY">%1$s</xliff:g> کے ذریعے خاموش کردہ"</string>
    <string name="system_error_wipe_data" msgid="6608165524785354962">"آپ کے آلہ میں ایک داخلی مسئلہ ہے اور جب تک آپ فیکٹری ڈیٹا کو دوبارہ ترتیب نہیں دے دیتے ہیں، ہوسکتا ہے کہ یہ غیر مستحکم رہے۔"</string>
    <string name="system_error_manufacturer" msgid="8086872414744210668">"آپ کے آلہ میں ایک داخلی مسئلہ ہے۔ تفصیلات کیلئے اپنے مینوفیکچرر سے رابطہ کریں۔"</string>
    <string name="stk_cc_ussd_to_dial" msgid="5202342984749947872">"‏USSD درخواست میں ترمیم کر کے DIAL درخواست بنا دی گئی ہے۔"</string>
    <string name="stk_cc_ussd_to_ss" msgid="2345360594181405482">"‏USSD درخواست میں ترمیم کر کے SS درخواست بنا دی گئی ہے۔"</string>
    <string name="stk_cc_ussd_to_ussd" msgid="7466087659967191653">"‏USSD درخواست میں ترمیم کر کے نئی USSD درخواست بنا دی گئی ہے۔"</string>
    <string name="stk_cc_ss_to_dial" msgid="2151304435775557162">"‏SS درخواست میں ترمیم کر کے DIAL درخواست بنا دی گئی ہے۔"</string>
    <string name="stk_cc_ss_to_ussd" msgid="3951862188105305589">"‏SS درخواست میں ترمیم کر کے USSD درخواست بنا دی گئی ہے۔"</string>
    <string name="stk_cc_ss_to_ss" msgid="5470768854991452695">"‏SS درخواست میں ترمیم کر کے نئی SS درخواست بنا دی گئی ہے۔"</string>
    <string name="notification_work_profile_content_description" msgid="4600554564103770764">"دفتری پروفائل"</string>
    <string name="expand_button_content_description" msgid="5855955413376384681">"پھیلائیں بٹن"</string>
    <string name="expand_action_accessibility" msgid="5307730695723718254">"پھیلاؤ کو ٹوگل کریں"</string>
    <string name="usb_midi_peripheral_name" msgid="7221113987741003817">"‏Android USB پیرفرل پورٹ"</string>
    <string name="usb_midi_peripheral_manufacturer_name" msgid="7176526170008970168">"Android"</string>
    <string name="usb_midi_peripheral_product_name" msgid="4971827859165280403">"‏USB پیرفرل پورٹ"</string>
    <string name="floating_toolbar_open_overflow_description" msgid="4797287862999444631">"مزید اختیارات"</string>
    <string name="floating_toolbar_close_overflow_description" msgid="559796923090723804">"اوورفلو بند کریں"</string>
    <string name="maximize_button_text" msgid="7543285286182446254">"بڑا کریں"</string>
    <string name="close_button_text" msgid="3937902162644062866">"بند کریں"</string>
    <string name="notification_messaging_title_template" msgid="3452480118762691020">"<xliff:g id="CONVERSATION_TITLE">%1$s</xliff:g>: <xliff:g id="SENDER_NAME">%2$s</xliff:g>"</string>
    <plurals name="selected_count" formatted="false" msgid="7187339492915744615">
      <item quantity="other"><xliff:g id="COUNT_1">%1$d</xliff:g> منتخب کردہ</item>
      <item quantity="one"><xliff:g id="COUNT_0">%1$d</xliff:g> منتخب کردہ</item>
    </plurals>
    <string name="importance_from_user" msgid="7318955817386549931">"ان اطلاعات کی اہمیت آپ مقرر کرتے ہیں۔"</string>
    <string name="importance_from_person" msgid="9160133597262938296">"اس میں موجود لوگوں کی وجہ سے یہ اہم ہے۔"</string>
    <string name="user_creation_account_exists" msgid="1942606193570143289">"<xliff:g id="APP">%1$s</xliff:g> کو <xliff:g id="ACCOUNT">%2$s</xliff:g> کے ساتھ ایک نیا صارف بنانے کی اجازت دیں؟"</string>
    <string name="user_creation_adding" msgid="4482658054622099197">"<xliff:g id="APP">%1$s</xliff:g> کو <xliff:g id="ACCOUNT">%2$s</xliff:g> کے ساتھ ایک نیا صارف بنانے کی اجازت دیں (اس اکاؤنٹ کے ساتھ ایک صارف پہلے سے موجود ہے) ؟"</string>
    <string name="language_selection_title" msgid="2680677278159281088">"ایک زبان شامل کریں"</string>
    <string name="country_selection_title" msgid="2954859441620215513">"علاقہ کی ترجیح"</string>
    <string name="search_language_hint" msgid="7042102592055108574">"زبان کا نام ٹائپ کریں"</string>
    <string name="language_picker_section_suggested" msgid="8414489646861640885">"تجویز کردہ"</string>
    <string name="language_picker_section_all" msgid="3097279199511617537">"سبھی زبانیں"</string>
    <string name="region_picker_section_all" msgid="8966316787153001779">"تمام علاقے"</string>
    <string name="locale_search_menu" msgid="2560710726687249178">"تلاش"</string>
    <string name="work_mode_off_title" msgid="8954725060677558855">"کام موڈ آف ہے"</string>
    <string name="work_mode_off_message" msgid="3286169091278094476">"دفتری پروفائل کو کام کرنے دیں، بشمول ایپس، پس منظر کی مطابقت پذیری اور متعلقہ خصوصیات۔"</string>
    <string name="work_mode_turn_on" msgid="2062544985670564875">"آن کریں"</string>
    <string name="new_sms_notification_title" msgid="8442817549127555977">"آپ کے پاس نئے پیغامات ہیں"</string>
    <string name="new_sms_notification_content" msgid="7002938807812083463">"‏دیکھنے کیلئے SMS ایپ کھولیں"</string>
    <string name="user_encrypted_title" msgid="9054897468831672082">"کچھ فعالیت محدود ہو سکتی ہے"</string>
    <string name="user_encrypted_message" msgid="4923292604515744267">"غیرمقفل کرنے کیلئے تھپتھپائیں"</string>
    <string name="user_encrypted_detail" msgid="5708447464349420392">"صارف کا ڈیٹا مقفل ہے"</string>
    <string name="profile_encrypted_detail" msgid="3700965619978314974">"دفتری پروفائل مقفل ہے"</string>
    <string name="profile_encrypted_message" msgid="6964994232310195874">"دفتری پروفائل غیر مقفل کرنے کیلئے تھپتھپائیں"</string>
    <string name="usb_mtp_launch_notification_title" msgid="8359219638312208932">"<xliff:g id="PRODUCT_NAME">%1$s</xliff:g> سے منسلک"</string>
    <string name="usb_mtp_launch_notification_description" msgid="8541876176425411358">"فائلوں کو دیکھنے کیلئے تھپتھپائیں"</string>
    <string name="pin_target" msgid="3052256031352291362">"پن کریں"</string>
    <string name="unpin_target" msgid="3556545602439143442">"پن ہٹائیں"</string>
    <string name="app_info" msgid="6856026610594615344">"ایپ کی معلومات"</string>
    <string name="negative_duration" msgid="5688706061127375131">"−<xliff:g id="TIME">%1$s</xliff:g>"</string>
    <string name="reset_retail_demo_mode_title" msgid="2370249087943803584">"آلہ ری سیٹ کریں؟"</string>
    <string name="reset_retail_demo_mode_text" msgid="5481925817590883246">"آلہ ری سیٹ کرنے کیلئے تھپتھپائیں"</string>
    <string name="demo_starting_message" msgid="5268556852031489931">"ڈیمو شروع ہو رہا ہے…"</string>
    <string name="demo_restarting_message" msgid="952118052531642451">"آلہ ری سیٹ ہو رہا ہے…"</string>
    <string name="demo_user_inactivity_timeout_title" msgid="6596109959002331334">"آلہ ری سیٹ کریں؟"</string>
    <string name="demo_user_inactivity_timeout_countdown" msgid="5675588824402569506">"آپ کی تمام تبدیلیاں ضائع ہو جائیں گی اور ڈیمو <xliff:g id="TIMEOUT">%1$s</xliff:g> سیکنڈز میں دوبارہ شروع ہوگا…"</string>
    <string name="demo_user_inactivity_timeout_left_button" msgid="5314271347014802475">"منسوخ کریں"</string>
    <string name="demo_user_inactivity_timeout_right_button" msgid="5019306703066964808">"ابھی ری سیٹ کریں"</string>
    <string name="audit_safemode_notification" msgid="6416076898350685856">"بغیر کسی حدود کے استعمال کرنے کیلئے اس آلے کو فیکٹری ری سیٹ کریں"</string>
    <string name="audit_safemode_notification_details" msgid="1860601176690176413">"مزید جاننے کیلئے ٹچ کریں۔"</string>
    <string name="suspended_widget_accessibility" msgid="6712143096475264190">"غیر فعال کردہ <xliff:g id="LABEL">%1$s</xliff:g>"</string>
<<<<<<< HEAD
    <string name="global_action_reboot">"ریبوٹ کریں"</string>
=======
    <string name="conference_call" msgid="3751093130790472426">"کانفرنس کال"</string>
>>>>>>> b5375056
</resources><|MERGE_RESOLUTION|>--- conflicted
+++ resolved
@@ -1677,9 +1677,6 @@
     <string name="audit_safemode_notification" msgid="6416076898350685856">"بغیر کسی حدود کے استعمال کرنے کیلئے اس آلے کو فیکٹری ری سیٹ کریں"</string>
     <string name="audit_safemode_notification_details" msgid="1860601176690176413">"مزید جاننے کیلئے ٹچ کریں۔"</string>
     <string name="suspended_widget_accessibility" msgid="6712143096475264190">"غیر فعال کردہ <xliff:g id="LABEL">%1$s</xliff:g>"</string>
-<<<<<<< HEAD
     <string name="global_action_reboot">"ریبوٹ کریں"</string>
-=======
     <string name="conference_call" msgid="3751093130790472426">"کانفرنس کال"</string>
->>>>>>> b5375056
 </resources>