<?xml version="1.0" encoding="utf-8"?>
<!--
/* //device/apps/common/AndroidManifest.xml
**
** Copyright 2006, The Android Open Source Project
**
** Licensed under the Apache License, Version 2.0 (the "License");
** you may not use this file except in compliance with the License.
** You may obtain a copy of the License at
**
**     http://www.apache.org/licenses/LICENSE-2.0
**
** Unless required by applicable law or agreed to in writing, software
** distributed under the License is distributed on an "AS IS" BASIS,
** WITHOUT WARRANTIES OR CONDITIONS OF ANY KIND, either express or implied.
** See the License for the specific language governing permissions and
** limitations under the License.
*/
-->
<manifest xmlns:android="http://schemas.android.com/apk/res/android"
    xmlns:pluto="http://www.w3.org/2001/pluto.html"
    package="android" android:sharedUserId="android.uid.system"
    android:sharedUserLabel="@string/android_system_label">

    <!-- ================================================ -->
    <!-- Special broadcasts that only the system can send -->
    <!-- ================================================ -->
    <eat-comment />

    <protected-broadcast android:name="android.intent.action.SCREEN_OFF" />
    <protected-broadcast android:name="android.intent.action.SCREEN_ON" />
    <protected-broadcast android:name="android.intent.action.USER_PRESENT" />
    <protected-broadcast android:name="android.intent.action.TIME_TICK" />
    <protected-broadcast android:name="android.intent.action.TIMEZONE_CHANGED" />
    <protected-broadcast android:name="android.intent.action.BOOT_COMPLETED" />
    <protected-broadcast android:name="android.intent.action.PACKAGE_INSTALL" />
    <protected-broadcast android:name="android.intent.action.PACKAGE_ADDED" />
    <protected-broadcast android:name="android.intent.action.PACKAGE_REPLACED" />
    <protected-broadcast android:name="android.intent.action.PACKAGE_REMOVED" />
    <protected-broadcast android:name="android.intent.action.PACKAGE_CHANGED" />
    <protected-broadcast android:name="android.intent.action.PACKAGE_RESTARTED" />
    <protected-broadcast android:name="android.intent.action.PACKAGE_DATA_CLEARED" />
    <protected-broadcast android:name="android.intent.action.UID_REMOVED" />
    <protected-broadcast android:name="android.intent.action.CONFIGURATION_CHANGED" />
    <protected-broadcast android:name="android.intent.action.LOCALE_CHANGED" />
    <protected-broadcast android:name="android.intent.action.BATTERY_CHANGED" />
    <protected-broadcast android:name="android.intent.action.BATTERY_LOW" />
    <protected-broadcast android:name="android.intent.action.BATTERY_OKAY" />
    <protected-broadcast android:name="android.intent.action.ACTION_POWER_CONNECTED" />
    <protected-broadcast android:name="android.intent.action.ACTION_POWER_DISCONNECTED" />
    <protected-broadcast android:name="android.intent.action.ACTION_SHUTDOWN" />
    <protected-broadcast android:name="android.intent.action.DEVICE_STORAGE_LOW" />
    <protected-broadcast android:name="android.intent.action.DEVICE_STORAGE_OK" />
    <protected-broadcast android:name="android.intent.action.DEVICE_STORAGE_FULL" />
    <protected-broadcast android:name="android.intent.action.DEVICE_STORAGE_NOT_FULL" />
    <protected-broadcast android:name="android.intent.action.NEW_OUTGOING_CALL" />
    <protected-broadcast android:name="android.intent.action.REBOOT" />
    <protected-broadcast android:name="android.intent.action.DOCK_EVENT" />
    <protected-broadcast android:name="android.intent.action.MASTER_CLEAR_NOTIFICATION" />

    <protected-broadcast android:name="android.app.action.ENTER_CAR_MODE" />
    <protected-broadcast android:name="android.app.action.EXIT_CAR_MODE" />
    <protected-broadcast android:name="android.app.action.ENTER_DESK_MODE" />
    <protected-broadcast android:name="android.app.action.EXIT_DESK_MODE" />
    
    <protected-broadcast android:name="android.backup.intent.RUN" />
    <protected-broadcast android:name="android.backup.intent.CLEAR" />
    <protected-broadcast android:name="android.backup.intent.INIT" />

    <protected-broadcast android:name="android.bluetooth.adapter.action.STATE_CHANGED" />
    <protected-broadcast android:name="android.bluetooth.adapter.action.SCAN_MODE_CHANGED" />
    <protected-broadcast android:name="android.bluetooth.adapter.action.DISCOVERY_STARTED" />
    <protected-broadcast android:name="android.bluetooth.adapter.action.DISCOVERY_FINISHED" />
    <protected-broadcast android:name="android.bluetooth.adapter.action.LOCAL_NAME_CHANGED" />
    <protected-broadcast android:name="android.bluetooth.device.action.FOUND" />
    <protected-broadcast android:name="android.bluetooth.device.action.DISAPPEARED" />
    <protected-broadcast android:name="android.bluetooth.device.action.CLASS_CHANGED" />
    <protected-broadcast android:name="android.bluetooth.device.action.ACL_CONNECTED" />
    <protected-broadcast android:name="android.bluetooth.device.action.ACL_DISCONNECT_REQUESTED" />
    <protected-broadcast android:name="android.bluetooth.device.action.ACL_DISCONNECTED" />
    <protected-broadcast android:name="android.bluetooth.device.action.NAME_CHANGED" />
    <protected-broadcast android:name="android.bluetooth.device.action.BOND_STATE_CHANGED" />
    <protected-broadcast android:name="android.bluetooth.device.action.NAME_FAILED" />
    <protected-broadcast android:name="android.bluetooth.device.action.PAIRING_REQUEST" />
    <protected-broadcast android:name="android.bluetooth.device.action.PAIRING_CANCEL" />

    <protected-broadcast android:name="android.hardware.usb.action.USB_STATE" />
    <protected-broadcast android:name="android.hardware.usb.action.USB_ACCESSORY_ATTACHED" />
    <protected-broadcast android:name="android.hardware.usb.action.USB_ACCESSORY_ATTACHED" />

    <protected-broadcast android:name="android.nfc.action.LLCP_LINK_STATE_CHANGED" />
    <protected-broadcast android:name="com.android.nfc_extras.action.RF_FIELD_ON_DETECTED" />
    <protected-broadcast android:name="com.android.nfc_extras.action.RF_FIELD_OFF_DETECTED" />
    <protected-broadcast android:name="com.android.nfc_extras.action.AID_SELECTED" />

    <!-- ====================================== -->
    <!-- Permissions for things that cost money -->
    <!-- ====================================== -->
    <eat-comment />

    <!-- Used for permissions that can be used to make the user spend money
         without their direct involvement.  For example, this is the group
         for permissions that allow you to directly place phone calls,
         directly send SMS messages, etc. -->
    <permission-group android:name="android.permission-group.COST_MONEY"
        android:label="@string/permgrouplab_costMoney"
        android:description="@string/permgroupdesc_costMoney" />

    <!-- Allows an application to send SMS messages. -->
    <permission android:name="android.permission.SEND_SMS"
        android:permissionGroup="android.permission-group.COST_MONEY"
        android:protectionLevel="dangerous"
        android:label="@string/permlab_sendSms"
        android:description="@string/permdesc_sendSms" />

    <!-- Allows an application to initiate a phone call without going through
         the Dialer user interface for the user to confirm the call
         being placed. -->
    <permission android:name="android.permission.CALL_PHONE"
        android:permissionGroup="android.permission-group.COST_MONEY"
        android:protectionLevel="dangerous"
        android:label="@string/permlab_callPhone"
        android:description="@string/permdesc_callPhone" />

    <!-- ================================== -->
    <!-- Permissions for accessing messages -->
    <!-- ================================== -->
    <eat-comment />

    <!-- Used for permissions that allow an application to send messages
         on behalf of the user or intercept messages being received by the
         user.  This is primarily intended for SMS/MMS messaging, such as
         receiving or reading an MMS. -->
    <permission-group android:name="android.permission-group.MESSAGES"
        android:label="@string/permgrouplab_messages"
        android:description="@string/permgroupdesc_messages" />

    <!-- Allows an application to monitor incoming SMS messages, to record
         or perform processing on them. -->
    <permission android:name="android.permission.RECEIVE_SMS"
        android:permissionGroup="android.permission-group.MESSAGES"
        android:protectionLevel="dangerous"
        android:label="@string/permlab_receiveSms"
        android:description="@string/permdesc_receiveSms" />

    <!-- Allows an application to monitor incoming MMS messages, to record
         or perform processing on them. -->
    <permission android:name="android.permission.RECEIVE_MMS"
        android:permissionGroup="android.permission-group.MESSAGES"
        android:protectionLevel="dangerous"
        android:label="@string/permlab_receiveMms"
        android:description="@string/permdesc_receiveMms" />

    <!-- Allows an application to read SMS messages. -->
    <permission android:name="android.permission.READ_SMS"
        android:permissionGroup="android.permission-group.MESSAGES"
        android:protectionLevel="dangerous"
        android:label="@string/permlab_readSms"
        android:description="@string/permdesc_readSms" />

    <!-- Allows an application to write SMS messages. -->
    <permission android:name="android.permission.WRITE_SMS"
        android:permissionGroup="android.permission-group.MESSAGES"
        android:protectionLevel="dangerous"
        android:label="@string/permlab_writeSms"
        android:description="@string/permdesc_writeSms" />

    <!-- Allows an application to monitor incoming WAP push messages. -->
    <permission android:name="android.permission.RECEIVE_WAP_PUSH"
        android:permissionGroup="android.permission-group.MESSAGES"
        android:protectionLevel="dangerous"
        android:label="@string/permlab_receiveWapPush"
        android:description="@string/permdesc_receiveWapPush" />

    <!-- =============================================================== -->
    <!-- Permissions for accessing personal info (contacts and calendar) -->
    <!-- =============================================================== -->
    <eat-comment />

    <!-- Used for permissions that provide access to the user's private data,
         such as contacts, calendar events, e-mail messages, etc.  This includes
         both reading and writing of this data (which should generally be
         expressed as two distinct permissions). -->
    <permission-group android:name="android.permission-group.PERSONAL_INFO"
        android:label="@string/permgrouplab_personalInfo"
        android:description="@string/permgroupdesc_personalInfo" />

    <!-- Allows an application to read the user's contacts data. -->
    <permission android:name="android.permission.READ_CONTACTS"
        android:permissionGroup="android.permission-group.PERSONAL_INFO"
        android:protectionLevel="dangerous"
        android:label="@string/permlab_readContacts"
        android:description="@string/permdesc_readContacts" />

    <!-- Allows an application to write (but not read) the user's
         contacts data. -->
    <permission android:name="android.permission.WRITE_CONTACTS"
        android:permissionGroup="android.permission-group.PERSONAL_INFO"
        android:protectionLevel="dangerous"
        android:label="@string/permlab_writeContacts"
        android:description="@string/permdesc_writeContacts" />

    <!-- Allows an application to read the user's calendar data. -->
    <permission android:name="android.permission.READ_CALENDAR"
        android:permissionGroup="android.permission-group.PERSONAL_INFO"
        android:protectionLevel="dangerous"
        android:label="@string/permlab_readCalendar"
        android:description="@string/permdesc_readCalendar" />

    <!-- Allows an application to write (but not read) the user's
         calendar data. -->
    <permission android:name="android.permission.WRITE_CALENDAR"
        android:permissionGroup="android.permission-group.PERSONAL_INFO"
        android:protectionLevel="dangerous"
        android:label="@string/permlab_writeCalendar"
        android:description="@string/permdesc_writeCalendar" />

    <!-- Allows an application to read the user dictionary. This should
         really only be required by an IME, or a dictionary editor like
         the Settings app.
         @hide Pending API council approval -->
    <permission android:name="android.permission.READ_USER_DICTIONARY"
        android:permissionGroup="android.permission-group.PERSONAL_INFO"
        android:protectionLevel="dangerous"
        android:label="@string/permlab_readDictionary"
        android:description="@string/permdesc_readDictionary" />

    <!-- Allows an application to write to the user dictionary.
         @hide Pending API council approval -->
    <permission android:name="android.permission.WRITE_USER_DICTIONARY"
        android:permissionGroup="android.permission-group.PERSONAL_INFO"
        android:protectionLevel="normal"
        android:label="@string/permlab_writeDictionary"
        android:description="@string/permdesc_writeDictionary" />

    <!-- Allows an application to read (but not write) the user's
        browsing history and bookmarks. -->
    <permission android:name="com.android.browser.permission.READ_HISTORY_BOOKMARKS"
        android:permissionGroup="android.permission-group.PERSONAL_INFO"
        android:label="@string/permlab_readHistoryBookmarks"
        android:description="@string/permdesc_readHistoryBookmarks"
        android:protectionLevel="dangerous" />

    <!-- Allows an application to write (but not read) the user's
        browsing history and bookmarks. -->
    <permission android:name="com.android.browser.permission.WRITE_HISTORY_BOOKMARKS"
        android:permissionGroup="android.permission-group.PERSONAL_INFO"
        android:label="@string/permlab_writeHistoryBookmarks"
        android:description="@string/permdesc_writeHistoryBookmarks"
        android:protectionLevel="dangerous" />

    <!-- Allows an application to broadcast an Intent to set an alarm for the
         user. -->
    <permission android:name="com.android.alarm.permission.SET_ALARM"
        android:permissionGroup="android.permission-group.PERSONAL_INFO"
        android:label="@string/permlab_setAlarm"
        android:description="@string/permdesc_setAlarm"
        android:protectionLevel="normal" />

    <!-- ======================================= -->
    <!-- Permissions for accessing location info -->
    <!-- ======================================= -->
    <eat-comment />

    <!-- Used for permissions that allow access to the user's current
         location. -->
    <permission-group android:name="android.permission-group.LOCATION"
        android:label="@string/permgrouplab_location"
        android:description="@string/permgroupdesc_location" />

    <!-- Allows an application to access fine (e.g., GPS) location -->
    <permission android:name="android.permission.ACCESS_FINE_LOCATION"
        android:permissionGroup="android.permission-group.LOCATION"
        android:protectionLevel="dangerous"
        android:label="@string/permlab_accessFineLocation"
        android:description="@string/permdesc_accessFineLocation" />

    <!-- Allows an application to access coarse (e.g., Cell-ID, WiFi) location -->
    <permission android:name="android.permission.ACCESS_COARSE_LOCATION"
        android:permissionGroup="android.permission-group.LOCATION"
        android:protectionLevel="dangerous"
        android:label="@string/permlab_accessCoarseLocation"
        android:description="@string/permdesc_accessCoarseLocation" />

    <!-- Allows an application to create mock location providers for testing -->
    <permission android:name="android.permission.ACCESS_MOCK_LOCATION"
        android:permissionGroup="android.permission-group.LOCATION"
        android:protectionLevel="dangerous"
        android:label="@string/permlab_accessMockLocation"
        android:description="@string/permdesc_accessMockLocation" />

    <!-- Allows an application to access extra location provider commands -->
    <permission android:name="android.permission.ACCESS_LOCATION_EXTRA_COMMANDS"
        android:permissionGroup="android.permission-group.LOCATION"
        android:protectionLevel="normal"
        android:label="@string/permlab_accessLocationExtraCommands"
        android:description="@string/permdesc_accessLocationExtraCommands" />

    <!-- Allows an application to install a location provider into the Location Manager -->
    <permission android:name="android.permission.INSTALL_LOCATION_PROVIDER"
        android:protectionLevel="signatureOrSystem"
        android:label="@string/permlab_installLocationProvider"
        android:description="@string/permdesc_installLocationProvider" />

    <!-- ======================================= -->
    <!-- Permissions for accessing networks -->
    <!-- ======================================= -->
    <eat-comment />

    <!-- Used for permissions that provide access to networking services.  The
         main permission here is internet access, but this is also an
         appropriate group for accessing or modifying any network configuration
         or other related network operations. -->
    <permission-group android:name="android.permission-group.NETWORK"
        android:label="@string/permgrouplab_network"
        android:description="@string/permgroupdesc_network" />

    <!-- Allows applications to open network sockets. -->
    <permission android:name="android.permission.INTERNET"
        android:permissionGroup="android.permission-group.NETWORK"
        android:protectionLevel="dangerous"
        android:description="@string/permdesc_createNetworkSockets"
        android:label="@string/permlab_createNetworkSockets" />

    <!-- Allows applications to access information about networks -->
    <permission android:name="android.permission.ACCESS_NETWORK_STATE"
        android:permissionGroup="android.permission-group.NETWORK"
        android:protectionLevel="normal"
        android:description="@string/permdesc_accessNetworkState"
        android:label="@string/permlab_accessNetworkState" />

    <!-- Allows applications to access information about Wi-Fi networks -->
    <permission android:name="android.permission.ACCESS_WIFI_STATE"
        android:permissionGroup="android.permission-group.NETWORK"
        android:protectionLevel="normal"
        android:description="@string/permdesc_accessWifiState"
        android:label="@string/permlab_accessWifiState" />

<<<<<<< HEAD
    <!-- Allows applications to access information about WiMax networks -->
=======
    <!-- Allows applications to access information about WiMAX networks
         @hide -->
>>>>>>> f0f1ceeb
    <permission android:name="android.permission.ACCESS_WIMAX_STATE"
        android:permissionGroup="android.permission-group.NETWORK"
        android:protectionLevel="normal"
        android:description="@string/permdesc_accessWimaxState"
        android:label="@string/permlab_accessWimaxState" />

    <!-- Allows applications to connect to paired bluetooth devices -->
    <permission android:name="android.permission.BLUETOOTH"
        android:permissionGroup="android.permission-group.NETWORK"
        android:protectionLevel="dangerous"
        android:description="@string/permdesc_bluetooth"
        android:label="@string/permlab_bluetooth" />

    <!-- Allows applications to perform I/O operations over NFC -->
    <permission android:name="android.permission.NFC"
        android:permissionGroup="android.permission-group.NETWORK"
        android:protectionLevel="dangerous"
        android:description="@string/permdesc_nfc"
        android:label="@string/permlab_nfc" />

    <!-- Allows an application to use SIP service -->
    <permission android:name="android.permission.USE_SIP"
        android:permissionGroup="android.permission-group.NETWORK"
        android:protectionLevel="dangerous"
        android:description="@string/permdesc_use_sip"
        android:label="@string/permlab_use_sip" />

    <!-- Allows applications to call into AccountAuthenticators. Only
    the system can get this permission. -->
    <permission android:name="android.permission.ACCOUNT_MANAGER"
        android:permissionGroup="android.permission-group.ACCOUNTS"
        android:protectionLevel="signature"
        android:description="@string/permdesc_accountManagerService"
        android:label="@string/permlab_accountManagerService" />

    <!-- ================================== -->
    <!-- Permissions for accessing accounts -->
    <!-- ================================== -->
    <eat-comment />

    <!-- Permissions for direct access to the accounts managed
         by the Account Manager. -->
    <permission-group android:name="android.permission-group.ACCOUNTS"
        android:label="@string/permgrouplab_accounts"
        android:description="@string/permgroupdesc_accounts" />

    <!-- Allows access to the list of accounts in the Accounts Service -->
    <permission android:name="android.permission.GET_ACCOUNTS"
        android:permissionGroup="android.permission-group.ACCOUNTS"
        android:protectionLevel="normal"
        android:description="@string/permdesc_getAccounts"
        android:label="@string/permlab_getAccounts" />

    <!-- Allows an application to act as an AccountAuthenticator for
         the AccountManager -->
    <permission android:name="android.permission.AUTHENTICATE_ACCOUNTS"
        android:permissionGroup="android.permission-group.ACCOUNTS"
        android:protectionLevel="dangerous"
        android:label="@string/permlab_authenticateAccounts"
        android:description="@string/permdesc_authenticateAccounts" />

    <!-- Allows an application to request authtokens from the AccountManager -->
    <permission android:name="android.permission.USE_CREDENTIALS"
        android:permissionGroup="android.permission-group.ACCOUNTS"
        android:protectionLevel="dangerous"
        android:label="@string/permlab_useCredentials"
        android:description="@string/permdesc_useCredentials" />

    <!-- Allows an application to manage the list of accounts in the AccountManager -->
    <permission android:name="android.permission.MANAGE_ACCOUNTS"
        android:permissionGroup="android.permission-group.ACCOUNTS"
        android:protectionLevel="dangerous"
        android:label="@string/permlab_manageAccounts"
        android:description="@string/permdesc_manageAccounts" />

    <!-- ================================== -->
    <!-- Permissions for accessing hardware -->
    <!-- ================================== -->
    <eat-comment />

    <!-- Used for permissions that provide direct access to the hardware on
         the device.  This includes audio, the camera, vibrator, etc. -->
    <permission-group android:name="android.permission-group.HARDWARE_CONTROLS"
        android:label="@string/permgrouplab_hardwareControls"
        android:description="@string/permgroupdesc_hardwareControls" />

    <!-- Allows an application to modify global audio settings -->
    <permission android:name="android.permission.MODIFY_AUDIO_SETTINGS"
        android:permissionGroup="android.permission-group.HARDWARE_CONTROLS"
        android:protectionLevel="dangerous"
        android:label="@string/permlab_modifyAudioSettings"
        android:description="@string/permdesc_modifyAudioSettings" />

    <!-- Allows an application to record audio -->
    <permission android:name="android.permission.RECORD_AUDIO"
        android:permissionGroup="android.permission-group.HARDWARE_CONTROLS"
        android:protectionLevel="dangerous"
        android:label="@string/permlab_recordAudio"
        android:description="@string/permdesc_recordAudio" />

    <!-- Required to be able to access the camera device.
         <p>This will automatically enforce the <a
         href="{@docRoot}guide/topics/manifest/uses-feature-element.html">{@code
         &lt;uses-feature&gt;}</a> manifest element for <em>all</em> camera features.
         If you do not require all camera features or can properly operate if a camera
         is not available, then you must modify your manifest as appropriate in order to
         install on devices that don't support all camera features.</p> -->
    <permission android:name="android.permission.CAMERA"
        android:permissionGroup="android.permission-group.HARDWARE_CONTROLS"
        android:protectionLevel="dangerous"
        android:label="@string/permlab_camera"
        android:description="@string/permdesc_camera" />

    <!-- Allows access to the vibrator -->
    <permission android:name="android.permission.VIBRATE"
        android:permissionGroup="android.permission-group.HARDWARE_CONTROLS"
        android:protectionLevel="normal"
        android:label="@string/permlab_vibrate"
        android:description="@string/permdesc_vibrate" />

    <!-- Allows access to the flashlight -->
    <permission android:name="android.permission.FLASHLIGHT"
        android:permissionGroup="android.permission-group.HARDWARE_CONTROLS"
        android:protectionLevel="normal"
        android:label="@string/permlab_flashlight"
        android:description="@string/permdesc_flashlight" />

    <!-- Allows an application to manage preferences and permissions for USB devices
         @hide -->
    <permission android:name="android.permission.MANAGE_USB"
        android:permissionGroup="android.permission-group.HARDWARE_CONTROLS"
        android:protectionLevel="signatureOrSystem"
        android:label="@string/permlab_manageUsb"
        android:description="@string/permdesc_manageUsb" />

    <!-- Allows access to hardware peripherals.  Intended only for hardware testing -->
    <permission android:name="android.permission.HARDWARE_TEST"
        android:permissionGroup="android.permission-group.HARDWARE_CONTROLS"
        android:protectionLevel="signature"
        android:label="@string/permlab_hardware_test"
        android:description="@string/permdesc_hardware_test" />

    <!-- =========================================== -->
    <!-- Permissions associated with telephony state -->
    <!-- =========================================== -->
    <eat-comment />

    <!-- Used for permissions that are associated with accessing and modifyign
         telephony state: intercepting outgoing calls, reading
         and modifying the phone state.  Note that
         placing phone calls is not in this group, since that is in the
         more important "takin' yer moneys" group. -->
    <permission-group android:name="android.permission-group.PHONE_CALLS"
        android:label="@string/permgrouplab_phoneCalls"
        android:description="@string/permgroupdesc_phoneCalls" />

    <!-- Allows an application to monitor, modify, or abort outgoing
         calls. -->
    <permission android:name="android.permission.PROCESS_OUTGOING_CALLS"
        android:permissionGroup="android.permission-group.PHONE_CALLS"
        android:protectionLevel="dangerous"
        android:label="@string/permlab_processOutgoingCalls"
        android:description="@string/permdesc_processOutgoingCalls" />

    <!-- Allows modification of the telephony state - power on, mmi, etc.
         Does not include placing calls. -->
    <permission android:name="android.permission.MODIFY_PHONE_STATE"
        android:permissionGroup="android.permission-group.PHONE_CALLS"
        android:protectionLevel="signatureOrSystem"
        android:label="@string/permlab_modifyPhoneState"
        android:description="@string/permdesc_modifyPhoneState" />

    <!-- Allows read only access to phone state. -->
    <permission android:name="android.permission.READ_PHONE_STATE"
        android:permissionGroup="android.permission-group.PHONE_CALLS"
        android:protectionLevel="dangerous"
        android:label="@string/permlab_readPhoneState"
        android:description="@string/permdesc_readPhoneState" />

    <!-- ================================== -->
    <!-- Permissions for sdcard interaction -->
    <!-- ================================== -->
    <eat-comment />

    <!-- Group of permissions that are related to SD card access. -->
    <permission-group android:name="android.permission-group.STORAGE"
        android:label="@string/permgrouplab_storage"
        android:description="@string/permgroupdesc_storage" />

    <!-- Allows an application to write to external storage -->
    <permission android:name="android.permission.WRITE_EXTERNAL_STORAGE"
        android:permissionGroup="android.permission-group.STORAGE"
        android:label="@string/permlab_sdcardWrite"
        android:description="@string/permdesc_sdcardWrite"
        android:protectionLevel="dangerous" />

    <!-- ============================================ -->
    <!-- Permissions for low-level system interaction -->
    <!-- ============================================ -->
    <eat-comment />

    <!-- Group of permissions that are related to system APIs.  Many
         of these are not permissions the user will be expected to understand,
         and such permissions should generally be marked as "normal" protection
         level so they don't get displayed.  This can also, however, be used
         for miscellaneous features that provide access to the operating system,
         such as writing the global system settings. -->
    <permission-group android:name="android.permission-group.SYSTEM_TOOLS"
        android:label="@string/permgrouplab_systemTools"
        android:description="@string/permgroupdesc_systemTools" />

    <!-- Allows an application to read or write the system settings. -->
    <permission android:name="android.permission.WRITE_SETTINGS"
        android:permissionGroup="android.permission-group.SYSTEM_TOOLS"
        android:protectionLevel="dangerous"
        android:label="@string/permlab_writeSettings"
        android:description="@string/permdesc_writeSettings" />

    <!-- Allows an application to read or write the secure system settings. -->
    <permission android:name="android.permission.WRITE_SECURE_SETTINGS"
        android:protectionLevel="signatureOrSystem"
        android:label="@string/permlab_writeSecureSettings"
        android:description="@string/permdesc_writeSecureSettings" />

    <!-- Allows an application to modify the Google service map. -->
    <permission android:name="android.permission.WRITE_GSERVICES"
        android:protectionLevel="signatureOrSystem"
        android:label="@string/permlab_writeGservices"
        android:description="@string/permdesc_writeGservices" />

    <!-- Allows an application to expand or collapse the status bar. -->
    <permission android:name="android.permission.EXPAND_STATUS_BAR"
        android:permissionGroup="android.permission-group.SYSTEM_TOOLS"
        android:protectionLevel="normal"
        android:label="@string/permlab_expandStatusBar"
        android:description="@string/permdesc_expandStatusBar" />

    <!-- Allows an application to get information about the currently
         or recently running tasks: a thumbnail representation of the tasks,
         what activities are running in it, etc. -->
    <permission android:name="android.permission.GET_TASKS"
        android:permissionGroup="android.permission-group.SYSTEM_TOOLS"
        android:protectionLevel="dangerous"
        android:label="@string/permlab_getTasks"
        android:description="@string/permdesc_getTasks" />

    <!-- Allows an application to change the Z-order of tasks -->
    <permission android:name="android.permission.REORDER_TASKS"
        android:permissionGroup="android.permission-group.SYSTEM_TOOLS"
        android:protectionLevel="dangerous"
        android:label="@string/permlab_reorderTasks"
        android:description="@string/permdesc_reorderTasks" />

    <!-- Allows an application to modify the current configuration, such
         as locale. -->
    <permission android:name="android.permission.CHANGE_CONFIGURATION"
        android:permissionGroup="android.permission-group.SYSTEM_TOOLS"
        android:protectionLevel="dangerous"
        android:label="@string/permlab_changeConfiguration"
        android:description="@string/permdesc_changeConfiguration" />

    <!-- @deprecated The {@link android.app.ActivityManager#restartPackage}
        API is no longer supported. -->
    <permission android:name="android.permission.RESTART_PACKAGES"
        android:permissionGroup="android.permission-group.SYSTEM_TOOLS"
        android:protectionLevel="normal"
        android:label="@string/permlab_killBackgroundProcesses"
        android:description="@string/permdesc_killBackgroundProcesses" />

    <!-- Allows an application to call
        {@link android.app.ActivityManager#killBackgroundProcesses}. -->
    <permission android:name="android.permission.KILL_BACKGROUND_PROCESSES"
        android:permissionGroup="android.permission-group.SYSTEM_TOOLS"
        android:protectionLevel="normal"
        android:label="@string/permlab_killBackgroundProcesses"
        android:description="@string/permdesc_killBackgroundProcesses" />

    <!-- Allows an application to call
        {@link android.app.ActivityManager#forceStopPackage}.
        @hide -->
    <permission android:name="android.permission.FORCE_STOP_PACKAGES"
        android:permissionGroup="android.permission-group.SYSTEM_TOOLS"
        android:protectionLevel="signature"
        android:label="@string/permlab_forceStopPackages"
        android:description="@string/permdesc_forceStopPackages" />

    <!-- Allows an application to retrieve state dump information from system
         services. -->
    <permission android:name="android.permission.DUMP"
        android:permissionGroup="android.permission-group.PERSONAL_INFO"
        android:protectionLevel="signatureOrSystem"
        android:label="@string/permlab_dump"
        android:description="@string/permdesc_dump" />

    <!-- Allows an application to open windows using the type
         {@link android.view.WindowManager.LayoutParams#TYPE_SYSTEM_ALERT},
         shown on top of all other applications.  Very few applications
         should use this permission; these windows are intended for
         system-level interaction with the user. -->
    <permission android:name="android.permission.SYSTEM_ALERT_WINDOW"
        android:permissionGroup="android.permission-group.SYSTEM_TOOLS"
        android:protectionLevel="dangerous"
        android:label="@string/permlab_systemAlertWindow"
        android:description="@string/permdesc_systemAlertWindow" />

    <!-- Modify the global animation scaling factor. -->
    <permission android:name="android.permission.SET_ANIMATION_SCALE"
        android:permissionGroup="android.permission-group.SYSTEM_TOOLS"
        android:protectionLevel="dangerous"
        android:label="@string/permlab_setAnimationScale"
        android:description="@string/permdesc_setAnimationScale" />

    <!-- @deprecated This functionality will be removed in the future; please do
         not use.

         Allow an application to make its activities persistent. -->
    <permission android:name="android.permission.PERSISTENT_ACTIVITY"
        android:permissionGroup="android.permission-group.SYSTEM_TOOLS"
        android:protectionLevel="dangerous"
        android:label="@string/permlab_persistentActivity"
        android:description="@string/permdesc_persistentActivity" />

    <!-- Allows an application to find out the space used by any package. -->
    <permission android:name="android.permission.GET_PACKAGE_SIZE"
        android:permissionGroup="android.permission-group.SYSTEM_TOOLS"
        android:protectionLevel="normal"
        android:label="@string/permlab_getPackageSize"
        android:description="@string/permdesc_getPackageSize" />

    <!-- @deprecated No longer useful, see
         {@link android.content.pm.PackageManager#addPackageToPreferred}
         for details. -->
    <permission android:name="android.permission.SET_PREFERRED_APPLICATIONS"
        android:permissionGroup="android.permission-group.SYSTEM_TOOLS"
        android:protectionLevel="signature"
        android:label="@string/permlab_setPreferredApplications"
        android:description="@string/permdesc_setPreferredApplications" />

    <!-- Allows an application to receive the
         {@link android.content.Intent#ACTION_BOOT_COMPLETED} that is
         broadcast after the system finishes booting.  If you don't
         request this permission, you will not receive the broadcast at
         that time.  Though holding this permission does not have any
         security implications, it can have a negative impact on the
         user experience by increasing the amount of time it takes the
         system to start and allowing applications to have themselves
         running without the user being aware of them.  As such, you must
         explicitly declare your use of this facility to make that visible
         to the user. -->
    <permission android:name="android.permission.RECEIVE_BOOT_COMPLETED"
        android:permissionGroup="android.permission-group.SYSTEM_TOOLS"
        android:protectionLevel="normal"
        android:label="@string/permlab_receiveBootCompleted"
        android:description="@string/permdesc_receiveBootCompleted" />

    <!-- Allows an application to broadcast sticky intents.  These are
         broadcasts whose data is held by the system after being finished,
         so that clients can quickly retrieve that data without having
         to wait for the next broadcast. -->
    <permission android:name="android.permission.BROADCAST_STICKY"
        android:permissionGroup="android.permission-group.SYSTEM_TOOLS"
        android:protectionLevel="normal"
        android:label="@string/permlab_broadcastSticky"
        android:description="@string/permdesc_broadcastSticky" />

    <!-- Allows using PowerManager WakeLocks to keep processor from sleeping or screen
         from dimming -->
    <permission android:name="android.permission.WAKE_LOCK"
        android:permissionGroup="android.permission-group.SYSTEM_TOOLS"
        android:protectionLevel="dangerous"
        android:label="@string/permlab_wakeLock"
        android:description="@string/permdesc_wakeLock" />

    <!-- Allows applications to set the wallpaper -->
    <permission android:name="android.permission.SET_WALLPAPER"
        android:permissionGroup="android.permission-group.SYSTEM_TOOLS"
        android:protectionLevel="normal"
        android:label="@string/permlab_setWallpaper"
        android:description="@string/permdesc_setWallpaper" />

    <!-- Allows applications to set the wallpaper hints -->
    <permission android:name="android.permission.SET_WALLPAPER_HINTS"
        android:permissionGroup="android.permission-group.SYSTEM_TOOLS"
        android:protectionLevel="normal"
        android:label="@string/permlab_setWallpaperHints"
        android:description="@string/permdesc_setWallpaperHints" />

    <!-- Allows applications to set the system time -->
    <permission android:name="android.permission.SET_TIME"
        android:protectionLevel="signatureOrSystem"
        android:label="@string/permlab_setTime"
        android:description="@string/permdesc_setTime" />

    <!-- Allows applications to set the system time zone -->
    <permission android:name="android.permission.SET_TIME_ZONE"
        android:permissionGroup="android.permission-group.SYSTEM_TOOLS"
        android:protectionLevel="dangerous"
        android:label="@string/permlab_setTimeZone"
        android:description="@string/permdesc_setTimeZone" />

    <!-- Allows mounting and unmounting file systems for removable storage. -->
    <permission android:name="android.permission.MOUNT_UNMOUNT_FILESYSTEMS"
        android:permissionGroup="android.permission-group.SYSTEM_TOOLS"
        android:protectionLevel="dangerous"
        android:label="@string/permlab_mount_unmount_filesystems"
        android:description="@string/permdesc_mount_unmount_filesystems" />

    <!-- Allows formatting file systems for removable storage. -->
    <permission android:name="android.permission.MOUNT_FORMAT_FILESYSTEMS"
        android:permissionGroup="android.permission-group.SYSTEM_TOOLS"
        android:protectionLevel="dangerous"
        android:label="@string/permlab_mount_format_filesystems"
        android:description="@string/permdesc_mount_format_filesystems" />

    <!-- Allows access to ASEC non-destructive API calls
         @hide  -->
    <permission android:name="android.permission.ASEC_ACCESS"
        android:permissionGroup="android.permission-group.SYSTEM_TOOLS"
        android:protectionLevel="signature"
        android:label="@string/permlab_asec_access"
        android:description="@string/permdesc_asec_access" />

    <!-- Allows creation of ASEC volumes
         @hide  -->
    <permission android:name="android.permission.ASEC_CREATE"
        android:permissionGroup="android.permission-group.SYSTEM_TOOLS"
        android:protectionLevel="signature"
        android:label="@string/permlab_asec_create"
        android:description="@string/permdesc_asec_create" />

    <!-- Allows destruction of ASEC volumes
         @hide  -->
    <permission android:name="android.permission.ASEC_DESTROY"
        android:permissionGroup="android.permission-group.SYSTEM_TOOLS"
        android:protectionLevel="signature"
        android:label="@string/permlab_asec_destroy"
        android:description="@string/permdesc_asec_destroy" />

    <!-- Allows mount / unmount of ASEC volumes
         @hide  -->
    <permission android:name="android.permission.ASEC_MOUNT_UNMOUNT"
        android:permissionGroup="android.permission-group.SYSTEM_TOOLS"
        android:protectionLevel="signature"
        android:label="@string/permlab_asec_mount_unmount"
        android:description="@string/permdesc_asec_mount_unmount" />

    <!-- Allows rename of ASEC volumes
         @hide  -->
    <permission android:name="android.permission.ASEC_RENAME"
        android:permissionGroup="android.permission-group.SYSTEM_TOOLS"
        android:protectionLevel="signature"
        android:label="@string/permlab_asec_rename"
        android:description="@string/permdesc_asec_rename" />

    <!-- Allows applications to disable the keyguard -->
    <permission android:name="android.permission.DISABLE_KEYGUARD"
        android:permissionGroup="android.permission-group.SYSTEM_TOOLS"
        android:protectionLevel="dangerous"
        android:description="@string/permdesc_disableKeyguard"
        android:label="@string/permlab_disableKeyguard" />

    <!-- Allows applications to read the sync settings -->
    <permission android:name="android.permission.READ_SYNC_SETTINGS"
        android:permissionGroup="android.permission-group.SYSTEM_TOOLS"
        android:protectionLevel="normal"
        android:description="@string/permdesc_readSyncSettings"
        android:label="@string/permlab_readSyncSettings" />

    <!-- Allows applications to write the sync settings -->
    <permission android:name="android.permission.WRITE_SYNC_SETTINGS"
        android:permissionGroup="android.permission-group.SYSTEM_TOOLS"
        android:protectionLevel="dangerous"
        android:description="@string/permdesc_writeSyncSettings"
        android:label="@string/permlab_writeSyncSettings" />

    <!-- Allows applications to read the sync stats -->
    <permission android:name="android.permission.READ_SYNC_STATS"
        android:permissionGroup="android.permission-group.SYSTEM_TOOLS"
        android:protectionLevel="normal"
        android:description="@string/permdesc_readSyncStats"
        android:label="@string/permlab_readSyncStats" />

    <!-- Allows applications to write the apn settings -->
    <permission android:name="android.permission.WRITE_APN_SETTINGS"
                android:permissionGroup="android.permission-group.SYSTEM_TOOLS"
                android:protectionLevel="dangerous"
                android:description="@string/permdesc_writeApnSettings"
                android:label="@string/permlab_writeApnSettings" />

    <!-- Allows an application to allow access the subscribed feeds
         ContentProvider. -->
    <permission android:name="android.permission.SUBSCRIBED_FEEDS_READ"
        android:permissionGroup="android.permission-group.SYSTEM_TOOLS"
        android:label="@string/permlab_subscribedFeedsRead"
        android:description="@string/permdesc_subscribedFeedsRead"
        android:protectionLevel="normal" />
    <permission android:name="android.permission.SUBSCRIBED_FEEDS_WRITE"
        android:permissionGroup="android.permission-group.SYSTEM_TOOLS"
        android:label="@string/permlab_subscribedFeedsWrite"
        android:description="@string/permdesc_subscribedFeedsWrite"
        android:protectionLevel="dangerous" />

    <!-- Allows applications to change network connectivity state -->
    <permission android:name="android.permission.CHANGE_NETWORK_STATE"
        android:permissionGroup="android.permission-group.SYSTEM_TOOLS"
        android:protectionLevel="dangerous"
        android:description="@string/permdesc_changeNetworkState"
        android:label="@string/permlab_changeNetworkState" />

    <!-- Allows applications to change Wi-Fi connectivity state -->
    <permission android:name="android.permission.CHANGE_WIFI_STATE"
        android:permissionGroup="android.permission-group.SYSTEM_TOOLS"
        android:protectionLevel="dangerous"
        android:description="@string/permdesc_changeWifiState"
        android:label="@string/permlab_changeWifiState" />

<<<<<<< HEAD
    <!-- Allows applications to change WiMax connectivity state -->
=======
    <!-- Allows applications to change WiMAX connectivity state
         @hide -->
>>>>>>> f0f1ceeb
    <permission android:name="android.permission.CHANGE_WIMAX_STATE"
        android:permissionGroup="android.permission-group.SYSTEM_TOOLS"
        android:protectionLevel="dangerous"
        android:description="@string/permdesc_changeWimaxState"
        android:label="@string/permlab_changeWimaxState" />

    <!-- Allows applications to enter Wi-Fi Multicast mode -->
    <permission android:name="android.permission.CHANGE_WIFI_MULTICAST_STATE"
        android:permissionGroup="android.permission-group.SYSTEM_TOOLS"
        android:protectionLevel="dangerous"
        android:description="@string/permdesc_changeWifiMulticastState"
        android:label="@string/permlab_changeWifiMulticastState" />

    <!-- Allows applications to discover and pair bluetooth devices -->
    <permission android:name="android.permission.BLUETOOTH_ADMIN"
        android:permissionGroup="android.permission-group.SYSTEM_TOOLS"
        android:protectionLevel="dangerous"
        android:description="@string/permdesc_bluetoothAdmin"
        android:label="@string/permlab_bluetoothAdmin" />

    <!-- Allows an application to clear the caches of all installed
         applications on the device.  -->
    <permission android:name="android.permission.CLEAR_APP_CACHE"
        android:permissionGroup="android.permission-group.SYSTEM_TOOLS"
        android:protectionLevel="dangerous"
        android:label="@string/permlab_clearAppCache"
        android:description="@string/permdesc_clearAppCache" />

    <!-- Allows an application to read the low-level system log files.
         Log entries can contain the user's private information,
         which is why this permission is 'dangerous'. -->
    <permission android:name="android.permission.READ_LOGS"
        android:permissionGroup="android.permission-group.PERSONAL_INFO"
        android:protectionLevel="dangerous"
        android:label="@string/permlab_readLogs"
        android:description="@string/permdesc_readLogs" />

    <!-- ========================================= -->
    <!-- Permissions for special development tools -->
    <!-- ========================================= -->
    <eat-comment />

    <!-- Group of permissions that are related to development features.  These
         are not permissions that should appear in normal applications; they
         protect APIs that are intended only to be used for development
         purposes. -->
    <permission-group android:name="android.permission-group.DEVELOPMENT_TOOLS"
        android:label="@string/permgrouplab_developmentTools"
        android:description="@string/permgroupdesc_developmentTools" />

    <!-- Configure an application for debugging. -->
    <permission android:name="android.permission.SET_DEBUG_APP"
        android:permissionGroup="android.permission-group.DEVELOPMENT_TOOLS"
        android:protectionLevel="dangerous"
        android:label="@string/permlab_setDebugApp"
        android:description="@string/permdesc_setDebugApp" />

    <!-- Allows an application to set the maximum number of (not needed)
         application processes that can be running. -->
    <permission android:name="android.permission.SET_PROCESS_LIMIT"
        android:permissionGroup="android.permission-group.DEVELOPMENT_TOOLS"
        android:protectionLevel="dangerous"
        android:label="@string/permlab_setProcessLimit"
        android:description="@string/permdesc_setProcessLimit" />

    <!-- Allows an application to control whether activities are immediately
         finished when put in the background. -->
    <permission android:name="android.permission.SET_ALWAYS_FINISH"
        android:permissionGroup="android.permission-group.DEVELOPMENT_TOOLS"
        android:protectionLevel="dangerous"
        android:label="@string/permlab_setAlwaysFinish"
        android:description="@string/permdesc_setAlwaysFinish" />

    <!-- Allow an application to request that a signal be sent to all persistent processes -->
    <permission android:name="android.permission.SIGNAL_PERSISTENT_PROCESSES"
        android:permissionGroup="android.permission-group.DEVELOPMENT_TOOLS"
        android:protectionLevel="dangerous"
        android:label="@string/permlab_signalPersistentProcesses"
        android:description="@string/permdesc_signalPersistentProcesses" />

    <!-- ==================================== -->
    <!-- Private (signature-only) permissions -->
    <!-- ==================================== -->
    <eat-comment />

    <!-- Allows applications to RW to diagnostic resources. -->
    <permission android:name="android.permission.DIAGNOSTIC"
        android:permissionGroup="android.permission-group.SYSTEM_TOOLS"
        android:protectionLevel="signature"
        android:description="@string/permdesc_diagnostic"
        android:label="@string/permlab_diagnostic" />

    <!-- Allows an application to open, close, or disable the status bar
         and its icons. -->
    <permission android:name="android.permission.STATUS_BAR"
        android:label="@string/permlab_statusBar"
        android:description="@string/permdesc_statusBar"
        android:protectionLevel="signatureOrSystem" />

    <!-- Allows an application to be the status bar.  Currently used only by SystemUI.apk
    @hide -->
    <permission android:name="android.permission.STATUS_BAR_SERVICE"
        android:label="@string/permlab_statusBarService"
        android:description="@string/permdesc_statusBarService"
        android:protectionLevel="signature" />

    <!-- Allows an application to force a BACK operation on whatever is the
         top activity. -->
    <permission android:name="android.permission.FORCE_BACK"
        android:label="@string/permlab_forceBack"
        android:description="@string/permdesc_forceBack"
        android:protectionLevel="signature" />

    <!-- Allows an application to update device statistics. Not for
         use by third party apps. -->
    <permission android:name="android.permission.UPDATE_DEVICE_STATS"
        android:label="@string/permlab_batteryStats"
        android:description="@string/permdesc_batteryStats"
        android:protectionLevel="signatureOrSystem" />

    <!-- Allows an application to open windows that are for use by parts
         of the system user interface.  Not for use by third party apps. -->
    <permission android:name="android.permission.INTERNAL_SYSTEM_WINDOW"
        android:label="@string/permlab_internalSystemWindow"
        android:description="@string/permdesc_internalSystemWindow"
        android:protectionLevel="signature" />

    <!-- Allows an application to manage (create, destroy,
         Z-order) application tokens in the window manager.  This is only
         for use by the system. -->
    <permission android:name="android.permission.MANAGE_APP_TOKENS"
        android:label="@string/permlab_manageAppTokens"
        android:description="@string/permdesc_manageAppTokens"
        android:protectionLevel="signature" />

    <!-- Allows an application to inject user events (keys, touch, trackball)
         into the event stream and deliver them to ANY window.  Without this
         permission, you can only deliver events to windows in your own process.
         Very few applications should need to use this permission. -->
    <permission android:name="android.permission.INJECT_EVENTS"
        android:label="@string/permlab_injectEvents"
        android:description="@string/permdesc_injectEvents"
        android:protectionLevel="signature" />

    <!-- Allows an application to watch and control how activities are
         started globally in the system.  Only for is in debugging
         (usually the monkey command). -->
    <permission android:name="android.permission.SET_ACTIVITY_WATCHER"
        android:label="@string/permlab_runSetActivityWatcher"
        android:description="@string/permdesc_runSetActivityWatcher"
        android:protectionLevel="signature" />

    <!-- Allows an application to call the activity manager shutdown() API
         to put the higher-level system there into a shutdown state.
         @hide -->
    <permission android:name="android.permission.SHUTDOWN"
        android:label="@string/permlab_shutdown"
        android:description="@string/permdesc_shutdown"
        android:protectionLevel="signature" />

    <!-- Allows an application to tell the activity manager to temporarily
         stop application switches, putting it into a special mode that
         prevents applications from immediately switching away from some
         critical UI such as the home screen.
         @hide -->
    <permission android:name="android.permission.STOP_APP_SWITCHES"
        android:label="@string/permlab_stopAppSwitches"
        android:description="@string/permdesc_stopAppSwitches"
        android:protectionLevel="signatureOrSystem" />

    <!-- Allows an application to retrieve the current state of keys and
         switches.  This is only for use by the system.-->
    <permission android:name="android.permission.READ_INPUT_STATE"
        android:label="@string/permlab_readInputState"
        android:description="@string/permdesc_readInputState"
        android:protectionLevel="signature" />

    <!-- Must be required by an {@link android.inputmethodservice.InputMethodService},
         to ensure that only the system can bind to it. -->
    <permission android:name="android.permission.BIND_INPUT_METHOD"
        android:label="@string/permlab_bindInputMethod"
        android:description="@string/permdesc_bindInputMethod"
        android:protectionLevel="signature" />

    <!-- Must be required by a {@link android.service.wallpaper.WallpaperService},
         to ensure that only the system can bind to it. -->
    <permission android:name="android.permission.BIND_WALLPAPER"
        android:label="@string/permlab_bindWallpaper"
        android:description="@string/permdesc_bindWallpaper"
        android:protectionLevel="signatureOrSystem" />

    <!-- Must be required by device administration receiver, to ensure that only the
         system can interact with it. -->
    <permission android:name="android.permission.BIND_DEVICE_ADMIN"
        android:label="@string/permlab_bindDeviceAdmin"
        android:description="@string/permdesc_bindDeviceAdmin"
        android:protectionLevel="signature" />

    <!-- Allows low-level access to setting the orientation (actually
         rotation) of the screen.  Not for use by normal applications. -->
    <permission android:name="android.permission.SET_ORIENTATION"
        android:label="@string/permlab_setOrientation"
        android:description="@string/permdesc_setOrientation"
        android:protectionLevel="signature" />

    <!-- Allows an application to install packages. -->
    <permission android:name="android.permission.INSTALL_PACKAGES"
        android:label="@string/permlab_installPackages"
        android:description="@string/permdesc_installPackages"
        android:protectionLevel="signatureOrSystem" />

    <!-- Allows an application to clear user data -->
    <permission android:name="android.permission.CLEAR_APP_USER_DATA"
        android:label="@string/permlab_clearAppUserData"
        android:description="@string/permdesc_clearAppUserData"
        android:protectionLevel="signature" />

    <!-- Allows an application to delete cache files. -->
    <permission android:name="android.permission.DELETE_CACHE_FILES"
        android:label="@string/permlab_deleteCacheFiles"
        android:description="@string/permdesc_deleteCacheFiles"
        android:protectionLevel="signatureOrSystem" />

    <!-- Allows an application to delete packages. -->
    <permission android:name="android.permission.DELETE_PACKAGES"
        android:label="@string/permlab_deletePackages"
        android:description="@string/permdesc_deletePackages"
        android:protectionLevel="signatureOrSystem" />

    <!-- Allows an application to move location of installed package.
         @hide -->
    <permission android:name="android.permission.MOVE_PACKAGE"
        android:label="@string/permlab_movePackage"
        android:description="@string/permdesc_movePackage"
        android:protectionLevel="signatureOrSystem" />

    <!-- Allows an application to change whether an application component (other than its own) is
         enabled or not. -->
    <permission android:name="android.permission.CHANGE_COMPONENT_ENABLED_STATE"
        android:label="@string/permlab_changeComponentState"
        android:description="@string/permdesc_changeComponentState"
        android:protectionLevel="signatureOrSystem" />

    <!-- Allows an application to use SurfaceFlinger's low level features -->
    <permission android:name="android.permission.ACCESS_SURFACE_FLINGER"
        android:label="@string/permlab_accessSurfaceFlinger"
        android:description="@string/permdesc_accessSurfaceFlinger"
        android:protectionLevel="signature" />

    <!-- Allows an application to take screen shots and more generally
         get access to the frame buffer data -->
    <permission android:name="android.permission.READ_FRAME_BUFFER"
        android:label="@string/permlab_readFrameBuffer"
        android:description="@string/permdesc_readFrameBuffer"
        android:protectionLevel="signature" />

    <!-- Required to be able to disable the device (very dangerous!). -->
    <permission android:name="android.permission.BRICK"
        android:label="@string/permlab_brick"
        android:description="@string/permdesc_brick"
        android:protectionLevel="signature" />

    <!-- Required to be able to reboot the device. -->
    <permission android:name="android.permission.REBOOT"
        android:label="@string/permlab_reboot"
        android:description="@string/permdesc_reboot"
        android:protectionLevel="signatureOrSystem" />

   <!-- Allows low-level access to power management -->
    <permission android:name="android.permission.DEVICE_POWER"
        android:label="@string/permlab_devicePower"
        android:description="@string/permdesc_devicePower"
        android:protectionLevel="signature" />

    <!-- Run as a manufacturer test application, running as the root user.
         Only available when the device is running in manufacturer test mode. -->
    <permission android:name="android.permission.FACTORY_TEST"
        android:label="@string/permlab_factoryTest"
        android:description="@string/permdesc_factoryTest"
        android:protectionLevel="signature" />

    <!-- Allows an application to broadcast a notification that an application
         package has been removed. -->
    <permission android:name="android.permission.BROADCAST_PACKAGE_REMOVED"
        android:permissionGroup="android.permission-group.SYSTEM_TOOLS"
        android:label="@string/permlab_broadcastPackageRemoved"
        android:description="@string/permdesc_broadcastPackageRemoved"
        android:protectionLevel="signature" />

    <!-- Allows an application to broadcast an SMS receipt notification -->
    <permission android:name="android.permission.BROADCAST_SMS"
        android:permissionGroup="android.permission-group.MESSAGES"
        android:label="@string/permlab_broadcastSmsReceived"
        android:description="@string/permdesc_broadcastSmsReceived"
        android:protectionLevel="signature" />

    <!-- Allows an application to broadcast a WAP PUSH receipt notification -->
    <permission android:name="android.permission.BROADCAST_WAP_PUSH"
        android:permissionGroup="android.permission-group.MESSAGES"
        android:label="@string/permlab_broadcastWapPush"
        android:description="@string/permdesc_broadcastWapPush"
        android:protectionLevel="signature" />

    <permission android:name="android.permission.MASTER_CLEAR"
        android:label="@string/permlab_masterClear"
        android:description="@string/permdesc_masterClear"
        android:protectionLevel="signatureOrSystem" />

    <!-- Allows an application to call any phone number, including emergency
         numbers, without going through the Dialer user interface for the user
         to confirm the call being placed. -->
    <permission android:name="android.permission.CALL_PRIVILEGED"
        android:label="@string/permlab_callPrivileged"
        android:description="@string/permdesc_callPrivileged"
        android:protectionLevel="signatureOrSystem" />

    <!-- Allows an application to perform CDMA OTA provisioning @hide -->
    <permission android:name="android.permission.PERFORM_CDMA_PROVISIONING"
        android:label="@string/permlab_performCdmaProvisioning"
        android:description="@string/permdesc_performCdmaProvisioning"
        android:protectionLevel="signatureOrSystem" />

    <!-- Allows enabling/disabling location update notifications from
         the radio. Not for use by normal applications. -->
    <permission android:name="android.permission.CONTROL_LOCATION_UPDATES"
        android:label="@string/permlab_locationUpdates"
        android:description="@string/permdesc_locationUpdates"
        android:protectionLevel="signatureOrSystem" />

    <!-- Allows read/write access to the "properties" table in the checkin
         database, to change values that get uploaded. -->
    <permission android:name="android.permission.ACCESS_CHECKIN_PROPERTIES"
        android:label="@string/permlab_checkinProperties"
        android:description="@string/permdesc_checkinProperties"
        android:protectionLevel="signatureOrSystem" />

    <!-- Allows an application to collect component usage
         statistics @hide -->
    <permission android:name="android.permission.PACKAGE_USAGE_STATS"
        android:label="@string/permlab_pkgUsageStats"
        android:description="@string/permdesc_pkgUsageStats"
        android:protectionLevel="signature" />

    <!-- Allows an application to collect battery statistics -->
    <permission android:name="android.permission.BATTERY_STATS"
        android:label="@string/permlab_batteryStats"
        android:description="@string/permdesc_batteryStats"
        android:protectionLevel="normal" />

    <!-- Allows an application to control the backup and restore process
         @hide pending API council -->
    <permission android:name="android.permission.BACKUP"
        android:label="@string/permlab_backup"
        android:description="@string/permdesc_backup"
        android:protectionLevel="signatureOrSystem" />

    <!-- Allows an application to tell the AppWidget service which application
         can access AppWidget's data.  The normal user flow is that a user
         picks an AppWidget to go into a particular host, thereby giving that
         host application access to the private data from the AppWidget app.
         An application that has this permission should honor that contract.
         Very few applications should need to use this permission. -->
    <permission android:name="android.permission.BIND_APPWIDGET"
        android:permissionGroup="android.permission-group.PERSONAL_INFO"
        android:label="@string/permlab_bindGadget"
        android:description="@string/permdesc_bindGadget"
        android:protectionLevel="signatureOrSystem" />

    <!-- Allows applications to change the background data setting
         @hide pending API council -->
    <permission android:name="android.permission.CHANGE_BACKGROUND_DATA_SETTING"
        android:permissionGroup="android.permission-group.SYSTEM_TOOLS"
        android:protectionLevel="signature"
        android:description="@string/permdesc_changeBackgroundDataSetting"
        android:label="@string/permlab_changeBackgroundDataSetting" />

    <!-- This permission can be used on content providers to allow the global
         search system to access their data.  Typically it used when the
         provider has some permissions protecting it (which global search
         would not be expected to hold), and added as a read-only permission
         to the path in the provider where global search queries are
         performed.  This permission can not be held by regular applications;
         it is used by applications to protect themselves from everyone else
         besides global search. -->
    <permission android:name="android.permission.GLOBAL_SEARCH"
        android:permissionGroup="android.permission-group.SYSTEM_TOOLS"
        android:protectionLevel="signatureOrSystem" />

    <!-- Internal permission protecting access to the global search
         system: ensures that only the system can access the provider
         to perform queries (since this otherwise provides unrestricted
         access to a variety of content providers), and to write the
         search statistics (to keep applications from gaming the source
         ranking).
         @hide -->
    <permission android:name="android.permission.GLOBAL_SEARCH_CONTROL"
        android:permissionGroup="android.permission-group.SYSTEM_TOOLS"
        android:protectionLevel="signature" />

    <!-- Allows applications to set a live wallpaper.
         @hide XXX Change to signature once the picker is moved to its
         own apk as Ghod Intended. -->
    <permission android:name="android.permission.SET_WALLPAPER_COMPONENT"
        android:permissionGroup="android.permission-group.SYSTEM_TOOLS"
        android:protectionLevel="signatureOrSystem" />

    <!-- Allow an application to read and write the cache partition.
         @hide -->
    <permission android:name="android.permission.ACCESS_CACHE_FILESYSTEM"
        android:label="@string/permlab_cache_filesystem"
        android:description="@string/permdesc_cache_filesystem"
        android:protectionLevel="signatureOrSystem" />

    <!-- Must be required by default container service so that only
         the system can bind to it and use it to copy
         protected data to secure containers or files
         accessible to the system.
         @hide -->
    <permission android:name="android.permission.COPY_PROTECTED_DATA"
        android:label="@string/permlab_copyProtectedData"
        android:description="@string/permlab_copyProtectedData"
        android:protectionLevel="signature" />

    <!-- C2DM permission. 
         @hide Used internally.
     -->
    <permission android:name="android.intent.category.MASTER_CLEAR.permission.C2D_MESSAGE"
          android:protectionLevel="signature" />
    <uses-permission android:name="android.intent.category.MASTER_CLEAR.permission.C2D_MESSAGE"/>

    <application android:process="system"
                 android:persistent="true"
                 android:hasCode="false"
                 android:label="@string/android_system_label"
                 android:allowClearUserData="false"
                 android:backupAgent="com.android.server.SystemBackupAgent"
                 android:killAfterRestore="false"
                 android:icon="@drawable/ic_launcher_android">
        <activity android:name="com.android.internal.app.ChooserActivity"
                android:theme="@style/Theme.Dialog.Alert"
                android:finishOnCloseSystemDialogs="true"
                android:excludeFromRecents="true"
                android:multiprocess="true">
            <intent-filter>
                <action android:name="android.intent.action.CHOOSER" />
                <category android:name="android.intent.category.DEFAULT" />
            </intent-filter>
        </activity>
        <activity android:name="com.android.internal.app.HeavyWeightSwitcherActivity"
                android:theme="@style/Theme.Dialog"
                android:label="@string/heavy_weight_switcher_title"
                android:finishOnCloseSystemDialogs="true"
                android:excludeFromRecents="true">
        </activity>
        <activity android:name="com.android.internal.app.PlatLogoActivity"
                android:theme="@style/Theme.NoTitleBar.Fullscreen">
        </activity>
        <activity android:name="com.android.internal.app.DisableCarModeActivity"
                android:theme="@style/Theme.NoDisplay"
                android:excludeFromRecents="true">
        </activity>
        <activity android:name="com.android.internal.app.RingtonePickerActivity"
                android:theme="@style/Theme.Dialog.Alert"
                android:excludeFromRecents="true"
                android:multiprocess="true">
            <intent-filter>
                <action android:name="android.intent.action.RINGTONE_PICKER" />
                <category android:name="android.intent.category.DEFAULT" />
            </intent-filter>
        </activity>

        <activity android:name="android.accounts.ChooseAccountActivity"
                android:excludeFromRecents="true"
                android:exported="true">
        </activity>

        <activity android:name="android.accounts.GrantCredentialsPermissionActivity"
                android:excludeFromRecents="true"
                android:exported="true">
        </activity>

        <activity android:name="com.android.server.ShutdownActivity"
            android:permission="android.permission.SHUTDOWN"
            android:excludeFromRecents="true">
            <intent-filter>
                <action android:name="android.intent.action.ACTION_REQUEST_SHUTDOWN" />
                <category android:name="android.intent.category.DEFAULT" />
            </intent-filter>
        </activity>
        <activity android:name="com.android.internal.app.NetInitiatedActivity"
                android:theme="@style/Theme.Dialog.Alert"
                android:excludeFromRecents="true">
        </activity>

        <activity android:name="com.android.server.usb.UsbResolverActivity"
                android:theme="@style/Theme.Dialog.Alert"
                android:finishOnCloseSystemDialogs="true"
                android:excludeFromRecents="true">
        </activity>

        <service android:name="com.android.server.LoadAverageService"
                android:exported="true" />

        <service android:name="com.android.internal.service.wallpaper.ImageWallpaper"
                android:permission="android.permission.BIND_WALLPAPER">
        </service>

        <receiver android:name="com.android.server.BootReceiver" >
            <intent-filter>
                <action android:name="android.intent.action.BOOT_COMPLETED" />
            </intent-filter>
        </receiver>

        <receiver android:name="com.android.server.MasterClearReceiver"
            android:permission="android.permission.MASTER_CLEAR"
            android:priority="100" >
            <intent-filter>
                <!-- For Checkin, Settings, etc.: action=MASTER_CLEAR -->
                <action android:name="android.intent.action.MASTER_CLEAR" />

                <!-- MCS always uses REMOTE_INTENT: category=MASTER_CLEAR -->
                <action android:name="com.google.android.c2dm.intent.RECEIVE" />
                <category android:name="android.intent.category.MASTER_CLEAR" />
            </intent-filter>
        </receiver>

        <receiver android:name="com.android.server.AppsLaunchFailureReceiver" >
            <intent-filter>
                <action android:name="com.tmobile.intent.action.APP_LAUNCH_FAILURE" />
                <action android:name="com.tmobile.intent.action.APP_LAUNCH_FAILURE_RESET" />
                <action android:name="android.intent.action.PACKAGE_ADDED" />
                <action android:name="android.intent.action.PACKAGE_REMOVED" />
                <action android:name="com.tmobile.intent.action.THEME_PACKAGE_UPDATED" />
                <category android:name="com.tmobile.intent.category.THEME_PACKAGE_INSTALL_STATE_CHANGE" />
                <data android:scheme="package" />
            </intent-filter>
        </receiver>

        <service android:name="com.android.internal.os.storage.ExternalStorageFormatter"
            android:permission="android.permission.MASTER_CLEAR"
            android:exported="true" />

    </application>

</manifest><|MERGE_RESOLUTION|>--- conflicted
+++ resolved
@@ -336,12 +336,8 @@
         android:description="@string/permdesc_accessWifiState"
         android:label="@string/permlab_accessWifiState" />
 
-<<<<<<< HEAD
-    <!-- Allows applications to access information about WiMax networks -->
-=======
     <!-- Allows applications to access information about WiMAX networks
          @hide -->
->>>>>>> f0f1ceeb
     <permission android:name="android.permission.ACCESS_WIMAX_STATE"
         android:permissionGroup="android.permission-group.NETWORK"
         android:protectionLevel="normal"
@@ -858,12 +854,8 @@
         android:description="@string/permdesc_changeWifiState"
         android:label="@string/permlab_changeWifiState" />
 
-<<<<<<< HEAD
-    <!-- Allows applications to change WiMax connectivity state -->
-=======
     <!-- Allows applications to change WiMAX connectivity state
          @hide -->
->>>>>>> f0f1ceeb
     <permission android:name="android.permission.CHANGE_WIMAX_STATE"
         android:permissionGroup="android.permission-group.SYSTEM_TOOLS"
         android:protectionLevel="dangerous"
