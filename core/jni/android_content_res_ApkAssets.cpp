/*
 * Copyright (C) 2017 The Android Open Source Project
 *
 * Licensed under the Apache License, Version 2.0 (the "License");
 * you may not use this file except in compliance with the License.
 * You may obtain a copy of the License at
 *
 *      http://www.apache.org/licenses/LICENSE-2.0
 *
 * Unless required by applicable law or agreed to in writing, software
 * distributed under the License is distributed on an "AS IS" BASIS,
 * WITHOUT WARRANTIES OR CONDITIONS OF ANY KIND, either express or implied.
 * See the License for the specific language governing permissions and
 * limitations under the License.
 */

#define ATRACE_TAG ATRACE_TAG_RESOURCES

#include "android-base/logging.h"
#include "android-base/macros.h"
#include "android-base/stringprintf.h"
#include "android-base/unique_fd.h"
#include "androidfw/ApkAssets.h"
#include "utils/misc.h"
#include "utils/Trace.h"

#include "core_jni_helpers.h"
#include "jni.h"
#include "nativehelper/ScopedUtfChars.h"

using ::android::base::unique_fd;

namespace android {

static struct overlayableinfo_offsets_t {
  jclass classObject;
  jmethodID constructor;
} gOverlayableInfoOffsets;

<<<<<<< HEAD
=======
static struct assetfiledescriptor_offsets_t {
  jfieldID mFd;
  jfieldID mStartOffset;
  jfieldID mLength;
} gAssetFileDescriptorOffsets;

static struct assetsprovider_offsets_t {
  jclass classObject;
  jmethodID loadAssetFd;
} gAssetsProviderOffsets;

static struct {
  jmethodID detachFd;
} gParcelFileDescriptorOffsets;

>>>>>>> b0544a73
// Keep in sync with f/b/android/content/res/ApkAssets.java
using format_type_t = jint;
enum : format_type_t {
  // The path used to load the apk assets represents an APK file.
  FORMAT_APK = 0,

  // The path used to load the apk assets represents an idmap file.
  FORMAT_IDMAP = 1,

  // The path used to load the apk assets represents an resources.arsc file.
  FORMAT_ARSC = 2,
<<<<<<< HEAD
};

static jlong NativeLoad(JNIEnv* env, jclass /*clazz*/, const format_type_t format,
                        jstring java_path, const jint property_flags) {
=======

  // The path used to load the apk assets represents the a directory.
  FORMAT_DIRECTORY = 3,
};

class LoaderAssetsProvider : public AssetsProvider {
 public:
  static std::unique_ptr<AssetsProvider> Create(JNIEnv* env, jobject assets_provider) {
    return (!assets_provider) ? nullptr
                              : std::unique_ptr<AssetsProvider>(new LoaderAssetsProvider(
                                  env->NewGlobalRef(assets_provider)));
  }

  ~LoaderAssetsProvider() override {
    const auto env = AndroidRuntime::getJNIEnv();
    CHECK(env != nullptr)  << "Current thread not attached to a Java VM."
                           << " Failed to close LoaderAssetsProvider.";
    env->DeleteGlobalRef(assets_provider_);
  }

 protected:
  std::unique_ptr<Asset> OpenInternal(const std::string& path,
                                      Asset::AccessMode mode,
                                      bool* file_exists) const override {
    const auto env = AndroidRuntime::getJNIEnv();
    CHECK(env != nullptr) << "Current thread not attached to a Java VM."
                          << " ResourcesProvider assets cannot be retrieved on current thread.";

    jstring java_string = env->NewStringUTF(path.c_str());
    if (env->ExceptionCheck()) {
      env->ExceptionDescribe();
      env->ExceptionClear();
      return nullptr;
    }

    // Check if the AssetsProvider provides a value for the path.
    jobject asset_fd = env->CallObjectMethod(assets_provider_,
                                             gAssetsProviderOffsets.loadAssetFd,
                                             java_string, static_cast<jint>(mode));
    env->DeleteLocalRef(java_string);
    if (env->ExceptionCheck()) {
      env->ExceptionDescribe();
      env->ExceptionClear();
      return nullptr;
    }

    if (!asset_fd) {
      if (file_exists) {
        *file_exists = false;
      }
      return nullptr;
    }

    const jlong mOffset = env->GetLongField(asset_fd, gAssetFileDescriptorOffsets.mStartOffset);
    const jlong mLength = env->GetLongField(asset_fd, gAssetFileDescriptorOffsets.mLength);
    jobject mFd = env->GetObjectField(asset_fd, gAssetFileDescriptorOffsets.mFd);
    env->DeleteLocalRef(asset_fd);

    if (!mFd) {
      jniThrowException(env, "java/lang/NullPointerException", nullptr);
      env->ExceptionDescribe();
      env->ExceptionClear();
      return nullptr;
    }

    // Gain ownership of the file descriptor.
    const jint fd = env->CallIntMethod(mFd, gParcelFileDescriptorOffsets.detachFd);
    env->DeleteLocalRef(mFd);
    if (env->ExceptionCheck()) {
      env->ExceptionDescribe();
      env->ExceptionClear();
      return nullptr;
    }

    if (file_exists) {
      *file_exists = true;
    }

    return ApkAssets::CreateAssetFromFd(base::unique_fd(fd),
                                        nullptr /* path */,
                                        static_cast<off64_t>(mOffset),
                                        static_cast<off64_t>(mLength));
  }

 private:
  DISALLOW_COPY_AND_ASSIGN(LoaderAssetsProvider);

  explicit LoaderAssetsProvider(jobject assets_provider)
    : assets_provider_(assets_provider) { }

  // The global reference to the AssetsProvider
  jobject assets_provider_;
};

static jlong NativeLoad(JNIEnv* env, jclass /*clazz*/, const format_type_t format,
                        jstring java_path, const jint property_flags, jobject assets_provider) {
>>>>>>> b0544a73
  ScopedUtfChars path(env, java_path);
  if (path.c_str() == nullptr) {
    return 0;
  }

  ATRACE_NAME(base::StringPrintf("LoadApkAssets(%s)", path.c_str()).c_str());

  auto loader_assets = LoaderAssetsProvider::Create(env, assets_provider);
  std::unique_ptr<const ApkAssets> apk_assets;
  switch (format) {
    case FORMAT_APK:
<<<<<<< HEAD
      apk_assets = ApkAssets::Load(path.c_str(), property_flags);
=======
      apk_assets = ApkAssets::Load(path.c_str(), property_flags, std::move(loader_assets));
>>>>>>> b0544a73
      break;
    case FORMAT_IDMAP:
      apk_assets = ApkAssets::LoadOverlay(path.c_str(), property_flags);
      break;
    case FORMAT_ARSC:
<<<<<<< HEAD
      apk_assets = ApkAssets::LoadTable(path.c_str(), property_flags);
=======
      apk_assets = ApkAssets::LoadTable(path.c_str(), property_flags, std::move(loader_assets));
      break;
    case FORMAT_DIRECTORY:
      apk_assets = ApkAssets::LoadFromDir(path.c_str(), property_flags,  std::move(loader_assets));
>>>>>>> b0544a73
      break;
    default:
      const std::string error_msg = base::StringPrintf("Unsupported format type %d", format);
      jniThrowException(env, "java/lang/IllegalArgumentException", error_msg.c_str());
      return 0;
  }

  if (apk_assets == nullptr) {
    const std::string error_msg = base::StringPrintf("Failed to load asset path %s", path.c_str());
    jniThrowException(env, "java/io/IOException", error_msg.c_str());
    return 0;
  }
  return reinterpret_cast<jlong>(apk_assets.release());
}

static jlong NativeLoadFromFd(JNIEnv* env, jclass /*clazz*/, const format_type_t format,
                              jobject file_descriptor, jstring friendly_name,
<<<<<<< HEAD
                              const jint property_flags) {
=======
                              const jint property_flags, jobject assets_provider) {
>>>>>>> b0544a73
  ScopedUtfChars friendly_name_utf8(env, friendly_name);
  if (friendly_name_utf8.c_str() == nullptr) {
    return 0;
  }

  ATRACE_NAME(base::StringPrintf("LoadApkAssetsFd(%s)", friendly_name_utf8.c_str()).c_str());

  int fd = jniGetFDFromFileDescriptor(env, file_descriptor);
  if (fd < 0) {
    jniThrowException(env, "java/lang/IllegalArgumentException", "Bad FileDescriptor");
    return 0;
  }

  unique_fd dup_fd(::fcntl(fd, F_DUPFD_CLOEXEC, 0));
  if (dup_fd < 0) {
    jniThrowIOException(env, errno);
    return 0;
  }

<<<<<<< HEAD
=======
  auto loader_assets = LoaderAssetsProvider::Create(env, assets_provider);
>>>>>>> b0544a73
  std::unique_ptr<const ApkAssets> apk_assets;
  switch (format) {
    case FORMAT_APK:
      apk_assets = ApkAssets::LoadFromFd(std::move(dup_fd), friendly_name_utf8.c_str(),
<<<<<<< HEAD
                                         property_flags);
      break;
    case FORMAT_ARSC:
      apk_assets = ApkAssets::LoadTableFromFd(std::move(dup_fd), friendly_name_utf8.c_str(),
                                              property_flags);
=======
                                         property_flags, std::move(loader_assets));
      break;
    case FORMAT_ARSC:
      apk_assets = ApkAssets::LoadTableFromFd(std::move(dup_fd), friendly_name_utf8.c_str(),
                                              property_flags, std::move(loader_assets));
>>>>>>> b0544a73
      break;
    default:
      const std::string error_msg = base::StringPrintf("Unsupported format type %d", format);
      jniThrowException(env, "java/lang/IllegalArgumentException", error_msg.c_str());
      return 0;
  }

  if (apk_assets == nullptr) {
    std::string error_msg = base::StringPrintf("Failed to load asset path %s from fd %d",
                                               friendly_name_utf8.c_str(), fd);
    jniThrowException(env, "java/io/IOException", error_msg.c_str());
    return 0;
  }
  return reinterpret_cast<jlong>(apk_assets.release());
}

static jlong NativeLoadFromFdOffset(JNIEnv* env, jclass /*clazz*/, const format_type_t format,
                                    jobject file_descriptor, jstring friendly_name,
                                    const jlong offset, const jlong length,
<<<<<<< HEAD
                                    const jint property_flags) {
=======
                                    const jint property_flags, jobject assets_provider) {
>>>>>>> b0544a73
  ScopedUtfChars friendly_name_utf8(env, friendly_name);
  if (friendly_name_utf8.c_str() == nullptr) {
    return 0;
  }

<<<<<<< HEAD
=======
  ATRACE_NAME(base::StringPrintf("LoadApkAssetsFd(%s)", friendly_name_utf8.c_str()).c_str());

>>>>>>> b0544a73
  if (offset < 0) {
    jniThrowException(env, "java/lang/IllegalArgumentException",
                     "offset cannot be negative");
    return 0;
  }

  if (length < 0) {
    jniThrowException(env, "java/lang/IllegalArgumentException",
                     "length cannot be negative");
    return 0;
  }

  int fd = jniGetFDFromFileDescriptor(env, file_descriptor);
  if (fd < 0) {
    jniThrowException(env, "java/lang/IllegalArgumentException", "Bad FileDescriptor");
    return 0;
  }

  unique_fd dup_fd(::fcntl(fd, F_DUPFD_CLOEXEC, 0));
  if (dup_fd < 0) {
    jniThrowIOException(env, errno);
    return 0;
  }

<<<<<<< HEAD
  ATRACE_NAME(base::StringPrintf("LoadApkAssetsFd(%s)", friendly_name_utf8.c_str()).c_str());

=======
  auto loader_assets = LoaderAssetsProvider::Create(env, assets_provider);
>>>>>>> b0544a73
  std::unique_ptr<const ApkAssets> apk_assets;
  switch (format) {
    case FORMAT_APK:
      apk_assets = ApkAssets::LoadFromFd(std::move(dup_fd), friendly_name_utf8.c_str(),
<<<<<<< HEAD
                                         property_flags, static_cast<off64_t>(offset),
=======
                                         property_flags, std::move(loader_assets),
                                         static_cast<off64_t>(offset),
>>>>>>> b0544a73
                                         static_cast<off64_t>(length));
      break;
    case FORMAT_ARSC:
      apk_assets = ApkAssets::LoadTableFromFd(std::move(dup_fd), friendly_name_utf8.c_str(),
<<<<<<< HEAD
                                              property_flags, static_cast<off64_t>(offset),
=======
                                              property_flags, std::move(loader_assets),
                                              static_cast<off64_t>(offset),
>>>>>>> b0544a73
                                              static_cast<off64_t>(length));
      break;
    default:
      const std::string error_msg = base::StringPrintf("Unsupported format type %d", format);
      jniThrowException(env, "java/lang/IllegalArgumentException", error_msg.c_str());
      return 0;
  }

  if (apk_assets == nullptr) {
    std::string error_msg = base::StringPrintf("Failed to load asset path %s from fd %d",
                                               friendly_name_utf8.c_str(), fd);
    jniThrowException(env, "java/io/IOException", error_msg.c_str());
    return 0;
  }
  return reinterpret_cast<jlong>(apk_assets.release());
}

<<<<<<< HEAD
static jlong NativeLoadEmpty(JNIEnv* env, jclass /*clazz*/, jint flags) {
  std::unique_ptr<const ApkAssets> apk_assets = ApkAssets::LoadEmpty(flags);
=======
static jlong NativeLoadEmpty(JNIEnv* env, jclass /*clazz*/, jint flags, jobject assets_provider) {
  auto loader_assets = LoaderAssetsProvider::Create(env, assets_provider);
  auto apk_assets = ApkAssets::LoadEmpty(flags, std::move(loader_assets));
>>>>>>> b0544a73
  return reinterpret_cast<jlong>(apk_assets.release());
}

static void NativeDestroy(JNIEnv* /*env*/, jclass /*clazz*/, jlong ptr) {
  delete reinterpret_cast<ApkAssets*>(ptr);
}

static jstring NativeGetAssetPath(JNIEnv* env, jclass /*clazz*/, jlong ptr) {
  const ApkAssets* apk_assets = reinterpret_cast<const ApkAssets*>(ptr);
  return env->NewStringUTF(apk_assets->GetPath().c_str());
}

static jlong NativeGetStringBlock(JNIEnv* /*env*/, jclass /*clazz*/, jlong ptr) {
  const ApkAssets* apk_assets = reinterpret_cast<const ApkAssets*>(ptr);
  return reinterpret_cast<jlong>(apk_assets->GetLoadedArsc()->GetStringPool());
}

static jboolean NativeIsUpToDate(JNIEnv* /*env*/, jclass /*clazz*/, jlong ptr) {
  const ApkAssets* apk_assets = reinterpret_cast<const ApkAssets*>(ptr);
  return apk_assets->IsUpToDate() ? JNI_TRUE : JNI_FALSE;
}

static jlong NativeOpenXml(JNIEnv* env, jclass /*clazz*/, jlong ptr, jstring file_name) {
  ScopedUtfChars path_utf8(env, file_name);
  if (path_utf8.c_str() == nullptr) {
    return 0;
  }

  const ApkAssets* apk_assets = reinterpret_cast<const ApkAssets*>(ptr);
  std::unique_ptr<Asset> asset = apk_assets->GetAssetsProvider()->Open(
      path_utf8.c_str(),Asset::AccessMode::ACCESS_RANDOM);
  if (asset == nullptr) {
    jniThrowException(env, "java/io/FileNotFoundException", path_utf8.c_str());
    return 0;
  }

  // DynamicRefTable is only needed when looking up resource references. Opening an XML file
  // directly from an ApkAssets has no notion of proper resource references.
  std::unique_ptr<ResXMLTree> xml_tree = util::make_unique<ResXMLTree>(nullptr /*dynamicRefTable*/);
  status_t err = xml_tree->setTo(asset->getBuffer(true), asset->getLength(), true);
  asset.reset();

  if (err != NO_ERROR) {
    jniThrowException(env, "java/io/FileNotFoundException", "Corrupt XML binary file");
    return 0;
  }
  return reinterpret_cast<jlong>(xml_tree.release());
}

static jobject NativeGetOverlayableInfo(JNIEnv* env, jclass /*clazz*/, jlong ptr,
                                         jstring overlayable_name) {
  const ApkAssets* apk_assets = reinterpret_cast<const ApkAssets*>(ptr);

  const auto& packages = apk_assets->GetLoadedArsc()->GetPackages();
  if (packages.empty()) {
    jniThrowException(env, "java/io/IOException", "Error reading overlayable from APK");
    return 0;
  }

  // TODO(b/119899133): Convert this to a search for the info rather than assuming it's at index 0
  const auto& overlayable_map = packages[0]->GetOverlayableMap();
  if (overlayable_map.empty()) {
    return nullptr;
  }

  auto overlayable_name_native = std::string(env->GetStringUTFChars(overlayable_name, NULL));
  auto actor = overlayable_map.find(overlayable_name_native);
  if (actor == overlayable_map.end()) {
    return nullptr;
  }

  jstring actor_string = env->NewStringUTF(actor->second.c_str());
  if (env->ExceptionCheck() || actor_string == nullptr) {
    jniThrowException(env, "java/io/IOException", "Error reading overlayable from APK");
    return 0;
  }

  return env->NewObject(
      gOverlayableInfoOffsets.classObject,
      gOverlayableInfoOffsets.constructor,
      overlayable_name,
      actor_string
  );
}

static jboolean NativeDefinesOverlayable(JNIEnv* env, jclass /*clazz*/, jlong ptr) {
  const ApkAssets* apk_assets = reinterpret_cast<const ApkAssets*>(ptr);

  const auto& packages = apk_assets->GetLoadedArsc()->GetPackages();
  if (packages.empty()) {
    // Must throw to prevent bypass by returning false
    jniThrowException(env, "java/io/IOException", "Error reading overlayable from APK");
    return 0;
  }

  const auto& overlayable_infos = packages[0]->GetOverlayableMap();
  return overlayable_infos.empty() ? JNI_FALSE : JNI_TRUE;
}

// JNI registration.
static const JNINativeMethod gApkAssetsMethods[] = {
<<<<<<< HEAD
    {"nativeLoad", "(ILjava/lang/String;I)J", (void*)NativeLoad},
    {"nativeLoadEmpty", "(I)J", (void*)NativeLoadEmpty},
    {"nativeLoadFd", "(ILjava/io/FileDescriptor;Ljava/lang/String;I)J", (void*)NativeLoadFromFd},
     {"nativeLoadFdOffsets", "(ILjava/io/FileDescriptor;Ljava/lang/String;JJI)J",
        (void*)NativeLoadFromFdOffset},
=======
    {"nativeLoad", "(ILjava/lang/String;ILandroid/content/res/loader/AssetsProvider;)J",
     (void*)NativeLoad},
    {"nativeLoadEmpty", "(ILandroid/content/res/loader/AssetsProvider;)J", (void*)NativeLoadEmpty},
    {"nativeLoadFd",
     "(ILjava/io/FileDescriptor;Ljava/lang/String;ILandroid/content/res/loader/AssetsProvider;)J",
     (void*)NativeLoadFromFd},
    {"nativeLoadFdOffsets",
     "(ILjava/io/FileDescriptor;Ljava/lang/String;JJILandroid/content/res/loader/AssetsProvider;)J",
     (void*)NativeLoadFromFdOffset},
>>>>>>> b0544a73
    {"nativeDestroy", "(J)V", (void*)NativeDestroy},
    {"nativeGetAssetPath", "(J)Ljava/lang/String;", (void*)NativeGetAssetPath},
    {"nativeGetStringBlock", "(J)J", (void*)NativeGetStringBlock},
    {"nativeIsUpToDate", "(J)Z", (void*)NativeIsUpToDate},
    {"nativeOpenXml", "(JLjava/lang/String;)J", (void*)NativeOpenXml},
    {"nativeGetOverlayableInfo", "(JLjava/lang/String;)Landroid/content/om/OverlayableInfo;",
     (void*)NativeGetOverlayableInfo},
    {"nativeDefinesOverlayable", "(J)Z", (void*)NativeDefinesOverlayable},
};

int register_android_content_res_ApkAssets(JNIEnv* env) {
  jclass overlayableInfoClass = FindClassOrDie(env, "android/content/om/OverlayableInfo");
  gOverlayableInfoOffsets.classObject = MakeGlobalRefOrDie(env, overlayableInfoClass);
  gOverlayableInfoOffsets.constructor = GetMethodIDOrDie(env, gOverlayableInfoOffsets.classObject,
      "<init>", "(Ljava/lang/String;Ljava/lang/String;)V");

  jclass assetFd = FindClassOrDie(env, "android/content/res/AssetFileDescriptor");
  gAssetFileDescriptorOffsets.mFd =
      GetFieldIDOrDie(env, assetFd, "mFd", "Landroid/os/ParcelFileDescriptor;");
  gAssetFileDescriptorOffsets.mStartOffset = GetFieldIDOrDie(env, assetFd, "mStartOffset", "J");
  gAssetFileDescriptorOffsets.mLength = GetFieldIDOrDie(env, assetFd, "mLength", "J");

  jclass assetsProvider = FindClassOrDie(env, "android/content/res/loader/AssetsProvider");
  gAssetsProviderOffsets.classObject = MakeGlobalRefOrDie(env, assetsProvider);
  gAssetsProviderOffsets.loadAssetFd = GetMethodIDOrDie(
      env, gAssetsProviderOffsets.classObject, "loadAssetFd",
      "(Ljava/lang/String;I)Landroid/content/res/AssetFileDescriptor;");

  jclass parcelFd = FindClassOrDie(env, "android/os/ParcelFileDescriptor");
  gParcelFileDescriptorOffsets.detachFd = GetMethodIDOrDie(env, parcelFd, "detachFd", "()I");

  return RegisterMethodsOrDie(env, "android/content/res/ApkAssets", gApkAssetsMethods,
                              arraysize(gApkAssetsMethods));
}

}  // namespace android<|MERGE_RESOLUTION|>--- conflicted
+++ resolved
@@ -37,8 +37,6 @@
   jmethodID constructor;
 } gOverlayableInfoOffsets;
 
-<<<<<<< HEAD
-=======
 static struct assetfiledescriptor_offsets_t {
   jfieldID mFd;
   jfieldID mStartOffset;
@@ -54,7 +52,6 @@
   jmethodID detachFd;
 } gParcelFileDescriptorOffsets;
 
->>>>>>> b0544a73
 // Keep in sync with f/b/android/content/res/ApkAssets.java
 using format_type_t = jint;
 enum : format_type_t {
@@ -66,12 +63,6 @@
 
   // The path used to load the apk assets represents an resources.arsc file.
   FORMAT_ARSC = 2,
-<<<<<<< HEAD
-};
-
-static jlong NativeLoad(JNIEnv* env, jclass /*clazz*/, const format_type_t format,
-                        jstring java_path, const jint property_flags) {
-=======
 
   // The path used to load the apk assets represents the a directory.
   FORMAT_DIRECTORY = 3,
@@ -168,7 +159,6 @@
 
 static jlong NativeLoad(JNIEnv* env, jclass /*clazz*/, const format_type_t format,
                         jstring java_path, const jint property_flags, jobject assets_provider) {
->>>>>>> b0544a73
   ScopedUtfChars path(env, java_path);
   if (path.c_str() == nullptr) {
     return 0;
@@ -180,24 +170,16 @@
   std::unique_ptr<const ApkAssets> apk_assets;
   switch (format) {
     case FORMAT_APK:
-<<<<<<< HEAD
-      apk_assets = ApkAssets::Load(path.c_str(), property_flags);
-=======
       apk_assets = ApkAssets::Load(path.c_str(), property_flags, std::move(loader_assets));
->>>>>>> b0544a73
       break;
     case FORMAT_IDMAP:
       apk_assets = ApkAssets::LoadOverlay(path.c_str(), property_flags);
       break;
     case FORMAT_ARSC:
-<<<<<<< HEAD
-      apk_assets = ApkAssets::LoadTable(path.c_str(), property_flags);
-=======
       apk_assets = ApkAssets::LoadTable(path.c_str(), property_flags, std::move(loader_assets));
       break;
     case FORMAT_DIRECTORY:
       apk_assets = ApkAssets::LoadFromDir(path.c_str(), property_flags,  std::move(loader_assets));
->>>>>>> b0544a73
       break;
     default:
       const std::string error_msg = base::StringPrintf("Unsupported format type %d", format);
@@ -215,11 +197,7 @@
 
 static jlong NativeLoadFromFd(JNIEnv* env, jclass /*clazz*/, const format_type_t format,
                               jobject file_descriptor, jstring friendly_name,
-<<<<<<< HEAD
-                              const jint property_flags) {
-=======
                               const jint property_flags, jobject assets_provider) {
->>>>>>> b0544a73
   ScopedUtfChars friendly_name_utf8(env, friendly_name);
   if (friendly_name_utf8.c_str() == nullptr) {
     return 0;
@@ -239,27 +217,16 @@
     return 0;
   }
 
-<<<<<<< HEAD
-=======
   auto loader_assets = LoaderAssetsProvider::Create(env, assets_provider);
->>>>>>> b0544a73
   std::unique_ptr<const ApkAssets> apk_assets;
   switch (format) {
     case FORMAT_APK:
       apk_assets = ApkAssets::LoadFromFd(std::move(dup_fd), friendly_name_utf8.c_str(),
-<<<<<<< HEAD
-                                         property_flags);
-      break;
-    case FORMAT_ARSC:
-      apk_assets = ApkAssets::LoadTableFromFd(std::move(dup_fd), friendly_name_utf8.c_str(),
-                                              property_flags);
-=======
                                          property_flags, std::move(loader_assets));
       break;
     case FORMAT_ARSC:
       apk_assets = ApkAssets::LoadTableFromFd(std::move(dup_fd), friendly_name_utf8.c_str(),
                                               property_flags, std::move(loader_assets));
->>>>>>> b0544a73
       break;
     default:
       const std::string error_msg = base::StringPrintf("Unsupported format type %d", format);
@@ -279,21 +246,14 @@
 static jlong NativeLoadFromFdOffset(JNIEnv* env, jclass /*clazz*/, const format_type_t format,
                                     jobject file_descriptor, jstring friendly_name,
                                     const jlong offset, const jlong length,
-<<<<<<< HEAD
-                                    const jint property_flags) {
-=======
                                     const jint property_flags, jobject assets_provider) {
->>>>>>> b0544a73
   ScopedUtfChars friendly_name_utf8(env, friendly_name);
   if (friendly_name_utf8.c_str() == nullptr) {
     return 0;
   }
 
-<<<<<<< HEAD
-=======
   ATRACE_NAME(base::StringPrintf("LoadApkAssetsFd(%s)", friendly_name_utf8.c_str()).c_str());
 
->>>>>>> b0544a73
   if (offset < 0) {
     jniThrowException(env, "java/lang/IllegalArgumentException",
                      "offset cannot be negative");
@@ -318,32 +278,19 @@
     return 0;
   }
 
-<<<<<<< HEAD
-  ATRACE_NAME(base::StringPrintf("LoadApkAssetsFd(%s)", friendly_name_utf8.c_str()).c_str());
-
-=======
   auto loader_assets = LoaderAssetsProvider::Create(env, assets_provider);
->>>>>>> b0544a73
   std::unique_ptr<const ApkAssets> apk_assets;
   switch (format) {
     case FORMAT_APK:
       apk_assets = ApkAssets::LoadFromFd(std::move(dup_fd), friendly_name_utf8.c_str(),
-<<<<<<< HEAD
-                                         property_flags, static_cast<off64_t>(offset),
-=======
                                          property_flags, std::move(loader_assets),
                                          static_cast<off64_t>(offset),
->>>>>>> b0544a73
                                          static_cast<off64_t>(length));
       break;
     case FORMAT_ARSC:
       apk_assets = ApkAssets::LoadTableFromFd(std::move(dup_fd), friendly_name_utf8.c_str(),
-<<<<<<< HEAD
-                                              property_flags, static_cast<off64_t>(offset),
-=======
                                               property_flags, std::move(loader_assets),
                                               static_cast<off64_t>(offset),
->>>>>>> b0544a73
                                               static_cast<off64_t>(length));
       break;
     default:
@@ -361,14 +308,9 @@
   return reinterpret_cast<jlong>(apk_assets.release());
 }
 
-<<<<<<< HEAD
-static jlong NativeLoadEmpty(JNIEnv* env, jclass /*clazz*/, jint flags) {
-  std::unique_ptr<const ApkAssets> apk_assets = ApkAssets::LoadEmpty(flags);
-=======
 static jlong NativeLoadEmpty(JNIEnv* env, jclass /*clazz*/, jint flags, jobject assets_provider) {
   auto loader_assets = LoaderAssetsProvider::Create(env, assets_provider);
   auto apk_assets = ApkAssets::LoadEmpty(flags, std::move(loader_assets));
->>>>>>> b0544a73
   return reinterpret_cast<jlong>(apk_assets.release());
 }
 
@@ -470,13 +412,6 @@
 
 // JNI registration.
 static const JNINativeMethod gApkAssetsMethods[] = {
-<<<<<<< HEAD
-    {"nativeLoad", "(ILjava/lang/String;I)J", (void*)NativeLoad},
-    {"nativeLoadEmpty", "(I)J", (void*)NativeLoadEmpty},
-    {"nativeLoadFd", "(ILjava/io/FileDescriptor;Ljava/lang/String;I)J", (void*)NativeLoadFromFd},
-     {"nativeLoadFdOffsets", "(ILjava/io/FileDescriptor;Ljava/lang/String;JJI)J",
-        (void*)NativeLoadFromFdOffset},
-=======
     {"nativeLoad", "(ILjava/lang/String;ILandroid/content/res/loader/AssetsProvider;)J",
      (void*)NativeLoad},
     {"nativeLoadEmpty", "(ILandroid/content/res/loader/AssetsProvider;)J", (void*)NativeLoadEmpty},
@@ -486,7 +421,6 @@
     {"nativeLoadFdOffsets",
      "(ILjava/io/FileDescriptor;Ljava/lang/String;JJILandroid/content/res/loader/AssetsProvider;)J",
      (void*)NativeLoadFromFdOffset},
->>>>>>> b0544a73
     {"nativeDestroy", "(J)V", (void*)NativeDestroy},
     {"nativeGetAssetPath", "(J)Ljava/lang/String;", (void*)NativeGetAssetPath},
     {"nativeGetStringBlock", "(J)J", (void*)NativeGetStringBlock},
