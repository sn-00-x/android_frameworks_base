LOCAL_PATH:= $(call my-dir)
include $(CLEAR_VARS)

LOCAL_SRC_FILES:= \
    bootanimation_main.cpp \
    audioplay.cpp \
    BootAnimation.cpp

LOCAL_CFLAGS += -DGL_GLEXT_PROTOTYPES -DEGL_EGLEXT_PROTOTYPES

LOCAL_CFLAGS += -Wall -Werror -Wunused -Wunreachable-code

LOCAL_C_INCLUDES += \
    external/tinyalsa/include \
    frameworks/wilhelm/include

LOCAL_SHARED_LIBRARIES := \
    libcutils \
    liblog \
    libandroidfw \
    libutils \
    libbinder \
    libui \
    libskia \
    libEGL \
    libGLESv1_CM \
    libgui \
<<<<<<< HEAD
    libtinyalsa \
    libregionalization

ifeq ($(TARGET_BOOTANIMATION_MULTITHREAD_DECODE),true)
    LOCAL_CFLAGS += -DMULTITHREAD_DECODE
endif

ifeq ($(TARGET_BOOTANIMATION_PRELOAD),true)
    LOCAL_CFLAGS += -DPRELOAD_BOOTANIMATION
endif

ifeq ($(TARGET_BOOTANIMATION_TEXTURE_CACHE),true)
    LOCAL_CFLAGS += -DNO_TEXTURE_CACHE=0
endif

ifeq ($(TARGET_BOOTANIMATION_TEXTURE_CACHE),false)
    LOCAL_CFLAGS += -DNO_TEXTURE_CACHE=1
endif

ifeq ($(TARGET_BOOTANIMATION_USE_RGB565),true)
    LOCAL_CFLAGS += -DUSE_565
endif
=======
    libOpenSLES \
    libtinyalsa
>>>>>>> 0a857ee2

LOCAL_MODULE:= bootanimation

LOCAL_INIT_RC := bootanim.rc

ifdef TARGET_32_BIT_SURFACEFLINGER
LOCAL_32_BIT_ONLY := true
endif

include $(BUILD_EXECUTABLE)<|MERGE_RESOLUTION|>--- conflicted
+++ resolved
@@ -25,7 +25,7 @@
     libEGL \
     libGLESv1_CM \
     libgui \
-<<<<<<< HEAD
+    libOpenSLES \
     libtinyalsa \
     libregionalization
 
@@ -48,10 +48,6 @@
 ifeq ($(TARGET_BOOTANIMATION_USE_RGB565),true)
     LOCAL_CFLAGS += -DUSE_565
 endif
-=======
-    libOpenSLES \
-    libtinyalsa
->>>>>>> 0a857ee2
 
 LOCAL_MODULE:= bootanimation
 
