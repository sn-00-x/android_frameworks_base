/*
 * Copyright (C) 2008 The Android Open Source Project
 *
 * Licensed under the Apache License, Version 2.0 (the "License");
 * you may not use this file except in compliance with the License.
 * You may obtain a copy of the License at
 *
 *      http://www.apache.org/licenses/LICENSE-2.0
 *
 * Unless required by applicable law or agreed to in writing, software
 * distributed under the License is distributed on an "AS IS" BASIS,
 * WITHOUT WARRANTIES OR CONDITIONS OF ANY KIND, either express or implied.
 * See the License for the specific language governing permissions and
 * limitations under the License.
 */

package com.android.layoutlib.bridge.android;

import com.android.ide.common.rendering.api.DeclareStyleableResourceValue;
import com.android.ide.common.rendering.api.LayoutLog;
import com.android.ide.common.rendering.api.RenderResources;
import com.android.ide.common.rendering.api.ResourceValue;
import com.android.ide.common.rendering.api.StyleResourceValue;
import com.android.internal.util.XmlUtils;
import com.android.layoutlib.bridge.Bridge;
import com.android.layoutlib.bridge.BridgeConstants;
import com.android.layoutlib.bridge.impl.ParserFactory;
import com.android.layoutlib.bridge.impl.ResourceHelper;
import com.android.resources.ResourceType;

import org.xmlpull.v1.XmlPullParser;
import org.xmlpull.v1.XmlPullParserException;

import android.content.res.ColorStateList;
import android.content.res.Resources;
import android.content.res.TypedArray;
import android.graphics.drawable.Drawable;
import android.util.DisplayMetrics;
import android.util.TypedValue;
import android.view.LayoutInflater_Delegate;
import android.view.ViewGroup.LayoutParams;

import java.io.File;
<<<<<<< HEAD
import java.io.FileInputStream;
=======
>>>>>>> d51ecafa
import java.util.Arrays;
import java.util.Map;

/**
 * Custom implementation of TypedArray to handle non compiled resources.
 */
public final class BridgeTypedArray extends TypedArray {

    private final BridgeResources mBridgeResources;
    private final BridgeContext mContext;
    private final boolean mPlatformFile;
    private final boolean mPlatformStyleable;
    private final String mStyleableName;

    private ResourceValue[] mResourceData;
    private String[] mNames;

    public BridgeTypedArray(BridgeResources resources, BridgeContext context, int len,
            boolean platformFile, boolean platformStyleable, String styleableName) {
        super(null, null, null, 0);
        mBridgeResources = resources;
        mContext = context;
        mPlatformFile = platformFile;
        mPlatformStyleable = platformStyleable;
        mStyleableName = styleableName;
        mResourceData = new ResourceValue[len];
        mNames = new String[len];
    }

    /** A bridge-specific method that sets a value in the type array */
    public void bridgeSetValue(int index, String name, ResourceValue value) {
        mResourceData[index] = value;
        mNames[index] = name;
    }

    /**
     * Seals the array after all calls to {@link #bridgeSetValue(int, String, ResourceValue)} have
     * been done.
     * <p/>This allows to compute the list of non default values, permitting
     * {@link #getIndexCount()} to return the proper value.
     */
    public void sealArray() {
        // fills TypedArray.mIndices which is used to implement getIndexCount/getIndexAt
        // first count the array size
        int count = 0;
        for (ResourceValue data : mResourceData) {
            if (data != null) {
                count++;
            }
        }

        // allocate the table with an extra to store the size
        mIndices = new int[count+1];
        mIndices[0] = count;

        // fill the array with the indices.
        int index = 1;
        for (int i = 0 ; i < mResourceData.length ; i++) {
            if (mResourceData[i] != null) {
                mIndices[index++] = i;
            }
        }
    }

    /**
     * Return the number of values in this array.
     */
    @Override
    public int length() {
        return mResourceData.length;
    }

    /**
     * Return the Resources object this array was loaded from.
     */
    @Override
    public Resources getResources() {
        return mBridgeResources;
    }

    /**
     * Retrieve the styled string value for the attribute at <var>index</var>.
     *
     * @param index Index of attribute to retrieve.
     *
     * @return CharSequence holding string data.  May be styled.  Returns
     *         null if the attribute is not defined.
     */
    @Override
    public CharSequence getText(int index) {
        if (mResourceData[index] != null) {
            // FIXME: handle styled strings!
            return mResourceData[index].getValue();
        }

        return null;
    }

    /**
     * Retrieve the string value for the attribute at <var>index</var>.
     *
     * @param index Index of attribute to retrieve.
     *
     * @return String holding string data.  Any styling information is
     * removed.  Returns null if the attribute is not defined.
     */
    @Override
    public String getString(int index) {
        if (mResourceData[index] != null) {
            return mResourceData[index].getValue();
        }

        return null;
    }

    /**
     * Retrieve the boolean value for the attribute at <var>index</var>.
     *
     * @param index Index of attribute to retrieve.
     * @param defValue Value to return if the attribute is not defined.
     *
     * @return Attribute boolean value, or defValue if not defined.
     */
    @Override
    public boolean getBoolean(int index, boolean defValue) {
        if (mResourceData[index] == null) {
            return defValue;
        }

        String s = mResourceData[index].getValue();
        if (s != null) {
            return XmlUtils.convertValueToBoolean(s, defValue);
        }

        return defValue;
    }

    /**
     * Retrieve the integer value for the attribute at <var>index</var>.
     *
     * @param index Index of attribute to retrieve.
     * @param defValue Value to return if the attribute is not defined.
     *
     * @return Attribute int value, or defValue if not defined.
     */
    @Override
    public int getInt(int index, int defValue) {
        if (mResourceData[index] == null) {
            return defValue;
        }

        String s = mResourceData[index].getValue();

        if (RenderResources.REFERENCE_NULL.equals(s)) {
            return defValue;
        }

        try {
            return (s == null) ? defValue : XmlUtils.convertValueToInt(s, defValue);
        } catch (NumberFormatException e) {
            // pass
        }

        // Field is not null and is not an integer.
        // Check for possible constants and try to find them.
        // Get the map of attribute-constant -> IntegerValue
        Map<String, Integer> map = null;
        if (mPlatformStyleable) {
            map = Bridge.getEnumValues(mNames[index]);
        } else if (mStyleableName != null) {
            // get the styleable matching the resolved name
            RenderResources res = mContext.getRenderResources();
            ResourceValue styleable = res.getProjectResource(ResourceType.DECLARE_STYLEABLE,
                    mStyleableName);
            if (styleable instanceof DeclareStyleableResourceValue) {
                map = ((DeclareStyleableResourceValue) styleable).getAttributeValues(mNames[index]);
            }
        }

        if (map != null) {
            // accumulator to store the value of the 1+ constants.
            int result = 0;

            // split the value in case this is a mix of several flags.
            String[] keywords = s.split("\\|");
            for (String keyword : keywords) {
                Integer i = map.get(keyword.trim());
                if (i != null) {
                    result |= i.intValue();
                } else {
                    Bridge.getLog().warning(LayoutLog.TAG_RESOURCES_FORMAT,
                            String.format(
                                "\"%s\" in attribute \"%2$s\" is not a valid value",
                                keyword, mNames[index]), null /*data*/);
                }
            }
            return result;
        }

        return defValue;
    }

    /**
     * Retrieve the float value for the attribute at <var>index</var>.
     *
     * @param index Index of attribute to retrieve.
     *
     * @return Attribute float value, or defValue if not defined..
     */
    @Override
    public float getFloat(int index, float defValue) {
        if (mResourceData[index] == null) {
            return defValue;
        }

        String s = mResourceData[index].getValue();

        if (s != null) {
            try {
                return Float.parseFloat(s);
            } catch (NumberFormatException e) {
                Bridge.getLog().warning(LayoutLog.TAG_RESOURCES_FORMAT,
                        String.format(
                            "\"%s\" in attribute \"%2$s\" cannot be converted to float.",
                            s, mNames[index]), null /*data*/);

                // we'll return the default value below.
            }
        }
        return defValue;
    }

    /**
     * Retrieve the color value for the attribute at <var>index</var>.  If
     * the attribute references a color resource holding a complex
     * {@link android.content.res.ColorStateList}, then the default color from
     * the set is returned.
     *
     * @param index Index of attribute to retrieve.
     * @param defValue Value to return if the attribute is not defined or
     *                 not a resource.
     *
     * @return Attribute color value, or defValue if not defined.
     */
    @Override
    public int getColor(int index, int defValue) {
        if (mResourceData[index] == null) {
            return defValue;
        }

        ColorStateList colorStateList = ResourceHelper.getColorStateList(
                mResourceData[index], mContext);
        if (colorStateList != null) {
            return colorStateList.getDefaultColor();
        }

        return defValue;
    }

    /**
     * Retrieve the ColorStateList for the attribute at <var>index</var>.
     * The value may be either a single solid color or a reference to
     * a color or complex {@link android.content.res.ColorStateList} description.
     *
     * @param index Index of attribute to retrieve.
     *
     * @return ColorStateList for the attribute, or null if not defined.
     */
    @Override
    public ColorStateList getColorStateList(int index) {
        if (mResourceData[index] == null) {
            return null;
        }

        ResourceValue resValue = mResourceData[index];
        String value = resValue.getValue();

        if (value == null) {
            return null;
        }

        if (RenderResources.REFERENCE_NULL.equals(value)) {
            return null;
        }

        // let the framework inflate the ColorStateList from the XML file.
        File f = new File(value);
        if (f.isFile()) {
            try {
<<<<<<< HEAD
                KXmlParser parser = new KXmlParser();
                parser.setFeature(XmlPullParser.FEATURE_PROCESS_NAMESPACES, true);
                parser.setInput(new FileInputStream(f), "UTF-8"); //$NON-NLS-1$);
=======
                XmlPullParser parser = ParserFactory.create(f);
>>>>>>> d51ecafa

                BridgeXmlBlockParser blockParser = new BridgeXmlBlockParser(
                        parser, mContext, resValue.isFramework());
                try {
                    return ColorStateList.createFromXml(mContext.getResources(), blockParser);
                } finally {
                    blockParser.ensurePopped();
                }
            } catch (XmlPullParserException e) {
                Bridge.getLog().error(LayoutLog.TAG_BROKEN,
                        "Failed to configure parser for " + value, e, null /*data*/);
                return null;
            } catch (Exception e) {
                // this is an error and not warning since the file existence is checked before
                // attempting to parse it.
                Bridge.getLog().error(LayoutLog.TAG_RESOURCES_READ,
                        "Failed to parse file " + value, e, null /*data*/);

                return null;
            }
        }

        try {
            int color = ResourceHelper.getColor(value);
            return ColorStateList.valueOf(color);
        } catch (NumberFormatException e) {
            Bridge.getLog().error(LayoutLog.TAG_RESOURCES_FORMAT, e.getMessage(), e, null /*data*/);
        }

        return null;
    }

    /**
     * Retrieve the integer value for the attribute at <var>index</var>.
     *
     * @param index Index of attribute to retrieve.
     * @param defValue Value to return if the attribute is not defined or
     *                 not a resource.
     *
     * @return Attribute integer value, or defValue if not defined.
     */
    @Override
    public int getInteger(int index, int defValue) {
        return getInt(index, defValue);
    }

    /**
     * Retrieve a dimensional unit attribute at <var>index</var>.  Unit
     * conversions are based on the current {@link DisplayMetrics}
     * associated with the resources this {@link TypedArray} object
     * came from.
     *
     * @param index Index of attribute to retrieve.
     * @param defValue Value to return if the attribute is not defined or
     *                 not a resource.
     *
     * @return Attribute dimension value multiplied by the appropriate
     * metric, or defValue if not defined.
     *
     * @see #getDimensionPixelOffset
     * @see #getDimensionPixelSize
     */
    @Override
    public float getDimension(int index, float defValue) {
        if (mResourceData[index] == null) {
            return defValue;
        }

        String s = mResourceData[index].getValue();

        if (s == null) {
            return defValue;
        } else if (s.equals(BridgeConstants.MATCH_PARENT) ||
                s.equals(BridgeConstants.FILL_PARENT)) {
            return LayoutParams.MATCH_PARENT;
        } else if (s.equals(BridgeConstants.WRAP_CONTENT)) {
            return LayoutParams.WRAP_CONTENT;
        } else if (RenderResources.REFERENCE_NULL.equals(s)) {
            return defValue;
        }

        if (ResourceHelper.parseFloatAttribute(mNames[index], s, mValue, true /*requireUnit*/)) {
            return mValue.getDimension(mBridgeResources.mMetrics);
        }

        // looks like we were unable to resolve the dimension value
        Bridge.getLog().warning(LayoutLog.TAG_RESOURCES_FORMAT,
                String.format(
                    "\"%1$s\" in attribute \"%2$s\" is not a valid format.",
                    s, mNames[index]), null /*data*/);

        return defValue;
    }

    /**
     * Retrieve a dimensional unit attribute at <var>index</var> for use
     * as an offset in raw pixels.  This is the same as
     * {@link #getDimension}, except the returned value is converted to
     * integer pixels for you.  An offset conversion involves simply
     * truncating the base value to an integer.
     *
     * @param index Index of attribute to retrieve.
     * @param defValue Value to return if the attribute is not defined or
     *                 not a resource.
     *
     * @return Attribute dimension value multiplied by the appropriate
     * metric and truncated to integer pixels, or defValue if not defined.
     *
     * @see #getDimension
     * @see #getDimensionPixelSize
     */
    @Override
    public int getDimensionPixelOffset(int index, int defValue) {
        return (int) getDimension(index, defValue);
    }

    /**
     * Retrieve a dimensional unit attribute at <var>index</var> for use
     * as a size in raw pixels.  This is the same as
     * {@link #getDimension}, except the returned value is converted to
     * integer pixels for use as a size.  A size conversion involves
     * rounding the base value, and ensuring that a non-zero base value
     * is at least one pixel in size.
     *
     * @param index Index of attribute to retrieve.
     * @param defValue Value to return if the attribute is not defined or
     *                 not a resource.
     *
     * @return Attribute dimension value multiplied by the appropriate
     * metric and truncated to integer pixels, or defValue if not defined.
     *
     * @see #getDimension
     * @see #getDimensionPixelOffset
     */
    @Override
    public int getDimensionPixelSize(int index, int defValue) {
        try {
            return getDimension(index);
        } catch (RuntimeException e) {
            if (mResourceData[index] != null) {
                String s = mResourceData[index].getValue();

                if (s != null) {
                    // looks like we were unable to resolve the dimension value
                    Bridge.getLog().warning(LayoutLog.TAG_RESOURCES_FORMAT,
                            String.format(
                                "\"%1$s\" in attribute \"%2$s\" is not a valid format.",
                                s, mNames[index]), null /*data*/);
                }
            }

            return defValue;
        }
    }

    /**
     * Special version of {@link #getDimensionPixelSize} for retrieving
     * {@link android.view.ViewGroup}'s layout_width and layout_height
     * attributes.  This is only here for performance reasons; applications
     * should use {@link #getDimensionPixelSize}.
     *
     * @param index Index of the attribute to retrieve.
     * @param name Textual name of attribute for error reporting.
     *
     * @return Attribute dimension value multiplied by the appropriate
     * metric and truncated to integer pixels.
     */
    @Override
    public int getLayoutDimension(int index, String name) {
        try {
            // this will throw an exception
            return getDimension(index);
        } catch (RuntimeException e) {

            if (LayoutInflater_Delegate.sIsInInclude) {
                throw new RuntimeException();
            }

            Bridge.getLog().warning(LayoutLog.TAG_RESOURCES_FORMAT,
                    "You must supply a " + name + " attribute.", null);

            return 0;
        }
    }

    @Override
    public int getLayoutDimension(int index, int defValue) {
        return getDimensionPixelSize(index, defValue);
    }

    private int getDimension(int index) {
        if (mResourceData[index] == null) {
            throw new RuntimeException();
        }

        String s = mResourceData[index].getValue();

        if (s == null) {
            throw new RuntimeException();
        } else if (s.equals(BridgeConstants.MATCH_PARENT) ||
                s.equals(BridgeConstants.FILL_PARENT)) {
            return LayoutParams.MATCH_PARENT;
        } else if (s.equals(BridgeConstants.WRAP_CONTENT)) {
            return LayoutParams.WRAP_CONTENT;
        } else if (RenderResources.REFERENCE_NULL.equals(s)) {
            throw new RuntimeException();
        }

<<<<<<< HEAD
        if (ResourceHelper.stringToFloat(s, mValue)) {
=======
        if (ResourceHelper.parseFloatAttribute(mNames[index], s, mValue, true /*requireUnit*/)) {
>>>>>>> d51ecafa
            float f = mValue.getDimension(mBridgeResources.mMetrics);

            final int res = (int)(f+0.5f);
            if (res != 0) return res;
            if (f == 0) return 0;
            if (f > 0) return 1;
        }

        throw new RuntimeException();
    }

    /**
     * Retrieve a fractional unit attribute at <var>index</var>.
     *
     * @param index Index of attribute to retrieve.
     * @param base The base value of this fraction.  In other words, a
     *             standard fraction is multiplied by this value.
     * @param pbase The parent base value of this fraction.  In other
     *             words, a parent fraction (nn%p) is multiplied by this
     *             value.
     * @param defValue Value to return if the attribute is not defined or
     *                 not a resource.
     *
     * @return Attribute fractional value multiplied by the appropriate
     * base value, or defValue if not defined.
     */
    @Override
    public float getFraction(int index, int base, int pbase, float defValue) {
        if (mResourceData[index] == null) {
            return defValue;
        }

        String value = mResourceData[index].getValue();
        if (value == null) {
            return defValue;
        }

        if (ResourceHelper.parseFloatAttribute(mNames[index], value, mValue,
                false /*requireUnit*/)) {
            return mValue.getFraction(base, pbase);
        }

        // looks like we were unable to resolve the fraction value
        Bridge.getLog().warning(LayoutLog.TAG_RESOURCES_FORMAT,
                String.format(
                    "\"%1$s\" in attribute \"%2$s\" cannot be converted to a fraction.",
                    value, mNames[index]), null /*data*/);

        return defValue;
    }

    /**
     * Retrieve the resource identifier for the attribute at
     * <var>index</var>.  Note that attribute resource as resolved when
     * the overall {@link TypedArray} object is retrieved.  As a
     * result, this function will return the resource identifier of the
     * final resource value that was found, <em>not</em> necessarily the
     * original resource that was specified by the attribute.
     *
     * @param index Index of attribute to retrieve.
     * @param defValue Value to return if the attribute is not defined or
     *                 not a resource.
     *
     * @return Attribute resource identifier, or defValue if not defined.
     */
    @Override
    public int getResourceId(int index, int defValue) {
        // get the Resource for this index
        ResourceValue resValue = mResourceData[index];

        // no data, return the default value.
        if (resValue == null) {
            return defValue;
        }

        // check if this is a style resource
        if (resValue instanceof StyleResourceValue) {
            // get the id that will represent this style.
            return mContext.getDynamicIdByStyle((StyleResourceValue)resValue);
        }

        if (RenderResources.REFERENCE_NULL.equals(resValue.getValue())) {
            return defValue;
        }

        // if the attribute was a reference to a resource, and not a declaration of an id (@+id),
        // then the xml attribute value was "resolved" which leads us to a ResourceValue with a
        // valid getType() and getName() returning a resource name.
        // (and getValue() returning null!). We need to handle this!
        if (resValue.getResourceType() != null) {
            // if this is a framework id
            if (mPlatformFile || resValue.isFramework()) {
                // look for idName in the android R classes
                return mContext.getFrameworkResourceValue(
                        resValue.getResourceType(), resValue.getName(), defValue);
            }

            // look for idName in the project R class.
            return mContext.getProjectResourceValue(
                    resValue.getResourceType(), resValue.getName(), defValue);
        }

        // else, try to get the value, and resolve it somehow.
        String value = resValue.getValue();
        if (value == null) {
            return defValue;
        }

        // if the value is just an integer, return it.
        try {
            int i = Integer.parseInt(value);
            if (Integer.toString(i).equals(value)) {
                return i;
            }
        } catch (NumberFormatException e) {
            // pass
        }

        // Handle the @id/<name>, @+id/<name> and @android:id/<name>
        // We need to return the exact value that was compiled (from the various R classes),
        // as these values can be reused internally with calls to findViewById().
        // There's a trick with platform layouts that not use "android:" but their IDs are in
        // fact in the android.R and com.android.internal.R classes.
        // The field mPlatformFile will indicate that all IDs are to be looked up in the android R
        // classes exclusively.

        // if this is a reference to an id, find it.
        if (value.startsWith("@id/") || value.startsWith("@+") ||
                value.startsWith("@android:id/")) {

            int pos = value.indexOf('/');
            String idName = value.substring(pos + 1);

            // if this is a framework id
            if (mPlatformFile || value.startsWith("@android") || value.startsWith("@+android")) {
                // look for idName in the android R classes
                return mContext.getFrameworkResourceValue(ResourceType.ID, idName, defValue);
            }

            // look for idName in the project R class.
            return mContext.getProjectResourceValue(ResourceType.ID, idName, defValue);
        }

        // not a direct id valid reference? resolve it
        Integer idValue = null;

        if (resValue.isFramework()) {
            idValue = Bridge.getResourceId(resValue.getResourceType(),
                    resValue.getName());
        } else {
            idValue = mContext.getProjectCallback().getResourceId(
                    resValue.getResourceType(), resValue.getName());
        }

        if (idValue != null) {
            return idValue.intValue();
        }

        Bridge.getLog().warning(LayoutLog.TAG_RESOURCES_RESOLVE,
                String.format(
                    "Unable to resolve id \"%1$s\" for attribute \"%2$s\"", value, mNames[index]),
                    resValue);

        return defValue;
    }

    /**
     * Retrieve the Drawable for the attribute at <var>index</var>.  This
     * gets the resource ID of the selected attribute, and uses
     * {@link Resources#getDrawable Resources.getDrawable} of the owning
     * Resources object to retrieve its Drawable.
     *
     * @param index Index of attribute to retrieve.
     *
     * @return Drawable for the attribute, or null if not defined.
     */
    @Override
    public Drawable getDrawable(int index) {
        if (mResourceData[index] == null) {
            return null;
        }

        ResourceValue value = mResourceData[index];
        String stringValue = value.getValue();
        if (stringValue == null || RenderResources.REFERENCE_NULL.equals(stringValue)) {
            return null;
        }

        return ResourceHelper.getDrawable(value, mContext);
    }


    /**
     * Retrieve the CharSequence[] for the attribute at <var>index</var>.
     * This gets the resource ID of the selected attribute, and uses
     * {@link Resources#getTextArray Resources.getTextArray} of the owning
     * Resources object to retrieve its String[].
     *
     * @param index Index of attribute to retrieve.
     *
     * @return CharSequence[] for the attribute, or null if not defined.
     */
    @Override
    public CharSequence[] getTextArray(int index) {
        if (mResourceData[index] == null) {
            return null;
        }

        String value = mResourceData[index].getValue();
        if (value != null) {
            if (RenderResources.REFERENCE_NULL.equals(value)) {
                return null;
            }

            return new CharSequence[] { value };
        }

        Bridge.getLog().warning(LayoutLog.TAG_RESOURCES_FORMAT,
                String.format(
                    String.format("Unknown value for getTextArray(%d) => %s", //DEBUG
                    index, mResourceData[index].getName())), null /*data*/);

        return null;
    }

    /**
     * Retrieve the raw TypedValue for the attribute at <var>index</var>.
     *
     * @param index Index of attribute to retrieve.
     * @param outValue TypedValue object in which to place the attribute's
     *                 data.
     *
     * @return Returns true if the value was retrieved, else false.
     */
    @Override
    public boolean getValue(int index, TypedValue outValue) {
        if (mResourceData[index] == null) {
            return false;
        }

        String s = mResourceData[index].getValue();

        return ResourceHelper.parseFloatAttribute(mNames[index], s, outValue,
                false /*requireUnit*/);
    }

    /**
     * Determines whether there is an attribute at <var>index</var>.
     *
     * @param index Index of attribute to retrieve.
     *
     * @return True if the attribute has a value, false otherwise.
     */
    @Override
    public boolean hasValue(int index) {
        return mResourceData[index] != null;
    }

    /**
     * Retrieve the raw TypedValue for the attribute at <var>index</var>
     * and return a temporary object holding its data.  This object is only
     * valid until the next call on to {@link TypedArray}.
     *
     * @param index Index of attribute to retrieve.
     *
     * @return Returns a TypedValue object if the attribute is defined,
     *         containing its data; otherwise returns null.  (You will not
     *         receive a TypedValue whose type is TYPE_NULL.)
     */
    @Override
    public TypedValue peekValue(int index) {
        if (getValue(index, mValue)) {
            return mValue;
        }

        return null;
    }

    /**
     * Returns a message about the parser state suitable for printing error messages.
     */
    @Override
    public String getPositionDescription() {
        return "<internal -- stub if needed>";
    }

    /**
     * Give back a previously retrieved StyledAttributes, for later re-use.
     */
    @Override
    public void recycle() {
        // pass
    }

    @Override
    public boolean getValueAt(int index, TypedValue outValue) {
        // pass
        return false;
    }

    @Override
    public String toString() {
        return Arrays.toString(mResourceData);
    }
 }<|MERGE_RESOLUTION|>--- conflicted
+++ resolved
@@ -41,10 +41,6 @@
 import android.view.ViewGroup.LayoutParams;
 
 import java.io.File;
-<<<<<<< HEAD
-import java.io.FileInputStream;
-=======
->>>>>>> d51ecafa
 import java.util.Arrays;
 import java.util.Map;
 
@@ -334,13 +330,7 @@
         File f = new File(value);
         if (f.isFile()) {
             try {
-<<<<<<< HEAD
-                KXmlParser parser = new KXmlParser();
-                parser.setFeature(XmlPullParser.FEATURE_PROCESS_NAMESPACES, true);
-                parser.setInput(new FileInputStream(f), "UTF-8"); //$NON-NLS-1$);
-=======
                 XmlPullParser parser = ParserFactory.create(f);
->>>>>>> d51ecafa
 
                 BridgeXmlBlockParser blockParser = new BridgeXmlBlockParser(
                         parser, mContext, resValue.isFramework());
@@ -549,11 +539,7 @@
             throw new RuntimeException();
         }
 
-<<<<<<< HEAD
-        if (ResourceHelper.stringToFloat(s, mValue)) {
-=======
         if (ResourceHelper.parseFloatAttribute(mNames[index], s, mValue, true /*requireUnit*/)) {
->>>>>>> d51ecafa
             float f = mValue.getDimension(mBridgeResources.mMetrics);
 
             final int res = (int)(f+0.5f);
