/*
 * Copyright (C) 2008 The Android Open Source Project
 *
 * Licensed under the Apache License, Version 2.0 (the "License");
 * you may not use this file except in compliance with the License.
 * You may obtain a copy of the License at
 *
 *      http://www.apache.org/licenses/LICENSE-2.0
 *
 * Unless required by applicable law or agreed to in writing, software
 * distributed under the License is distributed on an "AS IS" BASIS,
 * WITHOUT WARRANTIES OR CONDITIONS OF ANY KIND, either express or implied.
 * See the License for the specific language governing permissions and
 * limitations under the License.
 */

package com.android.server;

import com.android.internal.app.IBatteryStats;
import com.android.server.am.BatteryStatsService;

import android.content.BroadcastReceiver;
import android.content.Context;
import android.content.Intent;
import android.content.IntentFilter;
import android.content.pm.PackageManager;
import android.os.Handler;
import android.os.Hardware;
import android.os.IHardwareService;
import android.os.Message;
import android.os.Power;
import android.os.PowerManager;
import android.os.Process;
import android.os.RemoteException;
import android.os.IBinder;
import android.os.Binder;
import android.os.SystemClock;
import android.util.Log;

import java.util.LinkedList;
import java.util.ListIterator;

public class HardwareService extends IHardwareService.Stub {
    private static final String TAG = "HardwareService";

    static final int LIGHT_ID_BACKLIGHT = 0;
    static final int LIGHT_ID_KEYBOARD = 1;
    static final int LIGHT_ID_BUTTONS = 2;
    static final int LIGHT_ID_BATTERY = 3;
    static final int LIGHT_ID_NOTIFICATIONS = 4;
    static final int LIGHT_ID_ATTENTION = 5;

    static final int LIGHT_FLASH_NONE = 0;
    static final int LIGHT_FLASH_TIMED = 1;
    static final int LIGHT_FLASH_HARDWARE = 2;

    /**
     * Light brightness is managed by a user setting.
     */
    static final int BRIGHTNESS_MODE_USER = 0;

    /**
     * Light brightness is managed by a light sensor.
     */
    static final int BRIGHTNESS_MODE_SENSOR = 1;

    private final LinkedList<Vibration> mVibrations;
    private Vibration mCurrentVibration;

    private boolean mAttentionLightOn;
    private boolean mPulsing;

    private class Vibration implements IBinder.DeathRecipient {
        private final IBinder mToken;
        private final long    mTimeout;
        private final long    mStartTime;
        private final long[]  mPattern;
        private final int     mRepeat;

        Vibration(IBinder token, long millis) {
            this(token, millis, null, 0);
        }

        Vibration(IBinder token, long[] pattern, int repeat) {
            this(token, 0, pattern, repeat);
        }

        private Vibration(IBinder token, long millis, long[] pattern,
                int repeat) {
            mToken = token;
            mTimeout = millis;
            mStartTime = SystemClock.uptimeMillis();
            mPattern = pattern;
            mRepeat = repeat;
        }

        public void binderDied() {
            synchronized (mVibrations) {
                mVibrations.remove(this);
                if (this == mCurrentVibration) {
                    doCancelVibrateLocked();
                    startNextVibrationLocked();
                }
            }
        }

        public boolean hasLongerTimeout(long millis) {
            if (mTimeout == 0) {
                // This is a pattern, return false to play the simple
                // vibration.
                return false;
            }
            if ((mStartTime + mTimeout)
                    < (SystemClock.uptimeMillis() + millis)) {
                // If this vibration will end before the time passed in, let
                // the new vibration play.
                return false;
            }
            return true;
        }
    }

    HardwareService(Context context) {
        // Reset the hardware to a default state, in case this is a runtime
        // restart instead of a fresh boot.
        vibratorOff();

        mNativePointer = init_native();

        mContext = context;
        PowerManager pm = (PowerManager)context.getSystemService(
                Context.POWER_SERVICE);
        mWakeLock = pm.newWakeLock(PowerManager.PARTIAL_WAKE_LOCK, TAG);
        mWakeLock.setReferenceCounted(true);

        mVibrations = new LinkedList<Vibration>();

        mBatteryStats = BatteryStatsService.getService();

        IntentFilter filter = new IntentFilter();
        filter.addAction(Intent.ACTION_SCREEN_OFF);
        context.registerReceiver(mIntentReceiver, filter);
    }

    protected void finalize() throws Throwable {
        finalize_native(mNativePointer);
        super.finalize();
    }

    public void vibrate(long milliseconds, IBinder token) {
        if (mContext.checkCallingOrSelfPermission(android.Manifest.permission.VIBRATE)
                != PackageManager.PERMISSION_GRANTED) {
            throw new SecurityException("Requires VIBRATE permission");
        }
        // We're running in the system server so we cannot crash. Check for a
        // timeout of 0 or negative. This will ensure that a vibration has
        // either a timeout of > 0 or a non-null pattern.
        if (milliseconds <= 0 || (mCurrentVibration != null
                && mCurrentVibration.hasLongerTimeout(milliseconds))) {
            // Ignore this vibration since the current vibration will play for
            // longer than milliseconds.
            return;
        }
        Vibration vib = new Vibration(token, milliseconds);
        synchronized (mVibrations) {
            removeVibrationLocked(token);
            doCancelVibrateLocked();
            mCurrentVibration = vib;
            startVibrationLocked(vib);
        }
    }

    private boolean isAll0(long[] pattern) {
        int N = pattern.length;
        for (int i = 0; i < N; i++) {
            if (pattern[i] != 0) {
                return false;
            }
        }
        return true;
    }

    public void vibratePattern(long[] pattern, int repeat, IBinder token) {
        if (mContext.checkCallingOrSelfPermission(android.Manifest.permission.VIBRATE)
                != PackageManager.PERMISSION_GRANTED) {
            throw new SecurityException("Requires VIBRATE permission");
        }
        // so wakelock calls will succeed
        long identity = Binder.clearCallingIdentity();
        try {
            if (false) {
                String s = "";
                int N = pattern.length;
                for (int i=0; i<N; i++) {
                    s += " " + pattern[i];
                }
                Log.i(TAG, "vibrating with pattern: " + s);
            }

            // we're running in the server so we can't fail
            if (pattern == null || pattern.length == 0
                    || isAll0(pattern)
                    || repeat >= pattern.length || token == null) {
                return;
            }

            Vibration vib = new Vibration(token, pattern, repeat);
            try {
                token.linkToDeath(vib, 0);
            } catch (RemoteException e) {
                return;
            }

            synchronized (mVibrations) {
                removeVibrationLocked(token);
                doCancelVibrateLocked();
                if (repeat >= 0) {
                    mVibrations.addFirst(vib);
                    startNextVibrationLocked();
                } else {
                    // A negative repeat means that this pattern is not meant
                    // to repeat. Treat it like a simple vibration.
                    mCurrentVibration = vib;
                    startVibrationLocked(vib);
                }
            }
        }
        finally {
            Binder.restoreCallingIdentity(identity);
        }
    }

    public void cancelVibrate(IBinder token) {
        mContext.enforceCallingOrSelfPermission(
                android.Manifest.permission.VIBRATE,
                "cancelVibrate");

        // so wakelock calls will succeed
        long identity = Binder.clearCallingIdentity();
        try {
            synchronized (mVibrations) {
                final Vibration vib = removeVibrationLocked(token);
                if (vib == mCurrentVibration) {
                    doCancelVibrateLocked();
                    startNextVibrationLocked();
                }
            }
        }
        finally {
            Binder.restoreCallingIdentity(identity);
        }
    }

    public boolean getFlashlightEnabled() {
        return Hardware.getFlashlightEnabled();
    }

    public void setFlashlightEnabled(boolean on) {
        if (mContext.checkCallingOrSelfPermission(android.Manifest.permission.FLASHLIGHT)
                != PackageManager.PERMISSION_GRANTED &&
                mContext.checkCallingOrSelfPermission(android.Manifest.permission.HARDWARE_TEST)
                != PackageManager.PERMISSION_GRANTED) {
            throw new SecurityException("Requires FLASHLIGHT or HARDWARE_TEST permission");
        }
        Hardware.setFlashlightEnabled(on);
    }

    public void enableCameraFlash(int milliseconds) {
        if (mContext.checkCallingOrSelfPermission(android.Manifest.permission.CAMERA)
                != PackageManager.PERMISSION_GRANTED &&
                mContext.checkCallingOrSelfPermission(android.Manifest.permission.HARDWARE_TEST)
                != PackageManager.PERMISSION_GRANTED) {
            throw new SecurityException("Requires CAMERA or HARDWARE_TEST permission");
        }
        Hardware.enableCameraFlash(milliseconds);
    }

    void setLightOff_UNCHECKED(int light) {
        setLight_native(mNativePointer, light, 0, LIGHT_FLASH_NONE, 0, 0, 0);
    }

    void setLightBrightness_UNCHECKED(int light, int brightness, int brightnessMode) {
        int b = brightness & 0x000000ff;
        b = 0xff000000 | (b << 16) | (b << 8) | b;
        setLight_native(mNativePointer, light, b, LIGHT_FLASH_NONE, 0, 0, brightnessMode);
    }

    void setLightColor_UNCHECKED(int light, int color) {
        setLight_native(mNativePointer, light, color, LIGHT_FLASH_NONE, 0, 0, 0);
    }

    void setLightFlashing_UNCHECKED(int light, int color, int mode, int onMS, int offMS) {
        setLight_native(mNativePointer, light, color, mode, onMS, offMS, 0);
    }

    public void setAttentionLight(boolean on, int color) {
        // Not worthy of a permission.  We shouldn't have a flashlight permission.
        synchronized (this) {
            mAttentionLightOn = on;
            mPulsing = false;
            setLight_native(mNativePointer, LIGHT_ID_ATTENTION, color,
                    LIGHT_FLASH_HARDWARE, on ? 3 : 0, 0, 0);
        }
    }

    // Overload this function to prevent possibly breaking anything.
    public void pulseBreathingLight() {
<<<<<<< HEAD
        pulseBreathingLight(0x00ffffff);
    }

    public void pulseBreathingLight(int color) {
=======
        pulseBreathingLightColor(0x00ffffff);
    }

    public void pulseBreathingLightColor(int color) {
>>>>>>> fd73e543
        synchronized (this) {
            // HACK: Added at the last minute of cupcake -- design this better;
            // Don't reuse the attention light -- make another one.
            if (false) {
                Log.d(TAG, "pulseBreathingLight mAttentionLightOn=" + mAttentionLightOn
                        + " mPulsing=" + mPulsing);
            }
            if (!mAttentionLightOn && !mPulsing) {
                mPulsing = true;
                // Use LIGHT_ID_NOTIFICATIONS to allow full color. LIGHT_ID_ATTENTION only allows white and blue
                setLight_native(mNativePointer, LIGHT_ID_NOTIFICATIONS, color,
                        LIGHT_FLASH_HARDWARE, 7, 0, 0);
                mH.sendMessageDelayed(Message.obtain(mH, 1), 2000);
            }
        }
    }

    private Handler mH = new Handler() {
        @Override
        public void handleMessage(Message msg) {
            synchronized (this) {
                if (false) {
                    Log.d(TAG, "pulse cleanup handler firing mPulsing=" + mPulsing);
                }
                if (mPulsing) {
                    mPulsing = false;
                    // Use LIGHT_ID_NOTIFICATIONS to allow full color. LIGHT_ID_ATTENTION only allows white and blue
                    setLight_native(mNativePointer, LIGHT_ID_NOTIFICATIONS,
                            mAttentionLightOn ? 0xffffffff : 0,
                            LIGHT_FLASH_NONE, 0, 0, 0);
                }
            }
        }
    };

    private final Runnable mVibrationRunnable = new Runnable() {
        public void run() {
            synchronized (mVibrations) {
                doCancelVibrateLocked();
                startNextVibrationLocked();
            }
        }
    };

    // Lock held on mVibrations
    private void doCancelVibrateLocked() {
        if (mThread != null) {
            synchronized (mThread) {
                mThread.mDone = true;
                mThread.notify();
            }
            mThread = null;
        }
        vibratorOff();
        mH.removeCallbacks(mVibrationRunnable);
    }

    // Lock held on mVibrations
    private void startNextVibrationLocked() {
        if (mVibrations.size() <= 0) {
            return;
        }
        mCurrentVibration = mVibrations.getFirst();
        startVibrationLocked(mCurrentVibration);
    }

    // Lock held on mVibrations
    private void startVibrationLocked(final Vibration vib) {
        if (vib.mTimeout != 0) {
            vibratorOn(vib.mTimeout);
            mH.postDelayed(mVibrationRunnable, vib.mTimeout);
        } else {
            // mThread better be null here. doCancelVibrate should always be
            // called before startNextVibrationLocked or startVibrationLocked.
            mThread = new VibrateThread(vib);
            mThread.start();
        }
    }

    // Lock held on mVibrations
    private Vibration removeVibrationLocked(IBinder token) {
        ListIterator<Vibration> iter = mVibrations.listIterator(0);
        while (iter.hasNext()) {
            Vibration vib = iter.next();
            if (vib.mToken == token) {
                iter.remove();
                return vib;
            }
        }
        // We might be looking for a simple vibration which is only stored in
        // mCurrentVibration.
        if (mCurrentVibration != null && mCurrentVibration.mToken == token) {
            return mCurrentVibration;
        }
        return null;
    }

    private class VibrateThread extends Thread {
        final Vibration mVibration;
        boolean mDone;

        VibrateThread(Vibration vib) {
            mVibration = vib;
            mWakeLock.acquire();
        }

        private void delay(long duration) {
            if (duration > 0) {
                long bedtime = SystemClock.uptimeMillis();
                do {
                    try {
                        this.wait(duration);
                    }
                    catch (InterruptedException e) {
                    }
                    if (mDone) {
                        break;
                    }
                    duration = duration
                            - SystemClock.uptimeMillis() - bedtime;
                } while (duration > 0);
            }
        }

        public void run() {
            Process.setThreadPriority(Process.THREAD_PRIORITY_URGENT_DISPLAY);
            synchronized (this) {
                int index = 0;
                long[] pattern = mVibration.mPattern;
                int len = pattern.length;
                int repeat = mVibration.mRepeat;
                long duration = 0;

                while (!mDone) {
                    // add off-time duration to any accumulated on-time duration
                    if (index < len) {
                        duration += pattern[index++];
                    }

                    // sleep until it is time to start the vibrator
                    delay(duration);
                    if (mDone) {
                        break;
                    }

                    if (index < len) {
                        // read on-time duration and start the vibrator
                        // duration is saved for delay() at top of loop
                        duration = pattern[index++];
                        if (duration > 0) {
                            HardwareService.this.vibratorOn(duration);
                        }
                    } else {
                        if (repeat < 0) {
                            break;
                        } else {
                            index = repeat;
                            duration = 0;
                        }
                    }
                }
                mWakeLock.release();
            }
            synchronized (mVibrations) {
                if (mThread == this) {
                    mThread = null;
                }
                if (!mDone) {
                    // If this vibration finished naturally, start the next
                    // vibration.
                    mVibrations.remove(mVibration);
                    startNextVibrationLocked();
                }
            }
        }
    };

    BroadcastReceiver mIntentReceiver = new BroadcastReceiver() {
        public void onReceive(Context context, Intent intent) {
            if (intent.getAction().equals(Intent.ACTION_SCREEN_OFF)) {
                synchronized (mVibrations) {
                    doCancelVibrateLocked();
                    mVibrations.clear();
                }
            }
        }
    };

    private static native int init_native();
    private static native void finalize_native(int ptr);

    private static native void setLight_native(int ptr, int light, int color, int mode,
            int onMS, int offMS, int brightnessMode);

    private final Context mContext;
    private final PowerManager.WakeLock mWakeLock;

    private final IBatteryStats mBatteryStats;

    volatile VibrateThread mThread;

    private int mNativePointer;

    native static void vibratorOn(long milliseconds);
    native static void vibratorOff();
}<|MERGE_RESOLUTION|>--- conflicted
+++ resolved
@@ -305,17 +305,10 @@
 
     // Overload this function to prevent possibly breaking anything.
     public void pulseBreathingLight() {
-<<<<<<< HEAD
-        pulseBreathingLight(0x00ffffff);
-    }
-
-    public void pulseBreathingLight(int color) {
-=======
         pulseBreathingLightColor(0x00ffffff);
     }
 
     public void pulseBreathingLightColor(int color) {
->>>>>>> fd73e543
         synchronized (this) {
             // HACK: Added at the last minute of cupcake -- design this better;
             // Don't reuse the attention light -- make another one.
