/*
 * Copyright (C) 2012 The Android Open Source Project
 *
 * Licensed under the Apache License, Version 2.0 (the "License");
 * you may not use this file except in compliance with the License.
 * You may obtain a copy of the License at
 *
 *      http://www.apache.org/licenses/LICENSE-2.0
 *
 * Unless required by applicable law or agreed to in writing, software
 * distributed under the License is distributed on an "AS IS" BASIS,
 * WITHOUT WARRANTIES OR CONDITIONS OF ANY KIND, either express or implied.
 * See the License for the specific language governing permissions and
 * limitations under the License.
 */

package com.android.server;

import java.io.File;
import java.io.FileDescriptor;
import java.io.FileInputStream;
import java.io.FileNotFoundException;
import java.io.FileOutputStream;
import java.io.IOException;
import java.io.PrintWriter;
import java.util.ArrayList;
import java.util.HashMap;
import java.util.Iterator;
import java.util.List;
import java.util.Map;

import android.app.AppOpsManager;
import android.content.Context;
import android.content.pm.PackageManager;
import android.content.pm.PackageManager.NameNotFoundException;
import android.os.AsyncTask;
import android.os.Binder;
import android.os.Handler;
import android.os.IBinder;
import android.os.Process;
import android.os.RemoteException;
import android.os.ServiceManager;
import android.os.UserHandle;
import android.util.AtomicFile;
import android.util.Log;
import android.util.Pair;
import android.util.Slog;
import android.util.SparseArray;
import android.util.TimeUtils;
import android.util.Xml;

import com.android.internal.app.IAppOpsService;
import com.android.internal.app.IAppOpsCallback;
import com.android.internal.util.FastXmlSerializer;
import com.android.internal.util.XmlUtils;

import org.xmlpull.v1.XmlPullParser;
import org.xmlpull.v1.XmlPullParserException;
import org.xmlpull.v1.XmlSerializer;

public class AppOpsService extends IAppOpsService.Stub {
    static final String TAG = "AppOps";
    static final boolean DEBUG = false;

    // Write at most every 30 minutes.
    static final long WRITE_DELAY = DEBUG ? 1000 : 30*60*1000;

    Context mContext;
    final AtomicFile mFile;
    final Handler mHandler;

    boolean mWriteScheduled;
    final Runnable mWriteRunner = new Runnable() {
        public void run() {
            synchronized (AppOpsService.this) {
                mWriteScheduled = false;
                AsyncTask<Void, Void, Void> task = new AsyncTask<Void, Void, Void>() {
                    @Override protected Void doInBackground(Void... params) {
                        writeState();
                        return null;
                    }
                };
                task.executeOnExecutor(AsyncTask.THREAD_POOL_EXECUTOR, (Void[])null);
            }
        }
    };

    final SparseArray<HashMap<String, Ops>> mUidOps
            = new SparseArray<HashMap<String, Ops>>();

    public final static class Ops extends SparseArray<Op> {
        public final String packageName;
        public final int uid;

        public Ops(String _packageName, int _uid) {
            packageName = _packageName;
            uid = _uid;
        }
    }

    public final static class Op {
        public final int op;
        public int mode;
        public int duration;
        public long time;
        public long rejectTime;
        public int nesting;

        public Op(int _op) {
            op = _op;
            mode = AppOpsManager.MODE_ALLOWED;
        }
    }

    final SparseArray<ArrayList<Callback>> mOpModeWatchers
            = new SparseArray<ArrayList<Callback>>();
    final HashMap<String, ArrayList<Callback>> mPackageModeWatchers
            = new HashMap<String, ArrayList<Callback>>();
    final HashMap<IBinder, Callback> mModeWatchers
            = new HashMap<IBinder, Callback>();

    public final class Callback implements DeathRecipient {
        final IAppOpsCallback mCallback;

        public Callback(IAppOpsCallback callback) {
            mCallback = callback;
            try {
                mCallback.asBinder().linkToDeath(this, 0);
            } catch (RemoteException e) {
            }
        }

        public void unlinkToDeath() {
            mCallback.asBinder().unlinkToDeath(this, 0);
        }

        @Override
        public void binderDied() {
            stopWatchingMode(mCallback);
        }
    }

    public AppOpsService(File storagePath) {
        mFile = new AtomicFile(storagePath);
        mHandler = new Handler();
        readState();
    }
    
    public void publish(Context context) {
        mContext = context;
        ServiceManager.addService(Context.APP_OPS_SERVICE, asBinder());
    }

    public void systemReady() {
        synchronized (this) {
            boolean changed = false;
            for (int i=0; i<mUidOps.size(); i++) {
                HashMap<String, Ops> pkgs = mUidOps.valueAt(i);
                Iterator<Ops> it = pkgs.values().iterator();
                while (it.hasNext()) {
                    Ops ops = it.next();
                    int curUid;
                    try {
                        curUid = mContext.getPackageManager().getPackageUid(ops.packageName,
                                UserHandle.getUserId(ops.uid));
                    } catch (NameNotFoundException e) {
                        curUid = -1;
                    }
                    if (curUid != ops.uid) {
                        Slog.i(TAG, "Pruning old package " + ops.packageName
                                + "/" + ops.uid + ": new uid=" + curUid);
                        it.remove();
                        changed = true;
                    }
                }
                if (pkgs.size() <= 0) {
                    mUidOps.removeAt(i);
                }
            }
            if (changed) {
                scheduleWriteLocked();
            }
        }
    }

    public void packageRemoved(int uid, String packageName) {
        synchronized (this) {
            HashMap<String, Ops> pkgs = mUidOps.get(uid);
            if (pkgs != null) {
                if (pkgs.remove(packageName) != null) {
                    if (pkgs.size() <= 0) {
                        mUidOps.remove(uid);
                    }
                    scheduleWriteLocked();
                }
            }
        }
    }

    public void uidRemoved(int uid) {
        synchronized (this) {
            if (mUidOps.indexOfKey(uid) >= 0) {
                mUidOps.remove(uid);
                scheduleWriteLocked();
            }
        }
    }

    public void shutdown() {
        Slog.w(TAG, "Writing app ops before shutdown...");
        boolean doWrite = false;
        synchronized (this) {
            if (mWriteScheduled) {
                mWriteScheduled = false;
                doWrite = true;
            }
        }
        if (doWrite) {
            writeState();
        }
    }

    private ArrayList<AppOpsManager.OpEntry> collectOps(Ops pkgOps, int[] ops) {
        ArrayList<AppOpsManager.OpEntry> resOps = null;
        if (ops == null) {
            resOps = new ArrayList<AppOpsManager.OpEntry>();
            for (int j=0; j<pkgOps.size(); j++) {
                Op curOp = pkgOps.valueAt(j);
                resOps.add(new AppOpsManager.OpEntry(curOp.op, curOp.mode, curOp.time,
                        curOp.rejectTime, curOp.duration));
            }
        } else {
            for (int j=0; j<ops.length; j++) {
                Op curOp = pkgOps.get(ops[j]);
                if (curOp != null) {
                    if (resOps == null) {
                        resOps = new ArrayList<AppOpsManager.OpEntry>();
                    }
                    resOps.add(new AppOpsManager.OpEntry(curOp.op, curOp.mode, curOp.time,
                            curOp.rejectTime, curOp.duration));
                }
            }
        }
        return resOps;
    }

    @Override
    public List<AppOpsManager.PackageOps> getPackagesForOps(int[] ops) {
        mContext.enforcePermission(android.Manifest.permission.GET_APP_OPS_STATS,
                Binder.getCallingPid(), Binder.getCallingUid(), null);
        ArrayList<AppOpsManager.PackageOps> res = null;
        synchronized (this) {
            for (int i=0; i<mUidOps.size(); i++) {
                HashMap<String, Ops> packages = mUidOps.valueAt(i);
                for (Ops pkgOps : packages.values()) {
                    ArrayList<AppOpsManager.OpEntry> resOps = collectOps(pkgOps, ops);
                    if (resOps != null) {
                        if (res == null) {
                            res = new ArrayList<AppOpsManager.PackageOps>();
                        }
                        AppOpsManager.PackageOps resPackage = new AppOpsManager.PackageOps(
                                pkgOps.packageName, pkgOps.uid, resOps);
                        res.add(resPackage);
                    }
                }
            }
        }
        return res;
    }

    @Override
    public List<AppOpsManager.PackageOps> getOpsForPackage(int uid, String packageName,
            int[] ops) {
        mContext.enforcePermission(android.Manifest.permission.GET_APP_OPS_STATS,
                Binder.getCallingPid(), Binder.getCallingUid(), null);
        synchronized (this) {
            Ops pkgOps = getOpsLocked(uid, packageName, false);
            if (pkgOps == null) {
                return null;
            }
            ArrayList<AppOpsManager.OpEntry> resOps = collectOps(pkgOps, ops);
            if (resOps == null) {
                return null;
            }
            ArrayList<AppOpsManager.PackageOps> res = new ArrayList<AppOpsManager.PackageOps>();
            AppOpsManager.PackageOps resPackage = new AppOpsManager.PackageOps(
                    pkgOps.packageName, pkgOps.uid, resOps);
            res.add(resPackage);
            return res;
        }
    }

    private void pruneOp(Op op, int uid, String packageName) {
        if (op.time == 0 && op.rejectTime == 0) {
            Ops ops = getOpsLocked(uid, packageName, false);
            if (ops != null) {
                ops.remove(op.op);
                if (ops.size() <= 0) {
                    HashMap<String, Ops> pkgOps = mUidOps.get(uid);
                    if (pkgOps != null) {
                        pkgOps.remove(ops.packageName);
                        if (pkgOps.size() <= 0) {
                            mUidOps.remove(uid);
                        }
                    }
                }
            }
        }
    }

    @Override
    public void setMode(int code, int uid, String packageName, int mode) {
        verifyIncomingUid(uid);
        verifyIncomingOp(code);
        ArrayList<Callback> repCbs = null;
        code = AppOpsManager.opToSwitch(code);
        synchronized (this) {
            Op op = getOpLocked(code, uid, packageName, true);
            if (op != null) {
                if (op.mode != mode) {
                    op.mode = mode;
                    ArrayList<Callback> cbs = mOpModeWatchers.get(code);
                    if (cbs != null) {
                        if (repCbs == null) {
                            repCbs = new ArrayList<Callback>();
                        }
                        repCbs.addAll(cbs);
                    }
                    cbs = mPackageModeWatchers.get(packageName);
                    if (cbs != null) {
                        if (repCbs == null) {
                            repCbs = new ArrayList<Callback>();
                        }
                        repCbs.addAll(cbs);
                    }
                    if (mode == AppOpsManager.MODE_ALLOWED) {
                        // If going into the default mode, prune this op
                        // if there is nothing else interesting in it.
                        pruneOp(op, uid, packageName);
                    }
                    scheduleWriteNowLocked();
                }
            }
        }
        if (repCbs != null) {
            for (int i=0; i<repCbs.size(); i++) {
                try {
                    repCbs.get(i).mCallback.opChanged(code, packageName);
                } catch (RemoteException e) {
                }
            }
        }
    }

    private static HashMap<Callback, ArrayList<Pair<String, Integer>>> addCallbacks(
            HashMap<Callback, ArrayList<Pair<String, Integer>>> callbacks,
            String packageName, int op, ArrayList<Callback> cbs) {
        if (cbs == null) {
            return callbacks;
        }
        if (callbacks == null) {
            callbacks = new HashMap<Callback, ArrayList<Pair<String, Integer>>>();
        }
        for (int i=0; i<cbs.size(); i++) {
            Callback cb = cbs.get(i);
            ArrayList<Pair<String, Integer>> reports = callbacks.get(cb);
            if (reports == null) {
                reports = new ArrayList<Pair<String, Integer>>();
                callbacks.put(cb, reports);
            }
            reports.add(new Pair<String, Integer>(packageName, op));
        }
        return callbacks;
    }

    @Override
    public void resetAllModes() {
        mContext.enforcePermission(android.Manifest.permission.UPDATE_APP_OPS_STATS,
                Binder.getCallingPid(), Binder.getCallingUid(), null);
        HashMap<Callback, ArrayList<Pair<String, Integer>>> callbacks = null;
        synchronized (this) {
            boolean changed = false;
<<<<<<< HEAD
            for (int i=mUidOps.size()-1; i>=0; i--) {
                HashMap<String, Ops> packages = mUidOps.valueAt(i);
                Iterator<Map.Entry<String, Ops>> it = packages.entrySet().iterator();
                while (it.hasNext()) {
                    Map.Entry<String, Ops> ent = it.next();
                    String packageName = ent.getKey();
                    Ops pkgOps = ent.getValue();
                    for (int j=pkgOps.size()-1; j>=0; j--) {
=======
            for (int i=0; i<mUidOps.size(); i++) {
                HashMap<String, Ops> packages = mUidOps.valueAt(i);
                for (Map.Entry<String, Ops> ent : packages.entrySet()) {
                    String packageName = ent.getKey();
                    Ops pkgOps = ent.getValue();
                    for (int j=0; j<pkgOps.size(); j++) {
>>>>>>> d3b20563
                        Op curOp = pkgOps.valueAt(j);
                        if (curOp.mode != AppOpsManager.MODE_ALLOWED) {
                            curOp.mode = AppOpsManager.MODE_ALLOWED;
                            changed = true;
                            callbacks = addCallbacks(callbacks, packageName, curOp.op,
                                    mOpModeWatchers.get(curOp.op));
                            callbacks = addCallbacks(callbacks, packageName, curOp.op,
                                    mPackageModeWatchers.get(packageName));
<<<<<<< HEAD
                            if (curOp.time == 0 && curOp.rejectTime == 0) {
                                pkgOps.removeAt(j);
                            }
                        }
                    }
                    if (pkgOps.size() == 0) {
                        it.remove();
                    }
                }
                if (packages.size() == 0) {
                    mUidOps.removeAt(i);
=======
                            pruneOp(curOp, mUidOps.keyAt(i), packageName);
                        }
                    }
>>>>>>> d3b20563
                }
            }
            if (changed) {
                scheduleWriteNowLocked();
            }
        }
        if (callbacks != null) {
            for (Map.Entry<Callback, ArrayList<Pair<String, Integer>>> ent : callbacks.entrySet()) {
                Callback cb = ent.getKey();
                ArrayList<Pair<String, Integer>> reports = ent.getValue();
                for (int i=0; i<reports.size(); i++) {
                    Pair<String, Integer> rep = reports.get(i);
                    try {
                        cb.mCallback.opChanged(rep.second, rep.first);
                    } catch (RemoteException e) {
                    }
                }
            }
        }
    }

    @Override
    public void startWatchingMode(int op, String packageName, IAppOpsCallback callback) {
        synchronized (this) {
            op = AppOpsManager.opToSwitch(op);
            Callback cb = mModeWatchers.get(callback.asBinder());
            if (cb == null) {
                cb = new Callback(callback);
                mModeWatchers.put(callback.asBinder(), cb);
            }
            if (op != AppOpsManager.OP_NONE) {
                ArrayList<Callback> cbs = mOpModeWatchers.get(op);
                if (cbs == null) {
                    cbs = new ArrayList<Callback>();
                    mOpModeWatchers.put(op, cbs);
                }
                cbs.add(cb);
            }
            if (packageName != null) {
                ArrayList<Callback> cbs = mPackageModeWatchers.get(packageName);
                if (cbs == null) {
                    cbs = new ArrayList<Callback>();
                    mPackageModeWatchers.put(packageName, cbs);
                }
                cbs.add(cb);
            }
        }
    }

    @Override
    public void stopWatchingMode(IAppOpsCallback callback) {
        synchronized (this) {
            Callback cb = mModeWatchers.remove(callback.asBinder());
            if (cb != null) {
                cb.unlinkToDeath();
                for (int i=0; i<mOpModeWatchers.size(); i++) {
                    ArrayList<Callback> cbs = mOpModeWatchers.valueAt(i);
                    cbs.remove(cb);
                    if (cbs.size() <= 0) {
                        mOpModeWatchers.removeAt(i);
                    }
                }
                if (mPackageModeWatchers.size() > 0) {
                    Iterator<ArrayList<Callback>> it = mPackageModeWatchers.values().iterator();
                    while (it.hasNext()) {
                        ArrayList<Callback> cbs = it.next();
                        cbs.remove(cb);
                        if (cbs.size() <= 0) {
                            it.remove();
                        }
                    }
                }
            }
        }
    }

    @Override
    public int checkOperation(int code, int uid, String packageName) {
        verifyIncomingUid(uid);
        verifyIncomingOp(code);
        synchronized (this) {
            Op op = getOpLocked(AppOpsManager.opToSwitch(code), uid, packageName, false);
            if (op == null) {
                return AppOpsManager.MODE_ALLOWED;
            }
            return op.mode;
        }
    }

    @Override
    public int noteOperation(int code, int uid, String packageName) {
        verifyIncomingUid(uid);
        verifyIncomingOp(code);
        synchronized (this) {
            Ops ops = getOpsLocked(uid, packageName, true);
            if (ops == null) {
                if (DEBUG) Log.d(TAG, "noteOperation: no op for code " + code + " uid " + uid
                        + " package " + packageName);
                return AppOpsManager.MODE_IGNORED;
            }
            Op op = getOpLocked(ops, code, true);
            if (op.duration == -1) {
                Slog.w(TAG, "Noting op not finished: uid " + uid + " pkg " + packageName
                        + " code " + code + " time=" + op.time + " duration=" + op.duration);
            }
            op.duration = 0;
            final int switchCode = AppOpsManager.opToSwitch(code);
            final Op switchOp = switchCode != code ? getOpLocked(ops, switchCode, true) : op;
            if (switchOp.mode != AppOpsManager.MODE_ALLOWED) {
                if (DEBUG) Log.d(TAG, "noteOperation: reject #" + op.mode + " for code "
                        + switchCode + " (" + code + ") uid " + uid + " package " + packageName);
                op.rejectTime = System.currentTimeMillis();
                return switchOp.mode;
            }
            if (DEBUG) Log.d(TAG, "noteOperation: allowing code " + code + " uid " + uid
                    + " package " + packageName);
            op.time = System.currentTimeMillis();
            op.rejectTime = 0;
            return AppOpsManager.MODE_ALLOWED;
        }
    }

    @Override
    public int startOperation(int code, int uid, String packageName) {
        verifyIncomingUid(uid);
        verifyIncomingOp(code);
        synchronized (this) {
            Ops ops = getOpsLocked(uid, packageName, true);
            if (ops == null) {
                if (DEBUG) Log.d(TAG, "startOperation: no op for code " + code + " uid " + uid
                        + " package " + packageName);
                return AppOpsManager.MODE_IGNORED;
            }
            Op op = getOpLocked(ops, code, true);
            final int switchCode = AppOpsManager.opToSwitch(code);
            final Op switchOp = switchCode != code ? getOpLocked(ops, switchCode, true) : op;
            if (switchOp.mode != AppOpsManager.MODE_ALLOWED) {
                if (DEBUG) Log.d(TAG, "startOperation: reject #" + op.mode + " for code "
                        + switchCode + " (" + code + ") uid " + uid + " package " + packageName);
                op.rejectTime = System.currentTimeMillis();
                return switchOp.mode;
            }
            if (DEBUG) Log.d(TAG, "startOperation: allowing code " + code + " uid " + uid
                    + " package " + packageName);
            if (op.nesting == 0) {
                op.time = System.currentTimeMillis();
                op.rejectTime = 0;
                op.duration = -1;
            }
            op.nesting++;
            return AppOpsManager.MODE_ALLOWED;
        }
    }

    @Override
    public void finishOperation(int code, int uid, String packageName) {
        verifyIncomingUid(uid);
        verifyIncomingOp(code);
        synchronized (this) {
            Op op = getOpLocked(code, uid, packageName, true);
            if (op == null) {
                return;
            }
            if (op.nesting <= 1) {
                if (op.nesting == 1) {
                    op.duration = (int)(System.currentTimeMillis() - op.time);
                    op.time += op.duration;
                } else {
                    Slog.w(TAG, "Finishing op nesting under-run: uid " + uid + " pkg " + packageName
                        + " code " + code + " time=" + op.time + " duration=" + op.duration
                        + " nesting=" + op.nesting);
                }
                op.nesting = 0;
            } else {
                op.nesting--;
            }
        }
    }

    private void verifyIncomingUid(int uid) {
        if (uid == Binder.getCallingUid()) {
            return;
        }
        if (Binder.getCallingPid() == Process.myPid()) {
            return;
        }
        mContext.enforcePermission(android.Manifest.permission.UPDATE_APP_OPS_STATS,
                Binder.getCallingPid(), Binder.getCallingUid(), null);
    }

    private void verifyIncomingOp(int op) {
        if (op >= 0 && op < AppOpsManager._NUM_OP) {
            return;
        }
        throw new IllegalArgumentException("Bad operation #" + op);
    }

    private Ops getOpsLocked(int uid, String packageName, boolean edit) {
        HashMap<String, Ops> pkgOps = mUidOps.get(uid);
        if (pkgOps == null) {
            if (!edit) {
                return null;
            }
            pkgOps = new HashMap<String, Ops>();
            mUidOps.put(uid, pkgOps);
        }
        if (uid == 0) {
            packageName = "root";
        } else if (uid == Process.SHELL_UID) {
            packageName = "com.android.shell";
        }
        Ops ops = pkgOps.get(packageName);
        if (ops == null) {
            if (!edit) {
                return null;
            }
            // This is the first time we have seen this package name under this uid,
            // so let's make sure it is valid.
            if (uid != 0) {
                final long ident = Binder.clearCallingIdentity();
                try {
                    int pkgUid = -1;
                    try {
                        pkgUid = mContext.getPackageManager().getPackageUid(packageName,
                                UserHandle.getUserId(uid));
                    } catch (NameNotFoundException e) {
                    }
                    if (pkgUid != uid) {
                        // Oops!  The package name is not valid for the uid they are calling
                        // under.  Abort.
                        Slog.w(TAG, "Bad call: specified package " + packageName
                                + " under uid " + uid + " but it is really " + pkgUid);
                        return null;
                    }
                } finally {
                    Binder.restoreCallingIdentity(ident);
                }
            }
            ops = new Ops(packageName, uid);
            pkgOps.put(packageName, ops);
        }
        return ops;
    }

    private void scheduleWriteLocked() {
        if (!mWriteScheduled) {
            mWriteScheduled = true;
            mHandler.postDelayed(mWriteRunner, WRITE_DELAY);
        }
    }

    private void scheduleWriteNowLocked() {
        if (!mWriteScheduled) {
            mWriteScheduled = true;
        }
        mHandler.removeCallbacks(mWriteRunner);
        mHandler.post(mWriteRunner);
    }

    private Op getOpLocked(int code, int uid, String packageName, boolean edit) {
        Ops ops = getOpsLocked(uid, packageName, edit);
        if (ops == null) {
            return null;
        }
        return getOpLocked(ops, code, edit);
    }

    private Op getOpLocked(Ops ops, int code, boolean edit) {
        Op op = ops.get(code);
        if (op == null) {
            if (!edit) {
                return null;
            }
            op = new Op(code);
            ops.put(code, op);
        }
        if (edit) {
            scheduleWriteLocked();
        }
        return op;
    }

    void readState() {
        synchronized (mFile) {
            synchronized (this) {
                FileInputStream stream;
                try {
                    stream = mFile.openRead();
                } catch (FileNotFoundException e) {
                    Slog.i(TAG, "No existing app ops " + mFile.getBaseFile() + "; starting empty");
                    return;
                }
                boolean success = false;
                try {
                    XmlPullParser parser = Xml.newPullParser();
                    parser.setInput(stream, null);
                    int type;
                    while ((type = parser.next()) != XmlPullParser.START_TAG
                            && type != XmlPullParser.END_DOCUMENT) {
                        ;
                    }

                    if (type != XmlPullParser.START_TAG) {
                        throw new IllegalStateException("no start tag found");
                    }

                    int outerDepth = parser.getDepth();
                    while ((type = parser.next()) != XmlPullParser.END_DOCUMENT
                            && (type != XmlPullParser.END_TAG || parser.getDepth() > outerDepth)) {
                        if (type == XmlPullParser.END_TAG || type == XmlPullParser.TEXT) {
                            continue;
                        }

                        String tagName = parser.getName();
                        if (tagName.equals("pkg")) {
                            readPackage(parser);
                        } else {
                            Slog.w(TAG, "Unknown element under <app-ops>: "
                                    + parser.getName());
                            XmlUtils.skipCurrentTag(parser);
                        }
                    }
                    success = true;
                } catch (IllegalStateException e) {
                    Slog.w(TAG, "Failed parsing " + e);
                } catch (NullPointerException e) {
                    Slog.w(TAG, "Failed parsing " + e);
                } catch (NumberFormatException e) {
                    Slog.w(TAG, "Failed parsing " + e);
                } catch (XmlPullParserException e) {
                    Slog.w(TAG, "Failed parsing " + e);
                } catch (IOException e) {
                    Slog.w(TAG, "Failed parsing " + e);
                } catch (IndexOutOfBoundsException e) {
                    Slog.w(TAG, "Failed parsing " + e);
                } finally {
                    if (!success) {
                        mUidOps.clear();
                    }
                    try {
                        stream.close();
                    } catch (IOException e) {
                    }
                }
            }
        }
    }

    void readPackage(XmlPullParser parser) throws NumberFormatException,
            XmlPullParserException, IOException {
        String pkgName = parser.getAttributeValue(null, "n");
        int outerDepth = parser.getDepth();
        int type;
        while ((type = parser.next()) != XmlPullParser.END_DOCUMENT
                && (type != XmlPullParser.END_TAG || parser.getDepth() > outerDepth)) {
            if (type == XmlPullParser.END_TAG || type == XmlPullParser.TEXT) {
                continue;
            }

            String tagName = parser.getName();
            if (tagName.equals("uid")) {
                readUid(parser, pkgName);
            } else {
                Slog.w(TAG, "Unknown element under <pkg>: "
                        + parser.getName());
                XmlUtils.skipCurrentTag(parser);
            }
        }
    }

    void readUid(XmlPullParser parser, String pkgName) throws NumberFormatException,
            XmlPullParserException, IOException {
        int uid = Integer.parseInt(parser.getAttributeValue(null, "n"));
        int outerDepth = parser.getDepth();
        int type;
        while ((type = parser.next()) != XmlPullParser.END_DOCUMENT
                && (type != XmlPullParser.END_TAG || parser.getDepth() > outerDepth)) {
            if (type == XmlPullParser.END_TAG || type == XmlPullParser.TEXT) {
                continue;
            }

            String tagName = parser.getName();
            if (tagName.equals("op")) {
                Op op = new Op(Integer.parseInt(parser.getAttributeValue(null, "n")));
                String mode = parser.getAttributeValue(null, "m");
                if (mode != null) {
                    op.mode = Integer.parseInt(mode);
                }
                String time = parser.getAttributeValue(null, "t");
                if (time != null) {
                    op.time = Long.parseLong(time);
                }
                time = parser.getAttributeValue(null, "r");
                if (time != null) {
                    op.rejectTime = Long.parseLong(time);
                }
                String dur = parser.getAttributeValue(null, "d");
                if (dur != null) {
                    op.duration = Integer.parseInt(dur);
                }
                HashMap<String, Ops> pkgOps = mUidOps.get(uid);
                if (pkgOps == null) {
                    pkgOps = new HashMap<String, Ops>();
                    mUidOps.put(uid, pkgOps);
                }
                Ops ops = pkgOps.get(pkgName);
                if (ops == null) {
                    ops = new Ops(pkgName, uid);
                    pkgOps.put(pkgName, ops);
                }
                ops.put(op.op, op);
            } else {
                Slog.w(TAG, "Unknown element under <pkg>: "
                        + parser.getName());
                XmlUtils.skipCurrentTag(parser);
            }
        }
    }

    void writeState() {
        synchronized (mFile) {
            List<AppOpsManager.PackageOps> allOps = getPackagesForOps(null);

            FileOutputStream stream;
            try {
                stream = mFile.startWrite();
            } catch (IOException e) {
                Slog.w(TAG, "Failed to write state: " + e);
                return;
            }

            try {
                XmlSerializer out = new FastXmlSerializer();
                out.setOutput(stream, "utf-8");
                out.startDocument(null, true);
                out.startTag(null, "app-ops");

                if (allOps != null) {
                    String lastPkg = null;
                    for (int i=0; i<allOps.size(); i++) {
                        AppOpsManager.PackageOps pkg = allOps.get(i);
                        if (!pkg.getPackageName().equals(lastPkg)) {
                            if (lastPkg != null) {
                                out.endTag(null, "pkg");
                            }
                            lastPkg = pkg.getPackageName();
                            out.startTag(null, "pkg");
                            out.attribute(null, "n", lastPkg);
                        }
                        out.startTag(null, "uid");
                        out.attribute(null, "n", Integer.toString(pkg.getUid()));
                        List<AppOpsManager.OpEntry> ops = pkg.getOps();
                        for (int j=0; j<ops.size(); j++) {
                            AppOpsManager.OpEntry op = ops.get(j);
                            out.startTag(null, "op");
                            out.attribute(null, "n", Integer.toString(op.getOp()));
                            if (op.getMode() != AppOpsManager.MODE_ALLOWED) {
                                out.attribute(null, "m", Integer.toString(op.getMode()));
                            }
                            long time = op.getTime();
                            if (time != 0) {
                                out.attribute(null, "t", Long.toString(time));
                            }
                            time = op.getRejectTime();
                            if (time != 0) {
                                out.attribute(null, "r", Long.toString(time));
                            }
                            int dur = op.getDuration();
                            if (dur != 0) {
                                out.attribute(null, "d", Integer.toString(dur));
                            }
                            out.endTag(null, "op");
                        }
                        out.endTag(null, "uid");
                    }
                    if (lastPkg != null) {
                        out.endTag(null, "pkg");
                    }
                }

                out.endTag(null, "app-ops");
                out.endDocument();
                mFile.finishWrite(stream);
            } catch (IOException e) {
                Slog.w(TAG, "Failed to write state, restoring backup.", e);
                mFile.failWrite(stream);
            }
        }
    }

    @Override
    protected void dump(FileDescriptor fd, PrintWriter pw, String[] args) {
        if (mContext.checkCallingOrSelfPermission(android.Manifest.permission.DUMP)
                != PackageManager.PERMISSION_GRANTED) {
            pw.println("Permission Denial: can't dump ApOps service from from pid="
                    + Binder.getCallingPid()
                    + ", uid=" + Binder.getCallingUid());
            return;
        }

        synchronized (this) {
            pw.println("Current AppOps Service state:");
            final long now = System.currentTimeMillis();
            for (int i=0; i<mUidOps.size(); i++) {
                pw.print("  Uid "); UserHandle.formatUid(pw, mUidOps.keyAt(i)); pw.println(":");
                HashMap<String, Ops> pkgOps = mUidOps.valueAt(i);
                for (Ops ops : pkgOps.values()) {
                    pw.print("    Package "); pw.print(ops.packageName); pw.println(":");
                    for (int j=0; j<ops.size(); j++) {
                        Op op = ops.valueAt(j);
                        pw.print("      "); pw.print(AppOpsManager.opToName(op.op));
                        pw.print(": mode="); pw.print(op.mode);
                        if (op.time != 0) {
                            pw.print("; time="); TimeUtils.formatDuration(now-op.time, pw);
                            pw.print(" ago");
                        }
                        if (op.rejectTime != 0) {
                            pw.print("; rejectTime="); TimeUtils.formatDuration(now-op.rejectTime, pw);
                            pw.print(" ago");
                        }
                        if (op.duration == -1) {
                            pw.println(" (running)");
                        } else {
                            pw.print("; duration=");
                                    TimeUtils.formatDuration(op.duration, pw);
                                    pw.println();
                        }
                    }
                }
            }
        }
    }
}<|MERGE_RESOLUTION|>--- conflicted
+++ resolved
@@ -380,23 +380,12 @@
         HashMap<Callback, ArrayList<Pair<String, Integer>>> callbacks = null;
         synchronized (this) {
             boolean changed = false;
-<<<<<<< HEAD
-            for (int i=mUidOps.size()-1; i>=0; i--) {
-                HashMap<String, Ops> packages = mUidOps.valueAt(i);
-                Iterator<Map.Entry<String, Ops>> it = packages.entrySet().iterator();
-                while (it.hasNext()) {
-                    Map.Entry<String, Ops> ent = it.next();
-                    String packageName = ent.getKey();
-                    Ops pkgOps = ent.getValue();
-                    for (int j=pkgOps.size()-1; j>=0; j--) {
-=======
             for (int i=0; i<mUidOps.size(); i++) {
                 HashMap<String, Ops> packages = mUidOps.valueAt(i);
                 for (Map.Entry<String, Ops> ent : packages.entrySet()) {
                     String packageName = ent.getKey();
                     Ops pkgOps = ent.getValue();
                     for (int j=0; j<pkgOps.size(); j++) {
->>>>>>> d3b20563
                         Op curOp = pkgOps.valueAt(j);
                         if (curOp.mode != AppOpsManager.MODE_ALLOWED) {
                             curOp.mode = AppOpsManager.MODE_ALLOWED;
@@ -405,23 +394,9 @@
                                     mOpModeWatchers.get(curOp.op));
                             callbacks = addCallbacks(callbacks, packageName, curOp.op,
                                     mPackageModeWatchers.get(packageName));
-<<<<<<< HEAD
-                            if (curOp.time == 0 && curOp.rejectTime == 0) {
-                                pkgOps.removeAt(j);
-                            }
-                        }
-                    }
-                    if (pkgOps.size() == 0) {
-                        it.remove();
-                    }
-                }
-                if (packages.size() == 0) {
-                    mUidOps.removeAt(i);
-=======
                             pruneOp(curOp, mUidOps.keyAt(i), packageName);
                         }
                     }
->>>>>>> d3b20563
                 }
             }
             if (changed) {
