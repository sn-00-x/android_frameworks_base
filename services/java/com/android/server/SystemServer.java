/*
 * Copyright (C) 2006 The Android Open Source Project
 *
 * Licensed under the Apache License, Version 2.0 (the "License");
 * you may not use this file except in compliance with the License.
 * You may obtain a copy of the License at
 *
 *      http://www.apache.org/licenses/LICENSE-2.0
 *
 * Unless required by applicable law or agreed to in writing, software
 * distributed under the License is distributed on an "AS IS" BASIS,
 * WITHOUT WARRANTIES OR CONDITIONS OF ANY KIND, either express or implied.
 * See the License for the specific language governing permissions and
 * limitations under the License.
 */

package com.android.server;

import android.app.ActivityThread;
import android.app.INotificationManager;
import android.app.usage.UsageStatsManagerInternal;
import android.content.ComponentName;
import android.content.ContentResolver;
import android.content.Context;
import android.content.Intent;
import android.content.pm.PackageManager;
import android.content.res.Configuration;
import android.content.res.Resources.Theme;
import android.os.BaseBundle;
import android.os.Binder;
import android.os.Build;
import android.os.Environment;
import android.os.FactoryTest;
import android.os.FileUtils;
import android.os.IIncidentManager;
import android.os.Looper;
import android.os.PowerManager;
import android.os.Process;
import android.os.RemoteException;
import android.os.ServiceManager;
import android.os.StrictMode;
import android.os.SystemClock;
import android.os.SystemProperties;
import android.os.Trace;
import android.os.UserHandle;
import android.os.storage.IStorageManager;
import android.util.BootTimingsTraceLog;
import android.util.DisplayMetrics;
import android.util.EventLog;
import android.util.Slog;
import android.view.WindowManager;

import com.android.internal.R;
import com.android.internal.app.NightDisplayController;
import com.android.internal.logging.MetricsLogger;
import com.android.internal.os.BinderInternal;
import com.android.internal.os.SamplingProfilerIntegration;
import com.android.internal.policy.EmergencyAffordanceManager;
import com.android.internal.util.ConcurrentUtils;
import com.android.internal.widget.ILockSettings;
import com.android.server.accessibility.AccessibilityManagerService;
import com.android.server.am.ActivityManagerService;
import com.android.server.audio.AudioService;
import com.android.server.camera.CameraServiceProxy;
import com.android.server.clipboard.ClipboardService;
import com.android.server.connectivity.IpConnectivityMetrics;
import com.android.server.coverage.CoverageService;
import com.android.server.devicepolicy.DevicePolicyManagerService;
import com.android.server.display.DisplayManagerService;
import com.android.server.display.NightDisplayService;
import com.android.server.dreams.DreamManagerService;
import com.android.server.emergency.EmergencyAffordanceService;
import com.android.server.fingerprint.FingerprintService;
import com.android.server.hdmi.HdmiControlService;
import com.android.server.input.InputManagerService;
import com.android.server.job.JobSchedulerService;
import com.android.server.lights.LightsService;
import com.android.server.media.MediaResourceMonitorService;
import com.android.server.media.MediaRouterService;
import com.android.server.media.MediaSessionService;
import com.android.server.media.projection.MediaProjectionManagerService;
import com.android.server.net.NetworkPolicyManagerService;
import com.android.server.net.NetworkStatsService;
import com.android.server.notification.NotificationManagerService;
import com.android.server.os.DeviceIdentifiersPolicyService;
import com.android.server.os.SchedulingPolicyService;
import com.android.server.pm.Installer;
import com.android.server.pm.LauncherAppsService;
import com.android.server.pm.OtaDexoptService;
import com.android.server.pm.PackageManagerService;
import com.android.server.pm.ShortcutService;
import com.android.server.pm.UserManagerService;
import com.android.server.policy.PhoneWindowManager;
import com.android.server.power.PowerManagerService;
import com.android.server.power.ShutdownThread;
import com.android.server.restrictions.RestrictionsManagerService;
import com.android.server.retaildemo.RetailDemoModeService;
import com.android.server.security.KeyAttestationApplicationIdProviderService;
import com.android.server.soundtrigger.SoundTriggerService;
import com.android.server.statusbar.StatusBarManagerService;
import com.android.server.storage.DeviceStorageMonitorService;
import com.android.server.telecom.TelecomLoaderService;
import com.android.server.text.TextClassificationService;
import com.android.server.trust.TrustManagerService;
import com.android.server.tv.TvInputManagerService;
import com.android.server.tv.TvRemoteService;
import com.android.server.twilight.TwilightService;
import com.android.server.usage.UsageStatsService;
import com.android.server.vr.VrManagerService;
import com.android.server.webkit.WebViewUpdateService;
import com.android.server.wm.WindowManagerService;

import dalvik.system.VMRuntime;

import java.io.File;
import java.io.IOException;
import java.util.Locale;
import java.util.Timer;
import java.util.TimerTask;
import java.util.concurrent.CountDownLatch;
import java.util.concurrent.Future;

import static android.view.Display.DEFAULT_DISPLAY;

public final class SystemServer {
    private static final String TAG = "SystemServer";

    // Tag for timing measurement of main thread.
    private static final String SYSTEM_SERVER_TIMING_TAG = "SystemServerTiming";
    // Tag for timing measurement of non-main asynchronous operations.
    private static final String SYSTEM_SERVER_TIMING_ASYNC_TAG = SYSTEM_SERVER_TIMING_TAG + "Async";

    private static final BootTimingsTraceLog BOOT_TIMINGS_TRACE_LOG
            = new BootTimingsTraceLog(SYSTEM_SERVER_TIMING_TAG, Trace.TRACE_TAG_SYSTEM_SERVER);

    private static final String ENCRYPTING_STATE = "trigger_restart_min_framework";
    private static final String ENCRYPTED_STATE = "1";

    private static final long SNAPSHOT_INTERVAL = 60 * 60 * 1000; // 1hr

    // The earliest supported time.  We pick one day into 1970, to
    // give any timezone code room without going into negative time.
    private static final long EARLIEST_SUPPORTED_TIME = 86400 * 1000;

    /*
     * Implementation class names. TODO: Move them to a codegen class or load
     * them from the build system somehow.
     */
    private static final String BACKUP_MANAGER_SERVICE_CLASS =
            "com.android.server.backup.BackupManagerService$Lifecycle";
    private static final String APPWIDGET_SERVICE_CLASS =
            "com.android.server.appwidget.AppWidgetService";
    private static final String VOICE_RECOGNITION_MANAGER_SERVICE_CLASS =
            "com.android.server.voiceinteraction.VoiceInteractionManagerService";
    private static final String PRINT_MANAGER_SERVICE_CLASS =
            "com.android.server.print.PrintManagerService";
    private static final String COMPANION_DEVICE_MANAGER_SERVICE_CLASS =
            "com.android.server.print.CompanionDeviceManagerService";
    private static final String USB_SERVICE_CLASS =
            "com.android.server.usb.UsbService$Lifecycle";
    private static final String MIDI_SERVICE_CLASS =
            "com.android.server.midi.MidiService$Lifecycle";
    private static final String WIFI_SERVICE_CLASS =
            "com.android.server.wifi.WifiService";
    private static final String WIFI_AWARE_SERVICE_CLASS =
            "com.android.server.wifi.aware.WifiAwareService";
    private static final String WIFI_P2P_SERVICE_CLASS =
            "com.android.server.wifi.p2p.WifiP2pService";
    private static final String ETHERNET_SERVICE_CLASS =
            "com.android.server.ethernet.EthernetService";
    private static final String JOB_SCHEDULER_SERVICE_CLASS =
            "com.android.server.job.JobSchedulerService";
    private static final String LOCK_SETTINGS_SERVICE_CLASS =
            "com.android.server.LockSettingsService$Lifecycle";
    private static final String STORAGE_MANAGER_SERVICE_CLASS =
            "com.android.server.StorageManagerService$Lifecycle";
    private static final String STORAGE_STATS_SERVICE_CLASS =
            "com.android.server.usage.StorageStatsService$Lifecycle";
    private static final String SEARCH_MANAGER_SERVICE_CLASS =
            "com.android.server.search.SearchManagerService$Lifecycle";
    private static final String THERMAL_OBSERVER_CLASS =
            "com.google.android.clockwork.ThermalObserver";
    private static final String WEAR_BLUETOOTH_SERVICE_CLASS =
            "com.google.android.clockwork.bluetooth.WearBluetoothService";
    private static final String WEAR_CONNECTIVITY_SERVICE_CLASS =
            "com.google.android.clockwork.connectivity.WearConnectivityService";
    private static final String WEAR_TIME_SERVICE_CLASS =
            "com.google.android.clockwork.time.WearTimeService";
    private static final String ACCOUNT_SERVICE_CLASS =
            "com.android.server.accounts.AccountManagerService$Lifecycle";
    private static final String CONTENT_SERVICE_CLASS =
            "com.android.server.content.ContentService$Lifecycle";
    private static final String WALLPAPER_SERVICE_CLASS =
            "com.android.server.wallpaper.WallpaperManagerService$Lifecycle";
    private static final String AUTO_FILL_MANAGER_SERVICE_CLASS =
            "com.android.server.autofill.AutoFillManagerService";

    private static final String PERSISTENT_DATA_BLOCK_PROP = "ro.frp.pst";

    private static final String UNCRYPT_PACKAGE_FILE = "/cache/recovery/uncrypt_file";
    private static final String BLOCK_MAP_FILE = "/cache/recovery/block.map";

    // maximum number of binder threads used for system_server
    // will be higher than the system default
    private static final int sMaxBinderThreads = 31;

    /**
     * Default theme used by the system context. This is used to style
     * system-provided dialogs, such as the Power Off dialog, and other
     * visual content.
     */
    private static final int DEFAULT_SYSTEM_THEME =
            com.android.internal.R.style.Theme_DeviceDefault_System;

    private final int mFactoryTestMode;
    private Timer mProfilerSnapshotTimer;

    private Context mSystemContext;
    private SystemServiceManager mSystemServiceManager;

    // TODO: remove all of these references by improving dependency resolution and boot phases
    private PowerManagerService mPowerManagerService;
    private ActivityManagerService mActivityManagerService;
    private WebViewUpdateService mWebViewUpdateService;
    private DisplayManagerService mDisplayManagerService;
    private PackageManagerService mPackageManagerService;
    private PackageManager mPackageManager;
    private ContentResolver mContentResolver;
    private EntropyMixer mEntropyMixer;

    private boolean mOnlyCore;
    private boolean mFirstBoot;
    private final boolean mRuntimeRestart;

    private static final String START_SENSOR_SERVICE = "StartSensorService";
    private Future<?> mSensorServiceStart;
    private Future<?> mZygotePreload;


    /**
     * Start the sensor service. This is a blocking call and can take time.
     */
    private static native void startSensorService();

    /**
     * The main entry point from zygote.
     */
    public static void main(String[] args) {
        new SystemServer().run();
    }

    public SystemServer() {
        // Check for factory test mode.
        mFactoryTestMode = FactoryTest.getMode();
        // Remember if it's runtime restart(when sys.boot_completed is already set) or reboot
        mRuntimeRestart = "1".equals(SystemProperties.get("sys.boot_completed"));
    }

    private void run() {
        try {
            traceBeginAndSlog("InitBeforeStartServices");
            // If a device's clock is before 1970 (before 0), a lot of
            // APIs crash dealing with negative numbers, notably
            // java.io.File#setLastModified, so instead we fake it and
            // hope that time from cell towers or NTP fixes it shortly.
            if (System.currentTimeMillis() < EARLIEST_SUPPORTED_TIME) {
                Slog.w(TAG, "System clock is before 1970; setting to 1970.");
                SystemClock.setCurrentTimeMillis(EARLIEST_SUPPORTED_TIME);
            }

            // If the system has "persist.sys.language" and friends set, replace them with
            // "persist.sys.locale". Note that the default locale at this point is calculated
            // using the "-Duser.locale" command line flag. That flag is usually populated by
            // AndroidRuntime using the same set of system properties, but only the system_server
            // and system apps are allowed to set them.
            //
            // NOTE: Most changes made here will need an equivalent change to
            // core/jni/AndroidRuntime.cpp
            if (!SystemProperties.get("persist.sys.language").isEmpty()) {
                final String languageTag = Locale.getDefault().toLanguageTag();

                SystemProperties.set("persist.sys.locale", languageTag);
                SystemProperties.set("persist.sys.language", "");
                SystemProperties.set("persist.sys.country", "");
                SystemProperties.set("persist.sys.localevar", "");
            }

            // The system server should never make non-oneway calls
            Binder.setWarnOnBlocking(true);

            // Here we go!
            Slog.i(TAG, "Entered the Android system server!");
            int uptimeMillis = (int) SystemClock.elapsedRealtime();
            EventLog.writeEvent(EventLogTags.BOOT_PROGRESS_SYSTEM_RUN, uptimeMillis);
            if (!mRuntimeRestart) {
                MetricsLogger.histogram(null, "boot_system_server_init", uptimeMillis);
            }

            // In case the runtime switched since last boot (such as when
            // the old runtime was removed in an OTA), set the system
            // property so that it is in sync. We can't do this in
            // libnativehelper's JniInvocation::Init code where we already
            // had to fallback to a different runtime because it is
            // running as root and we need to be the system user to set
            // the property. http://b/11463182
            SystemProperties.set("persist.sys.dalvik.vm.lib.2", VMRuntime.getRuntime().vmLibrary());

            // Enable the sampling profiler.
            if (SamplingProfilerIntegration.isEnabled()) {
                SamplingProfilerIntegration.start();
                mProfilerSnapshotTimer = new Timer();
                mProfilerSnapshotTimer.schedule(new TimerTask() {
                        @Override
                        public void run() {
                            SamplingProfilerIntegration.writeSnapshot("system_server", null);
                        }
                    }, SNAPSHOT_INTERVAL, SNAPSHOT_INTERVAL);
            }

            // Mmmmmm... more memory!
            VMRuntime.getRuntime().clearGrowthLimit();

            // The system server has to run all of the time, so it needs to be
            // as efficient as possible with its memory usage.
            VMRuntime.getRuntime().setTargetHeapUtilization(0.8f);

            // Some devices rely on runtime fingerprint generation, so make sure
            // we've defined it before booting further.
            Build.ensureFingerprintProperty();

            // Within the system server, it is an error to access Environment paths without
            // explicitly specifying a user.
            Environment.setUserRequired(true);

            // Within the system server, any incoming Bundles should be defused
            // to avoid throwing BadParcelableException.
            BaseBundle.setShouldDefuse(true);

            // Ensure binder calls into the system always run at foreground priority.
            BinderInternal.disableBackgroundScheduling(true);

            // Increase the number of binder threads in system_server
            BinderInternal.setMaxThreads(sMaxBinderThreads);

            // Prepare the main looper thread (this thread).
            android.os.Process.setThreadPriority(
                android.os.Process.THREAD_PRIORITY_FOREGROUND);
            android.os.Process.setCanSelfBackground(false);
            Looper.prepareMainLooper();

            // Initialize native services.
            System.loadLibrary("android_servers");

            // Check whether we failed to shut down last time we tried.
            // This call may not return.
            performPendingShutdown();

            // Initialize the system context.
            createSystemContext();

            // Create the system service manager.
            mSystemServiceManager = new SystemServiceManager(mSystemContext);
            mSystemServiceManager.setRuntimeRestarted(mRuntimeRestart);
            LocalServices.addService(SystemServiceManager.class, mSystemServiceManager);
            // Prepare the thread pool for init tasks that can be parallelized
            SystemServerInitThreadPool.get();
        } finally {
            traceEnd();  // InitBeforeStartServices
        }

        // Start services.
        try {
            traceBeginAndSlog("StartServices");
            startBootstrapServices();
            startCoreServices();
            startOtherServices();
        } catch (Throwable ex) {
            Slog.e("System", "******************************************");
            Slog.e("System", "************ Failure starting system services", ex);
            throw ex;
        } finally {
            traceEnd();
        }
        SystemServerInitThreadPool.shutdown();

        // For debug builds, log event loop stalls to dropbox for analysis.
        if (StrictMode.conditionallyEnableDebugLogging()) {
            Slog.i(TAG, "Enabled StrictMode for system server main thread.");
        }
        if (!mRuntimeRestart && !isFirstBootOrUpgrade()) {
            int uptimeMillis = (int) SystemClock.elapsedRealtime();
            MetricsLogger.histogram(null, "boot_system_server_ready", uptimeMillis);
            final int MAX_UPTIME_MILLIS = 60 * 1000;
            if (uptimeMillis > MAX_UPTIME_MILLIS) {
                Slog.wtf(SYSTEM_SERVER_TIMING_TAG,
                        "SystemServer init took too long. uptimeMillis=" + uptimeMillis);
            }
        }

        // Loop forever.
        Looper.loop();
        throw new RuntimeException("Main thread loop unexpectedly exited");
    }

    private boolean isFirstBootOrUpgrade() {
        return mPackageManagerService.isFirstBoot() || mPackageManagerService.isUpgrade();
    }

    private void reportWtf(String msg, Throwable e) {
        Slog.w(TAG, "***********************************************");
        Slog.wtf(TAG, "BOOT FAILURE " + msg, e);
    }

    private void performPendingShutdown() {
        final String shutdownAction = SystemProperties.get(
                ShutdownThread.SHUTDOWN_ACTION_PROPERTY, "");
        if (shutdownAction != null && shutdownAction.length() > 0) {
            boolean reboot = (shutdownAction.charAt(0) == '1');

            final String reason;
            if (shutdownAction.length() > 1) {
                reason = shutdownAction.substring(1, shutdownAction.length());
            } else {
                reason = null;
            }

            // If it's a pending reboot into recovery to apply an update,
            // always make sure uncrypt gets executed properly when needed.
            // If '/cache/recovery/block.map' hasn't been created, stop the
            // reboot which will fail for sure, and get a chance to capture a
            // bugreport when that's still feasible. (Bug: 26444951)
            if (PowerManager.REBOOT_RECOVERY_UPDATE.equals(reason)) {
                File packageFile = new File(UNCRYPT_PACKAGE_FILE);
                if (packageFile.exists()) {
                    String filename = null;
                    try {
                        filename = FileUtils.readTextFile(packageFile, 0, null);
                    } catch (IOException e) {
                        Slog.e(TAG, "Error reading uncrypt package file", e);
                    }

                    if (filename != null && filename.startsWith("/data")) {
                        if (!new File(BLOCK_MAP_FILE).exists()) {
                            Slog.e(TAG, "Can't find block map file, uncrypt failed or " +
                                       "unexpected runtime restart?");
                            return;
                        }
                    }
                }
            }
            ShutdownThread.rebootOrShutdown(null, reboot, reason);
        }
    }

    private void createSystemContext() {
        ActivityThread activityThread = ActivityThread.systemMain();
        mSystemContext = activityThread.getSystemContext();
        mSystemContext.setTheme(DEFAULT_SYSTEM_THEME);
    }

    /**
     * Starts the small tangle of critical services that are needed to get
     * the system off the ground.  These services have complex mutual dependencies
     * which is why we initialize them all in one place here.  Unless your service
     * is also entwined in these dependencies, it should be initialized in one of
     * the other functions.
     */
    private void startBootstrapServices() {
        Slog.i(TAG, "Reading configuration...");
        final String TAG_SYSTEM_CONFIG = "ReadingSystemConfig";
        traceBeginAndSlog(TAG_SYSTEM_CONFIG);
        SystemServerInitThreadPool.get().submit(SystemConfig::getInstance, TAG_SYSTEM_CONFIG);
        traceEnd();

        // Wait for installd to finish starting up so that it has a chance to
        // create critical directories such as /data/user with the appropriate
        // permissions.  We need this to complete before we initialize other services.
        traceBeginAndSlog("StartInstaller");
        Installer installer = mSystemServiceManager.startService(Installer.class);
        traceEnd();

        // In some cases after launching an app we need to access device identifiers,
        // therefore register the device identifier policy before the activity manager.
        traceBeginAndSlog("DeviceIdentifiersPolicyService");
        mSystemServiceManager.startService(DeviceIdentifiersPolicyService.class);
        traceEnd();

        // Activity manager runs the show.
        traceBeginAndSlog("StartActivityManager");
        mActivityManagerService = mSystemServiceManager.startService(
                ActivityManagerService.Lifecycle.class).getService();
        mActivityManagerService.setSystemServiceManager(mSystemServiceManager);
        mActivityManagerService.setInstaller(installer);
        traceEnd();

        // Power manager needs to be started early because other services need it.
        // Native daemons may be watching for it to be registered so it must be ready
        // to handle incoming binder calls immediately (including being able to verify
        // the permissions for those calls).
        traceBeginAndSlog("StartPowerManager");
        mPowerManagerService = mSystemServiceManager.startService(PowerManagerService.class);
        traceEnd();

        // Now that the power manager has been started, let the activity manager
        // initialize power management features.
        traceBeginAndSlog("InitPowerManagement");
        mActivityManagerService.initPowerManagement();
        traceEnd();

        // Bring up recovery system in case a rescue party needs a reboot
        if (!SystemProperties.getBoolean("config.disable_noncore", false)) {
            traceBeginAndSlog("StartRecoverySystemService");
            mSystemServiceManager.startService(RecoverySystemService.class);
            traceEnd();
        }

        // Now that we have the bare essentials of the OS up and running, take
        // note that we just booted, which might send out a rescue party if
        // we're stuck in a runtime restart loop.
        RescueParty.noteBoot(mSystemContext);

        // Manages LEDs and display backlight so we need it to bring up the display.
        traceBeginAndSlog("StartLightsService");
        mSystemServiceManager.startService(LightsService.class);
        traceEnd();

        // Display manager is needed to provide display metrics before package manager
        // starts up.
        traceBeginAndSlog("StartDisplayManager");
        mDisplayManagerService = mSystemServiceManager.startService(DisplayManagerService.class);
        traceEnd();

        // We need the default display before we can initialize the package manager.
        traceBeginAndSlog("WaitForDisplay");
        mSystemServiceManager.startBootPhase(SystemService.PHASE_WAIT_FOR_DEFAULT_DISPLAY);
        traceEnd();

        // Only run "core" apps if we're encrypting the device.
        String cryptState = SystemProperties.get("vold.decrypt");
        if (ENCRYPTING_STATE.equals(cryptState)) {
            Slog.w(TAG, "Detected encryption in progress - only parsing core apps");
            mOnlyCore = true;
        } else if (ENCRYPTED_STATE.equals(cryptState)) {
            Slog.w(TAG, "Device encrypted - only parsing core apps");
            mOnlyCore = true;
        }

        // Start the package manager.
        if (!mRuntimeRestart) {
            MetricsLogger.histogram(null, "boot_package_manager_init_start",
                    (int) SystemClock.elapsedRealtime());
        }
        traceBeginAndSlog("StartPackageManagerService");
        mPackageManagerService = PackageManagerService.main(mSystemContext, installer,
                mFactoryTestMode != FactoryTest.FACTORY_TEST_OFF, mOnlyCore);
        mFirstBoot = mPackageManagerService.isFirstBoot();
        mPackageManager = mSystemContext.getPackageManager();
        traceEnd();
        if (!mRuntimeRestart && !isFirstBootOrUpgrade()) {
            MetricsLogger.histogram(null, "boot_package_manager_init_ready",
                    (int) SystemClock.elapsedRealtime());
        }
        // Manages A/B OTA dexopting. This is a bootstrap service as we need it to rename
        // A/B artifacts after boot, before anything else might touch/need them.
        // Note: this isn't needed during decryption (we don't have /data anyways).
        if (!mOnlyCore) {
            boolean disableOtaDexopt = SystemProperties.getBoolean("config.disable_otadexopt",
                    false);
            if (!disableOtaDexopt) {
                traceBeginAndSlog("StartOtaDexOptService");
                try {
                    OtaDexoptService.main(mSystemContext, mPackageManagerService);
                } catch (Throwable e) {
                    reportWtf("starting OtaDexOptService", e);
                } finally {
                    traceEnd();
                }
            }
        }

        traceBeginAndSlog("StartUserManagerService");
        mSystemServiceManager.startService(UserManagerService.LifeCycle.class);
        traceEnd();

        // Initialize attribute cache used to cache resources from packages.
        traceBeginAndSlog("InitAttributerCache");
        AttributeCache.init(mSystemContext);
        traceEnd();

        // Set up the Application instance for the system process and get started.
        traceBeginAndSlog("SetSystemProcess");
        mActivityManagerService.setSystemProcess();
        traceEnd();

        // The sensor service needs access to package manager service, app ops
        // service, and permissions service, therefore we start it after them.
        // Start sensor service in a separate thread. Completion should be checked
        // before using it.
        mSensorServiceStart = SystemServerInitThreadPool.get().submit(() -> {
            BootTimingsTraceLog traceLog = new BootTimingsTraceLog(
                    SYSTEM_SERVER_TIMING_ASYNC_TAG, Trace.TRACE_TAG_SYSTEM_SERVER);
            traceLog.traceBegin(START_SENSOR_SERVICE);
            startSensorService();
            traceLog.traceEnd();
        }, START_SENSOR_SERVICE);
    }

    /**
     * Starts some essential services that are not tangled up in the bootstrap process.
     */
    private void startCoreServices() {
        // Records errors and logs, for example wtf()
        traceBeginAndSlog("StartDropBoxManager");
        mSystemServiceManager.startService(DropBoxManagerService.class);
        traceEnd();

        traceBeginAndSlog("StartBatteryService");
        // Tracks the battery level.  Requires LightService.
        mSystemServiceManager.startService(BatteryService.class);
        traceEnd();

        // Tracks application usage stats.
        traceBeginAndSlog("StartUsageService");
        mSystemServiceManager.startService(UsageStatsService.class);
        mActivityManagerService.setUsageStatsManager(
                LocalServices.getService(UsageStatsManagerInternal.class));
        traceEnd();

        // Tracks whether the updatable WebView is in a ready state and watches for update installs.
        traceBeginAndSlog("StartWebViewUpdateService");
        mWebViewUpdateService = mSystemServiceManager.startService(WebViewUpdateService.class);
        traceEnd();
    }

    /**
     * Starts a miscellaneous grab bag of stuff that has yet to be refactored
     * and organized.
     */
    private void startOtherServices() {
        final Context context = mSystemContext;
        VibratorService vibrator = null;
        IStorageManager storageManager = null;
        NetworkManagementService networkManagement = null;
        NetworkStatsService networkStats = null;
        NetworkPolicyManagerService networkPolicy = null;
        ConnectivityService connectivity = null;
        NetworkScoreService networkScore = null;
        NsdService serviceDiscovery= null;
        WindowManagerService wm = null;
        SerialService serial = null;
        NetworkTimeUpdateService networkTimeUpdater = null;
        CommonTimeManagementService commonTimeMgmtService = null;
        InputManagerService inputManager = null;
        TelephonyRegistry telephonyRegistry = null;
        ConsumerIrService consumerIr = null;
        MmsServiceBroker mmsService = null;
        HardwarePropertiesManagerService hardwarePropertiesService = null;

        boolean disableStorage = SystemProperties.getBoolean("config.disable_storage", false);
        boolean disableBluetooth = SystemProperties.getBoolean("config.disable_bluetooth", false);
        boolean disableLocation = SystemProperties.getBoolean("config.disable_location", false);
        boolean disableSystemUI = SystemProperties.getBoolean("config.disable_systemui", false);
        boolean disableNonCoreServices = SystemProperties.getBoolean("config.disable_noncore", false);
        boolean disableNetwork = SystemProperties.getBoolean("config.disable_network", false);
        boolean disableNetworkTime = SystemProperties.getBoolean("config.disable_networktime", false);
        boolean disableRtt = SystemProperties.getBoolean("config.disable_rtt", false);
        boolean disableMediaProjection = SystemProperties.getBoolean("config.disable_mediaproj",
                false);
        boolean disableSerial = SystemProperties.getBoolean("config.disable_serial", false);
        boolean disableSearchManager = SystemProperties.getBoolean("config.disable_searchmanager",
                false);
        boolean disableTrustManager = SystemProperties.getBoolean("config.disable_trustmanager",
                false);
        boolean disableTextServices = SystemProperties.getBoolean("config.disable_textservices",
                false);
        boolean disableSamplingProfiler = SystemProperties.getBoolean("config.disable_samplingprof",
                false);
        boolean disableConsumerIr = SystemProperties.getBoolean("config.disable_consumerir", false);
        boolean disableVrManager = SystemProperties.getBoolean("config.disable_vrmanager", false);
        boolean disableCameraService = SystemProperties.getBoolean("config.disable_cameraservice",
                false);

        boolean isEmulator = SystemProperties.get("ro.kernel.qemu").equals("1");

        // For debugging RescueParty
        if (Build.IS_DEBUGGABLE && SystemProperties.getBoolean("debug.crash_system", false)) {
            throw new RuntimeException();
        }

        try {
            final String SECONDARY_ZYGOTE_PRELOAD = "SecondaryZygotePreload";
            // We start the preload ~1s before the webview factory preparation, to
            // ensure that it completes before the 32 bit relro process is forked
            // from the zygote. In the event that it takes too long, the webview
            // RELRO process will block, but it will do so without holding any locks.
            mZygotePreload = SystemServerInitThreadPool.get().submit(() -> {
                try {
                    Slog.i(TAG, SECONDARY_ZYGOTE_PRELOAD);
                    BootTimingsTraceLog traceLog = new BootTimingsTraceLog(
                            SYSTEM_SERVER_TIMING_ASYNC_TAG, Trace.TRACE_TAG_SYSTEM_SERVER);
                    traceLog.traceBegin(SECONDARY_ZYGOTE_PRELOAD);
                    if (!Process.zygoteProcess.preloadDefault(Build.SUPPORTED_32_BIT_ABIS[0])) {
                        Slog.e(TAG, "Unable to preload default resources");
                    }
                    traceLog.traceEnd();
                } catch (Exception ex) {
                    Slog.e(TAG, "Exception preloading default resources", ex);
                }
            }, SECONDARY_ZYGOTE_PRELOAD);

            traceBeginAndSlog("StartKeyAttestationApplicationIdProviderService");
            ServiceManager.addService("sec_key_att_app_id_provider",
                    new KeyAttestationApplicationIdProviderService(context));
            traceEnd();

            traceBeginAndSlog("StartSchedulingPolicyService");
            ServiceManager.addService("scheduling_policy", new SchedulingPolicyService());
            traceEnd();

            traceBeginAndSlog("StartTelecomLoaderService");
            mSystemServiceManager.startService(TelecomLoaderService.class);
            traceEnd();

            traceBeginAndSlog("StartTelephonyRegistry");
            telephonyRegistry = new TelephonyRegistry(context);
            ServiceManager.addService("telephony.registry", telephonyRegistry);
            traceEnd();

            traceBeginAndSlog("StartEntropyMixer");
            mEntropyMixer = new EntropyMixer(context);
            traceEnd();

            mContentResolver = context.getContentResolver();

            if (!disableCameraService) {
                Slog.i(TAG, "Camera Service Proxy");
                traceBeginAndSlog("StartCameraServiceProxy");
                mSystemServiceManager.startService(CameraServiceProxy.class);
                traceEnd();
            }

            // The AccountManager must come before the ContentService
            traceBeginAndSlog("StartAccountManagerService");
            mSystemServiceManager.startService(ACCOUNT_SERVICE_CLASS);
            traceEnd();

            traceBeginAndSlog("StartContentService");
            mSystemServiceManager.startService(CONTENT_SERVICE_CLASS);
            traceEnd();

            traceBeginAndSlog("InstallSystemProviders");
            mActivityManagerService.installSystemProviders();
            traceEnd();

            traceBeginAndSlog("StartVibratorService");
            vibrator = new VibratorService(context);
            ServiceManager.addService("vibrator", vibrator);
            traceEnd();

            if (!disableConsumerIr) {
                traceBeginAndSlog("StartConsumerIrService");
                consumerIr = new ConsumerIrService(context);
                ServiceManager.addService(Context.CONSUMER_IR_SERVICE, consumerIr);
                traceEnd();
            }

            traceBeginAndSlog("StartAlarmManagerService");
            mSystemServiceManager.startService(AlarmManagerService.class);
            traceEnd();

            traceBeginAndSlog("InitWatchdog");
            final Watchdog watchdog = Watchdog.getInstance();
            watchdog.init(context, mActivityManagerService);
            traceEnd();

            traceBeginAndSlog("StartInputManagerService");
            inputManager = new InputManagerService(context);
            traceEnd();

            traceBeginAndSlog("StartWindowManagerService");
            // WMS needs sensor service ready
            ConcurrentUtils.waitForFutureNoInterrupt(mSensorServiceStart, START_SENSOR_SERVICE);
            mSensorServiceStart = null;
            wm = WindowManagerService.main(context, inputManager,
                    mFactoryTestMode != FactoryTest.FACTORY_TEST_LOW_LEVEL,
                    !mFirstBoot, mOnlyCore, new PhoneWindowManager());
            ServiceManager.addService(Context.WINDOW_SERVICE, wm);
            ServiceManager.addService(Context.INPUT_SERVICE, inputManager);
            traceEnd();

            if (!disableVrManager) {
                traceBeginAndSlog("StartVrManagerService");
                mSystemServiceManager.startService(VrManagerService.class);
                traceEnd();
            }

            traceBeginAndSlog("SetWindowManagerService");
            mActivityManagerService.setWindowManager(wm);
            traceEnd();

            traceBeginAndSlog("StartInputManager");
            inputManager.setWindowManagerCallbacks(wm.getInputMonitor());
            inputManager.start();
            traceEnd();

            // TODO: Use service dependencies instead.
            traceBeginAndSlog("DisplayManagerWindowManagerAndInputReady");
            mDisplayManagerService.windowManagerAndInputReady();
            traceEnd();

            // Skip Bluetooth if we have an emulator kernel
            // TODO: Use a more reliable check to see if this product should
            // support Bluetooth - see bug 988521
            if (isEmulator) {
                Slog.i(TAG, "No Bluetooth Service (emulator)");
            } else if (mFactoryTestMode == FactoryTest.FACTORY_TEST_LOW_LEVEL) {
                Slog.i(TAG, "No Bluetooth Service (factory test)");
            } else if (!context.getPackageManager().hasSystemFeature
                       (PackageManager.FEATURE_BLUETOOTH)) {
                Slog.i(TAG, "No Bluetooth Service (Bluetooth Hardware Not Present)");
            } else if (disableBluetooth) {
                Slog.i(TAG, "Bluetooth Service disabled by config");
            } else {
                traceBeginAndSlog("StartBluetoothService");
                mSystemServiceManager.startService(BluetoothService.class);
                traceEnd();
            }

            traceBeginAndSlog("IpConnectivityMetrics");
            mSystemServiceManager.startService(IpConnectivityMetrics.class);
            traceEnd();

            traceBeginAndSlog("PinnerService");
            mSystemServiceManager.startService(PinnerService.class);
            traceEnd();
        } catch (RuntimeException e) {
            Slog.e("System", "******************************************");
            Slog.e("System", "************ Failure starting core service", e);
        }

        StatusBarManagerService statusBar = null;
        INotificationManager notification = null;
        LocationManagerService location = null;
        CountryDetectorService countryDetector = null;
        ILockSettings lockSettings = null;
        MediaRouterService mediaRouter = null;

        // Bring up services needed for UI.
        if (mFactoryTestMode != FactoryTest.FACTORY_TEST_LOW_LEVEL) {
            traceBeginAndSlog("StartInputMethodManagerLifecycle");
            mSystemServiceManager.startService(InputMethodManagerService.Lifecycle.class);
            traceEnd();

            traceBeginAndSlog("StartAccessibilityManagerService");
            try {
                ServiceManager.addService(Context.ACCESSIBILITY_SERVICE,
                        new AccessibilityManagerService(context));
            } catch (Throwable e) {
                reportWtf("starting Accessibility Manager", e);
            }
            traceEnd();
        }

        traceBeginAndSlog("MakeDisplayReady");
        try {
            wm.displayReady();
        } catch (Throwable e) {
            reportWtf("making display ready", e);
        }
        traceEnd();

        if (mFactoryTestMode != FactoryTest.FACTORY_TEST_LOW_LEVEL) {
            if (!disableStorage &&
                    !"0".equals(SystemProperties.get("system_init.startmountservice"))) {
                traceBeginAndSlog("StartStorageManagerService");
                try {
                    /*
                     * NotificationManagerService is dependant on StorageManagerService,
                     * (for media / usb notifications) so we must start StorageManagerService first.
                     */
                    mSystemServiceManager.startService(STORAGE_MANAGER_SERVICE_CLASS);
                    storageManager = IStorageManager.Stub.asInterface(
                            ServiceManager.getService("mount"));
                } catch (Throwable e) {
                    reportWtf("starting StorageManagerService", e);
                }
                traceEnd();

                traceBeginAndSlog("StartStorageStatsService");
                try {
                    mSystemServiceManager.startService(STORAGE_STATS_SERVICE_CLASS);
                } catch (Throwable e) {
                    reportWtf("starting StorageStatsService", e);
                }
                traceEnd();
            }
        }

        // We start this here so that we update our configuration to set watch or television
        // as appropriate.
        traceBeginAndSlog("StartUiModeManager");
        mSystemServiceManager.startService(UiModeManagerService.class);
        traceEnd();

        if (!mOnlyCore) {
            traceBeginAndSlog("UpdatePackagesIfNeeded");
            try {
                mPackageManagerService.updatePackagesIfNeeded();
            } catch (Throwable e) {
                reportWtf("update packages", e);
            }
            traceEnd();
        }

        traceBeginAndSlog("PerformFstrimIfNeeded");
        try {
            mPackageManagerService.performFstrimIfNeeded();
        } catch (Throwable e) {
            reportWtf("performing fstrim", e);
        }
        traceEnd();

        if (mFactoryTestMode != FactoryTest.FACTORY_TEST_LOW_LEVEL) {
            if (!disableNonCoreServices) {
                traceBeginAndSlog("StartLockSettingsService");
                try {
                    mSystemServiceManager.startService(LOCK_SETTINGS_SERVICE_CLASS);
                    lockSettings = ILockSettings.Stub.asInterface(
                            ServiceManager.getService("lock_settings"));
                } catch (Throwable e) {
                    reportWtf("starting LockSettingsService service", e);
                }
                traceEnd();

                if (!SystemProperties.get(PERSISTENT_DATA_BLOCK_PROP).equals("")) {
                    traceBeginAndSlog("StartPersistentDataBlock");
                    mSystemServiceManager.startService(PersistentDataBlockService.class);
                    traceEnd();
                }

                traceBeginAndSlog("StartDeviceIdleController");
                mSystemServiceManager.startService(DeviceIdleController.class);
                traceEnd();

                // Always start the Device Policy Manager, so that the API is compatible with
                // API8.
                traceBeginAndSlog("StartDevicePolicyManager");
                mSystemServiceManager.startService(DevicePolicyManagerService.Lifecycle.class);
                traceEnd();
            }

            if (!disableSystemUI) {
                traceBeginAndSlog("StartStatusBarManagerService");
                try {
                    statusBar = new StatusBarManagerService(context, wm);
                    ServiceManager.addService(Context.STATUS_BAR_SERVICE, statusBar);
                } catch (Throwable e) {
                    reportWtf("starting StatusBarManagerService", e);
                }
                traceEnd();
            }

            if (!disableNonCoreServices) {
                traceBeginAndSlog("StartClipboardService");
                mSystemServiceManager.startService(ClipboardService.class);
                traceEnd();
            }

            if (!disableNetwork) {
                traceBeginAndSlog("StartNetworkManagementService");
                try {
                    networkManagement = NetworkManagementService.create(context);
                    ServiceManager.addService(Context.NETWORKMANAGEMENT_SERVICE, networkManagement);
                } catch (Throwable e) {
                    reportWtf("starting NetworkManagement Service", e);
                }
                traceEnd();
            }

            if (!disableNonCoreServices) {
                traceBeginAndSlog("StartFontServiceManager");
                mSystemServiceManager.startService(FontManagerService.Lifecycle.class);
                traceEnd();
            }

            if (!disableNonCoreServices && !disableTextServices) {
                traceBeginAndSlog("StartTextServicesManager");
                mSystemServiceManager.startService(TextServicesManagerService.Lifecycle.class);
                traceEnd();
            }

            if (!disableNonCoreServices) {
                traceBeginAndSlog("StartTextClassificationService");
                mSystemServiceManager.startService(TextClassificationService.Lifecycle.class);
                traceEnd();
            }

            if (!disableNetwork) {
                traceBeginAndSlog("StartNetworkScoreService");
                try {
                    networkScore = new NetworkScoreService(context);
                    ServiceManager.addService(Context.NETWORK_SCORE_SERVICE, networkScore);
                } catch (Throwable e) {
                    reportWtf("starting Network Score Service", e);
                }
                traceEnd();

                traceBeginAndSlog("StartNetworkStatsService");
                try {
                    networkStats = NetworkStatsService.create(context, networkManagement);
                    ServiceManager.addService(Context.NETWORK_STATS_SERVICE, networkStats);
                } catch (Throwable e) {
                    reportWtf("starting NetworkStats Service", e);
                }
                traceEnd();

                traceBeginAndSlog("StartNetworkPolicyManagerService");
                try {
                    networkPolicy = new NetworkPolicyManagerService(context,
                            mActivityManagerService, networkStats, networkManagement);
                    ServiceManager.addService(Context.NETWORK_POLICY_SERVICE, networkPolicy);
                } catch (Throwable e) {
                    reportWtf("starting NetworkPolicy Service", e);
                }
                traceEnd();

                // Wifi Service must be started first for wifi-related services.
                traceBeginAndSlog("StartWifi");
                mSystemServiceManager.startService(WIFI_SERVICE_CLASS);
                traceEnd();
                traceBeginAndSlog("StartWifiScanning");
                mSystemServiceManager.startService(
                        "com.android.server.wifi.scanner.WifiScanningService");
                traceEnd();

                if (!disableRtt) {
                    traceBeginAndSlog("StartWifiRtt");
                    mSystemServiceManager.startService("com.android.server.wifi.RttService");
                    traceEnd();
                }

                if (context.getPackageManager().hasSystemFeature(
                        PackageManager.FEATURE_WIFI_AWARE)) {
                    traceBeginAndSlog("StartWifiAware");
                    mSystemServiceManager.startService(WIFI_AWARE_SERVICE_CLASS);
                    traceEnd();
                } else {
                    Slog.i(TAG, "No Wi-Fi Aware Service (Aware support Not Present)");
                }

                if (context.getPackageManager().hasSystemFeature(
                        PackageManager.FEATURE_WIFI_DIRECT)) {
                    traceBeginAndSlog("StartWifiP2P");
                    mSystemServiceManager.startService(WIFI_P2P_SERVICE_CLASS);
                    traceEnd();
                }

                if (mPackageManager.hasSystemFeature(PackageManager.FEATURE_ETHERNET) ||
                    mPackageManager.hasSystemFeature(PackageManager.FEATURE_USB_HOST)) {
                    traceBeginAndSlog("StartEthernet");
                    mSystemServiceManager.startService(ETHERNET_SERVICE_CLASS);
                    traceEnd();
                }

                traceBeginAndSlog("StartConnectivityService");
                try {
                    connectivity = new ConnectivityService(
                            context, networkManagement, networkStats, networkPolicy);
                    ServiceManager.addService(Context.CONNECTIVITY_SERVICE, connectivity);
                    networkStats.bindConnectivityManager(connectivity);
                    networkPolicy.bindConnectivityManager(connectivity);
                } catch (Throwable e) {
                    reportWtf("starting Connectivity Service", e);
                }
                traceEnd();

                traceBeginAndSlog("StartNsdService");
                try {
                    serviceDiscovery = NsdService.create(context);
                    ServiceManager.addService(
                            Context.NSD_SERVICE, serviceDiscovery);
                } catch (Throwable e) {
                    reportWtf("starting Service Discovery Service", e);
                }
                traceEnd();
            }

            if (!disableNonCoreServices) {
                traceBeginAndSlog("StartUpdateLockService");
                try {
                    ServiceManager.addService(Context.UPDATE_LOCK_SERVICE,
                            new UpdateLockService(context));
                } catch (Throwable e) {
                    reportWtf("starting UpdateLockService", e);
                }
                traceEnd();
            }

            /*
             * StorageManagerService has a few dependencies: Notification Manager and
             * AppWidget Provider. Make sure StorageManagerService is completely started
             * first before continuing.
             */
            if (storageManager != null && !mOnlyCore) {
                traceBeginAndSlog("WaitForAsecScan");
                try {
                    storageManager.waitForAsecScan();
                } catch (RemoteException ignored) {
                }
                traceEnd();
            }

            traceBeginAndSlog("StartNotificationManager");
            mSystemServiceManager.startService(NotificationManagerService.class);
            notification = INotificationManager.Stub.asInterface(
                    ServiceManager.getService(Context.NOTIFICATION_SERVICE));
            networkPolicy.bindNotificationManager(notification);
            traceEnd();

            traceBeginAndSlog("StartDeviceMonitor");
            mSystemServiceManager.startService(DeviceStorageMonitorService.class);
            traceEnd();

            if (!disableLocation) {
                traceBeginAndSlog("StartLocationManagerService");
                try {
                    location = new LocationManagerService(context);
                    ServiceManager.addService(Context.LOCATION_SERVICE, location);
                } catch (Throwable e) {
                    reportWtf("starting Location Manager", e);
                }
                traceEnd();

                traceBeginAndSlog("StartCountryDetectorService");
                try {
                    countryDetector = new CountryDetectorService(context);
                    ServiceManager.addService(Context.COUNTRY_DETECTOR, countryDetector);
                } catch (Throwable e) {
                    reportWtf("starting Country Detector", e);
                }
                traceEnd();
            }

            if (!disableNonCoreServices && !disableSearchManager) {
                traceBeginAndSlog("StartSearchManagerService");
                try {
                    mSystemServiceManager.startService(SEARCH_MANAGER_SERVICE_CLASS);
                } catch (Throwable e) {
                    reportWtf("starting Search Service", e);
                }
                traceEnd();
            }

            if (!disableNonCoreServices && context.getResources().getBoolean(
                        R.bool.config_enableWallpaperService)) {
                traceBeginAndSlog("StartWallpaperManagerService");
                mSystemServiceManager.startService(WALLPAPER_SERVICE_CLASS);
                traceEnd();
            }

            traceBeginAndSlog("StartAudioService");
            mSystemServiceManager.startService(AudioService.Lifecycle.class);
            traceEnd();

            if (!disableNonCoreServices) {
                traceBeginAndSlog("StartDockObserver");
                mSystemServiceManager.startService(DockObserver.class);
                traceEnd();

                if (context.getPackageManager().hasSystemFeature(PackageManager.FEATURE_WATCH)) {
                    traceBeginAndSlog("StartThermalObserver");
                    mSystemServiceManager.startService(THERMAL_OBSERVER_CLASS);
                    traceEnd();
                }
            }

            traceBeginAndSlog("StartWiredAccessoryManager");
            try {
                // Listen for wired headset changes
                inputManager.setWiredAccessoryCallbacks(
                        new WiredAccessoryManager(context, inputManager));
            } catch (Throwable e) {
                reportWtf("starting WiredAccessoryManager", e);
            }
            traceEnd();

            if (!disableNonCoreServices) {
                if (mPackageManager.hasSystemFeature(PackageManager.FEATURE_MIDI)) {
                    // Start MIDI Manager service
                    traceBeginAndSlog("StartMidiManager");
                    mSystemServiceManager.startService(MIDI_SERVICE_CLASS);
                    traceEnd();
                }

                if (mPackageManager.hasSystemFeature(PackageManager.FEATURE_USB_HOST)
                        || mPackageManager.hasSystemFeature(
                                PackageManager.FEATURE_USB_ACCESSORY)) {
                    // Manage USB host and device support
                    traceBeginAndSlog("StartUsbService");
                    mSystemServiceManager.startService(USB_SERVICE_CLASS);
                    traceEnd();
                }

                if (!disableSerial) {
                    traceBeginAndSlog("StartSerialService");
                    try {
                        // Serial port support
                        serial = new SerialService(context);
                        ServiceManager.addService(Context.SERIAL_SERVICE, serial);
                    } catch (Throwable e) {
                        Slog.e(TAG, "Failure starting SerialService", e);
                    }
                    traceEnd();
                }

                traceBeginAndSlog("StartHardwarePropertiesManagerService");
                try {
                    hardwarePropertiesService = new HardwarePropertiesManagerService(context);
                    ServiceManager.addService(Context.HARDWARE_PROPERTIES_SERVICE,
                            hardwarePropertiesService);
                } catch (Throwable e) {
                    Slog.e(TAG, "Failure starting HardwarePropertiesManagerService", e);
                }
                traceEnd();
            }

            traceBeginAndSlog("StartTwilightService");
            mSystemServiceManager.startService(TwilightService.class);
            traceEnd();

            if (NightDisplayController.isAvailable(context)) {
                traceBeginAndSlog("StartNightDisplay");
                mSystemServiceManager.startService(NightDisplayService.class);
                traceEnd();
            }

            traceBeginAndSlog("StartJobScheduler");
            mSystemServiceManager.startService(JobSchedulerService.class);
            traceEnd();

            traceBeginAndSlog("StartSoundTrigger");
            mSystemServiceManager.startService(SoundTriggerService.class);
            traceEnd();

            if (!disableNonCoreServices) {
                if (!disableTrustManager) {
                    traceBeginAndSlog("StartTrustManager");
                    mSystemServiceManager.startService(TrustManagerService.class);
                    traceEnd();
                }

                if (mPackageManager.hasSystemFeature(PackageManager.FEATURE_BACKUP)) {
                    traceBeginAndSlog("StartBackupManager");
                    mSystemServiceManager.startService(BACKUP_MANAGER_SERVICE_CLASS);
                    traceEnd();
                }

                if (mPackageManager.hasSystemFeature(PackageManager.FEATURE_APP_WIDGETS)
                    || context.getResources().getBoolean(R.bool.config_enableAppWidgetService)) {
                    traceBeginAndSlog("StartAppWidgerService");
                    mSystemServiceManager.startService(APPWIDGET_SERVICE_CLASS);
                    traceEnd();
                }

                if (mPackageManager.hasSystemFeature(PackageManager.FEATURE_VOICE_RECOGNIZERS)) {
                    traceBeginAndSlog("StartVoiceRecognitionManager");
                    mSystemServiceManager.startService(VOICE_RECOGNITION_MANAGER_SERVICE_CLASS);
                    traceEnd();
                }

                if (GestureLauncherService.isGestureLauncherEnabled(context.getResources())) {
                    traceBeginAndSlog("StartGestureLauncher");
                    mSystemServiceManager.startService(GestureLauncherService.class);
                    traceEnd();
                }
                traceBeginAndSlog("StartSensorNotification");
                mSystemServiceManager.startService(SensorNotificationService.class);
                traceEnd();

                traceBeginAndSlog("StartContextHubSystemService");
                mSystemServiceManager.startService(ContextHubSystemService.class);
                traceEnd();
            }

            traceBeginAndSlog("StartDiskStatsService");
            try {
                ServiceManager.addService("diskstats", new DiskStatsService(context));
            } catch (Throwable e) {
                reportWtf("starting DiskStats Service", e);
            }
            traceEnd();

            if (!disableSamplingProfiler) {
                traceBeginAndSlog("StartSamplingProfilerService");
                try {
                    // need to add this service even if SamplingProfilerIntegration.isEnabled()
                    // is false, because it is this service that detects system property change and
                    // turns on SamplingProfilerIntegration. Plus, when sampling profiler doesn't work,
                    // there is little overhead for running this service.
                    ServiceManager.addService("samplingprofiler",
                                new SamplingProfilerService(context));
                } catch (Throwable e) {
                    reportWtf("starting SamplingProfiler Service", e);
                }
                traceEnd();
            }

            if (!disableNetwork && !disableNetworkTime) {
                traceBeginAndSlog("StartNetworkTimeUpdateService");
                try {
                    networkTimeUpdater = new NetworkTimeUpdateService(context);
                    ServiceManager.addService("network_time_update_service", networkTimeUpdater);
                } catch (Throwable e) {
                    reportWtf("starting NetworkTimeUpdate service", e);
                }
                traceEnd();
            }

            traceBeginAndSlog("StartCommonTimeManagementService");
            try {
                commonTimeMgmtService = new CommonTimeManagementService(context);
                ServiceManager.addService("commontime_management", commonTimeMgmtService);
            } catch (Throwable e) {
                reportWtf("starting CommonTimeManagementService service", e);
            }
            traceEnd();

            if (!disableNetwork) {
                traceBeginAndSlog("CertBlacklister");
                try {
                    CertBlacklister blacklister = new CertBlacklister(context);
                } catch (Throwable e) {
                    reportWtf("starting CertBlacklister", e);
                }
                traceEnd();
            }

            if (!disableNetwork && !disableNonCoreServices && EmergencyAffordanceManager.ENABLED) {
                // EmergencyMode service
                traceBeginAndSlog("StartEmergencyAffordanceService");
                mSystemServiceManager.startService(EmergencyAffordanceService.class);
                traceEnd();
            }

            if (!disableNonCoreServices) {
                // Dreams (interactive idle-time views, a/k/a screen savers, and doze mode)
                traceBeginAndSlog("StartDreamManager");
                mSystemServiceManager.startService(DreamManagerService.class);
                traceEnd();
            }

            if (!disableNonCoreServices) {
                traceBeginAndSlog("AddGraphicsStatsService");
                ServiceManager.addService(GraphicsStatsService.GRAPHICS_STATS_SERVICE,
                        new GraphicsStatsService(context));
                traceEnd();
            }

            if (!disableNonCoreServices && CoverageService.ENABLED) {
                traceBeginAndSlog("AddCoverageService");
                ServiceManager.addService(CoverageService.COVERAGE_SERVICE, new CoverageService());
                traceEnd();
            }

            if (mPackageManager.hasSystemFeature(PackageManager.FEATURE_PRINTING)) {
                traceBeginAndSlog("StartPrintManager");
                mSystemServiceManager.startService(PRINT_MANAGER_SERVICE_CLASS);
                traceEnd();
            }

            traceBeginAndSlog("StartCompanionDeviceManager");
            mSystemServiceManager.startService(COMPANION_DEVICE_MANAGER_SERVICE_CLASS);
            traceEnd();

            traceBeginAndSlog("StartRestrictionManager");
            mSystemServiceManager.startService(RestrictionsManagerService.class);
            traceEnd();

            traceBeginAndSlog("StartMediaSessionService");
            mSystemServiceManager.startService(MediaSessionService.class);
            traceEnd();

            if (mPackageManager.hasSystemFeature(PackageManager.FEATURE_HDMI_CEC)) {
                traceBeginAndSlog("StartHdmiControlService");
                mSystemServiceManager.startService(HdmiControlService.class);
                traceEnd();
            }

            if (mPackageManager.hasSystemFeature(PackageManager.FEATURE_LIVE_TV)) {
                traceBeginAndSlog("StartTvInputManager");
                mSystemServiceManager.startService(TvInputManagerService.class);
                traceEnd();
            }

            if (mPackageManager.hasSystemFeature(PackageManager.FEATURE_PICTURE_IN_PICTURE)) {
                traceBeginAndSlog("StartMediaResourceMonitor");
                mSystemServiceManager.startService(MediaResourceMonitorService.class);
                traceEnd();
            }

            if (mPackageManager.hasSystemFeature(PackageManager.FEATURE_LEANBACK)) {
                traceBeginAndSlog("StartTvRemoteService");
                mSystemServiceManager.startService(TvRemoteService.class);
                traceEnd();
            }

            if (!disableNonCoreServices) {
                traceBeginAndSlog("StartMediaRouterService");
                try {
                    mediaRouter = new MediaRouterService(context);
                    ServiceManager.addService(Context.MEDIA_ROUTER_SERVICE, mediaRouter);
                } catch (Throwable e) {
                    reportWtf("starting MediaRouterService", e);
                }
                traceEnd();

                if (mPackageManager.hasSystemFeature(PackageManager.FEATURE_FINGERPRINT)) {
                    traceBeginAndSlog("StartFingerprintSensor");
                    mSystemServiceManager.startService(FingerprintService.class);
                    traceEnd();
                }

                traceBeginAndSlog("StartBackgroundDexOptJobService");
                try {
                    BackgroundDexOptJobService.schedule(context);
                } catch (Throwable e) {
                    reportWtf("starting StartBackgroundDexOptJobService", e);
                }
                traceEnd();

                traceBeginAndSlog("StartPruneInstantAppsJobService");
                try {
                    PruneInstantAppsJobService.schedule(context);
                } catch (Throwable e) {
                    reportWtf("StartPruneInstantAppsJobService", e);
                }
                traceEnd();
            }
            // LauncherAppsService uses ShortcutService.
            traceBeginAndSlog("StartShortcutServiceLifecycle");
            mSystemServiceManager.startService(ShortcutService.Lifecycle.class);
            traceEnd();

            traceBeginAndSlog("StartLauncherAppsService");
            mSystemServiceManager.startService(LauncherAppsService.class);
            traceEnd();
        }

        if (!disableNonCoreServices && !disableMediaProjection) {
            traceBeginAndSlog("StartMediaProjectionManager");
            mSystemServiceManager.startService(MediaProjectionManagerService.class);
            traceEnd();
        }

        if (context.getPackageManager().hasSystemFeature(PackageManager.FEATURE_WATCH)) {
            traceBeginAndSlog("StartWearBluetooth");
            mSystemServiceManager.startService(WEAR_BLUETOOTH_SERVICE_CLASS);
<<<<<<< HEAD
            traceEnd();

            traceBeginAndSlog("StartWearWifiMediator");
            mSystemServiceManager.startService(WEAR_WIFI_MEDIATOR_SERVICE_CLASS);
            traceEnd();

            if (SystemProperties.getBoolean("config.enable_cellmediator", false)) {
                traceBeginAndSlog("StartWearCellularMediator");
                mSystemServiceManager.startService(WEAR_CELLULAR_MEDIATOR_SERVICE_CLASS);
                traceEnd();
            }

            if (!disableNonCoreServices) {
                traceBeginAndSlog("StartWearTimeService");
                mSystemServiceManager.startService(WEAR_TIME_SERVICE_CLASS);
                traceEnd();
            }
=======
            mSystemServiceManager.startService(WEAR_CONNECTIVITY_SERVICE_CLASS);
          if (!disableNonCoreServices) {
              mSystemServiceManager.startService(WEAR_TIME_SERVICE_CLASS);
          }
>>>>>>> f17c1d48
        }

        // Before things start rolling, be sure we have decided whether
        // we are in safe mode.
        final boolean safeMode = wm.detectSafeMode();
        if (safeMode) {
            traceBeginAndSlog("EnterSafeModeAndDisableJitCompilation");
            mActivityManagerService.enterSafeMode();
            // Disable the JIT for the system_server process
            VMRuntime.getRuntime().disableJitCompilation();
            traceEnd();
        } else {
            // Enable the JIT for the system_server process
            traceBeginAndSlog("StartJitCompilation");
            VMRuntime.getRuntime().startJitCompilation();
            traceEnd();
        }

        // MMS service broker
        traceBeginAndSlog("StartMmsService");
        mmsService = mSystemServiceManager.startService(MmsServiceBroker.class);
        traceEnd();

        traceBeginAndSlog("StartRetailDemoModeService");
        mSystemServiceManager.startService(RetailDemoModeService.class);
        traceEnd();

        traceBeginAndSlog("StartAutoFillService");
        mSystemServiceManager.startService(AUTO_FILL_MANAGER_SERVICE_CLASS);
        traceEnd();

        // It is now time to start up the app processes...

        traceBeginAndSlog("MakeVibratorServiceReady");
        try {
            vibrator.systemReady();
        } catch (Throwable e) {
            reportWtf("making Vibrator Service ready", e);
        }
        traceEnd();

        traceBeginAndSlog("MakeLockSettingsServiceReady");
        if (lockSettings != null) {
            try {
                lockSettings.systemReady();
            } catch (Throwable e) {
                reportWtf("making Lock Settings Service ready", e);
            }
        }
        traceEnd();

        // Needed by DevicePolicyManager for initialization
        traceBeginAndSlog("StartBootPhaseLockSettingsReady");
        mSystemServiceManager.startBootPhase(SystemService.PHASE_LOCK_SETTINGS_READY);
        traceEnd();

        traceBeginAndSlog("StartBootPhaseSystemServicesReady");
        mSystemServiceManager.startBootPhase(SystemService.PHASE_SYSTEM_SERVICES_READY);
        traceEnd();

        traceBeginAndSlog("MakeWindowManagerServiceReady");
        try {
            wm.systemReady();
        } catch (Throwable e) {
            reportWtf("making Window Manager Service ready", e);
        }
        traceEnd();

        if (safeMode) {
            mActivityManagerService.showSafeModeOverlay();
        }

        // Update the configuration for this context by hand, because we're going
        // to start using it before the config change done in wm.systemReady() will
        // propagate to it.
        final Configuration config = wm.computeNewConfiguration(DEFAULT_DISPLAY);
        DisplayMetrics metrics = new DisplayMetrics();
        WindowManager w = (WindowManager)context.getSystemService(Context.WINDOW_SERVICE);
        w.getDefaultDisplay().getMetrics(metrics);
        context.getResources().updateConfiguration(config, metrics);

        // The system context's theme may be configuration-dependent.
        final Theme systemTheme = context.getTheme();
        if (systemTheme.getChangingConfigurations() != 0) {
            systemTheme.rebase();
        }

        traceBeginAndSlog("MakePowerManagerServiceReady");
        try {
            // TODO: use boot phase
            mPowerManagerService.systemReady(mActivityManagerService.getAppOpsService());
        } catch (Throwable e) {
            reportWtf("making Power Manager Service ready", e);
        }
        traceEnd();

        traceBeginAndSlog("MakePackageManagerServiceReady");
        try {
            mPackageManagerService.systemReady();
        } catch (Throwable e) {
            reportWtf("making Package Manager Service ready", e);
        }
        traceEnd();

        traceBeginAndSlog("MakeDisplayManagerServiceReady");
        try {
            // TODO: use boot phase and communicate these flags some other way
            mDisplayManagerService.systemReady(safeMode, mOnlyCore);
        } catch (Throwable e) {
            reportWtf("making Display Manager Service ready", e);
        }
        traceEnd();

        mSystemServiceManager.setSafeMode(safeMode);

        // These are needed to propagate to the runnable below.
        final NetworkManagementService networkManagementF = networkManagement;
        final NetworkStatsService networkStatsF = networkStats;
        final NetworkPolicyManagerService networkPolicyF = networkPolicy;
        final ConnectivityService connectivityF = connectivity;
        final NetworkScoreService networkScoreF = networkScore;
        final LocationManagerService locationF = location;
        final CountryDetectorService countryDetectorF = countryDetector;
        final NetworkTimeUpdateService networkTimeUpdaterF = networkTimeUpdater;
        final CommonTimeManagementService commonTimeMgmtServiceF = commonTimeMgmtService;
        final InputManagerService inputManagerF = inputManager;
        final TelephonyRegistry telephonyRegistryF = telephonyRegistry;
        final MediaRouterService mediaRouterF = mediaRouter;
        final MmsServiceBroker mmsServiceF = mmsService;

        // We now tell the activity manager it is okay to run third party
        // code.  It will call back into us once it has gotten to the state
        // where third party code can really run (but before it has actually
        // started launching the initial applications), for us to complete our
        // initialization.
        mActivityManagerService.systemReady(() -> {
            Slog.i(TAG, "Making services ready");
            traceBeginAndSlog("StartActivityManagerReadyPhase");
            mSystemServiceManager.startBootPhase(
                    SystemService.PHASE_ACTIVITY_MANAGER_READY);
            traceEnd();
            traceBeginAndSlog("StartObservingNativeCrashes");
            try {
                mActivityManagerService.startObservingNativeCrashes();
            } catch (Throwable e) {
                reportWtf("observing native crashes", e);
            }
            traceEnd();

            // No dependency on Webview preparation in system server. But this should
            // be completed before allowring 3rd party
            final String WEBVIEW_PREPARATION = "WebViewFactoryPreparation";
            Future<?> webviewPrep = null;
            if (!mOnlyCore) {
                webviewPrep = SystemServerInitThreadPool.get().submit(() -> {
                    Slog.i(TAG, WEBVIEW_PREPARATION);
                    BootTimingsTraceLog traceLog = new BootTimingsTraceLog(
                            SYSTEM_SERVER_TIMING_ASYNC_TAG, Trace.TRACE_TAG_SYSTEM_SERVER);
                    traceLog.traceBegin(WEBVIEW_PREPARATION);
                    ConcurrentUtils.waitForFutureNoInterrupt(mZygotePreload, "Zygote preload");
                    mZygotePreload = null;
                    mWebViewUpdateService.prepareWebViewInSystemServer();
                    traceLog.traceEnd();
                }, WEBVIEW_PREPARATION);
            }

            traceBeginAndSlog("StartSystemUI");
            try {
                startSystemUi(context);
            } catch (Throwable e) {
                reportWtf("starting System UI", e);
            }
            traceEnd();
            traceBeginAndSlog("MakeNetworkScoreReady");
            try {
                if (networkScoreF != null) networkScoreF.systemReady();
            } catch (Throwable e) {
                reportWtf("making Network Score Service ready", e);
            }
            traceEnd();
            traceBeginAndSlog("MakeNetworkManagementServiceReady");
            try {
                if (networkManagementF != null) networkManagementF.systemReady();
            } catch (Throwable e) {
                reportWtf("making Network Managment Service ready", e);
            }
            CountDownLatch networkPolicyInitReadySignal = null;
            if (networkPolicyF != null) {
                networkPolicyInitReadySignal = networkPolicyF
                        .networkScoreAndNetworkManagementServiceReady();
            }
            traceEnd();
            traceBeginAndSlog("MakeNetworkStatsServiceReady");
            try {
                if (networkStatsF != null) networkStatsF.systemReady();
            } catch (Throwable e) {
                reportWtf("making Network Stats Service ready", e);
            }
            traceEnd();
            traceBeginAndSlog("MakeConnectivityServiceReady");
            try {
                if (connectivityF != null) connectivityF.systemReady();
            } catch (Throwable e) {
                reportWtf("making Connectivity Service ready", e);
            }
            traceEnd();
            traceBeginAndSlog("MakeNetworkPolicyServiceReady");
            try {
                if (networkPolicyF != null) {
                    networkPolicyF.systemReady(networkPolicyInitReadySignal);
                }
            } catch (Throwable e) {
                reportWtf("making Network Policy Service ready", e);
            }
            traceEnd();

            traceBeginAndSlog("StartWatchdog");
            Watchdog.getInstance().start();
            traceEnd();

            // It is now okay to let the various system services start their
            // third party code...
            traceBeginAndSlog("PhaseThirdPartyAppsCanStart");
            // confirm webview completion before starting 3rd party
            if (webviewPrep != null) {
                ConcurrentUtils.waitForFutureNoInterrupt(webviewPrep, WEBVIEW_PREPARATION);
            }
            mSystemServiceManager.startBootPhase(
                    SystemService.PHASE_THIRD_PARTY_APPS_CAN_START);
            traceEnd();

            traceBeginAndSlog("MakeLocationServiceReady");
            try {
                if (locationF != null) locationF.systemRunning();
            } catch (Throwable e) {
                reportWtf("Notifying Location Service running", e);
            }
            traceEnd();
            traceBeginAndSlog("MakeCountryDetectionServiceReady");
            try {
                if (countryDetectorF != null) countryDetectorF.systemRunning();
            } catch (Throwable e) {
                reportWtf("Notifying CountryDetectorService running", e);
            }
            traceEnd();
            traceBeginAndSlog("MakeNetworkTimeUpdateReady");
            try {
                if (networkTimeUpdaterF != null) networkTimeUpdaterF.systemRunning();
            } catch (Throwable e) {
                reportWtf("Notifying NetworkTimeService running", e);
            }
            traceEnd();
            traceBeginAndSlog("MakeCommonTimeManagementServiceReady");
            try {
                if (commonTimeMgmtServiceF != null) {
                    commonTimeMgmtServiceF.systemRunning();
                }
            } catch (Throwable e) {
                reportWtf("Notifying CommonTimeManagementService running", e);
            }
            traceEnd();
            traceBeginAndSlog("MakeInputManagerServiceReady");
            try {
                // TODO(BT) Pass parameter to input manager
                if (inputManagerF != null) inputManagerF.systemRunning();
            } catch (Throwable e) {
                reportWtf("Notifying InputManagerService running", e);
            }
            traceEnd();
            traceBeginAndSlog("MakeTelephonyRegistryReady");
            try {
                if (telephonyRegistryF != null) telephonyRegistryF.systemRunning();
            } catch (Throwable e) {
                reportWtf("Notifying TelephonyRegistry running", e);
            }
            traceEnd();
            traceBeginAndSlog("MakeMediaRouterServiceReady");
            try {
                if (mediaRouterF != null) mediaRouterF.systemRunning();
            } catch (Throwable e) {
                reportWtf("Notifying MediaRouterService running", e);
            }
            traceEnd();
            traceBeginAndSlog("MakeMmsServiceReady");
            try {
                if (mmsServiceF != null) mmsServiceF.systemRunning();
            } catch (Throwable e) {
                reportWtf("Notifying MmsService running", e);
            }
            traceEnd();

            traceBeginAndSlog("MakeNetworkScoreServiceReady");
            try {
                if (networkScoreF != null) networkScoreF.systemRunning();
            } catch (Throwable e) {
                reportWtf("Notifying NetworkScoreService running", e);
            }
            traceEnd();
            traceBeginAndSlog("IncidentDaemonReady");
            try {
                // TODO: Switch from checkService to getService once it's always
                // in the build and should reliably be there.
                final IIncidentManager incident = IIncidentManager.Stub.asInterface(
                        ServiceManager.checkService("incident"));
                if (incident != null) incident.systemRunning();
            } catch (Throwable e) {
                reportWtf("Notifying incident daemon running", e);
            }
            traceEnd();
        }, BOOT_TIMINGS_TRACE_LOG);
    }

    static final void startSystemUi(Context context) {
        Intent intent = new Intent();
        intent.setComponent(new ComponentName("com.android.systemui",
                    "com.android.systemui.SystemUIService"));
        intent.addFlags(Intent.FLAG_DEBUG_TRIAGED_MISSING);
        //Slog.d(TAG, "Starting service: " + intent);
        context.startServiceAsUser(intent, UserHandle.SYSTEM);
    }

    private static void traceBeginAndSlog(String name) {
        Slog.i(TAG, name);
        BOOT_TIMINGS_TRACE_LOG.traceBegin(name);
    }

    private static void traceEnd() {
        BOOT_TIMINGS_TRACE_LOG.traceEnd();
    }
}<|MERGE_RESOLUTION|>--- conflicted
+++ resolved
@@ -1455,30 +1455,17 @@
         if (context.getPackageManager().hasSystemFeature(PackageManager.FEATURE_WATCH)) {
             traceBeginAndSlog("StartWearBluetooth");
             mSystemServiceManager.startService(WEAR_BLUETOOTH_SERVICE_CLASS);
-<<<<<<< HEAD
-            traceEnd();
-
-            traceBeginAndSlog("StartWearWifiMediator");
-            mSystemServiceManager.startService(WEAR_WIFI_MEDIATOR_SERVICE_CLASS);
-            traceEnd();
-
-            if (SystemProperties.getBoolean("config.enable_cellmediator", false)) {
-                traceBeginAndSlog("StartWearCellularMediator");
-                mSystemServiceManager.startService(WEAR_CELLULAR_MEDIATOR_SERVICE_CLASS);
-                traceEnd();
-            }
+            traceEnd();
+
+            traceBeginAndSlog("StartWearConnectivityService");
+            mSystemServiceManager.startService(WEAR_CONNECTIVITY_SERVICE_CLASS);
+            traceEnd();
 
             if (!disableNonCoreServices) {
                 traceBeginAndSlog("StartWearTimeService");
                 mSystemServiceManager.startService(WEAR_TIME_SERVICE_CLASS);
                 traceEnd();
             }
-=======
-            mSystemServiceManager.startService(WEAR_CONNECTIVITY_SERVICE_CLASS);
-          if (!disableNonCoreServices) {
-              mSystemServiceManager.startService(WEAR_TIME_SERVICE_CLASS);
-          }
->>>>>>> f17c1d48
         }
 
         // Before things start rolling, be sure we have decided whether
