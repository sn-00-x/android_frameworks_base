/*
 * Copyright (C) 2014 The Android Open Source Project
 *
 * Licensed under the Apache License, Version 2.0 (the "License");
 * you may not use this file except in compliance with the License.
 * You may obtain a copy of the License at
 *
 *      http://www.apache.org/licenses/LICENSE-2.0
 *
 * Unless required by applicable law or agreed to in writing, software
 * distributed under the License is distributed on an "AS IS" BASIS,
 * WITHOUT WARRANTIES OR CONDITIONS OF ANY KIND, either express or implied.
 * See the License for the specific language governing permissions and
 * limitations under the License.
 */

package com.android.server.pm;

import static android.content.pm.PackageManager.INSTALL_FAILED_ABORTED;
import static android.content.pm.PackageManager.INSTALL_FAILED_BAD_SIGNATURE;
import static android.content.pm.PackageManager.INSTALL_FAILED_CONTAINER_ERROR;
import static android.content.pm.PackageManager.INSTALL_FAILED_INSUFFICIENT_STORAGE;
import static android.content.pm.PackageManager.INSTALL_FAILED_INTERNAL_ERROR;
import static android.content.pm.PackageManager.INSTALL_FAILED_INVALID_APK;
import static android.content.pm.PackageManager.INSTALL_FAILED_MISSING_SPLIT;
import static android.content.pm.PackageParser.APK_FILE_EXTENSION;
import static android.system.OsConstants.O_CREAT;
import static android.system.OsConstants.O_RDONLY;
import static android.system.OsConstants.O_WRONLY;

import static com.android.internal.util.XmlUtils.readBitmapAttribute;
import static com.android.internal.util.XmlUtils.readBooleanAttribute;
import static com.android.internal.util.XmlUtils.readIntAttribute;
import static com.android.internal.util.XmlUtils.readLongAttribute;
import static com.android.internal.util.XmlUtils.readStringAttribute;
import static com.android.internal.util.XmlUtils.readUriAttribute;
import static com.android.internal.util.XmlUtils.writeBooleanAttribute;
import static com.android.internal.util.XmlUtils.writeIntAttribute;
import static com.android.internal.util.XmlUtils.writeLongAttribute;
import static com.android.internal.util.XmlUtils.writeStringAttribute;
import static com.android.internal.util.XmlUtils.writeUriAttribute;
import static com.android.server.pm.PackageInstallerService.prepareStageDir;

import android.Manifest;
import android.annotation.NonNull;
import android.annotation.Nullable;
import android.app.admin.DevicePolicyEventLogger;
import android.app.admin.DevicePolicyManagerInternal;
import android.content.Context;
import android.content.IIntentReceiver;
import android.content.IIntentSender;
import android.content.Intent;
import android.content.IntentSender;
import android.content.pm.ApplicationInfo;
import android.content.pm.IPackageInstallObserver2;
import android.content.pm.IPackageInstallerSession;
import android.content.pm.PackageInfo;
import android.content.pm.PackageInstaller;
import android.content.pm.PackageInstaller.SessionInfo;
import android.content.pm.PackageInstaller.SessionInfo.StagedSessionErrorCode;
import android.content.pm.PackageInstaller.SessionParams;
import android.content.pm.PackageManager;
import android.content.pm.PackageParser;
import android.content.pm.PackageParser.ApkLite;
import android.content.pm.PackageParser.PackageLite;
import android.content.pm.PackageParser.PackageParserException;
import android.content.pm.dex.DexMetadataHelper;
import android.graphics.Bitmap;
import android.graphics.BitmapFactory;
import android.os.Binder;
import android.os.Bundle;
import android.os.FileBridge;
import android.os.FileUtils;
import android.os.Handler;
import android.os.IBinder;
import android.os.Looper;
import android.os.Message;
import android.os.ParcelFileDescriptor;
import android.os.ParcelableException;
import android.os.Process;
import android.os.RemoteException;
import android.os.RevocableFileDescriptor;
import android.os.SystemProperties;
import android.os.UserHandle;
import android.os.storage.StorageManager;
import android.stats.devicepolicy.DevicePolicyEnums;
import android.system.ErrnoException;
import android.system.Int64Ref;
import android.system.Os;
import android.system.OsConstants;
import android.system.StructStat;
import android.text.TextUtils;
import android.util.ArraySet;
import android.util.ExceptionUtils;
import android.util.MathUtils;
import android.util.Slog;
import android.util.SparseIntArray;
import android.util.apk.ApkSignatureVerifier;

import com.android.internal.annotations.GuardedBy;
import com.android.internal.content.NativeLibraryHelper;
import com.android.internal.content.PackageHelper;
import com.android.internal.os.SomeArgs;
import com.android.internal.util.ArrayUtils;
import com.android.internal.util.IndentingPrintWriter;
import com.android.internal.util.Preconditions;
import com.android.server.LocalServices;
import com.android.server.pm.Installer.InstallerException;
import com.android.server.pm.PackageInstallerService.PackageInstallObserverAdapter;
import com.android.server.pm.dex.DexManager;
import com.android.server.security.VerityUtils;

import libcore.io.IoUtils;

import org.xmlpull.v1.XmlPullParser;
import org.xmlpull.v1.XmlPullParserException;
import org.xmlpull.v1.XmlSerializer;

import java.io.File;
import java.io.FileDescriptor;
import java.io.FileFilter;
import java.io.FileOutputStream;
import java.io.IOException;
import java.util.ArrayList;
import java.util.Arrays;
import java.util.LinkedList;
import java.util.List;
import java.util.concurrent.atomic.AtomicInteger;

public class PackageInstallerSession extends IPackageInstallerSession.Stub {
    private static final String TAG = "PackageInstallerSession";
    private static final boolean LOGD = true;
    private static final String REMOVE_SPLIT_MARKER_EXTENSION = ".removed";

    private static final int MSG_COMMIT = 1;
    private static final int MSG_ON_PACKAGE_INSTALLED = 2;

    /** XML constants used for persisting a session */
    static final String TAG_SESSION = "session";
    static final String TAG_CHILD_SESSION = "childSession";
    private static final String TAG_GRANTED_RUNTIME_PERMISSION = "granted-runtime-permission";
    private static final String TAG_WHITELISTED_RESTRICTED_PERMISSION =
            "whitelisted-restricted-permission";
    private static final String ATTR_SESSION_ID = "sessionId";
    private static final String ATTR_USER_ID = "userId";
    private static final String ATTR_INSTALLER_PACKAGE_NAME = "installerPackageName";
    private static final String ATTR_INSTALLER_UID = "installerUid";
    private static final String ATTR_CREATED_MILLIS = "createdMillis";
    private static final String ATTR_UPDATED_MILLIS = "updatedMillis";
    private static final String ATTR_SESSION_STAGE_DIR = "sessionStageDir";
    private static final String ATTR_SESSION_STAGE_CID = "sessionStageCid";
    private static final String ATTR_PREPARED = "prepared";
    private static final String ATTR_COMMITTED = "committed";
    private static final String ATTR_SEALED = "sealed";
    private static final String ATTR_MULTI_PACKAGE = "multiPackage";
    private static final String ATTR_PARENT_SESSION_ID = "parentSessionId";
    private static final String ATTR_STAGED_SESSION = "stagedSession";
    private static final String ATTR_IS_READY = "isReady";
    private static final String ATTR_IS_FAILED = "isFailed";
    private static final String ATTR_IS_APPLIED = "isApplied";
    private static final String ATTR_STAGED_SESSION_ERROR_CODE = "errorCode";
    private static final String ATTR_STAGED_SESSION_ERROR_MESSAGE = "errorMessage";
    private static final String ATTR_MODE = "mode";
    private static final String ATTR_INSTALL_FLAGS = "installFlags";
    private static final String ATTR_INSTALL_LOCATION = "installLocation";
    private static final String ATTR_SIZE_BYTES = "sizeBytes";
    private static final String ATTR_APP_PACKAGE_NAME = "appPackageName";
    @Deprecated
    private static final String ATTR_APP_ICON = "appIcon";
    private static final String ATTR_APP_LABEL = "appLabel";
    private static final String ATTR_ORIGINATING_URI = "originatingUri";
    private static final String ATTR_ORIGINATING_UID = "originatingUid";
    private static final String ATTR_REFERRER_URI = "referrerUri";
    private static final String ATTR_ABI_OVERRIDE = "abiOverride";
    private static final String ATTR_VOLUME_UUID = "volumeUuid";
    private static final String ATTR_NAME = "name";
    private static final String ATTR_INSTALL_REASON = "installRason";

    private static final String PROPERTY_NAME_INHERIT_NATIVE = "pi.inherit_native_on_dont_kill";
    private static final int[] EMPTY_CHILD_SESSION_ARRAY = {};

    // TODO: enforce INSTALL_ALLOW_TEST
    // TODO: enforce INSTALL_ALLOW_DOWNGRADE

    private final PackageInstallerService.InternalCallback mCallback;
    private final Context mContext;
    private final PackageManagerService mPm;
    private final Handler mHandler;
    private final PackageSessionProvider mSessionProvider;
    private final StagingManager mStagingManager;

    final int sessionId;
    final int userId;
    final SessionParams params;
    final long createdMillis;

    /** Staging location where client data is written. */
    final File stageDir;
    final String stageCid;

    private final AtomicInteger mActiveCount = new AtomicInteger();

    private final Object mLock = new Object();

    /** Timestamp of the last time this session changed state  */
    @GuardedBy("mLock")
    private long updatedMillis;

    /** Uid of the creator of this session. */
    private final int mOriginalInstallerUid;

    /** Package of the owner of the installer session */
    @GuardedBy("mLock")
    private @Nullable String mInstallerPackageName;

    /** Uid of the owner of the installer session */
    @GuardedBy("mLock")
    private int mInstallerUid;

    @GuardedBy("mLock")
    private float mClientProgress = 0;
    @GuardedBy("mLock")
    private float mInternalProgress = 0;

    @GuardedBy("mLock")
    private float mProgress = 0;
    @GuardedBy("mLock")
    private float mReportedProgress = -1;

    /** State of the session. */
    @GuardedBy("mLock")
    private boolean mPrepared = false;
    @GuardedBy("mLock")
    private boolean mSealed = false;
    @GuardedBy("mLock")
    private boolean mShouldBeSealed = false;
    @GuardedBy("mLock")
    private boolean mCommitted = false;
    @GuardedBy("mLock")
    private boolean mRelinquished = false;
    @GuardedBy("mLock")
    private boolean mDestroyed = false;

    /** Permissions have been accepted by the user (see {@link #setPermissionsResult}) */
    @GuardedBy("mLock")
    private boolean mPermissionsManuallyAccepted = false;

    @GuardedBy("mLock")
    private int mFinalStatus;
    @GuardedBy("mLock")
    private String mFinalMessage;

    @GuardedBy("mLock")
    private final ArrayList<RevocableFileDescriptor> mFds = new ArrayList<>();
    @GuardedBy("mLock")
    private final ArrayList<FileBridge> mBridges = new ArrayList<>();

    @GuardedBy("mLock")
    private IPackageInstallObserver2 mRemoteObserver;

    /** Fields derived from commit parsing */
    @GuardedBy("mLock")
    private String mPackageName;
    @GuardedBy("mLock")
    private long mVersionCode;
    @GuardedBy("mLock")
    private PackageParser.SigningDetails mSigningDetails;
    @GuardedBy("mLock")
    private SparseIntArray mChildSessionIds = new SparseIntArray();
    @GuardedBy("mLock")
    private int mParentSessionId;

    @GuardedBy("mLock")
    private boolean mStagedSessionApplied;
    @GuardedBy("mLock")
    private boolean mStagedSessionReady;
    @GuardedBy("mLock")
    private boolean mStagedSessionFailed;
    @GuardedBy("mLock")
    private int mStagedSessionErrorCode = SessionInfo.STAGED_SESSION_NO_ERROR;
    @GuardedBy("mLock")
    private String mStagedSessionErrorMessage;

    /**
     * Path to the validated base APK for this session, which may point at an
     * APK inside the session (when the session defines the base), or it may
     * point at the existing base APK (when adding splits to an existing app).
     * <p>
     * This is used when confirming permissions, since we can't fully stage the
     * session inside an ASEC before confirming with user.
     */
    @GuardedBy("mLock")
    private File mResolvedBaseFile;

    @GuardedBy("mLock")
    private File mResolvedStageDir;

    @GuardedBy("mLock")
    private final List<File> mResolvedStagedFiles = new ArrayList<>();
    @GuardedBy("mLock")
    private final List<File> mResolvedInheritedFiles = new ArrayList<>();
    @GuardedBy("mLock")
    private final List<String> mResolvedInstructionSets = new ArrayList<>();
    @GuardedBy("mLock")
    private final List<String> mResolvedNativeLibPaths = new ArrayList<>();
    @GuardedBy("mLock")
    private File mInheritedFilesBase;
    @GuardedBy("mLock")
    private boolean mVerityFound;

    private static final FileFilter sAddedFilter = new FileFilter() {
        @Override
        public boolean accept(File file) {
            // Installers can't stage directories, so it's fine to ignore
            // entries like "lost+found".
            if (file.isDirectory()) return false;
            if (file.getName().endsWith(REMOVE_SPLIT_MARKER_EXTENSION)) return false;
            if (DexMetadataHelper.isDexMetadataFile(file)) return false;
            if (VerityUtils.isFsveritySignatureFile(file)) return false;
            return true;
        }
    };
    private static final FileFilter sRemovedFilter = new FileFilter() {
        @Override
        public boolean accept(File file) {
            if (file.isDirectory()) return false;
            if (!file.getName().endsWith(REMOVE_SPLIT_MARKER_EXTENSION)) return false;
            return true;
        }
    };

    private final Handler.Callback mHandlerCallback = new Handler.Callback() {
        @Override
        public boolean handleMessage(Message msg) {
            switch (msg.what) {
                case MSG_COMMIT:
                    handleCommit();
                    break;
                case MSG_ON_PACKAGE_INSTALLED:
                    final SomeArgs args = (SomeArgs) msg.obj;
                    final String packageName = (String) args.arg1;
                    final String message = (String) args.arg2;
                    final Bundle extras = (Bundle) args.arg3;
                    final IPackageInstallObserver2 observer = (IPackageInstallObserver2) args.arg4;
                    final int returnCode = args.argi1;
                    args.recycle();

                    try {
                        observer.onPackageInstalled(packageName, returnCode, message, extras);
                    } catch (RemoteException ignored) {
                    }

                    break;
            }

            return true;
        }
    };

    /**
     * @return {@code true} iff the installing is app an device owner or affiliated profile owner.
     */
    @GuardedBy("mLock")
    private boolean isInstallerDeviceOwnerOrAffiliatedProfileOwnerLocked() {
        if (userId != UserHandle.getUserId(mInstallerUid)) {
            return false;
        }
        DevicePolicyManagerInternal dpmi =
                LocalServices.getService(DevicePolicyManagerInternal.class);
        return dpmi != null && dpmi.canSilentlyInstallPackage(mInstallerPackageName, mInstallerUid);
    }

    /**
     * Checks if the permissions still need to be confirmed.
     *
     * <p>This is dependant on the identity of the installer, hence this cannot be cached if the
     * installer might still {@link #transfer(String) change}.
     *
     * @return {@code true} iff we need to ask to confirm the permissions?
     */
    @GuardedBy("mLock")
    private boolean needToAskForPermissionsLocked() {
        if (mPermissionsManuallyAccepted) {
            return false;
        }

        final boolean isInstallPermissionGranted =
                (mPm.checkUidPermission(android.Manifest.permission.INSTALL_PACKAGES,
                        mInstallerUid) == PackageManager.PERMISSION_GRANTED);
        final boolean isSelfUpdatePermissionGranted =
                (mPm.checkUidPermission(android.Manifest.permission.INSTALL_SELF_UPDATES,
                        mInstallerUid) == PackageManager.PERMISSION_GRANTED);
        final boolean isUpdatePermissionGranted =
                (mPm.checkUidPermission(android.Manifest.permission.INSTALL_PACKAGE_UPDATES,
                        mInstallerUid) == PackageManager.PERMISSION_GRANTED);
        final int targetPackageUid = mPm.getPackageUid(mPackageName, 0, userId);
        final boolean isPermissionGranted = isInstallPermissionGranted
                || (isUpdatePermissionGranted && targetPackageUid != -1)
                || (isSelfUpdatePermissionGranted && targetPackageUid == mInstallerUid);
        final boolean isInstallerRoot = (mInstallerUid == Process.ROOT_UID);
        final boolean isInstallerSystem = (mInstallerUid == Process.SYSTEM_UID);
        final boolean forcePermissionPrompt =
                (params.installFlags & PackageManager.INSTALL_FORCE_PERMISSION_PROMPT) != 0;

        // Device owners and affiliated profile owners  are allowed to silently install packages, so
        // the permission check is waived if the installer is the device owner.
        return forcePermissionPrompt || !(isPermissionGranted || isInstallerRoot
                || isInstallerSystem || isInstallerDeviceOwnerOrAffiliatedProfileOwnerLocked());
    }

    public PackageInstallerSession(PackageInstallerService.InternalCallback callback,
            Context context, PackageManagerService pm,
            PackageSessionProvider sessionProvider, Looper looper, StagingManager stagingManager,
            int sessionId, int userId,
            String installerPackageName, int installerUid, SessionParams params, long createdMillis,
            File stageDir, String stageCid, boolean prepared, boolean committed, boolean sealed,
            @Nullable int[] childSessionIds, int parentSessionId, boolean isReady,
            boolean isFailed, boolean isApplied, int stagedSessionErrorCode,
            String stagedSessionErrorMessage) {
        mCallback = callback;
        mContext = context;
        mPm = pm;
        mSessionProvider = sessionProvider;
        mHandler = new Handler(looper, mHandlerCallback);
        mStagingManager = stagingManager;

        this.sessionId = sessionId;
        this.userId = userId;
        mOriginalInstallerUid = installerUid;
        mInstallerPackageName = installerPackageName;
        mInstallerUid = installerUid;
        this.params = params;
        this.createdMillis = createdMillis;
        this.updatedMillis = createdMillis;
        this.stageDir = stageDir;
        this.stageCid = stageCid;
        this.mShouldBeSealed = sealed;
        if (childSessionIds != null) {
            for (int childSessionId : childSessionIds) {
                mChildSessionIds.put(childSessionId, 0);
            }
        }
        this.mParentSessionId = parentSessionId;

        if (!params.isMultiPackage && (stageDir == null) == (stageCid == null)) {
            throw new IllegalArgumentException(
                    "Exactly one of stageDir or stageCid stage must be set");
        }

        mPrepared = prepared;
        mCommitted = committed;
        mStagedSessionReady = isReady;
        mStagedSessionFailed = isFailed;
        mStagedSessionApplied = isApplied;
        mStagedSessionErrorCode = stagedSessionErrorCode;
        mStagedSessionErrorMessage =
                stagedSessionErrorMessage != null ? stagedSessionErrorMessage : "";
    }

    /**
     * Returns {@code true} if the {@link SessionInfo} object should be produced with potentially
     * sensitive data scrubbed from its fields.
     *
     * @param callingUid the uid of the caller; the recipient of the {@link SessionInfo} that may
     *                   need to be scrubbed
     */
    private boolean shouldScrubData(int callingUid) {
        return !(callingUid < Process.FIRST_APPLICATION_UID || getInstallerUid() == callingUid);
    }

    /**
     * Generates a {@link SessionInfo} object for the provided uid. This may result in some fields
     * that may contain sensitive info being filtered.
     *
     * @param includeIcon true if the icon should be included in the object
     * @param callingUid the uid of the caller; the recipient of the {@link SessionInfo} that may
     *                   need to be scrubbed
     * @see #shouldScrubData(int)
     */
    public SessionInfo generateInfoForCaller(boolean includeIcon, int callingUid) {
        return generateInfoInternal(includeIcon, shouldScrubData(callingUid));
    }

    /**
     * Generates a {@link SessionInfo} object to ensure proper hiding of sensitive fields.
     *
     * @param includeIcon true if the icon should be included in the object
     * @see #generateInfoForCaller(boolean, int)
     */
    public SessionInfo generateInfoScrubbed(boolean includeIcon) {
        return generateInfoInternal(includeIcon, true /*scrubData*/);
    }

    private SessionInfo generateInfoInternal(boolean includeIcon, boolean scrubData) {
        final SessionInfo info = new SessionInfo();
        synchronized (mLock) {
            info.sessionId = sessionId;
            info.userId = userId;
            info.installerPackageName = mInstallerPackageName;
            info.resolvedBaseCodePath = (mResolvedBaseFile != null) ?
                    mResolvedBaseFile.getAbsolutePath() : null;
            info.progress = mProgress;
            info.sealed = mSealed;
            info.isCommitted = mCommitted;
            info.active = mActiveCount.get() > 0;

            info.mode = params.mode;
            info.installReason = params.installReason;
            info.sizeBytes = params.sizeBytes;
            info.appPackageName = params.appPackageName;
            if (includeIcon) {
                info.appIcon = params.appIcon;
            }
            info.appLabel = params.appLabel;

            info.installLocation = params.installLocation;
            if (!scrubData) {
                info.originatingUri = params.originatingUri;
            }
            info.originatingUid = params.originatingUid;
            if (!scrubData) {
                info.referrerUri = params.referrerUri;
            }
            info.grantedRuntimePermissions = params.grantedRuntimePermissions;
            info.whitelistedRestrictedPermissions = params.whitelistedRestrictedPermissions;
            info.installFlags = params.installFlags;
            info.isMultiPackage = params.isMultiPackage;
            info.isStaged = params.isStaged;
            info.parentSessionId = mParentSessionId;
            info.childSessionIds = mChildSessionIds.copyKeys();
            if (info.childSessionIds == null) {
                info.childSessionIds = EMPTY_CHILD_SESSION_ARRAY;
            }
            info.isStagedSessionApplied = mStagedSessionApplied;
            info.isStagedSessionReady = mStagedSessionReady;
            info.isStagedSessionFailed = mStagedSessionFailed;
            info.setStagedSessionErrorCode(mStagedSessionErrorCode, mStagedSessionErrorMessage);
            info.updatedMillis = updatedMillis;
        }
        return info;
    }

    public boolean isPrepared() {
        synchronized (mLock) {
            return mPrepared;
        }
    }

    public boolean isSealed() {
        synchronized (mLock) {
            return mSealed;
        }
    }

    /** {@hide} */
    boolean isCommitted() {
        synchronized (mLock) {
            return mCommitted;
        }
    }

    /** Returns true if a staged session has reached a final state and can be forgotten about  */
    public boolean isStagedAndInTerminalState() {
        synchronized (mLock) {
            return params.isStaged && (mStagedSessionApplied || mStagedSessionFailed);
        }
    }

    @GuardedBy("mLock")
    private void assertPreparedAndNotSealedLocked(String cookie) {
        assertPreparedAndNotCommittedOrDestroyedLocked(cookie);
        if (mSealed) {
            throw new SecurityException(cookie + " not allowed after sealing");
        }
    }

    @GuardedBy("mLock")
    private void assertPreparedAndNotCommittedOrDestroyedLocked(String cookie) {
        assertPreparedAndNotDestroyedLocked(cookie);
        if (mCommitted) {
            throw new SecurityException(cookie + " not allowed after commit");
        }
    }

    @GuardedBy("mLock")
    private void assertPreparedAndNotDestroyedLocked(String cookie) {
        if (!mPrepared) {
            throw new IllegalStateException(cookie + " before prepared");
        }
        if (mDestroyed) {
            throw new SecurityException(cookie + " not allowed after destruction");
        }
    }

    /**
     * Resolve the actual location where staged data should be written. This
     * might point at an ASEC mount point, which is why we delay path resolution
     * until someone actively works with the session.
     */
    @GuardedBy("mLock")
    private File resolveStageDirLocked() throws IOException {
        if (mResolvedStageDir == null) {
            if (stageDir != null) {
                mResolvedStageDir = stageDir;
            } else {
                throw new IOException("Missing stageDir");
            }
        }
        return mResolvedStageDir;
    }

    @Override
    public void setClientProgress(float progress) {
        synchronized (mLock) {
            assertCallerIsOwnerOrRootLocked();

            // Always publish first staging movement
            final boolean forcePublish = (mClientProgress == 0);
            mClientProgress = progress;
            computeProgressLocked(forcePublish);
        }
    }

    @Override
    public void addClientProgress(float progress) {
        synchronized (mLock) {
            assertCallerIsOwnerOrRootLocked();

            setClientProgress(mClientProgress + progress);
        }
    }

    @GuardedBy("mLock")
    private void computeProgressLocked(boolean forcePublish) {
        mProgress = MathUtils.constrain(mClientProgress * 0.8f, 0f, 0.8f)
                + MathUtils.constrain(mInternalProgress * 0.2f, 0f, 0.2f);

        // Only publish when meaningful change
        if (forcePublish || Math.abs(mProgress - mReportedProgress) >= 0.01) {
            mReportedProgress = mProgress;
            mCallback.onSessionProgressChanged(this, mProgress);
        }
    }

    @Override
    public String[] getNames() {
        synchronized (mLock) {
            assertCallerIsOwnerOrRootLocked();
            assertPreparedAndNotCommittedOrDestroyedLocked("getNames");

            try {
                return resolveStageDirLocked().list();
            } catch (IOException e) {
                throw ExceptionUtils.wrap(e);
            }
        }
    }

    @Override
    public void removeSplit(String splitName) {
        if (TextUtils.isEmpty(params.appPackageName)) {
            throw new IllegalStateException("Must specify package name to remove a split");
        }

        synchronized (mLock) {
            assertCallerIsOwnerOrRootLocked();
            assertPreparedAndNotCommittedOrDestroyedLocked("removeSplit");

            try {
                createRemoveSplitMarkerLocked(splitName);
            } catch (IOException e) {
                throw ExceptionUtils.wrap(e);
            }
        }
    }

    private void createRemoveSplitMarkerLocked(String splitName) throws IOException {
        try {
            final String markerName = splitName + REMOVE_SPLIT_MARKER_EXTENSION;
            if (!FileUtils.isValidExtFilename(markerName)) {
                throw new IllegalArgumentException("Invalid marker: " + markerName);
            }
            final File target = new File(resolveStageDirLocked(), markerName);
            target.createNewFile();
            Os.chmod(target.getAbsolutePath(), 0 /*mode*/);
        } catch (ErrnoException e) {
            throw e.rethrowAsIOException();
        }
    }

    @Override
    public ParcelFileDescriptor openWrite(String name, long offsetBytes, long lengthBytes) {
        try {
            return doWriteInternal(name, offsetBytes, lengthBytes, null);
        } catch (IOException e) {
            throw ExceptionUtils.wrap(e);
        }
    }

    @Override
    public void write(String name, long offsetBytes, long lengthBytes,
            ParcelFileDescriptor fd) {
        try {
            doWriteInternal(name, offsetBytes, lengthBytes, fd);
        } catch (IOException e) {
            throw ExceptionUtils.wrap(e);
        }
    }

    private ParcelFileDescriptor doWriteInternal(String name, long offsetBytes, long lengthBytes,
            ParcelFileDescriptor incomingFd) throws IOException {
        // Quick sanity check of state, and allocate a pipe for ourselves. We
        // then do heavy disk allocation outside the lock, but this open pipe
        // will block any attempted install transitions.
        final RevocableFileDescriptor fd;
        final FileBridge bridge;
        final File stageDir;
        synchronized (mLock) {
            assertCallerIsOwnerOrRootLocked();
            assertPreparedAndNotSealedLocked("openWrite");

            if (PackageInstaller.ENABLE_REVOCABLE_FD) {
                fd = new RevocableFileDescriptor();
                bridge = null;
                mFds.add(fd);
            } else {
                fd = null;
                bridge = new FileBridge();
                mBridges.add(bridge);
            }

            stageDir = resolveStageDirLocked();
        }

        try {
            // Use installer provided name for now; we always rename later
            if (!FileUtils.isValidExtFilename(name)) {
                throw new IllegalArgumentException("Invalid name: " + name);
            }
            final File target;
            final long identity = Binder.clearCallingIdentity();
            try {
                target = new File(stageDir, name);
            } finally {
                Binder.restoreCallingIdentity(identity);
            }

            // TODO: this should delegate to DCS so the system process avoids
            // holding open FDs into containers.
            final FileDescriptor targetFd = Os.open(target.getAbsolutePath(),
                    O_CREAT | O_WRONLY, 0644);
            Os.chmod(target.getAbsolutePath(), 0644);

            // If caller specified a total length, allocate it for them. Free up
            // cache space to grow, if needed.
            if (stageDir != null && lengthBytes > 0) {
                mContext.getSystemService(StorageManager.class).allocateBytes(targetFd, lengthBytes,
                        PackageHelper.translateAllocateFlags(params.installFlags));
            }

            if (offsetBytes > 0) {
                Os.lseek(targetFd, offsetBytes, OsConstants.SEEK_SET);
            }

            if (incomingFd != null) {
                switch (Binder.getCallingUid()) {
                    case android.os.Process.SHELL_UID:
                    case android.os.Process.ROOT_UID:
                    case android.os.Process.SYSTEM_UID:
                        break;
                    default:
                        throw new SecurityException(
                                "Reverse mode only supported from shell or system");
                }

                // In "reverse" mode, we're streaming data ourselves from the
                // incoming FD, which means we never have to hand out our
                // sensitive internal FD. We still rely on a "bridge" being
                // inserted above to hold the session active.
                try {
                    final Int64Ref last = new Int64Ref(0);
                    FileUtils.copy(incomingFd.getFileDescriptor(), targetFd, lengthBytes, null,
                            Runnable::run, (long progress) -> {
                                if (params.sizeBytes > 0) {
                                    final long delta = progress - last.value;
                                    last.value = progress;
                                    addClientProgress((float) delta / (float) params.sizeBytes);
                                }
                            });
                } finally {
                    IoUtils.closeQuietly(targetFd);
                    IoUtils.closeQuietly(incomingFd);

                    // We're done here, so remove the "bridge" that was holding
                    // the session active.
                    synchronized (mLock) {
                        if (PackageInstaller.ENABLE_REVOCABLE_FD) {
                            mFds.remove(fd);
                        } else {
                            bridge.forceClose();
                            mBridges.remove(bridge);
                        }
                    }
                }
                return null;
            } else if (PackageInstaller.ENABLE_REVOCABLE_FD) {
                fd.init(mContext, targetFd);
                return fd.getRevocableFileDescriptor();
            } else {
                bridge.setTargetFile(targetFd);
                bridge.start();
                return new ParcelFileDescriptor(bridge.getClientSocket());
            }

        } catch (ErrnoException e) {
            throw e.rethrowAsIOException();
        }
    }

    @Override
    public ParcelFileDescriptor openRead(String name) {
        synchronized (mLock) {
            assertCallerIsOwnerOrRootLocked();
            assertPreparedAndNotCommittedOrDestroyedLocked("openRead");
            try {
                return openReadInternalLocked(name);
            } catch (IOException e) {
                throw ExceptionUtils.wrap(e);
            }
        }
    }

    private ParcelFileDescriptor openReadInternalLocked(String name) throws IOException {
        try {
            if (!FileUtils.isValidExtFilename(name)) {
                throw new IllegalArgumentException("Invalid name: " + name);
            }
            final File target = new File(resolveStageDirLocked(), name);
            final FileDescriptor targetFd = Os.open(target.getAbsolutePath(), O_RDONLY, 0);
            return new ParcelFileDescriptor(targetFd);
        } catch (ErrnoException e) {
            throw e.rethrowAsIOException();
        }
    }

    /**
     * Check if the caller is the owner of this session. Otherwise throw a
     * {@link SecurityException}.
     */
    @GuardedBy("mLock")
    private void assertCallerIsOwnerOrRootLocked() {
        final int callingUid = Binder.getCallingUid();
        if (callingUid != Process.ROOT_UID && callingUid != mInstallerUid) {
            throw new SecurityException("Session does not belong to uid " + callingUid);
        }
    }

    /**
     * If anybody is reading or writing data of the session, throw an {@link SecurityException}.
     */
    @GuardedBy("mLock")
    private void assertNoWriteFileTransfersOpenLocked() {
        // Verify that all writers are hands-off
        for (RevocableFileDescriptor fd : mFds) {
            if (!fd.isRevoked()) {
                throw new SecurityException("Files still open");
            }
        }
        for (FileBridge bridge : mBridges) {
            if (!bridge.isClosed()) {
                throw new SecurityException("Files still open");
            }
        }
    }

    @Override
    public void commit(@NonNull IntentSender statusReceiver, boolean forTransfer) {
        if (hasParentSessionId()) {
            throw new IllegalStateException(
                    "Session " + sessionId + " is a child of multi-package session "
                            + mParentSessionId +  " and may not be committed directly.");
        }
        if (!markAsCommitted(statusReceiver, forTransfer)) {
            return;
        }
        if (isMultiPackage()) {
            final SparseIntArray remainingSessions = mChildSessionIds.clone();
            final IntentSender childIntentSender =
                    new ChildStatusIntentReceiver(remainingSessions, statusReceiver)
                            .getIntentSender();
            RuntimeException commitException = null;
            boolean commitFailed = false;
            for (int i = mChildSessionIds.size() - 1; i >= 0; --i) {
                final int childSessionId = mChildSessionIds.keyAt(i);
                try {
                    // commit all children, regardless if any of them fail; we'll throw/return
                    // as appropriate once all children have been processed
                    if (!mSessionProvider.getSession(childSessionId)
                            .markAsCommitted(childIntentSender, forTransfer)) {
                        commitFailed = true;
                    }
                } catch (RuntimeException e) {
                    commitException = e;
                }
            }
            if (commitException != null) {
                throw commitException;
            }
            if (commitFailed) {
                return;
            }
        }
        mHandler.obtainMessage(MSG_COMMIT).sendToTarget();
    }

    private class ChildStatusIntentReceiver {
        private final SparseIntArray mChildSessionsRemaining;
        private final IntentSender mStatusReceiver;
        private final IIntentSender.Stub mLocalSender = new IIntentSender.Stub() {
            @Override
            public void send(int code, Intent intent, String resolvedType, IBinder whitelistToken,
                    IIntentReceiver finishedReceiver, String requiredPermission, Bundle options) {
                statusUpdate(intent);
            }
        };

        private ChildStatusIntentReceiver(SparseIntArray remainingSessions,
                IntentSender statusReceiver) {
            this.mChildSessionsRemaining = remainingSessions;
            this.mStatusReceiver = statusReceiver;
        }

        public IntentSender getIntentSender() {
            return new IntentSender((IIntentSender) mLocalSender);
        }

        public void statusUpdate(Intent intent) {
            mHandler.post(() -> {
                if (mChildSessionsRemaining.size() == 0) {
                    return;
                }
                final int sessionId = intent.getIntExtra(
                        PackageInstaller.EXTRA_SESSION_ID, 0);
                final int status = intent.getIntExtra(PackageInstaller.EXTRA_STATUS,
                        PackageInstaller.STATUS_FAILURE);
                final int sessionIndex = mChildSessionsRemaining.indexOfKey(sessionId);
                if (PackageInstaller.STATUS_SUCCESS == status) {
                    mChildSessionsRemaining.removeAt(sessionIndex);
                    if (mChildSessionsRemaining.size() == 0) {
                        try {
                            intent.putExtra(PackageInstaller.EXTRA_SESSION_ID,
                                    PackageInstallerSession.this.sessionId);
                            mStatusReceiver.sendIntent(mContext, 0, intent, null, null);
                        } catch (IntentSender.SendIntentException ignore) {
                        }
                    }
                } else if (PackageInstaller.STATUS_PENDING_USER_ACTION == status) {
                    try {
                        mStatusReceiver.sendIntent(mContext, 0, intent, null, null);
                    } catch (IntentSender.SendIntentException ignore) {
                    }
                } else {
                    intent.putExtra(PackageInstaller.EXTRA_SESSION_ID,
                            PackageInstallerSession.this.sessionId);
                    mChildSessionsRemaining.clear(); // we're done. Don't send any more.
                    try {
                        mStatusReceiver.sendIntent(mContext, 0, intent, null, null);
                    } catch (IntentSender.SendIntentException ignore) {
                    }
                }
            });
        }
    }


    /**
     * Do everything but actually commit the session. If this was not already called, the session
     * will be sealed and marked as committed. The caller of this method is responsible for
     * subsequently submitting this session for processing.
     *
     * This method may be called multiple times to update the status receiver validate caller
     * permissions.
     */
    public boolean markAsCommitted(
            @NonNull IntentSender statusReceiver, boolean forTransfer) {
        Preconditions.checkNotNull(statusReceiver);

        List<PackageInstallerSession> childSessions = getChildSessions();

        final boolean wasSealed;
        synchronized (mLock) {
            assertCallerIsOwnerOrRootLocked();
            assertPreparedAndNotDestroyedLocked("commit");

            final PackageInstallObserverAdapter adapter = new PackageInstallObserverAdapter(
                    mContext, statusReceiver, sessionId,
                    isInstallerDeviceOwnerOrAffiliatedProfileOwnerLocked(), userId);
            mRemoteObserver = adapter.getBinder();

            if (forTransfer) {
                mContext.enforceCallingOrSelfPermission(Manifest.permission.INSTALL_PACKAGES, null);

                if (mInstallerUid == mOriginalInstallerUid) {
                    throw new IllegalArgumentException("Session has not been transferred");
                }
            } else {
                if (mInstallerUid != mOriginalInstallerUid) {
                    throw new IllegalArgumentException("Session has been transferred");
                }
            }

            // After validations and updating the observer, we can skip re-sealing, etc. because we
            // have already marked ourselves as committed.
            if (mCommitted) {
                return true;
            }

            wasSealed = mSealed;
            if (!mSealed) {
                try {
                    sealAndValidateLocked(childSessions);
                } catch (IOException e) {
                    throw new IllegalArgumentException(e);
                } catch (PackageManagerException e) {
                    // Do now throw an exception here to stay compatible with O and older
                    destroyInternal();
                    dispatchSessionFinished(e.error, ExceptionUtils.getCompleteMessage(e), null);
                    return false;
                }
            }

            // Client staging is fully done at this point
            mClientProgress = 1f;
            computeProgressLocked(true);

            // This ongoing commit should keep session active, even though client
            // will probably close their end.
            mActiveCount.incrementAndGet();

            mCommitted = true;
        }

        if (!wasSealed) {
            // Persist the fact that we've sealed ourselves to prevent
            // mutations of any hard links we create. We do this without holding
            // the session lock, since otherwise it's a lock inversion.
            mCallback.onSessionSealedBlocking(this);
        }
        return true;
    }

    /** Return a list of child sessions or null if the session is not multipackage
     *
     * <p> This method is handy to prevent potential deadlocks (b/123391593)
     */
    private @Nullable List<PackageInstallerSession> getChildSessions() {
        List<PackageInstallerSession> childSessions = null;
        if (isMultiPackage()) {
            final int[] childSessionIds = getChildSessionIds();
            childSessions = new ArrayList<>(childSessionIds.length);
            for (int childSessionId : childSessionIds) {
                childSessions.add(mSessionProvider.getSession(childSessionId));
            }
        }
        return childSessions;
    }

    /**
     * Assert multipackage install has consistent sessions.
     *
     * @throws PackageManagerException if child sessions don't match parent session
     *                                  in respect to staged and enable rollback parameters.
     */
    @GuardedBy("mLock")
    private void assertMultiPackageConsistencyLocked(
            @NonNull List<PackageInstallerSession> childSessions) throws PackageManagerException {
        for (PackageInstallerSession childSession : childSessions) {
            // It might be that the parent session is loaded before all of it's child sessions are,
            // e.g. when reading sessions from XML. Those sessions will be null here, and their
            // conformance with the multipackage params will be checked when they're loaded.
            if (childSession == null) {
                continue;
            }
            assertConsistencyWithLocked(childSession);
        }
    }

    /**
     * Assert consistency with the given session.
     *
     * @throws PackageManagerException if other sessions doesn't match this session
     *                                  in respect to staged and enable rollback parameters.
     */
    @GuardedBy("mLock")
    private void assertConsistencyWithLocked(PackageInstallerSession other)
            throws PackageManagerException {
        // Session groups must be consistent wrt to isStaged parameter. Non-staging session
        // cannot be grouped with staging sessions.
        if (this.params.isStaged != other.params.isStaged) {
            throw new PackageManagerException(
                PackageManager.INSTALL_FAILED_MULTIPACKAGE_INCONSISTENCY,
                "Multipackage Inconsistency: session " + other.sessionId
                    + " and session " + sessionId
                    + " have inconsistent staged settings");
        }
        if (this.params.getEnableRollback() != other.params.getEnableRollback()) {
            throw new PackageManagerException(
                PackageManager.INSTALL_FAILED_MULTIPACKAGE_INCONSISTENCY,
                "Multipackage Inconsistency: session " + other.sessionId
                    + " and session " + sessionId
                    + " have inconsistent rollback settings");
        }
    }

    /**
     * Seal the session to prevent further modification and validate the contents of it.
     *
     * <p>The session will be sealed after calling this method even if it failed.
     *
     * @param childSessions the child sessions of a multipackage that will be checked for
     *                      consistency. Can be null if session is not multipackage.
     * @throws PackageManagerException if the session was sealed but something went wrong. If the
     *                                 session was sealed this is the only possible exception.
     */
    @GuardedBy("mLock")
    private void sealAndValidateLocked(List<PackageInstallerSession> childSessions)
            throws PackageManagerException, IOException {
        assertNoWriteFileTransfersOpenLocked();
        assertPreparedAndNotDestroyedLocked("sealing of session");

        mSealed = true;

        if (childSessions != null) {
            assertMultiPackageConsistencyLocked(childSessions);
        }

        if (params.isStaged) {
            final PackageInstallerSession activeSession = mStagingManager.getActiveSession();
            final boolean anotherSessionAlreadyInProgress =
                    activeSession != null && sessionId != activeSession.sessionId
                            && mParentSessionId != activeSession.sessionId;
            if (anotherSessionAlreadyInProgress) {
                throw new PackageManagerException(
                        PackageManager.INSTALL_FAILED_OTHER_STAGED_SESSION_IN_PROGRESS,
                        "There is already in-progress committed staged session "
                                + activeSession.sessionId, null);
            }
        }

        // Read transfers from the original owner stay open, but as the session's data
        // cannot be modified anymore, there is no leak of information. For staged sessions,
        // further validation is performed by the staging manager.
        if (!params.isMultiPackage) {
            final PackageInfo pkgInfo = mPm.getPackageInfo(
                    params.appPackageName, PackageManager.GET_SIGNATURES
                            | PackageManager.MATCH_STATIC_SHARED_LIBRARIES /*flags*/, userId);

            resolveStageDirLocked();

            try {
                if ((params.installFlags & PackageManager.INSTALL_APEX) != 0) {
                    validateApexInstallLocked();
                } else {
                    validateApkInstallLocked(pkgInfo);
                }
            } catch (PackageManagerException e) {
                throw e;
            } catch (Throwable e) {
                // Convert all exceptions into package manager exceptions as only those are handled
                // in the code above
                throw new PackageManagerException(e);
            }
        }
    }

    /**
     * If session should be sealed, then it's sealed to prevent further modification
     * and then it's validated.
     *
     * If the session was sealed but something went wrong then it's destroyed.
     *
     * <p> This is meant to be called after all of the sessions are loaded and added to
     * PackageInstallerService
     */
    void sealAndValidateIfNecessary() {
        synchronized (mLock) {
            if (!mShouldBeSealed || isStagedAndInTerminalState()) {
                return;
            }
        }
        List<PackageInstallerSession> childSessions = getChildSessions();
        synchronized (mLock) {
            try {
                sealAndValidateLocked(childSessions);
            } catch (IOException e) {
                throw new IllegalStateException(e);
            } catch (PackageManagerException e) {
                Slog.e(TAG, "Package not valid", e);
                // Session is sealed but could not be verified, we need to destroy it.
                destroyInternal();
                // Dispatch message to remove session from PackageInstallerService
                dispatchSessionFinished(
                        e.error, ExceptionUtils.getCompleteMessage(e), null);
            }
        }
    }

    /** Update the timestamp of when the staged session last changed state */
    public void markUpdated() {
        synchronized (mLock) {
            this.updatedMillis = System.currentTimeMillis();
        }
    }

    @Override
    public void transfer(String packageName) {
        Preconditions.checkNotNull(packageName);

        ApplicationInfo newOwnerAppInfo = mPm.getApplicationInfo(packageName, 0, userId);
        if (newOwnerAppInfo == null) {
            throw new ParcelableException(new PackageManager.NameNotFoundException(packageName));
        }

        if (PackageManager.PERMISSION_GRANTED != mPm.checkUidPermission(
                Manifest.permission.INSTALL_PACKAGES, newOwnerAppInfo.uid)) {
            throw new SecurityException("Destination package " + packageName + " does not have "
                    + "the " + Manifest.permission.INSTALL_PACKAGES + " permission");
        }

        // Only install flags that can be verified by the app the session is transferred to are
        // allowed. The parameters can be read via PackageInstaller.SessionInfo.
        if (!params.areHiddenOptionsSet()) {
            throw new SecurityException("Can only transfer sessions that use public options");
        }

        List<PackageInstallerSession> childSessions = getChildSessions();

        synchronized (mLock) {
            assertCallerIsOwnerOrRootLocked();
            assertPreparedAndNotSealedLocked("transfer");

            try {
                sealAndValidateLocked(childSessions);
            } catch (IOException e) {
                throw new IllegalStateException(e);
            } catch (PackageManagerException e) {
                // Session is sealed but could not be verified, we need to destroy it
                destroyInternal();
                dispatchSessionFinished(e.error, ExceptionUtils.getCompleteMessage(e), null);

                throw new IllegalArgumentException("Package is not valid", e);
            }

            if (!mPackageName.equals(mInstallerPackageName)) {
                throw new SecurityException("Can only transfer sessions that update the original "
                        + "installer");
            }

            mInstallerPackageName = packageName;
            mInstallerUid = newOwnerAppInfo.uid;
        }

        // Persist the fact that we've sealed ourselves to prevent
        // mutations of any hard links we create. We do this without holding
        // the session lock, since otherwise it's a lock inversion.
        mCallback.onSessionSealedBlocking(this);
    }

    private void handleCommit() {
        if (isInstallerDeviceOwnerOrAffiliatedProfileOwnerLocked()) {
            DevicePolicyEventLogger
                    .createEvent(DevicePolicyEnums.INSTALL_PACKAGE)
                    .setAdmin(mInstallerPackageName)
                    .write();
        }
        if (params.isStaged) {
            mStagingManager.commitSession(this);
            destroyInternal();
            dispatchSessionFinished(PackageManager.INSTALL_SUCCEEDED, "Session staged", null);
            return;
        }

        if ((params.installFlags & PackageManager.INSTALL_APEX) != 0) {
            destroyInternal();
            dispatchSessionFinished(PackageManager.INSTALL_FAILED_INTERNAL_ERROR,
                    "APEX packages can only be installed using staged sessions.", null);
            return;
        }

        // For a multiPackage session, read the child sessions
        // outside of the lock, because reading the child
        // sessions with the lock held could lead to deadlock
        // (b/123391593).
        List<PackageInstallerSession> childSessions = getChildSessions();

        try {
            synchronized (mLock) {
                commitNonStagedLocked(childSessions);
            }
        } catch (PackageManagerException e) {
            final String completeMsg = ExceptionUtils.getCompleteMessage(e);
            Slog.e(TAG, "Commit of session " + sessionId + " failed: " + completeMsg);
            destroyInternal();
            dispatchSessionFinished(e.error, completeMsg, null);
        }
    }

    @GuardedBy("mLock")
    private void commitNonStagedLocked(List<PackageInstallerSession> childSessions)
            throws PackageManagerException {
        final PackageManagerService.ActiveInstallSession committingSession =
                makeSessionActiveLocked();
        if (committingSession == null) {
            return;
        }
        if (isMultiPackage()) {
            List<PackageManagerService.ActiveInstallSession> activeChildSessions =
                    new ArrayList<>(childSessions.size());
            boolean success = true;
            PackageManagerException failure = null;
            for (int i = 0; i < childSessions.size(); ++i) {
                final PackageInstallerSession session = childSessions.get(i);
                try {
                    final PackageManagerService.ActiveInstallSession activeSession =
                            session.makeSessionActiveLocked();
                    if (activeSession != null) {
                        activeChildSessions.add(activeSession);
                    }
                } catch (PackageManagerException e) {
                    failure = e;
                    success = false;
                }
            }
            if (!success) {
                try {
                    mRemoteObserver.onPackageInstalled(
                            null, failure.error, failure.getLocalizedMessage(), null);
                } catch (RemoteException ignored) {
                }
                return;
            }
            mPm.installStage(activeChildSessions);
        } else {
            mPm.installStage(committingSession);
        }
    }

    /**
     * Stages this session for install and returns a
     * {@link PackageManagerService.ActiveInstallSession} representing this new staged state or null
     * in case permissions need to be requested before install can proceed.
     */
    @GuardedBy("mLock")
    private PackageManagerService.ActiveInstallSession makeSessionActiveLocked()
            throws PackageManagerException {
        if (mRelinquished) {
            throw new PackageManagerException(INSTALL_FAILED_INTERNAL_ERROR,
                    "Session relinquished");
        }
        if (mDestroyed) {
            throw new PackageManagerException(INSTALL_FAILED_INTERNAL_ERROR, "Session destroyed");
        }
        if (!mSealed) {
            throw new PackageManagerException(INSTALL_FAILED_INTERNAL_ERROR, "Session not sealed");
        }

        final IPackageInstallObserver2 localObserver;
        if ((params.installFlags & PackageManager.INSTALL_APEX) != 0) {
            localObserver = null;
        } else {
            if (!params.isMultiPackage) {
                Preconditions.checkNotNull(mPackageName);
                Preconditions.checkNotNull(mSigningDetails);
                Preconditions.checkNotNull(mResolvedBaseFile);

                if (needToAskForPermissionsLocked()) {
                    // User needs to confirm installation;
                    // give installer an intent they can use to involve
                    // user.
                    final Intent intent = new Intent(PackageInstaller.ACTION_CONFIRM_INSTALL);
                    intent.setPackage(mPm.getPackageInstallerPackageName());
                    intent.putExtra(PackageInstaller.EXTRA_SESSION_ID, sessionId);
                    try {
                        mRemoteObserver.onUserActionRequired(intent);
                    } catch (RemoteException ignored) {
                    }

                    // Commit was keeping session marked as active until now; release
                    // that extra refcount so session appears idle.
                    closeInternal(false);
                    return null;
                }

                // Inherit any packages and native libraries from existing install that
                // haven't been overridden.
                if (params.mode == SessionParams.MODE_INHERIT_EXISTING) {
                    try {
                        final List<File> fromFiles = mResolvedInheritedFiles;
                        final File toDir = resolveStageDirLocked();

                        if (LOGD) Slog.d(TAG, "Inherited files: " + mResolvedInheritedFiles);
                        if (!mResolvedInheritedFiles.isEmpty() && mInheritedFilesBase == null) {
                            throw new IllegalStateException("mInheritedFilesBase == null");
                        }

                        if (isLinkPossible(fromFiles, toDir)) {
                            if (!mResolvedInstructionSets.isEmpty()) {
                                final File oatDir = new File(toDir, "oat");
                                createOatDirs(mResolvedInstructionSets, oatDir);
                            }
                            // pre-create lib dirs for linking if necessary
                            if (!mResolvedNativeLibPaths.isEmpty()) {
                                for (String libPath : mResolvedNativeLibPaths) {
                                    // "/lib/arm64" -> ["lib", "arm64"]
                                    final int splitIndex = libPath.lastIndexOf('/');
                                    if (splitIndex < 0 || splitIndex >= libPath.length() - 1) {
                                        Slog.e(TAG,
                                                "Skipping native library creation for linking due"
                                                        + " to invalid path: " + libPath);
                                        continue;
                                    }
                                    final String libDirPath = libPath.substring(1, splitIndex);
                                    final File libDir = new File(toDir, libDirPath);
                                    if (!libDir.exists()) {
                                        NativeLibraryHelper.createNativeLibrarySubdir(libDir);
                                    }
                                    final String archDirPath = libPath.substring(splitIndex + 1);
                                    NativeLibraryHelper.createNativeLibrarySubdir(
                                            new File(libDir, archDirPath));
                                }
                            }
                            linkFiles(fromFiles, toDir, mInheritedFilesBase);
                        } else {
                            // TODO: this should delegate to DCS so the system process
                            // avoids holding open FDs into containers.
                            copyFiles(fromFiles, toDir);
                        }
                    } catch (IOException e) {
                        throw new PackageManagerException(INSTALL_FAILED_INSUFFICIENT_STORAGE,
                                "Failed to inherit existing install", e);
                    }
                }

                // TODO: surface more granular state from dexopt
                mInternalProgress = 0.5f;
                computeProgressLocked(true);

                // Unpack native libraries
                extractNativeLibraries(mResolvedStageDir, params.abiOverride,
                        mayInheritNativeLibs());
            }

            // We've reached point of no return; call into PMS to install the stage.
            // Regardless of success or failure we always destroy session.
            localObserver = new IPackageInstallObserver2.Stub() {
                @Override
                public void onUserActionRequired(Intent intent) {
                    throw new IllegalStateException();
                }

                @Override
                public void onPackageInstalled(String basePackageName, int returnCode, String msg,
                        Bundle extras) {
                    destroyInternal();
                    dispatchSessionFinished(returnCode, msg, extras);
                }
            };
        }

        final UserHandle user;
        if ((params.installFlags & PackageManager.INSTALL_ALL_USERS) != 0) {
            user = UserHandle.ALL;
        } else {
            user = new UserHandle(userId);
        }

        mRelinquished = true;
        return new PackageManagerService.ActiveInstallSession(mPackageName, stageDir,
                localObserver, params, mInstallerPackageName, mInstallerUid, user,
                mSigningDetails);
    }

    private static void maybeRenameFile(File from, File to) throws PackageManagerException {
        if (!from.equals(to)) {
            if (!from.renameTo(to)) {
                throw new PackageManagerException(INSTALL_FAILED_INTERNAL_ERROR,
                        "Could not rename file " + from + " to " + to);
            }
        }
    }

    /**
     * Returns true if the session should attempt to inherit any existing native libraries already
     * extracted at the current install location. This is necessary to prevent double loading of
     * native libraries already loaded by the running app.
     */
    private boolean mayInheritNativeLibs() {
        return SystemProperties.getBoolean(PROPERTY_NAME_INHERIT_NATIVE, true) &&
                params.mode == SessionParams.MODE_INHERIT_EXISTING &&
                (params.installFlags & PackageManager.DONT_KILL_APP) != 0;
    }

    /**
     * Validate apex install.
     * <p>
     * Sets {@link #mResolvedBaseFile} for RollbackManager to use.
     */
    @GuardedBy("mLock")
    private void validateApexInstallLocked()
            throws PackageManagerException {
        final File[] addedFiles = mResolvedStageDir.listFiles(sAddedFilter);
        if (ArrayUtils.isEmpty(addedFiles)) {
            throw new PackageManagerException(INSTALL_FAILED_INVALID_APK, "No packages staged");
        }

        if (ArrayUtils.size(addedFiles) > 1) {
            throw new PackageManagerException(INSTALL_FAILED_INVALID_APK,
                    "Too many files for apex install");
        }

        mResolvedBaseFile = addedFiles[0];
    }

    /**
     * Validate install by confirming that all application packages are have
     * consistent package name, version code, and signing certificates.
     * <p>
     * Clears and populates {@link #mResolvedBaseFile},
     * {@link #mResolvedStagedFiles}, and {@link #mResolvedInheritedFiles}.
     * <p>
     * Renames package files in stage to match split names defined inside.
     * <p>
     * Note that upgrade compatibility is still performed by
     * {@link PackageManagerService}.
     */
    @GuardedBy("mLock")
    private void validateApkInstallLocked(@Nullable PackageInfo pkgInfo)
            throws PackageManagerException {
        ApkLite baseApk = null;
        mPackageName = null;
        mVersionCode = -1;
        mSigningDetails = PackageParser.SigningDetails.UNKNOWN;

        mResolvedBaseFile = null;
        mResolvedStagedFiles.clear();
        mResolvedInheritedFiles.clear();

        // Partial installs must be consistent with existing install
        if (params.mode == SessionParams.MODE_INHERIT_EXISTING
                && (pkgInfo == null || pkgInfo.applicationInfo == null)) {
            throw new PackageManagerException(INSTALL_FAILED_INVALID_APK,
                    "Missing existing base package");
        }
        // Default to require only if existing base has fs-verity.
        mVerityFound = PackageManagerServiceUtils.isApkVerityEnabled()
                && params.mode == SessionParams.MODE_INHERIT_EXISTING
                && VerityUtils.hasFsverity(pkgInfo.applicationInfo.getBaseCodePath());

        try {
            resolveStageDirLocked();
        } catch (IOException e) {
            throw new PackageManagerException(INSTALL_FAILED_CONTAINER_ERROR,
                    "Failed to resolve stage location", e);
        }

        final File[] removedFiles = mResolvedStageDir.listFiles(sRemovedFilter);
        final List<String> removeSplitList = new ArrayList<>();
        if (!ArrayUtils.isEmpty(removedFiles)) {
            for (File removedFile : removedFiles) {
                final String fileName = removedFile.getName();
                final String splitName = fileName.substring(
                        0, fileName.length() - REMOVE_SPLIT_MARKER_EXTENSION.length());
                removeSplitList.add(splitName);
            }
        }

        final File[] addedFiles = mResolvedStageDir.listFiles(sAddedFilter);
        if (ArrayUtils.isEmpty(addedFiles) && removeSplitList.size() == 0) {
            throw new PackageManagerException(INSTALL_FAILED_INVALID_APK, "No packages staged");
        }

        // Verify that all staged packages are internally consistent
        final ArraySet<String> stagedSplits = new ArraySet<>();
        for (File addedFile : addedFiles) {
            final ApkLite apk;
            try {
                apk = PackageParser.parseApkLite(
                        addedFile, PackageParser.PARSE_COLLECT_CERTIFICATES);
            } catch (PackageParserException e) {
                throw PackageManagerException.from(e);
            }

            if (!stagedSplits.add(apk.splitName)) {
                throw new PackageManagerException(INSTALL_FAILED_INVALID_APK,
                        "Split " + apk.splitName + " was defined multiple times");
            }

            // Use first package to define unknown values
            if (mPackageName == null) {
                mPackageName = apk.packageName;
                mVersionCode = apk.getLongVersionCode();
            }
            if (mSigningDetails == PackageParser.SigningDetails.UNKNOWN) {
                mSigningDetails = apk.signingDetails;
            }

            assertApkConsistentLocked(String.valueOf(addedFile), apk);

            // Take this opportunity to enforce uniform naming
            final String targetName;
            if (apk.splitName == null) {
                targetName = "base" + APK_FILE_EXTENSION;
            } else {
                targetName = "split_" + apk.splitName + APK_FILE_EXTENSION;
            }
            if (!FileUtils.isValidExtFilename(targetName)) {
                throw new PackageManagerException(INSTALL_FAILED_INVALID_APK,
                        "Invalid filename: " + targetName);
            }

            final File targetFile = new File(mResolvedStageDir, targetName);
            resolveAndStageFile(addedFile, targetFile);

            // Base is coming from session
            if (apk.splitName == null) {
                mResolvedBaseFile = targetFile;
                baseApk = apk;
            }

            final File dexMetadataFile = DexMetadataHelper.findDexMetadataForFile(addedFile);
            if (dexMetadataFile != null) {
                if (!FileUtils.isValidExtFilename(dexMetadataFile.getName())) {
                    throw new PackageManagerException(INSTALL_FAILED_INVALID_APK,
                            "Invalid filename: " + dexMetadataFile);
                }
                final File targetDexMetadataFile = new File(mResolvedStageDir,
                        DexMetadataHelper.buildDexMetadataPathForApk(targetName));
                resolveAndStageFile(dexMetadataFile, targetDexMetadataFile);
            }
        }

        if (removeSplitList.size() > 0) {
            if (pkgInfo == null) {
                throw new PackageManagerException(INSTALL_FAILED_INVALID_APK,
                        "Missing existing base package for " + mPackageName);
            }

            // validate split names marked for removal
            for (String splitName : removeSplitList) {
                if (!ArrayUtils.contains(pkgInfo.splitNames, splitName)) {
                    throw new PackageManagerException(INSTALL_FAILED_INVALID_APK,
                            "Split not found: " + splitName);
                }
            }

            // ensure we've got appropriate package name, version code and signatures
            if (mPackageName == null) {
                mPackageName = pkgInfo.packageName;
                mVersionCode = pkgInfo.getLongVersionCode();
            }
            if (mSigningDetails == PackageParser.SigningDetails.UNKNOWN) {
                try {
                    mSigningDetails = ApkSignatureVerifier.unsafeGetCertsWithoutVerification(
                            pkgInfo.applicationInfo.sourceDir,
                            PackageParser.SigningDetails.SignatureSchemeVersion.JAR);
                } catch (PackageParserException e) {
                    throw new PackageManagerException(INSTALL_FAILED_INVALID_APK,
                            "Couldn't obtain signatures from base APK");
                }
            }
        }

        if (params.mode == SessionParams.MODE_FULL_INSTALL) {
            // Full installs must include a base package
            if (!stagedSplits.contains(null)) {
                throw new PackageManagerException(INSTALL_FAILED_INVALID_APK,
                        "Full install must include a base package");
            }

        } else {
            final PackageLite existing;
            final ApkLite existingBase;
            ApplicationInfo appInfo = pkgInfo.applicationInfo;
            try {
                existing = PackageParser.parsePackageLite(new File(appInfo.getCodePath()), 0);
                existingBase = PackageParser.parseApkLite(new File(appInfo.getBaseCodePath()),
                        PackageParser.PARSE_COLLECT_CERTIFICATES);
            } catch (PackageParserException e) {
                throw PackageManagerException.from(e);
            }

            assertApkConsistentLocked("Existing base", existingBase);

            // Inherit base if not overridden
            if (mResolvedBaseFile == null) {
                mResolvedBaseFile = new File(appInfo.getBaseCodePath());
                resolveInheritedFile(mResolvedBaseFile);
                // Inherit the dex metadata if present.
                final File baseDexMetadataFile =
                        DexMetadataHelper.findDexMetadataForFile(mResolvedBaseFile);
                if (baseDexMetadataFile != null) {
                    resolveInheritedFile(baseDexMetadataFile);
                }
                baseApk = existingBase;
            }

            // Inherit splits if not overridden
            if (!ArrayUtils.isEmpty(existing.splitNames)) {
                for (int i = 0; i < existing.splitNames.length; i++) {
                    final String splitName = existing.splitNames[i];
                    final File splitFile = new File(existing.splitCodePaths[i]);
                    final boolean splitRemoved = removeSplitList.contains(splitName);
                    if (!stagedSplits.contains(splitName) && !splitRemoved) {
                        resolveInheritedFile(splitFile);
                        // Inherit the dex metadata if present.
                        final File splitDexMetadataFile =
                                DexMetadataHelper.findDexMetadataForFile(splitFile);
                        if (splitDexMetadataFile != null) {
                            resolveInheritedFile(splitDexMetadataFile);
                        }
                    }
                }
            }

            // Inherit compiled oat directory.
            final File packageInstallDir = (new File(appInfo.getBaseCodePath())).getParentFile();
            mInheritedFilesBase = packageInstallDir;
            final File oatDir = new File(packageInstallDir, "oat");
            if (oatDir.exists()) {
                final File[] archSubdirs = oatDir.listFiles();

                // Keep track of all instruction sets we've seen compiled output for.
                // If we're linking (and not copying) inherited files, we can recreate the
                // instruction set hierarchy and link compiled output.
                if (archSubdirs != null && archSubdirs.length > 0) {
                    final String[] instructionSets = InstructionSets.getAllDexCodeInstructionSets();
                    for (File archSubDir : archSubdirs) {
                        // Skip any directory that isn't an ISA subdir.
                        if (!ArrayUtils.contains(instructionSets, archSubDir.getName())) {
                            continue;
                        }

                        mResolvedInstructionSets.add(archSubDir.getName());
                        List<File> oatFiles = Arrays.asList(archSubDir.listFiles());
                        if (!oatFiles.isEmpty()) {
                            mResolvedInheritedFiles.addAll(oatFiles);
                        }
                    }
                }
            }

            // Inherit native libraries for DONT_KILL sessions.
            if (mayInheritNativeLibs() && removeSplitList.isEmpty()) {
                File[] libDirs = new File[]{
                        new File(packageInstallDir, NativeLibraryHelper.LIB_DIR_NAME),
                        new File(packageInstallDir, NativeLibraryHelper.LIB64_DIR_NAME)};
                for (File libDir : libDirs) {
                    if (!libDir.exists() || !libDir.isDirectory()) {
                        continue;
                    }
                    final List<File> libDirsToInherit = new LinkedList<>();
                    for (File archSubDir : libDir.listFiles()) {
                        if (!archSubDir.isDirectory()) {
                            continue;
                        }
                        String relLibPath;
                        try {
                            relLibPath = getRelativePath(archSubDir, packageInstallDir);
                        } catch (IOException e) {
                            Slog.e(TAG, "Skipping linking of native library directory!", e);
                            // shouldn't be possible, but let's avoid inheriting these to be safe
                            libDirsToInherit.clear();
                            break;
                        }
                        if (!mResolvedNativeLibPaths.contains(relLibPath)) {
                            mResolvedNativeLibPaths.add(relLibPath);
                        }
                        libDirsToInherit.addAll(Arrays.asList(archSubDir.listFiles()));
                    }
                    mResolvedInheritedFiles.addAll(libDirsToInherit);
                }
            }
        }
        if (baseApk.useEmbeddedDex) {
            for (File file : mResolvedStagedFiles) {
                if (file.getName().endsWith(".apk")
                        && !DexManager.auditUncompressedDexInApk(file.getPath())) {
                    throw new PackageManagerException(INSTALL_FAILED_INVALID_APK,
                            "Some dex are not uncompressed and aligned correctly for "
                            + mPackageName);
                }
            }
        }
        if (baseApk.isSplitRequired && stagedSplits.size() <= 1) {
            throw new PackageManagerException(INSTALL_FAILED_MISSING_SPLIT,
                    "Missing split for " + mPackageName);
        }
    }

    private void resolveAndStageFile(File origFile, File targetFile)
            throws PackageManagerException {
        mResolvedStagedFiles.add(targetFile);
        maybeRenameFile(origFile, targetFile);

        final File originalSignature = new File(
                VerityUtils.getFsveritySignatureFilePath(origFile.getPath()));
        // Make sure .fsv_sig exists when it should, then resolve and stage it.
        if (originalSignature.exists()) {
            // mVerityFound can only change from false to true here during the staging loop. Since
            // all or none of files should have .fsv_sig, this should only happen in the first time
            // (or never), otherwise bail out.
            if (!mVerityFound) {
                mVerityFound = true;
                if (mResolvedStagedFiles.size() > 1) {
                    throw new PackageManagerException(INSTALL_FAILED_BAD_SIGNATURE,
                            "Some file is missing fs-verity signature");
                }
            }
        } else {
            if (!mVerityFound) {
                return;
            }
            throw new PackageManagerException(INSTALL_FAILED_BAD_SIGNATURE,
                    "Missing corresponding fs-verity signature to " + origFile);
        }

        final File stagedSignature = new File(
                VerityUtils.getFsveritySignatureFilePath(targetFile.getPath()));
        maybeRenameFile(originalSignature, stagedSignature);
        mResolvedStagedFiles.add(stagedSignature);
    }

    private void resolveInheritedFile(File origFile) {
        mResolvedInheritedFiles.add(origFile);

        // Inherit the fsverity signature file if present.
        final File fsveritySignatureFile = new File(
                VerityUtils.getFsveritySignatureFilePath(origFile.getPath()));
        if (fsveritySignatureFile.exists()) {
            mResolvedInheritedFiles.add(fsveritySignatureFile);
        }
    }

    @GuardedBy("mLock")
    private void assertApkConsistentLocked(String tag, ApkLite apk)
            throws PackageManagerException {
        if (!mPackageName.equals(apk.packageName)) {
            throw new PackageManagerException(INSTALL_FAILED_INVALID_APK, tag + " package "
                    + apk.packageName + " inconsistent with " + mPackageName);
        }
        if (params.appPackageName != null && !params.appPackageName.equals(apk.packageName)) {
            throw new PackageManagerException(INSTALL_FAILED_INVALID_APK, tag
                    + " specified package " + params.appPackageName
                    + " inconsistent with " + apk.packageName);
        }
        if (mVersionCode != apk.getLongVersionCode()) {
            throw new PackageManagerException(INSTALL_FAILED_INVALID_APK, tag
                    + " version code " + apk.versionCode + " inconsistent with "
                    + mVersionCode);
        }
        if (!mSigningDetails.signaturesMatchExactly(apk.signingDetails)) {
            throw new PackageManagerException(INSTALL_FAILED_INVALID_APK,
                    tag + " signatures are inconsistent");
        }
    }

    /**
     * Determine if creating hard links between source and destination is
     * possible. That is, do they all live on the same underlying device.
     */
    private boolean isLinkPossible(List<File> fromFiles, File toDir) {
        try {
            final StructStat toStat = Os.stat(toDir.getAbsolutePath());
            for (File fromFile : fromFiles) {
                final StructStat fromStat = Os.stat(fromFile.getAbsolutePath());
                if (fromStat.st_dev != toStat.st_dev) {
                    return false;
                }
            }
        } catch (ErrnoException e) {
            Slog.w(TAG, "Failed to detect if linking possible: " + e);
            return false;
        }
        return true;
    }

    /**
     * @return the uid of the owner this session
     */
    public int getInstallerUid() {
        synchronized (mLock) {
            return mInstallerUid;
        }
    }

    /**
     * @return the timestamp of when this session last changed state
     */
    public long getUpdatedMillis() {
        synchronized (mLock) {
            return updatedMillis;
        }
    }

    String getInstallerPackageName() {
        synchronized (mLock) {
            return mInstallerPackageName;
        }
    }

    private static String getRelativePath(File file, File base) throws IOException {
        final String pathStr = file.getAbsolutePath();
        final String baseStr = base.getAbsolutePath();
        // Don't allow relative paths.
        if (pathStr.contains("/.") ) {
            throw new IOException("Invalid path (was relative) : " + pathStr);
        }

        if (pathStr.startsWith(baseStr)) {
            return pathStr.substring(baseStr.length());
        }

        throw new IOException("File: " + pathStr + " outside base: " + baseStr);
    }

    private void createOatDirs(List<String> instructionSets, File fromDir)
            throws PackageManagerException {
        for (String instructionSet : instructionSets) {
            try {
                mPm.mInstaller.createOatDir(fromDir.getAbsolutePath(), instructionSet);
            } catch (InstallerException e) {
                throw PackageManagerException.from(e);
            }
        }
    }

    private void linkFiles(List<File> fromFiles, File toDir, File fromDir)
            throws IOException {
        for (File fromFile : fromFiles) {
            final String relativePath = getRelativePath(fromFile, fromDir);
            try {
                mPm.mInstaller.linkFile(relativePath, fromDir.getAbsolutePath(),
                        toDir.getAbsolutePath());
            } catch (InstallerException e) {
                throw new IOException("failed linkOrCreateDir(" + relativePath + ", "
                        + fromDir + ", " + toDir + ")", e);
            }
        }

        Slog.d(TAG, "Linked " + fromFiles.size() + " files into " + toDir);
    }

    private static void copyFiles(List<File> fromFiles, File toDir) throws IOException {
        // Remove any partial files from previous attempt
        for (File file : toDir.listFiles()) {
            if (file.getName().endsWith(".tmp")) {
                file.delete();
            }
        }

        for (File fromFile : fromFiles) {
            final File tmpFile = File.createTempFile("inherit", ".tmp", toDir);
            if (LOGD) Slog.d(TAG, "Copying " + fromFile + " to " + tmpFile);
            if (!FileUtils.copyFile(fromFile, tmpFile)) {
                throw new IOException("Failed to copy " + fromFile + " to " + tmpFile);
            }
            try {
                Os.chmod(tmpFile.getAbsolutePath(), 0644);
            } catch (ErrnoException e) {
                throw new IOException("Failed to chmod " + tmpFile);
            }
            final File toFile = new File(toDir, fromFile.getName());
            if (LOGD) Slog.d(TAG, "Renaming " + tmpFile + " to " + toFile);
            if (!tmpFile.renameTo(toFile)) {
                throw new IOException("Failed to rename " + tmpFile + " to " + toFile);
            }
        }
        Slog.d(TAG, "Copied " + fromFiles.size() + " files into " + toDir);
    }

    private static void extractNativeLibraries(File packageDir, String abiOverride, boolean inherit)
            throws PackageManagerException {
        final File libDir = new File(packageDir, NativeLibraryHelper.LIB_DIR_NAME);
        if (!inherit) {
            // Start from a clean slate
            NativeLibraryHelper.removeNativeBinariesFromDirLI(libDir, true);
        }

        NativeLibraryHelper.Handle handle = null;
        try {
            handle = NativeLibraryHelper.Handle.create(packageDir);
            final int res = NativeLibraryHelper.copyNativeBinariesWithOverride(handle, libDir,
                    abiOverride);
            if (res != PackageManager.INSTALL_SUCCEEDED) {
                throw new PackageManagerException(res,
                        "Failed to extract native libraries, res=" + res);
            }
        } catch (IOException e) {
            throw new PackageManagerException(INSTALL_FAILED_INTERNAL_ERROR,
                    "Failed to extract native libraries", e);
        } finally {
            IoUtils.closeQuietly(handle);
        }
    }

    void setPermissionsResult(boolean accepted) {
        if (!mSealed) {
            throw new SecurityException("Must be sealed to accept permissions");
        }

        if (accepted) {
            // Mark and kick off another install pass
            synchronized (mLock) {
                mPermissionsManuallyAccepted = true;
                mHandler.obtainMessage(MSG_COMMIT).sendToTarget();
            }
        } else {
            destroyInternal();
            dispatchSessionFinished(INSTALL_FAILED_ABORTED, "User rejected permissions", null);
        }
    }

    /**
     * Adds a child session ID without any safety / sanity checks. This should only be used to
     * build a session from XML or similar.
     */
    void addChildSessionIdInternal(int sessionId) {
        mChildSessionIds.put(sessionId, 0);
    }

    public void open() throws IOException {
        if (mActiveCount.getAndIncrement() == 0) {
            mCallback.onSessionActiveChanged(this, true);
        }

        boolean wasPrepared;
        synchronized (mLock) {
            wasPrepared = mPrepared;
            if (!mPrepared) {
                if (stageDir != null) {
                    prepareStageDir(stageDir);
                } else if (params.isMultiPackage) {
                    // it's all ok
                } else {
                    throw new IllegalArgumentException("stageDir must be set");
                }

                mPrepared = true;
            }
        }

        if (!wasPrepared) {
            mCallback.onSessionPrepared(this);
        }
    }

    @Override
    public void close() {
        closeInternal(true);
    }

    private void closeInternal(boolean checkCaller) {
        int activeCount;
        synchronized (mLock) {
            if (checkCaller) {
                assertCallerIsOwnerOrRootLocked();
            }

            activeCount = mActiveCount.decrementAndGet();
        }

        if (activeCount == 0) {
            mCallback.onSessionActiveChanged(this, false);
        }
    }

    @Override
    public void abandon() {
        if (hasParentSessionId()) {
            throw new IllegalStateException(
                    "Session " + sessionId + " is a child of multi-package session "
                            + mParentSessionId +  " and may not be abandoned directly.");
        }
        synchronized (mLock) {
            assertCallerIsOwnerOrRootLocked();

            if (isStagedAndInTerminalState()) {
                // We keep the session in the database if it's in a finalized state. It will be
                // removed by PackageInstallerService when the last update time is old enough.
                // Also, in such cases cleanStageDir() has already been executed so no need to
                // do it now.
                return;
            }
            if (mCommitted && params.isStaged) {
                synchronized (mLock) {
                    mDestroyed = true;
                }
                mStagingManager.abortCommittedSession(this);

                cleanStageDir();
            }

            if (mRelinquished) {
                Slog.d(TAG, "Ignoring abandon after commit relinquished control");
                return;
            }
            destroyInternal();
        }

        dispatchSessionFinished(INSTALL_FAILED_ABORTED, "Session was abandoned", null);
    }

    @Override
    public boolean isMultiPackage() {
        return params.isMultiPackage;
    }

    @Override
    public boolean isStaged() {
        return params.isStaged;
    }

    @Override
    public int[] getChildSessionIds() {
        final int[] childSessionIds = mChildSessionIds.copyKeys();
        if (childSessionIds != null) {
            return childSessionIds;
        }
        return EMPTY_CHILD_SESSION_ARRAY;
    }

    @Override
    public void addChildSessionId(int childSessionId) {
        final PackageInstallerSession childSession = mSessionProvider.getSession(childSessionId);
        if (childSession == null
                || (childSession.hasParentSessionId() && childSession.mParentSessionId != sessionId)
                || childSession.mCommitted
                || childSession.mDestroyed) {
            throw new IllegalStateException("Unable to add child session " + childSessionId
                            + " as it does not exist or is in an invalid state.");
        }
        synchronized (mLock) {
            assertCallerIsOwnerOrRootLocked();
            assertPreparedAndNotSealedLocked("addChildSessionId");

            final int indexOfSession = mChildSessionIds.indexOfKey(childSessionId);
            if (indexOfSession >= 0) {
                return;
            }
            childSession.setParentSessionId(this.sessionId);
            addChildSessionIdInternal(childSessionId);
        }
    }

    @Override
    public void removeChildSessionId(int sessionId) {
        final PackageInstallerSession session = mSessionProvider.getSession(sessionId);
        synchronized (mLock) {
            final int indexOfSession = mChildSessionIds.indexOfKey(sessionId);
            if (session != null) {
                session.setParentSessionId(SessionInfo.INVALID_ID);
            }
            if (indexOfSession < 0) {
                // not added in the first place; no-op
                return;
            }
            mChildSessionIds.removeAt(indexOfSession);
        }
    }

    /**
     * Sets the parent session ID if not already set.
     * If {@link SessionInfo#INVALID_ID} is passed, it will be unset.
     */
    void setParentSessionId(int parentSessionId) {
        synchronized (mLock) {
            if (parentSessionId != SessionInfo.INVALID_ID
                    && mParentSessionId != SessionInfo.INVALID_ID) {
                throw new IllegalStateException("The parent of " + sessionId + " is" + " already"
                        + "set to " + mParentSessionId);
            }
            this.mParentSessionId = parentSessionId;
        }
    }

    boolean hasParentSessionId() {
        return mParentSessionId != SessionInfo.INVALID_ID;
    }

    @Override
    public int getParentSessionId() {
        return mParentSessionId;
    }

    private void dispatchSessionFinished(int returnCode, String msg, Bundle extras) {
        final IPackageInstallObserver2 observer;
        final String packageName;
        synchronized (mLock) {
            mFinalStatus = returnCode;
            mFinalMessage = msg;

            observer = mRemoteObserver;
            packageName = mPackageName;
        }

        if (observer != null) {
            // Execute observer.onPackageInstalled on different tread as we don't want callers
            // inside the system server have to worry about catching the callbacks while they are
            // calling into the session
            final SomeArgs args = SomeArgs.obtain();
            args.arg1 = packageName;
            args.arg2 = msg;
            args.arg3 = extras;
            args.arg4 = observer;
            args.argi1 = returnCode;

            mHandler.obtainMessage(MSG_ON_PACKAGE_INSTALLED, args).sendToTarget();
        }

        final boolean success = (returnCode == PackageManager.INSTALL_SUCCEEDED);

        // Send broadcast to default launcher only if it's a new install
        // TODO(b/144270665): Secure the usage of this broadcast.
        final boolean isNewInstall = extras == null || !extras.getBoolean(Intent.EXTRA_REPLACING);
<<<<<<< HEAD
        if (success && isNewInstall && mPm.mInstallerService.okToSendBroadcasts()
                && (params.installFlags & PackageManager.INSTALL_DRY_RUN) == 0) {
            mPm.sendSessionCommitBroadcast(generateInfo(), userId);
=======
        if (success && isNewInstall && mPm.mInstallerService.okToSendBroadcasts()) {
            mPm.sendSessionCommitBroadcast(generateInfoScrubbed(true /*icon*/), userId);
>>>>>>> dff3deab
        }

        mCallback.onSessionFinished(this, success);
    }

    /** {@hide} */
    void setStagedSessionReady() {
        synchronized (mLock) {
            mStagedSessionReady = true;
            mStagedSessionApplied = false;
            mStagedSessionFailed = false;
            mStagedSessionErrorCode = SessionInfo.STAGED_SESSION_NO_ERROR;
            mStagedSessionErrorMessage = "";
        }
        mCallback.onStagedSessionChanged(this);
    }

    /** {@hide} */
    void setStagedSessionFailed(@StagedSessionErrorCode int errorCode,
                                String errorMessage) {
        synchronized (mLock) {
            mStagedSessionReady = false;
            mStagedSessionApplied = false;
            mStagedSessionFailed = true;
            mStagedSessionErrorCode = errorCode;
            mStagedSessionErrorMessage = errorMessage;
            Slog.d(TAG, "Marking session " + sessionId + " as failed: " + errorMessage);
        }
        cleanStageDir();
        mCallback.onStagedSessionChanged(this);
    }

    /** {@hide} */
    void setStagedSessionApplied() {
        synchronized (mLock) {
            mStagedSessionReady = false;
            mStagedSessionApplied = true;
            mStagedSessionFailed = false;
            mStagedSessionErrorCode = SessionInfo.STAGED_SESSION_NO_ERROR;
            mStagedSessionErrorMessage = "";
            Slog.d(TAG, "Marking session " + sessionId + " as applied");
        }
        cleanStageDir();
        mCallback.onStagedSessionChanged(this);
    }

    /** {@hide} */
    boolean isStagedSessionReady() {
        return mStagedSessionReady;
    }

    /** {@hide} */
    boolean isStagedSessionApplied() {
        return mStagedSessionApplied;
    }

    /** {@hide} */
    boolean isStagedSessionFailed() {
        return mStagedSessionFailed;
    }

    /** {@hide} */
    @StagedSessionErrorCode int getStagedSessionErrorCode() {
        return mStagedSessionErrorCode;
    }

    /** {@hide} */
    String getStagedSessionErrorMessage() {
        return mStagedSessionErrorMessage;
    }

    private void destroyInternal() {
        synchronized (mLock) {
            mSealed = true;
            if (!params.isStaged || isStagedAndInTerminalState()) {
                mDestroyed = true;
            }
            // Force shut down all bridges
            for (RevocableFileDescriptor fd : mFds) {
                fd.revoke();
            }
            for (FileBridge bridge : mBridges) {
                bridge.forceClose();
            }
        }
        // For staged sessions, we don't delete the directory where the packages have been copied,
        // since these packages are supposed to be read on reboot.
        // Those dirs are deleted when the staged session has reached a final state.
        if (stageDir != null && !params.isStaged) {
            try {
                mPm.mInstaller.rmPackageDir(stageDir.getAbsolutePath());
            } catch (InstallerException ignored) {
            }
        }
    }

    private void cleanStageDir() {
        if (isMultiPackage()) {
            for (int childSessionId : getChildSessionIds()) {
                mSessionProvider.getSession(childSessionId).cleanStageDir();
            }
        } else {
            try {
                mPm.mInstaller.rmPackageDir(stageDir.getAbsolutePath());
            } catch (InstallerException ignored) {
            }
        }
    }

    void dump(IndentingPrintWriter pw) {
        synchronized (mLock) {
            dumpLocked(pw);
        }
    }

    @GuardedBy("mLock")
    private void dumpLocked(IndentingPrintWriter pw) {
        pw.println("Session " + sessionId + ":");
        pw.increaseIndent();

        pw.printPair("userId", userId);
        pw.printPair("mOriginalInstallerUid", mOriginalInstallerUid);
        pw.printPair("mInstallerPackageName", mInstallerPackageName);
        pw.printPair("mInstallerUid", mInstallerUid);
        pw.printPair("createdMillis", createdMillis);
        pw.printPair("stageDir", stageDir);
        pw.printPair("stageCid", stageCid);
        pw.println();

        params.dump(pw);

        pw.printPair("mClientProgress", mClientProgress);
        pw.printPair("mProgress", mProgress);
        pw.printPair("mCommitted", mCommitted);
        pw.printPair("mSealed", mSealed);
        pw.printPair("mPermissionsManuallyAccepted", mPermissionsManuallyAccepted);
        pw.printPair("mRelinquished", mRelinquished);
        pw.printPair("mDestroyed", mDestroyed);
        pw.printPair("mFds", mFds.size());
        pw.printPair("mBridges", mBridges.size());
        pw.printPair("mFinalStatus", mFinalStatus);
        pw.printPair("mFinalMessage", mFinalMessage);
        pw.printPair("params.isMultiPackage", params.isMultiPackage);
        pw.printPair("params.isStaged", params.isStaged);
        pw.println();

        pw.decreaseIndent();
    }

    private static void writeGrantedRuntimePermissionsLocked(XmlSerializer out,
            String[] grantedRuntimePermissions) throws IOException {
        if (grantedRuntimePermissions != null) {
            for (String permission : grantedRuntimePermissions) {
                out.startTag(null, TAG_GRANTED_RUNTIME_PERMISSION);
                writeStringAttribute(out, ATTR_NAME, permission);
                out.endTag(null, TAG_GRANTED_RUNTIME_PERMISSION);
            }
        }
    }

    private static void writeWhitelistedRestrictedPermissionsLocked(@NonNull XmlSerializer out,
            @Nullable List<String> whitelistedRestrictedPermissions) throws IOException {
        if (whitelistedRestrictedPermissions != null) {
            final int permissionCount = whitelistedRestrictedPermissions.size();
            for (int i = 0; i < permissionCount; i++) {
                out.startTag(null, TAG_WHITELISTED_RESTRICTED_PERMISSION);
                writeStringAttribute(out, ATTR_NAME, whitelistedRestrictedPermissions.get(i));
                out.endTag(null, TAG_WHITELISTED_RESTRICTED_PERMISSION);
            }
        }
    }


    private static File buildAppIconFile(int sessionId, @NonNull File sessionsDir) {
        return new File(sessionsDir, "app_icon." + sessionId + ".png");
    }

    /**
     * Write this session to a {@link XmlSerializer}.
     *
     * @param out Where to write the session to
     * @param sessionsDir The directory containing the sessions
     */
    void write(@NonNull XmlSerializer out, @NonNull File sessionsDir) throws IOException {
        synchronized (mLock) {
            if (mDestroyed) {
                return;
            }

            out.startTag(null, TAG_SESSION);

            writeIntAttribute(out, ATTR_SESSION_ID, sessionId);
            writeIntAttribute(out, ATTR_USER_ID, userId);
            writeStringAttribute(out, ATTR_INSTALLER_PACKAGE_NAME,
                    mInstallerPackageName);
            writeIntAttribute(out, ATTR_INSTALLER_UID, mInstallerUid);
            writeLongAttribute(out, ATTR_CREATED_MILLIS, createdMillis);
            writeLongAttribute(out, ATTR_UPDATED_MILLIS, updatedMillis);
            if (stageDir != null) {
                writeStringAttribute(out, ATTR_SESSION_STAGE_DIR,
                        stageDir.getAbsolutePath());
            }
            if (stageCid != null) {
                writeStringAttribute(out, ATTR_SESSION_STAGE_CID, stageCid);
            }
            writeBooleanAttribute(out, ATTR_PREPARED, isPrepared());
            writeBooleanAttribute(out, ATTR_COMMITTED, isCommitted());
            writeBooleanAttribute(out, ATTR_SEALED, isSealed());

            writeBooleanAttribute(out, ATTR_MULTI_PACKAGE, params.isMultiPackage);
            writeBooleanAttribute(out, ATTR_STAGED_SESSION, params.isStaged);
            writeBooleanAttribute(out, ATTR_IS_READY, mStagedSessionReady);
            writeBooleanAttribute(out, ATTR_IS_FAILED, mStagedSessionFailed);
            writeBooleanAttribute(out, ATTR_IS_APPLIED, mStagedSessionApplied);
            writeIntAttribute(out, ATTR_STAGED_SESSION_ERROR_CODE, mStagedSessionErrorCode);
            writeStringAttribute(out, ATTR_STAGED_SESSION_ERROR_MESSAGE,
                    mStagedSessionErrorMessage);
            // TODO(patb,109941548): avoid writing to xml and instead infer / validate this after
            //                       we've read all sessions.
            writeIntAttribute(out, ATTR_PARENT_SESSION_ID, mParentSessionId);
            writeIntAttribute(out, ATTR_MODE, params.mode);
            writeIntAttribute(out, ATTR_INSTALL_FLAGS, params.installFlags);
            writeIntAttribute(out, ATTR_INSTALL_LOCATION, params.installLocation);
            writeLongAttribute(out, ATTR_SIZE_BYTES, params.sizeBytes);
            writeStringAttribute(out, ATTR_APP_PACKAGE_NAME, params.appPackageName);
            writeStringAttribute(out, ATTR_APP_LABEL, params.appLabel);
            writeUriAttribute(out, ATTR_ORIGINATING_URI, params.originatingUri);
            writeIntAttribute(out, ATTR_ORIGINATING_UID, params.originatingUid);
            writeUriAttribute(out, ATTR_REFERRER_URI, params.referrerUri);
            writeStringAttribute(out, ATTR_ABI_OVERRIDE, params.abiOverride);
            writeStringAttribute(out, ATTR_VOLUME_UUID, params.volumeUuid);
            writeIntAttribute(out, ATTR_INSTALL_REASON, params.installReason);

            writeGrantedRuntimePermissionsLocked(out, params.grantedRuntimePermissions);
            writeWhitelistedRestrictedPermissionsLocked(out,
                    params.whitelistedRestrictedPermissions);

            // Persist app icon if changed since last written
            File appIconFile = buildAppIconFile(sessionId, sessionsDir);
            if (params.appIcon == null && appIconFile.exists()) {
                appIconFile.delete();
            } else if (params.appIcon != null
                    && appIconFile.lastModified() != params.appIconLastModified) {
                if (LOGD) Slog.w(TAG, "Writing changed icon " + appIconFile);
                FileOutputStream os = null;
                try {
                    os = new FileOutputStream(appIconFile);
                    params.appIcon.compress(Bitmap.CompressFormat.PNG, 90, os);
                } catch (IOException e) {
                    Slog.w(TAG, "Failed to write icon " + appIconFile + ": " + e.getMessage());
                } finally {
                    IoUtils.closeQuietly(os);
                }

                params.appIconLastModified = appIconFile.lastModified();
            }
            final int[] childSessionIds = getChildSessionIds();
            for (int childSessionId : childSessionIds) {
                out.startTag(null, TAG_CHILD_SESSION);
                writeIntAttribute(out, ATTR_SESSION_ID, childSessionId);
                out.endTag(null, TAG_CHILD_SESSION);
            }
        }

        out.endTag(null, TAG_SESSION);
    }

    // Sanity check to be performed when the session is restored from an external file. Only one
    // of the session states should be true, or none of them.
    private static boolean isStagedSessionStateValid(boolean isReady, boolean isApplied,
                                                     boolean isFailed) {
        return (!isReady && !isApplied && !isFailed)
                || (isReady && !isApplied && !isFailed)
                || (!isReady && isApplied && !isFailed)
                || (!isReady && !isApplied && isFailed);
    }

    /**
     * Read new session from a {@link XmlPullParser xml description} and create it.
     *
     * @param in The source of the description
     * @param callback Callback the session uses to notify about changes of it's state
     * @param context Context to be used by the session
     * @param pm PackageManager to use by the session
     * @param installerThread Thread to be used for callbacks of this session
     * @param sessionsDir The directory the sessions are stored in
     *
     * @param sessionProvider
     * @return The newly created session
     */
    public static PackageInstallerSession readFromXml(@NonNull XmlPullParser in,
            @NonNull PackageInstallerService.InternalCallback callback, @NonNull Context context,
            @NonNull PackageManagerService pm, Looper installerThread,
            @NonNull StagingManager stagingManager, @NonNull File sessionsDir,
            @NonNull PackageSessionProvider sessionProvider)
            throws IOException, XmlPullParserException {
        final int sessionId = readIntAttribute(in, ATTR_SESSION_ID);
        final int userId = readIntAttribute(in, ATTR_USER_ID);
        final String installerPackageName = readStringAttribute(in, ATTR_INSTALLER_PACKAGE_NAME);
        final int installerUid = readIntAttribute(in, ATTR_INSTALLER_UID, pm.getPackageUid(
                installerPackageName, PackageManager.MATCH_UNINSTALLED_PACKAGES, userId));
        final long createdMillis = readLongAttribute(in, ATTR_CREATED_MILLIS);
        long updatedMillis = readLongAttribute(in, ATTR_UPDATED_MILLIS);
        final String stageDirRaw = readStringAttribute(in, ATTR_SESSION_STAGE_DIR);
        final File stageDir = (stageDirRaw != null) ? new File(stageDirRaw) : null;
        final String stageCid = readStringAttribute(in, ATTR_SESSION_STAGE_CID);
        final boolean prepared = readBooleanAttribute(in, ATTR_PREPARED, true);
        final boolean committed = readBooleanAttribute(in, ATTR_COMMITTED);
        final boolean sealed = readBooleanAttribute(in, ATTR_SEALED);
        final int parentSessionId = readIntAttribute(in, ATTR_PARENT_SESSION_ID,
                SessionInfo.INVALID_ID);

        final SessionParams params = new SessionParams(
                SessionParams.MODE_INVALID);
        params.isMultiPackage = readBooleanAttribute(in, ATTR_MULTI_PACKAGE, false);
        params.isStaged = readBooleanAttribute(in, ATTR_STAGED_SESSION, false);
        params.mode = readIntAttribute(in, ATTR_MODE);
        params.installFlags = readIntAttribute(in, ATTR_INSTALL_FLAGS);
        params.installLocation = readIntAttribute(in, ATTR_INSTALL_LOCATION);
        params.sizeBytes = readLongAttribute(in, ATTR_SIZE_BYTES);
        params.appPackageName = readStringAttribute(in, ATTR_APP_PACKAGE_NAME);
        params.appIcon = readBitmapAttribute(in, ATTR_APP_ICON);
        params.appLabel = readStringAttribute(in, ATTR_APP_LABEL);
        params.originatingUri = readUriAttribute(in, ATTR_ORIGINATING_URI);
        params.originatingUid =
                readIntAttribute(in, ATTR_ORIGINATING_UID, SessionParams.UID_UNKNOWN);
        params.referrerUri = readUriAttribute(in, ATTR_REFERRER_URI);
        params.abiOverride = readStringAttribute(in, ATTR_ABI_OVERRIDE);
        params.volumeUuid = readStringAttribute(in, ATTR_VOLUME_UUID);
        params.installReason = readIntAttribute(in, ATTR_INSTALL_REASON);

        final File appIconFile = buildAppIconFile(sessionId, sessionsDir);
        if (appIconFile.exists()) {
            params.appIcon = BitmapFactory.decodeFile(appIconFile.getAbsolutePath());
            params.appIconLastModified = appIconFile.lastModified();
        }
        final boolean isReady = readBooleanAttribute(in, ATTR_IS_READY);
        final boolean isFailed = readBooleanAttribute(in, ATTR_IS_FAILED);
        final boolean isApplied = readBooleanAttribute(in, ATTR_IS_APPLIED);
        final int stagedSessionErrorCode = readIntAttribute(in, ATTR_STAGED_SESSION_ERROR_CODE,
                SessionInfo.STAGED_SESSION_NO_ERROR);
        final String stagedSessionErrorMessage = readStringAttribute(in,
                ATTR_STAGED_SESSION_ERROR_MESSAGE);

        if (!isStagedSessionStateValid(isReady, isApplied, isFailed)) {
            throw new IllegalArgumentException("Can't restore staged session with invalid state.");
        }

        // Parse sub tags of this session, typically used for repeated values / arrays.
        // Sub tags can come in any order, therefore we need to keep track of what we find while
        // parsing and only set the right values at the end.

        // Store the current depth. We should stop parsing when we reach an end tag at the same
        // depth.
        List<String> grantedRuntimePermissions = new ArrayList<>();
        List<String> whitelistedRestrictedPermissions = new ArrayList<>();
        List<Integer> childSessionIds = new ArrayList<>();
        int outerDepth = in.getDepth();
        int type;
        while ((type = in.next()) != XmlPullParser.END_DOCUMENT
                && (type != XmlPullParser.END_TAG || in.getDepth() > outerDepth)) {
            if (type == XmlPullParser.END_TAG || type == XmlPullParser.TEXT) {
                continue;
            }
            if (TAG_GRANTED_RUNTIME_PERMISSION.equals(in.getName())) {
                grantedRuntimePermissions.add(readStringAttribute(in, ATTR_NAME));
            }
            if (TAG_WHITELISTED_RESTRICTED_PERMISSION.equals(in.getName())) {
                whitelistedRestrictedPermissions.add(readStringAttribute(in, ATTR_NAME));

            }
            if (TAG_CHILD_SESSION.equals(in.getName())) {
                childSessionIds.add(readIntAttribute(in, ATTR_SESSION_ID, SessionInfo.INVALID_ID));
            }
        }

        if (grantedRuntimePermissions.size() > 0) {
            params.grantedRuntimePermissions = grantedRuntimePermissions
                    .stream().toArray(String[]::new);
        }

        if (whitelistedRestrictedPermissions.size() > 0) {
            params.whitelistedRestrictedPermissions = whitelistedRestrictedPermissions;
        }

        int[] childSessionIdsArray;
        if (childSessionIds.size() > 0) {
            childSessionIdsArray = childSessionIds.stream().mapToInt(i -> i).toArray();
        } else {
            childSessionIdsArray = EMPTY_CHILD_SESSION_ARRAY;
        }

        return new PackageInstallerSession(callback, context, pm, sessionProvider,
                installerThread, stagingManager, sessionId, userId, installerPackageName,
                installerUid, params, createdMillis, stageDir, stageCid, prepared, committed,
                sealed, childSessionIdsArray, parentSessionId, isReady, isFailed, isApplied,
                stagedSessionErrorCode, stagedSessionErrorMessage);
    }

    /**
     * Reads the session ID from a child session tag stored in the provided {@link XmlPullParser}
     */
    static int readChildSessionIdFromXml(@NonNull XmlPullParser in) {
        return readIntAttribute(in, ATTR_SESSION_ID, SessionInfo.INVALID_ID);
    }
}<|MERGE_RESOLUTION|>--- conflicted
+++ resolved
@@ -2222,14 +2222,9 @@
         // Send broadcast to default launcher only if it's a new install
         // TODO(b/144270665): Secure the usage of this broadcast.
         final boolean isNewInstall = extras == null || !extras.getBoolean(Intent.EXTRA_REPLACING);
-<<<<<<< HEAD
         if (success && isNewInstall && mPm.mInstallerService.okToSendBroadcasts()
                 && (params.installFlags & PackageManager.INSTALL_DRY_RUN) == 0) {
-            mPm.sendSessionCommitBroadcast(generateInfo(), userId);
-=======
-        if (success && isNewInstall && mPm.mInstallerService.okToSendBroadcasts()) {
             mPm.sendSessionCommitBroadcast(generateInfoScrubbed(true /*icon*/), userId);
->>>>>>> dff3deab
         }
 
         mCallback.onSessionFinished(this, success);
