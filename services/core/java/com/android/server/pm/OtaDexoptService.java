--- conflicted
+++ resolved
@@ -322,14 +322,6 @@
                 mPackageManagerService.getDexManager().getPackageUseInfoOrDefault(pkg.packageName),
                 new DexoptOptions(pkg.packageName, compilationReason,
                         DexoptOptions.DEXOPT_BOOT_COMPLETE));
-<<<<<<< HEAD
-
-        mPackageManagerService.getDexManager().dexoptSecondaryDex(
-                new DexoptOptions(pkg.packageName, compilationReason,
-                        DexoptOptions.DEXOPT_ONLY_SECONDARY_DEX |
-                                DexoptOptions.DEXOPT_BOOT_COMPLETE));
-=======
->>>>>>> 98e12851
 
         return commands;
     }
