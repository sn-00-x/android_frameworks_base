--- conflicted
+++ resolved
@@ -964,14 +964,6 @@
             try {
                 Trace.traceBegin(TRACE_TAG_PACKAGE_MANAGER, "requestsQueryAllPackages");
                 if (callingPkgSetting != null) {
-<<<<<<< HEAD
-                    if (requestsQueryAllPackages(callingPkgSetting)) {
-                        return false;
-                    }
-                } else {
-                    for (int i = callingSharedPkgSettings.size() - 1; i >= 0; i--) {
-                        if (requestsQueryAllPackages(callingSharedPkgSettings.valueAt(i))) {
-=======
                         if (callingPkgSetting.pkg != null
                                 && requestsQueryAllPackages(callingPkgSetting.pkg)) {
                             return false;
@@ -980,7 +972,6 @@
                     for (int i = callingSharedPkgSettings.size() - 1; i >= 0; i--) {
                         AndroidPackage pkg = callingSharedPkgSettings.valueAt(i).pkg;
                         if (pkg != null && requestsQueryAllPackages(pkg)) {
->>>>>>> eb18301b
                             return false;
                         }
                     }
@@ -1069,17 +1060,10 @@
     }
 
 
-<<<<<<< HEAD
-    private static boolean requestsQueryAllPackages(PackageSetting pkgSetting) {
-        // we're not guaranteed to have permissions yet analyzed at package add, so we inspect the
-        // package directly
-        return pkgSetting.pkg.getRequestedPermissions().contains(
-=======
     private static boolean requestsQueryAllPackages(@NonNull AndroidPackage pkg) {
         // we're not guaranteed to have permissions yet analyzed at package add, so we inspect the
         // package directly
         return pkg.getRequestedPermissions().contains(
->>>>>>> eb18301b
                 Manifest.permission.QUERY_ALL_PACKAGES);
     }
 
