/*
 * Copyright (C) 2007 The Android Open Source Project
 * Copyright (C) 2015 The CyanogenMod Project
 * Copyright (C) 2017 The LineageOS Project
 *
 * Licensed under the Apache License, Version 2.0 (the "License");
 * you may not use this file except in compliance with the License.
 * You may obtain a copy of the License at
 *
 *      http://www.apache.org/licenses/LICENSE-2.0
 *
 * Unless required by applicable law or agreed to in writing, software
 * distributed under the License is distributed on an "AS IS" BASIS,
 * WITHOUT WARRANTIES OR CONDITIONS OF ANY KIND, either express or implied.
 * See the License for the specific language governing permissions and
 * limitations under the License.
 */

package com.android.server.notification;

import static android.app.ActivityManager.RunningAppProcessInfo.IMPORTANCE_FOREGROUND;
import static android.app.Notification.FLAG_AUTOGROUP_SUMMARY;
import static android.app.Notification.FLAG_BUBBLE;
import static android.app.Notification.FLAG_FOREGROUND_SERVICE;
import static android.app.Notification.FLAG_INSISTENT;
import static android.app.Notification.FLAG_NO_CLEAR;
import static android.app.Notification.FLAG_ONGOING_EVENT;
import static android.app.Notification.FLAG_ONLY_ALERT_ONCE;
import static android.app.NotificationChannel.CONVERSATION_CHANNEL_ID_FORMAT;
import static android.app.NotificationManager.ACTION_APP_BLOCK_STATE_CHANGED;
import static android.app.NotificationManager.ACTION_AUTOMATIC_ZEN_RULE_STATUS_CHANGED;
import static android.app.NotificationManager.ACTION_INTERRUPTION_FILTER_CHANGED;
import static android.app.NotificationManager.ACTION_INTERRUPTION_FILTER_CHANGED_INTERNAL;
import static android.app.NotificationManager.ACTION_NOTIFICATION_CHANNEL_BLOCK_STATE_CHANGED;
import static android.app.NotificationManager.ACTION_NOTIFICATION_CHANNEL_GROUP_BLOCK_STATE_CHANGED;
import static android.app.NotificationManager.ACTION_NOTIFICATION_POLICY_ACCESS_GRANTED_CHANGED;
import static android.app.NotificationManager.BUBBLE_PREFERENCE_ALL;
import static android.app.NotificationManager.EXTRA_AUTOMATIC_ZEN_RULE_ID;
import static android.app.NotificationManager.EXTRA_AUTOMATIC_ZEN_RULE_STATUS;
import static android.app.NotificationManager.IMPORTANCE_LOW;
import static android.app.NotificationManager.IMPORTANCE_MIN;
import static android.app.NotificationManager.IMPORTANCE_NONE;
import static android.app.NotificationManager.INTERRUPTION_FILTER_PRIORITY;
import static android.app.NotificationManager.Policy.SUPPRESSED_EFFECTS_UNSET;
import static android.app.NotificationManager.Policy.SUPPRESSED_EFFECT_AMBIENT;
import static android.app.NotificationManager.Policy.SUPPRESSED_EFFECT_BADGE;
import static android.app.NotificationManager.Policy.SUPPRESSED_EFFECT_FULL_SCREEN_INTENT;
import static android.app.NotificationManager.Policy.SUPPRESSED_EFFECT_LIGHTS;
import static android.app.NotificationManager.Policy.SUPPRESSED_EFFECT_NOTIFICATION_LIST;
import static android.app.NotificationManager.Policy.SUPPRESSED_EFFECT_PEEK;
import static android.app.NotificationManager.Policy.SUPPRESSED_EFFECT_SCREEN_OFF;
import static android.app.NotificationManager.Policy.SUPPRESSED_EFFECT_SCREEN_ON;
import static android.app.NotificationManager.Policy.SUPPRESSED_EFFECT_STATUS_BAR;
import static android.content.Context.BIND_ALLOW_WHITELIST_MANAGEMENT;
import static android.content.Context.BIND_AUTO_CREATE;
import static android.content.Context.BIND_FOREGROUND_SERVICE;
import static android.content.Context.BIND_NOT_PERCEPTIBLE;
import static android.content.pm.PackageManager.FEATURE_LEANBACK;
import static android.content.pm.PackageManager.FEATURE_TELEVISION;
import static android.content.pm.PackageManager.MATCH_ALL;
import static android.content.pm.PackageManager.MATCH_DIRECT_BOOT_AWARE;
import static android.content.pm.PackageManager.MATCH_DIRECT_BOOT_UNAWARE;
import static android.content.pm.PackageManager.PERMISSION_GRANTED;
import static android.media.AudioAttributes.FLAG_BYPASS_INTERRUPTION_POLICY;
import static android.media.AudioAttributes.USAGE_NOTIFICATION_RINGTONE;
import static android.os.IServiceManager.DUMP_FLAG_PRIORITY_CRITICAL;
import static android.os.IServiceManager.DUMP_FLAG_PRIORITY_NORMAL;
import static android.os.UserHandle.USER_NULL;
import static android.os.UserHandle.USER_SYSTEM;
import static android.service.notification.NotificationListenerService.HINT_HOST_DISABLE_CALL_EFFECTS;
import static android.service.notification.NotificationListenerService.HINT_HOST_DISABLE_EFFECTS;
import static android.service.notification.NotificationListenerService.HINT_HOST_DISABLE_NOTIFICATION_EFFECTS;
import static android.service.notification.NotificationListenerService.NOTIFICATION_CHANNEL_OR_GROUP_ADDED;
import static android.service.notification.NotificationListenerService.NOTIFICATION_CHANNEL_OR_GROUP_DELETED;
import static android.service.notification.NotificationListenerService.NOTIFICATION_CHANNEL_OR_GROUP_UPDATED;
import static android.service.notification.NotificationListenerService.REASON_APP_CANCEL;
import static android.service.notification.NotificationListenerService.REASON_APP_CANCEL_ALL;
import static android.service.notification.NotificationListenerService.REASON_CANCEL;
import static android.service.notification.NotificationListenerService.REASON_CANCEL_ALL;
import static android.service.notification.NotificationListenerService.REASON_CHANNEL_BANNED;
import static android.service.notification.NotificationListenerService.REASON_CLICK;
import static android.service.notification.NotificationListenerService.REASON_ERROR;
import static android.service.notification.NotificationListenerService.REASON_GROUP_SUMMARY_CANCELED;
import static android.service.notification.NotificationListenerService.REASON_LISTENER_CANCEL;
import static android.service.notification.NotificationListenerService.REASON_LISTENER_CANCEL_ALL;
import static android.service.notification.NotificationListenerService.REASON_PACKAGE_BANNED;
import static android.service.notification.NotificationListenerService.REASON_PACKAGE_CHANGED;
import static android.service.notification.NotificationListenerService.REASON_PACKAGE_SUSPENDED;
import static android.service.notification.NotificationListenerService.REASON_PROFILE_TURNED_OFF;
import static android.service.notification.NotificationListenerService.REASON_SNOOZED;
import static android.service.notification.NotificationListenerService.REASON_TIMEOUT;
import static android.service.notification.NotificationListenerService.REASON_UNAUTOBUNDLED;
import static android.service.notification.NotificationListenerService.REASON_USER_STOPPED;
import static android.service.notification.NotificationListenerService.TRIM_FULL;
import static android.service.notification.NotificationListenerService.TRIM_LIGHT;
import static android.view.WindowManager.LayoutParams.TYPE_TOAST;

import static com.android.internal.util.FrameworkStatsLog.DND_MODE_RULE;
import static com.android.internal.util.FrameworkStatsLog.PACKAGE_NOTIFICATION_CHANNEL_GROUP_PREFERENCES;
import static com.android.internal.util.FrameworkStatsLog.PACKAGE_NOTIFICATION_CHANNEL_PREFERENCES;
import static com.android.internal.util.FrameworkStatsLog.PACKAGE_NOTIFICATION_PREFERENCES;
import static com.android.server.am.PendingIntentRecord.FLAG_ACTIVITY_SENDER;
import static com.android.server.am.PendingIntentRecord.FLAG_BROADCAST_SENDER;
import static com.android.server.am.PendingIntentRecord.FLAG_SERVICE_SENDER;
import static com.android.server.utils.PriorityDump.PRIORITY_ARG;
import static com.android.server.utils.PriorityDump.PRIORITY_ARG_CRITICAL;
import static com.android.server.utils.PriorityDump.PRIORITY_ARG_NORMAL;

import android.Manifest;
import android.Manifest.permission;
import android.annotation.CallbackExecutor;
import android.annotation.NonNull;
import android.annotation.Nullable;
import android.annotation.RequiresPermission;
import android.annotation.UserIdInt;
import android.annotation.WorkerThread;
import android.app.ActivityManager;
import android.app.ActivityManagerInternal;
import android.app.AlarmManager;
import android.app.AppGlobals;
import android.app.AppOpsManager;
import android.app.AutomaticZenRule;
import android.app.IActivityManager;
import android.app.INotificationManager;
import android.app.ITransientNotification;
import android.app.ITransientNotificationCallback;
import android.app.IUriGrantsManager;
import android.app.Notification;
import android.app.NotificationChannel;
import android.app.NotificationChannelGroup;
import android.app.NotificationHistory;
import android.app.NotificationHistory.HistoricalNotification;
import android.app.NotificationManager;
import android.app.NotificationManager.Policy;
import android.app.PendingIntent;
import android.app.StatsManager;
import android.app.StatusBarManager;
import android.app.UriGrantsManager;
import android.app.admin.DeviceAdminInfo;
import android.app.admin.DevicePolicyManagerInternal;
import android.app.backup.BackupManager;
import android.app.role.OnRoleHoldersChangedListener;
import android.app.role.RoleManager;
import android.app.usage.UsageEvents;
import android.app.usage.UsageStatsManagerInternal;
import android.companion.ICompanionDeviceManager;
import android.compat.annotation.ChangeId;
import android.compat.annotation.EnabledAfter;
import android.content.BroadcastReceiver;
import android.content.ComponentName;
import android.content.ContentProvider;
import android.content.ContentResolver;
import android.content.Context;
import android.content.Intent;
import android.content.IntentFilter;
import android.content.pm.ApplicationInfo;
import android.content.pm.IPackageManager;
import android.content.pm.LauncherApps;
import android.content.pm.PackageManager;
import android.content.pm.PackageManager.NameNotFoundException;
import android.content.pm.PackageManagerInternal;
import android.content.pm.ParceledListSlice;
import android.content.pm.ShortcutInfo;
import android.content.pm.ShortcutServiceInternal;
import android.content.pm.UserInfo;
import android.content.res.Resources;
import android.database.ContentObserver;
import android.media.AudioAttributes;
import android.media.AudioManager;
import android.media.AudioManagerInternal;
import android.media.IRingtonePlayer;
import android.metrics.LogMaker;
import android.net.Uri;
import android.os.Binder;
import android.os.Build;
import android.os.Bundle;
import android.os.Environment;
import android.os.Handler;
import android.os.HandlerExecutor;
import android.os.HandlerThread;
import android.os.IBinder;
import android.os.IDeviceIdleController;
import android.os.IInterface;
import android.os.Looper;
import android.os.Message;
import android.os.ParcelFileDescriptor;
import android.os.Process;
import android.os.RemoteException;
import android.os.ResultReceiver;
import android.os.ServiceManager;
import android.os.ShellCallback;
import android.os.SystemProperties;
import android.os.Trace;
import android.os.UserHandle;
import android.os.UserManager;
import android.os.VibrationEffect;
import android.os.Vibrator;
import android.provider.DeviceConfig;
import android.provider.Settings;
import android.service.notification.Adjustment;
import android.service.notification.Condition;
import android.service.notification.ConversationChannelWrapper;
import android.service.notification.IConditionProvider;
import android.service.notification.INotificationListener;
import android.service.notification.IStatusBarNotificationHolder;
import android.service.notification.ListenersDisablingEffectsProto;
import android.service.notification.NotificationAssistantService;
import android.service.notification.NotificationListenerService;
import android.service.notification.NotificationRankingUpdate;
import android.service.notification.NotificationRecordProto;
import android.service.notification.NotificationServiceDumpProto;
import android.service.notification.NotificationStats;
import android.service.notification.SnoozeCriterion;
import android.service.notification.StatusBarNotification;
import android.service.notification.ZenModeConfig;
import android.service.notification.ZenModeProto;
import android.telephony.PhoneStateListener;
import android.telephony.TelephonyManager;
import android.text.TextUtils;
import android.util.ArrayMap;
import android.util.ArraySet;
import android.util.AtomicFile;
import android.util.IntArray;
import android.util.Log;
import android.util.Pair;
import android.util.Slog;
import android.util.SparseArray;
import android.util.StatsEvent;
import android.util.TimeUtils;
import android.util.Xml;
import android.util.proto.ProtoOutputStream;
import android.view.accessibility.AccessibilityEvent;
import android.view.accessibility.AccessibilityManager;
import android.widget.RemoteViews;
import android.widget.Toast;

import com.android.internal.R;
import com.android.internal.annotations.GuardedBy;
import com.android.internal.annotations.VisibleForTesting;
import com.android.internal.compat.IPlatformCompat;
import com.android.internal.config.sysui.SystemUiDeviceConfigFlags;
import com.android.internal.logging.InstanceId;
import com.android.internal.logging.InstanceIdSequence;
import com.android.internal.logging.MetricsLogger;
import com.android.internal.logging.nano.MetricsProto;
import com.android.internal.logging.nano.MetricsProto.MetricsEvent;
import com.android.internal.notification.SystemNotificationChannels;
import com.android.internal.os.BackgroundThread;
import com.android.internal.os.SomeArgs;
import com.android.internal.statusbar.NotificationVisibility;
import com.android.internal.util.ArrayUtils;
import com.android.internal.util.CollectionUtils;
import com.android.internal.util.ConcurrentUtils;
import com.android.internal.util.DumpUtils;
import com.android.internal.util.FastXmlSerializer;
import com.android.internal.util.Preconditions;
import com.android.internal.util.XmlUtils;
import com.android.internal.util.function.TriPredicate;
import com.android.server.DeviceIdleInternal;
import com.android.server.EventLogTags;
import com.android.server.IoThread;
import com.android.server.LocalServices;
import com.android.server.SystemService;
import com.android.server.UiThread;
import com.android.server.lights.LightsManager;
import com.android.server.lights.LogicalLight;
import com.android.server.notification.ManagedServices.ManagedServiceInfo;
import com.android.server.notification.ManagedServices.UserProfiles;
import com.android.server.notification.toast.CustomToastRecord;
import com.android.server.notification.toast.TextToastRecord;
import com.android.server.notification.toast.ToastRecord;
import com.android.server.pm.PackageManagerService;
import com.android.server.policy.PhoneWindowManager;
import com.android.server.statusbar.StatusBarManagerInternal;
import com.android.server.uri.UriGrantsManagerInternal;
import com.android.server.wm.ActivityTaskManagerInternal;
import com.android.server.wm.WindowManagerInternal;

import org.lineageos.internal.notification.LedValues;
import org.lineageos.internal.notification.LineageNotificationLights;

import libcore.io.IoUtils;

import org.json.JSONException;
import org.json.JSONObject;
import org.xmlpull.v1.XmlPullParser;
import org.xmlpull.v1.XmlPullParserException;
import org.xmlpull.v1.XmlSerializer;

import java.io.ByteArrayInputStream;
import java.io.ByteArrayOutputStream;
import java.io.File;
import java.io.FileDescriptor;
import java.io.FileNotFoundException;
import java.io.FileOutputStream;
import java.io.IOException;
import java.io.InputStream;
import java.io.OutputStream;
import java.io.PrintWriter;
import java.nio.charset.StandardCharsets;
import java.util.ArrayList;
import java.util.Arrays;
import java.util.HashSet;
import java.util.Iterator;
import java.util.LinkedList;
import java.util.List;
import java.util.Map;
import java.util.Map.Entry;
import java.util.Objects;
import java.util.Set;
import java.util.concurrent.Executor;
import java.util.concurrent.TimeUnit;
import java.util.function.BiConsumer;

/** {@hide} */
public class NotificationManagerService extends SystemService {
    public static final String TAG = "NotificationService";
    public static final boolean DBG = Log.isLoggable(TAG, Log.DEBUG);
    public static final boolean ENABLE_CHILD_NOTIFICATIONS
            = SystemProperties.getBoolean("debug.child_notifs", true);

    // pullStats report request: undecorated remote view stats
    public static final int REPORT_REMOTE_VIEWS = 0x01;

    static final boolean DEBUG_INTERRUPTIVENESS = SystemProperties.getBoolean(
            "debug.notification.interruptiveness", false);

    static final int MAX_PACKAGE_NOTIFICATIONS = 50;
    static final float DEFAULT_MAX_NOTIFICATION_ENQUEUE_RATE = 5f;

    // message codes
    static final int MESSAGE_DURATION_REACHED = 2;
    // 3: removed to a different handler
    static final int MESSAGE_SEND_RANKING_UPDATE = 4;
    static final int MESSAGE_LISTENER_HINTS_CHANGED = 5;
    static final int MESSAGE_LISTENER_NOTIFICATION_FILTER_CHANGED = 6;
    static final int MESSAGE_FINISH_TOKEN_TIMEOUT = 7;
    static final int MESSAGE_ON_PACKAGE_CHANGED = 8;

    // ranking thread messages
    private static final int MESSAGE_RECONSIDER_RANKING = 1000;
    private static final int MESSAGE_RANKING_SORT = 1001;

    static final int LONG_DELAY = PhoneWindowManager.TOAST_WINDOW_TIMEOUT;
    static final int SHORT_DELAY = 2000; // 2 seconds

    // 1 second past the ANR timeout.
    static final int FINISH_TOKEN_TIMEOUT = 11 * 1000;

    static final long[] DEFAULT_VIBRATE_PATTERN = {0, 250, 250, 250};

    static final long SNOOZE_UNTIL_UNSPECIFIED = -1;

    static final int VIBRATE_PATTERN_MAXLEN = 8 * 2 + 1; // up to eight bumps

    static final int INVALID_UID = -1;
    static final String ROOT_PKG = "root";

    static final boolean ENABLE_BLOCKED_TOASTS = true;

    static final String[] DEFAULT_ALLOWED_ADJUSTMENTS = new String[] {
            Adjustment.KEY_CONTEXTUAL_ACTIONS,
            Adjustment.KEY_TEXT_REPLIES};

    static final String[] NON_BLOCKABLE_DEFAULT_ROLES = new String[] {
            RoleManager.ROLE_DIALER,
            RoleManager.ROLE_EMERGENCY
    };

    // When #matchesCallFilter is called from the ringer, wait at most
    // 3s to resolve the contacts. This timeout is required since
    // ContactsProvider might take a long time to start up.
    //
    // Return STARRED_CONTACT when the timeout is hit in order to avoid
    // missed calls in ZEN mode "Important".
    static final int MATCHES_CALL_FILTER_CONTACTS_TIMEOUT_MS = 3000;
    static final float MATCHES_CALL_FILTER_TIMEOUT_AFFINITY =
            ValidateNotificationPeople.STARRED_CONTACT;

    /** notification_enqueue status value for a newly enqueued notification. */
    private static final int EVENTLOG_ENQUEUE_STATUS_NEW = 0;

    /** notification_enqueue status value for an existing notification. */
    private static final int EVENTLOG_ENQUEUE_STATUS_UPDATE = 1;

    /** notification_enqueue status value for an ignored notification. */
    private static final int EVENTLOG_ENQUEUE_STATUS_IGNORED = 2;
    private static final long MIN_PACKAGE_OVERRATE_LOG_INTERVAL = 5000; // milliseconds

    private static final long DELAY_FOR_ASSISTANT_TIME = 200;

    private static final String ACTION_NOTIFICATION_TIMEOUT =
            NotificationManagerService.class.getSimpleName() + ".TIMEOUT";
    private static final int REQUEST_CODE_TIMEOUT = 1;
    private static final String SCHEME_TIMEOUT = "timeout";
    private static final String EXTRA_KEY = "key";

    private static final int NOTIFICATION_INSTANCE_ID_MAX = (1 << 13);

    /**
     * Apps that post custom toasts in the background will have those blocked. Apps can
     * still post toasts created with
     * {@link android.widget.Toast#makeText(Context, CharSequence, int)} and its variants while
     * in the background.
     */
    @ChangeId
    @EnabledAfter(targetSdkVersion = Build.VERSION_CODES.Q)
    private static final long CHANGE_BACKGROUND_CUSTOM_TOAST_BLOCK = 128611929L;

    private IActivityManager mAm;
    private ActivityTaskManagerInternal mAtm;
    private ActivityManager mActivityManager;
    private IPackageManager mPackageManager;
    private PackageManager mPackageManagerClient;
    AudioManager mAudioManager;
    AudioManagerInternal mAudioManagerInternal;
    // Can be null for wear
    @Nullable StatusBarManagerInternal mStatusBar;
    Vibrator mVibrator;
    private WindowManagerInternal mWindowManagerInternal;
    private AlarmManager mAlarmManager;
    private ICompanionDeviceManager mCompanionManager;
    private AccessibilityManager mAccessibilityManager;
    private IDeviceIdleController mDeviceIdleController;
    private IUriGrantsManager mUgm;
    private UriGrantsManagerInternal mUgmInternal;
    private RoleObserver mRoleObserver;
    private UserManager mUm;
    private IPlatformCompat mPlatformCompat;
    private ShortcutHelper mShortcutHelper;

    final IBinder mForegroundToken = new Binder();
    private WorkerHandler mHandler;
    private Handler mUiHandler;
    private final HandlerThread mRankingThread = new HandlerThread("ranker",
            Process.THREAD_PRIORITY_BACKGROUND);

    private LogicalLight mNotificationLight;
    LogicalLight mAttentionLight;

    private long[] mFallbackVibrationPattern;
    private boolean mUseAttentionLight;
    boolean mHasLight = true;
    boolean mLightEnabled;
    boolean mSystemReady;

    private boolean mDisableNotificationEffects;
    private int mCallState;
    private String mSoundNotificationKey;
    private String mVibrateNotificationKey;

    private final SparseArray<ArraySet<ComponentName>> mListenersDisablingEffects =
            new SparseArray<>();
    private List<ComponentName> mEffectsSuppressors = new ArrayList<>();
    private int mListenerHints;  // right now, all hints are global
    private int mInterruptionFilter = NotificationListenerService.INTERRUPTION_FILTER_UNKNOWN;

    // for enabling and disabling notification pulse behavior
    boolean mScreenOn = true;
    protected boolean mInCallStateOffHook = false;
    boolean mNotificationPulseEnabled;

    private Uri mInCallNotificationUri;
    private AudioAttributes mInCallNotificationAudioAttributes;
    private float mInCallNotificationVolume;
    private Binder mCallNotificationToken = null;

    // used as a mutex for access to all active notifications & listeners
    final Object mNotificationLock = new Object();
    @GuardedBy("mNotificationLock")
    final ArrayList<NotificationRecord> mNotificationList = new ArrayList<>();
    @GuardedBy("mNotificationLock")
    final ArrayMap<String, NotificationRecord> mNotificationsByKey = new ArrayMap<>();
    @GuardedBy("mNotificationLock")
    final ArrayMap<String, InlineReplyUriRecord> mInlineReplyRecordsByKey = new ArrayMap<>();
    @GuardedBy("mNotificationLock")
    final ArrayList<NotificationRecord> mEnqueuedNotifications = new ArrayList<>();
    @GuardedBy("mNotificationLock")
    final ArrayMap<Integer, ArrayMap<String, String>> mAutobundledSummaries = new ArrayMap<>();
    final ArrayList<ToastRecord> mToastQueue = new ArrayList<>();
    final ArrayMap<String, NotificationRecord> mSummaryByGroupKey = new ArrayMap<>();
<<<<<<< HEAD
    final ArrayMap<String, Long> mLastSoundTimestamps = new ArrayMap<>();
=======
    // Keep track of `CancelNotificationRunnable`s which have been delayed due to awaiting
    // enqueued notifications to post
    @GuardedBy("mNotificationLock")
    final ArrayMap<NotificationRecord, ArrayList<CancelNotificationRunnable>> mDelayedCancelations =
            new ArrayMap<>();
>>>>>>> b17db7a3

    // The last key in this list owns the hardware.
    ArrayList<String> mLights = new ArrayList<>();

    private AppOpsManager mAppOps;
    private UsageStatsManagerInternal mAppUsageStats;
    private DevicePolicyManagerInternal mDpm;
    private StatsManager mStatsManager;
    private StatsPullAtomCallbackImpl mPullAtomCallback;

    private Archive mArchive;

    // Persistent storage for notification policy
    private AtomicFile mPolicyFile;

    private static final int DB_VERSION = 1;

    private static final String TAG_NOTIFICATION_POLICY = "notification-policy";
    private static final String ATTR_VERSION = "version";

    private static final String LOCKSCREEN_ALLOW_SECURE_NOTIFICATIONS_TAG =
            "allow-secure-notifications-on-lockscreen";
    private static final String LOCKSCREEN_ALLOW_SECURE_NOTIFICATIONS_VALUE = "value";

    @VisibleForTesting
    RankingHelper mRankingHelper;
    @VisibleForTesting
    PreferencesHelper mPreferencesHelper;

    private final UserProfiles mUserProfiles = new UserProfiles();
    private NotificationListeners mListeners;
    private NotificationAssistants mAssistants;
    private ConditionProviders mConditionProviders;
    private NotificationUsageStats mUsageStats;
    private boolean mLockScreenAllowSecureNotifications = true;

    private static final int MY_UID = Process.myUid();
    private static final int MY_PID = Process.myPid();
    private static final IBinder WHITELIST_TOKEN = new Binder();
    protected RankingHandler mRankingHandler;
    private long mLastOverRateLogTime;
    private float mMaxPackageEnqueueRate = DEFAULT_MAX_NOTIFICATION_ENQUEUE_RATE;

    private NotificationHistoryManager mHistoryManager;
    protected SnoozeHelper mSnoozeHelper;
    private GroupHelper mGroupHelper;
    private int mAutoGroupAtCount;
    private boolean mIsTelevision;
    private boolean mIsAutomotive;
    private boolean mNotificationEffectsEnabledForAutomotive;
    private DeviceConfig.OnPropertiesChangedListener mDeviceConfigChangedListener;

    private int mWarnRemoteViewsSizeBytes;
    private int mStripRemoteViewsSizeBytes;

    private MetricsLogger mMetricsLogger;
    private TriPredicate<String, Integer, String> mAllowedManagedServicePackages;

    private final SavePolicyFileRunnable mSavePolicyFile = new SavePolicyFileRunnable();
    private NotificationRecordLogger mNotificationRecordLogger;
    private InstanceIdSequence mNotificationInstanceIdSequence;
    private Set<String> mMsgPkgsAllowedAsConvos = new HashSet();
    private final InjectableSystemClock mSystemClock;

    private LineageNotificationLights mLineageNotificationLights;

    static class Archive {
        final SparseArray<Boolean> mEnabled;
        final int mBufferSize;
        final LinkedList<Pair<StatusBarNotification, Integer>> mBuffer;

        public Archive(int size) {
            mBufferSize = size;
            mBuffer = new LinkedList<>();
            mEnabled = new SparseArray<>();
        }

        public String toString() {
            final StringBuilder sb = new StringBuilder();
            final int N = mBuffer.size();
            sb.append("Archive (");
            sb.append(N);
            sb.append(" notification");
            sb.append((N==1)?")":"s)");
            return sb.toString();
        }

        public void record(StatusBarNotification sbn, int reason) {
            if (!mEnabled.get(sbn.getNormalizedUserId(), false)) {
                return;
            }
            if (mBuffer.size() == mBufferSize) {
                mBuffer.removeFirst();
            }

            // We don't want to store the heavy bits of the notification in the archive,
            // but other clients in the system process might be using the object, so we
            // store a (lightened) copy.
            mBuffer.addLast(new Pair<>(sbn.cloneLight(), reason));
        }

        public Iterator<Pair<StatusBarNotification, Integer>> descendingIterator() {
            return mBuffer.descendingIterator();
        }

        public StatusBarNotification[] getArray(int count, boolean includeSnoozed) {
            if (count == 0) count = mBufferSize;
            List<StatusBarNotification> a = new ArrayList();
            Iterator<Pair<StatusBarNotification, Integer>> iter = descendingIterator();
            int i=0;
            while (iter.hasNext() && i < count) {
                Pair<StatusBarNotification, Integer> pair = iter.next();
                if (pair.second != REASON_SNOOZED || includeSnoozed) {
                    i++;
                    a.add(pair.first);
                }
            }
            return  a.toArray(new StatusBarNotification[a.size()]);
        }

        public void updateHistoryEnabled(@UserIdInt int userId, boolean enabled) {
            mEnabled.put(userId, enabled);

            if (!enabled) {
                for (int i = mBuffer.size() - 1; i >= 0; i--) {
                    if (userId == mBuffer.get(i).first.getNormalizedUserId()) {
                        mBuffer.remove(i);
                    }
                }
            }
        }
    }

    void loadDefaultApprovedServices(int userId) {
        mListeners.loadDefaultsFromConfig();

        mConditionProviders.loadDefaultsFromConfig();

        mAssistants.loadDefaultsFromConfig();
    }

    protected void allowDefaultApprovedServices(int userId) {
        ArraySet<ComponentName> defaultListeners = mListeners.getDefaultComponents();
        for (int i = 0; i < defaultListeners.size(); i++) {
            ComponentName cn = defaultListeners.valueAt(i);
            allowNotificationListener(userId, cn);
        }

        ArraySet<String> defaultDnds = mConditionProviders.getDefaultPackages();
        for (int i = 0; i < defaultDnds.size(); i++) {
            allowDndPackage(defaultDnds.valueAt(i));
        }

        setDefaultAssistantForUser(userId);
    }

    protected void setDefaultAssistantForUser(int userId) {
        String overrideDefaultAssistantString = DeviceConfig.getProperty(
                DeviceConfig.NAMESPACE_SYSTEMUI,
                SystemUiDeviceConfigFlags.NAS_DEFAULT_SERVICE);
        if (overrideDefaultAssistantString != null) {
            ArraySet<ComponentName> approved = mAssistants.queryPackageForServices(
                    overrideDefaultAssistantString,
                    MATCH_DIRECT_BOOT_AWARE | MATCH_DIRECT_BOOT_UNAWARE,
                    userId);
            for (int i = 0; i < approved.size(); i++) {
                if (allowAssistant(userId, approved.valueAt(i))) return;
            }
        }
        ArraySet<ComponentName> defaults = mAssistants.getDefaultComponents();
        // We should have only one default assistant by default
        // allowAssistant should execute once in practice
        for (int i = 0; i < defaults.size(); i++) {
            ComponentName cn = defaults.valueAt(i);
            if (allowAssistant(userId, cn)) return;
        }
    }

    /**
     * This method will update the flags of the summary.
     * It will set it to FLAG_ONGOING_EVENT if any of its group members
     * has the same flag. It will delete the flag otherwise
     * @param userId user id of the autogroup summary
     * @param pkg package of the autogroup summary
     * @param needsOngoingFlag true if the group has at least one ongoing notification
     * @param isAppForeground true if the app is currently in the foreground.
     */
    @GuardedBy("mNotificationLock")
    protected void updateAutobundledSummaryFlags(int userId, String pkg, boolean needsOngoingFlag,
            boolean isAppForeground) {
        ArrayMap<String, String> summaries = mAutobundledSummaries.get(userId);
        if (summaries == null) {
            return;
        }
        String summaryKey = summaries.get(pkg);
        if (summaryKey == null) {
            return;
        }
        NotificationRecord summary = mNotificationsByKey.get(summaryKey);
        if (summary == null) {
            return;
        }
        int oldFlags = summary.getSbn().getNotification().flags;
        if (needsOngoingFlag) {
            summary.getSbn().getNotification().flags |= FLAG_ONGOING_EVENT;
        } else {
            summary.getSbn().getNotification().flags &= ~FLAG_ONGOING_EVENT;
        }

        if (summary.getSbn().getNotification().flags != oldFlags) {
            mHandler.post(new EnqueueNotificationRunnable(userId, summary, isAppForeground));
        }
    }

    private void allowDndPackage(String packageName) {
        try {
            getBinderService().setNotificationPolicyAccessGranted(packageName, true);
        } catch (RemoteException e) {
            e.printStackTrace();
        }
    }

    private void allowNotificationListener(int userId, ComponentName cn) {

        try {
            getBinderService().setNotificationListenerAccessGrantedForUser(cn,
                        userId, true);
        } catch (RemoteException e) {
            e.printStackTrace();
        }
    }

    private boolean allowAssistant(int userId, ComponentName candidate) {
        Set<ComponentName> validAssistants =
                mAssistants.queryPackageForServices(
                        null,
                        MATCH_DIRECT_BOOT_AWARE | MATCH_DIRECT_BOOT_UNAWARE, userId);
        if (candidate != null && validAssistants.contains(candidate)) {
            setNotificationAssistantAccessGrantedForUserInternal(candidate, userId, true);
            return true;
        }
        return false;
    }

    void readPolicyXml(InputStream stream, boolean forRestore, int userId)
            throws XmlPullParserException, NumberFormatException, IOException {
        final XmlPullParser parser = Xml.newPullParser();
        parser.setInput(stream, StandardCharsets.UTF_8.name());
        XmlUtils.beginDocument(parser, TAG_NOTIFICATION_POLICY);
        boolean migratedManagedServices = false;
        boolean ineligibleForManagedServices = forRestore && mUm.isManagedProfile(userId);
        int outerDepth = parser.getDepth();
        while (XmlUtils.nextElementWithin(parser, outerDepth)) {
            if (ZenModeConfig.ZEN_TAG.equals(parser.getName())) {
                mZenModeHelper.readXml(parser, forRestore, userId);
            } else if (PreferencesHelper.TAG_RANKING.equals(parser.getName())){
                mPreferencesHelper.readXml(parser, forRestore, userId);
            }
            if (mListeners.getConfig().xmlTag.equals(parser.getName())) {
                if (ineligibleForManagedServices) {
                    continue;
                }
                mListeners.readXml(parser, mAllowedManagedServicePackages, forRestore, userId);
                migratedManagedServices = true;
            } else if (mAssistants.getConfig().xmlTag.equals(parser.getName())) {
                if (ineligibleForManagedServices) {
                    continue;
                }
                mAssistants.readXml(parser, mAllowedManagedServicePackages, forRestore, userId);
                migratedManagedServices = true;
            } else if (mConditionProviders.getConfig().xmlTag.equals(parser.getName())) {
                if (ineligibleForManagedServices) {
                    continue;
                }
                mConditionProviders.readXml(
                        parser, mAllowedManagedServicePackages, forRestore, userId);
                migratedManagedServices = true;
            } else if (mSnoozeHelper.XML_TAG_NAME.equals(parser.getName())) {
                mSnoozeHelper.readXml(parser, mSystemClock.currentTimeMillis());
            }
            if (LOCKSCREEN_ALLOW_SECURE_NOTIFICATIONS_TAG.equals(parser.getName())) {
                if (forRestore && userId != UserHandle.USER_SYSTEM) {
                    continue;
                }
                mLockScreenAllowSecureNotifications =
                        safeBoolean(parser.getAttributeValue(null,
                                        LOCKSCREEN_ALLOW_SECURE_NOTIFICATIONS_VALUE), true);
            }
        }

        if (!migratedManagedServices) {
            mListeners.migrateToXml();
            mAssistants.migrateToXml();
            mConditionProviders.migrateToXml();
            handleSavePolicyFile();
        }

        mAssistants.resetDefaultAssistantsIfNecessary();
    }

    @VisibleForTesting
    protected void loadPolicyFile() {
        if (DBG) Slog.d(TAG, "loadPolicyFile");
        synchronized (mPolicyFile) {
            InputStream infile = null;
            try {
                infile = mPolicyFile.openRead();
                readPolicyXml(infile, false /*forRestore*/, UserHandle.USER_ALL);
            } catch (FileNotFoundException e) {
                // No data yet
                // Load default managed services approvals
                loadDefaultApprovedServices(USER_SYSTEM);
                allowDefaultApprovedServices(USER_SYSTEM);
            } catch (IOException e) {
                Log.wtf(TAG, "Unable to read notification policy", e);
            } catch (NumberFormatException e) {
                Log.wtf(TAG, "Unable to parse notification policy", e);
            } catch (XmlPullParserException e) {
                Log.wtf(TAG, "Unable to parse notification policy", e);
            } finally {
                IoUtils.closeQuietly(infile);
            }
        }
    }

    @VisibleForTesting
    protected void handleSavePolicyFile() {
        if (!IoThread.getHandler().hasCallbacks(mSavePolicyFile)) {
            IoThread.getHandler().post(mSavePolicyFile);
        }
    }

    private final class SavePolicyFileRunnable implements Runnable {
        @Override
        public void run() {
            if (DBG) Slog.d(TAG, "handleSavePolicyFile");
            synchronized (mPolicyFile) {
                final FileOutputStream stream;
                try {
                    stream = mPolicyFile.startWrite();
                } catch (IOException e) {
                    Slog.w(TAG, "Failed to save policy file", e);
                    return;
                }

                try {
                    writePolicyXml(stream, false /*forBackup*/, UserHandle.USER_ALL);
                    mPolicyFile.finishWrite(stream);
                } catch (IOException e) {
                    Slog.w(TAG, "Failed to save policy file, restoring backup", e);
                    mPolicyFile.failWrite(stream);
                }
            }
            BackupManager.dataChanged(getContext().getPackageName());
        }
    }

    private void writePolicyXml(OutputStream stream, boolean forBackup, int userId)
            throws IOException {
        final XmlSerializer out = new FastXmlSerializer();
        out.setOutput(stream, StandardCharsets.UTF_8.name());
        out.startDocument(null, true);
        out.startTag(null, TAG_NOTIFICATION_POLICY);
        out.attribute(null, ATTR_VERSION, Integer.toString(DB_VERSION));
        mZenModeHelper.writeXml(out, forBackup, null, userId);
        mPreferencesHelper.writeXml(out, forBackup, userId);
        mListeners.writeXml(out, forBackup, userId);
        mAssistants.writeXml(out, forBackup, userId);
        mSnoozeHelper.writeXml(out);
        mConditionProviders.writeXml(out, forBackup, userId);
        if (!forBackup || userId == UserHandle.USER_SYSTEM) {
            writeSecureNotificationsPolicy(out);
        }
        out.endTag(null, TAG_NOTIFICATION_POLICY);
        out.endDocument();
    }

    @VisibleForTesting
    final NotificationDelegate mNotificationDelegate = new NotificationDelegate() {

        @Override
        public void prepareForPossibleShutdown() {
            mHistoryManager.triggerWriteToDisk();
        }

        @Override
        public void onSetDisabled(int status) {
            synchronized (mNotificationLock) {
                mDisableNotificationEffects =
                        (status & StatusBarManager.DISABLE_NOTIFICATION_ALERTS) != 0;
                if (disableNotificationEffects(null) != null) {
                    // cancel whatever's going on
                    long identity = Binder.clearCallingIdentity();
                    try {
                        final IRingtonePlayer player = mAudioManager.getRingtonePlayer();
                        if (player != null) {
                            player.stopAsync();
                        }
                    } catch (RemoteException e) {
                    } finally {
                        Binder.restoreCallingIdentity(identity);
                    }

                    identity = Binder.clearCallingIdentity();
                    try {
                        mVibrator.cancel();
                    } finally {
                        Binder.restoreCallingIdentity(identity);
                    }
                }
            }
        }

        @Override
        public void onClearAll(int callingUid, int callingPid, int userId) {
            synchronized (mNotificationLock) {
                cancelAllLocked(callingUid, callingPid, userId, REASON_CANCEL_ALL, null,
                        /*includeCurrentProfiles*/ true);
            }
        }

        @Override
        public void onNotificationClick(int callingUid, int callingPid, String key,
                NotificationVisibility nv) {
            exitIdle();
            synchronized (mNotificationLock) {
                NotificationRecord r = mNotificationsByKey.get(key);
                if (r == null) {
                    Slog.w(TAG, "No notification with key: " + key);
                    return;
                }
                final long now = mSystemClock.currentTimeMillis();
                MetricsLogger.action(r.getItemLogMaker()
                        .setType(MetricsEvent.TYPE_ACTION)
                        .addTaggedData(MetricsEvent.NOTIFICATION_SHADE_INDEX, nv.rank)
                        .addTaggedData(MetricsEvent.NOTIFICATION_SHADE_COUNT, nv.count));
                mNotificationRecordLogger.log(
                        NotificationRecordLogger.NotificationEvent.NOTIFICATION_CLICKED, r);
                EventLogTags.writeNotificationClicked(key,
                        r.getLifespanMs(now), r.getFreshnessMs(now), r.getExposureMs(now),
                        nv.rank, nv.count);

                StatusBarNotification sbn = r.getSbn();
                cancelNotification(callingUid, callingPid, sbn.getPackageName(), sbn.getTag(),
                        sbn.getId(), Notification.FLAG_AUTO_CANCEL,
                        FLAG_FOREGROUND_SERVICE | FLAG_BUBBLE, false, r.getUserId(),
                        REASON_CLICK, nv.rank, nv.count, null);
                nv.recycle();
                reportUserInteraction(r);
            }
        }

        @Override
        public void onNotificationActionClick(int callingUid, int callingPid, String key,
                int actionIndex, Notification.Action action, NotificationVisibility nv,
                boolean generatedByAssistant) {
            exitIdle();
            synchronized (mNotificationLock) {
                NotificationRecord r = mNotificationsByKey.get(key);
                if (r == null) {
                    Slog.w(TAG, "No notification with key: " + key);
                    return;
                }
                final long now = mSystemClock.currentTimeMillis();
                MetricsLogger.action(r.getLogMaker(now)
                        .setCategory(MetricsEvent.NOTIFICATION_ITEM_ACTION)
                        .setType(MetricsEvent.TYPE_ACTION)
                        .setSubtype(actionIndex)
                        .addTaggedData(MetricsEvent.NOTIFICATION_SHADE_INDEX, nv.rank)
                        .addTaggedData(MetricsEvent.NOTIFICATION_SHADE_COUNT, nv.count)
                        .addTaggedData(MetricsEvent.NOTIFICATION_ACTION_IS_SMART,
                                action.isContextual() ? 1 : 0)
                        .addTaggedData(
                                MetricsEvent.NOTIFICATION_SMART_SUGGESTION_ASSISTANT_GENERATED,
                                generatedByAssistant ? 1 : 0)
                        .addTaggedData(MetricsEvent.NOTIFICATION_LOCATION,
                                nv.location.toMetricsEventEnum()));
                mNotificationRecordLogger.log(
                        NotificationRecordLogger.NotificationEvent.fromAction(actionIndex,
                                generatedByAssistant, action.isContextual()), r);
                EventLogTags.writeNotificationActionClicked(key, actionIndex,
                        r.getLifespanMs(now), r.getFreshnessMs(now), r.getExposureMs(now),
                        nv.rank, nv.count);
                nv.recycle();
                reportUserInteraction(r);
                mAssistants.notifyAssistantActionClicked(
                        r.getSbn(), actionIndex, action, generatedByAssistant);
            }
        }

        @Override
        public void onNotificationClear(int callingUid, int callingPid,
                String pkg, String tag, int id, int userId, String key,
                @NotificationStats.DismissalSurface int dismissalSurface,
                @NotificationStats.DismissalSentiment int dismissalSentiment,
                NotificationVisibility nv) {
            synchronized (mNotificationLock) {
                NotificationRecord r = mNotificationsByKey.get(key);
                if (r != null) {
                    r.recordDismissalSurface(dismissalSurface);
                    r.recordDismissalSentiment(dismissalSentiment);
                }
            }
            cancelNotification(callingUid, callingPid, pkg, tag, id, 0,
                    FLAG_ONGOING_EVENT | FLAG_FOREGROUND_SERVICE,
                    true, userId, REASON_CANCEL, nv.rank, nv.count,null);
            nv.recycle();
        }

        @Override
        public void onPanelRevealed(boolean clearEffects, int items) {
            MetricsLogger.visible(getContext(), MetricsEvent.NOTIFICATION_PANEL);
            MetricsLogger.histogram(getContext(), "note_load", items);
            mNotificationRecordLogger.log(
                    NotificationRecordLogger.NotificationPanelEvent.NOTIFICATION_PANEL_OPEN);
            EventLogTags.writeNotificationPanelRevealed(items);
            if (clearEffects) {
                clearEffects();
            }
            mAssistants.onPanelRevealed(items);
        }

        @Override
        public void onPanelHidden() {
            MetricsLogger.hidden(getContext(), MetricsEvent.NOTIFICATION_PANEL);
            mNotificationRecordLogger.log(
                    NotificationRecordLogger.NotificationPanelEvent.NOTIFICATION_PANEL_CLOSE);
            EventLogTags.writeNotificationPanelHidden();
            mAssistants.onPanelHidden();
        }

        @Override
        public void clearEffects() {
            synchronized (mNotificationLock) {
                if (DBG) Slog.d(TAG, "clearEffects");
                clearSoundLocked();
                clearVibrateLocked();
                clearLightsLocked();
            }
        }

        @Override
        public void onNotificationError(int callingUid, int callingPid, String pkg, String tag,
                int id, int uid, int initialPid, String message, int userId) {
            final boolean fgService;
            synchronized (mNotificationLock) {
                NotificationRecord r = findNotificationLocked(pkg, tag, id, userId);
                fgService = r != null && (r.getNotification().flags & FLAG_FOREGROUND_SERVICE) != 0;
            }
            cancelNotification(callingUid, callingPid, pkg, tag, id, 0, 0, false, userId,
                    REASON_ERROR, null);
            if (fgService) {
                // Still crash for foreground services, preventing the not-crash behaviour abused
                // by apps to give us a garbage notification and silently start a fg service.
                Binder.withCleanCallingIdentity(
                        () -> mAm.crashApplication(uid, initialPid, pkg, -1,
                            "Bad notification(tag=" + tag + ", id=" + id + ") posted from package "
                                + pkg + ", crashing app(uid=" + uid + ", pid=" + initialPid + "): "
                                + message, true /* force */));
            }
        }

        @Override
        public void onNotificationVisibilityChanged(NotificationVisibility[] newlyVisibleKeys,
                NotificationVisibility[] noLongerVisibleKeys) {
            synchronized (mNotificationLock) {
                for (NotificationVisibility nv : newlyVisibleKeys) {
                    NotificationRecord r = mNotificationsByKey.get(nv.key);
                    if (r == null) continue;
                    if (!r.isSeen()) {
                        // Report to usage stats that notification was made visible
                        if (DBG) Slog.d(TAG, "Marking notification as visible " + nv.key);
                        reportSeen(r);
                    }
                    r.setVisibility(true, nv.rank, nv.count, mNotificationRecordLogger);
                    mAssistants.notifyAssistantVisibilityChangedLocked(r.getSbn(), true);
                    boolean isHun = (nv.location
                            == NotificationVisibility.NotificationLocation.LOCATION_FIRST_HEADS_UP);
                    // hasBeenVisiblyExpanded must be called after updating the expansion state of
                    // the NotificationRecord to ensure the expansion state is up-to-date.
                    if (isHun || r.hasBeenVisiblyExpanded()) {
                        logSmartSuggestionsVisible(r, nv.location.toMetricsEventEnum());
                    }
                    maybeRecordInterruptionLocked(r);
                    nv.recycle();
                }
                // Note that we might receive this event after notifications
                // have already left the system, e.g. after dismissing from the
                // shade. Hence not finding notifications in
                // mNotificationsByKey is not an exceptional condition.
                for (NotificationVisibility nv : noLongerVisibleKeys) {
                    NotificationRecord r = mNotificationsByKey.get(nv.key);
                    if (r == null) continue;
                    r.setVisibility(false, nv.rank, nv.count, mNotificationRecordLogger);
                    mAssistants.notifyAssistantVisibilityChangedLocked(r.getSbn(), false);
                    nv.recycle();
                }
            }
        }

        @Override
        public void onNotificationExpansionChanged(String key,
                boolean userAction, boolean expanded, int notificationLocation) {
            synchronized (mNotificationLock) {
                NotificationRecord r = mNotificationsByKey.get(key);
                if (r != null) {
                    r.stats.onExpansionChanged(userAction, expanded);
                    // hasBeenVisiblyExpanded must be called after updating the expansion state of
                    // the NotificationRecord to ensure the expansion state is up-to-date.
                    if (r.hasBeenVisiblyExpanded()) {
                        logSmartSuggestionsVisible(r, notificationLocation);
                    }
                    if (userAction) {
                        MetricsLogger.action(r.getItemLogMaker()
                                .setType(expanded ? MetricsEvent.TYPE_DETAIL
                                        : MetricsEvent.TYPE_COLLAPSE));
                        mNotificationRecordLogger.log(
                                NotificationRecordLogger.NotificationEvent.fromExpanded(expanded,
                                        userAction),
                                r);
                    }
                    if (expanded && userAction) {
                        r.recordExpanded();
                        reportUserInteraction(r);
                    }
                    mAssistants.notifyAssistantExpansionChangedLocked(
                            r.getSbn(), userAction, expanded);
                }
            }
        }

        @Override
        public void onNotificationDirectReplied(String key) {
            exitIdle();
            synchronized (mNotificationLock) {
                NotificationRecord r = mNotificationsByKey.get(key);
                if (r != null) {
                    r.recordDirectReplied();
                    mMetricsLogger.write(r.getLogMaker()
                            .setCategory(MetricsEvent.NOTIFICATION_DIRECT_REPLY_ACTION)
                            .setType(MetricsEvent.TYPE_ACTION));
                    mNotificationRecordLogger.log(
                            NotificationRecordLogger.NotificationEvent.NOTIFICATION_DIRECT_REPLIED,
                            r);
                    reportUserInteraction(r);
                    mAssistants.notifyAssistantNotificationDirectReplyLocked(r.getSbn());
                }
            }
        }

        @Override
        public void onNotificationSmartSuggestionsAdded(String key, int smartReplyCount,
                int smartActionCount, boolean generatedByAssistant, boolean editBeforeSending) {
            synchronized (mNotificationLock) {
                NotificationRecord r = mNotificationsByKey.get(key);
                if (r != null) {
                    r.setNumSmartRepliesAdded(smartReplyCount);
                    r.setNumSmartActionsAdded(smartActionCount);
                    r.setSuggestionsGeneratedByAssistant(generatedByAssistant);
                    r.setEditChoicesBeforeSending(editBeforeSending);
                }
            }
        }

        @Override
        public void onNotificationSmartReplySent(String key, int replyIndex, CharSequence reply,
                int notificationLocation, boolean modifiedBeforeSending) {

            synchronized (mNotificationLock) {
                NotificationRecord r = mNotificationsByKey.get(key);
                if (r != null) {
                    LogMaker logMaker = r.getLogMaker()
                            .setCategory(MetricsEvent.SMART_REPLY_ACTION)
                            .setSubtype(replyIndex)
                            .addTaggedData(
                                    MetricsEvent.NOTIFICATION_SMART_SUGGESTION_ASSISTANT_GENERATED,
                                    r.getSuggestionsGeneratedByAssistant() ? 1 : 0)
                            .addTaggedData(MetricsEvent.NOTIFICATION_LOCATION,
                                    notificationLocation)
                            .addTaggedData(
                                    MetricsEvent.NOTIFICATION_SMART_REPLY_EDIT_BEFORE_SENDING,
                                    r.getEditChoicesBeforeSending() ? 1 : 0)
                            .addTaggedData(
                                    MetricsEvent.NOTIFICATION_SMART_REPLY_MODIFIED_BEFORE_SENDING,
                                    modifiedBeforeSending ? 1 : 0);
                    mMetricsLogger.write(logMaker);
                    mNotificationRecordLogger.log(
                            NotificationRecordLogger.NotificationEvent.NOTIFICATION_SMART_REPLIED,
                            r);
                    // Treat clicking on a smart reply as a user interaction.
                    reportUserInteraction(r);
                    mAssistants.notifyAssistantSuggestedReplySent(
                            r.getSbn(), reply, r.getSuggestionsGeneratedByAssistant());
                }
            }
        }

        @Override
        public void onNotificationSettingsViewed(String key) {
            synchronized (mNotificationLock) {
                NotificationRecord r = mNotificationsByKey.get(key);
                if (r != null) {
                    r.recordViewedSettings();
                }
            }
        }

        @Override
        public void onNotificationBubbleChanged(String key, boolean isBubble, int flags) {
            synchronized (mNotificationLock) {
                NotificationRecord r = mNotificationsByKey.get(key);
                if (r != null) {
                    if (!isBubble) {
                        // This happens if the user has dismissed the bubble but the notification
                        // is still active in the shade, enqueuing would create a bubble since
                        // the notification is technically allowed. Flip the flag so that
                        // apps querying noMan will know that their notification is not showing
                        // as a bubble.
                        r.getNotification().flags &= ~FLAG_BUBBLE;
                        r.setFlagBubbleRemoved(true);
                    } else {
                        // Enqueue will trigger resort & if the flag is allowed to be true it'll
                        // be applied there.
                        r.getNotification().flags |= FLAG_ONLY_ALERT_ONCE;
                        r.setFlagBubbleRemoved(false);
                        if (r.getNotification().getBubbleMetadata() != null) {
                            r.getNotification().getBubbleMetadata().setFlags(flags);
                        }
                        // Force isAppForeground true here, because for sysui's purposes we
                        // want to adjust the flag behaviour.
                        mHandler.post(new EnqueueNotificationRunnable(r.getUser().getIdentifier(),
                                r, true /* isAppForeground*/));
                    }
                }
            }
        }

        @Override
        public void onBubbleNotificationSuppressionChanged(String key, boolean isSuppressed) {
            synchronized (mNotificationLock) {
                NotificationRecord r = mNotificationsByKey.get(key);
                if (r != null) {
                    Notification.BubbleMetadata data = r.getNotification().getBubbleMetadata();
                    if (data == null) {
                        // No data, do nothing
                        return;
                    }
                    boolean currentlySuppressed = data.isNotificationSuppressed();
                    if (currentlySuppressed == isSuppressed) {
                        // No changes, do nothing
                        return;
                    }
                    int flags = data.getFlags();
                    if (isSuppressed) {
                        flags |= Notification.BubbleMetadata.FLAG_SUPPRESS_NOTIFICATION;
                    } else {
                        flags &= ~Notification.BubbleMetadata.FLAG_SUPPRESS_NOTIFICATION;
                    }
                    data.setFlags(flags);
                    r.getNotification().flags |= FLAG_ONLY_ALERT_ONCE;
                    mHandler.post(new EnqueueNotificationRunnable(r.getUser().getIdentifier(), r,
                            true /* isAppForeground */));
                }
            }
        }

        @Override
        /**
         * Grant permission to read the specified URI to the package specified in the
         * NotificationRecord associated with the given key. The callingUid represents the UID of
         * SystemUI from which this method is being called.
         *
         * For this to work, SystemUI must have permission to read the URI when running under the
         * user associated with the NotificationRecord, and this grant will fail when trying
         * to grant URI permissions across users.
         */
        public void grantInlineReplyUriPermission(String key, Uri uri, UserHandle user,
                String packageName, int callingUid) {
            synchronized (mNotificationLock) {
                InlineReplyUriRecord r = mInlineReplyRecordsByKey.get(key);
                if (r == null) {
                    InlineReplyUriRecord newRecord = new InlineReplyUriRecord(
                            mUgmInternal.newUriPermissionOwner("INLINE_REPLY:" + key),
                            user,
                            packageName,
                            key);
                    r = newRecord;
                    mInlineReplyRecordsByKey.put(key, r);
                }
                IBinder owner = r.getPermissionOwner();
                int uid = callingUid;
                int userId = r.getUserId();
                if (UserHandle.getUserId(uid) != userId) {
                    try {
                        final String[] pkgs = mPackageManager.getPackagesForUid(callingUid);
                        if (pkgs == null) {
                            Log.e(TAG, "Cannot grant uri permission to unknown UID: "
                                    + callingUid);
                        }
                        final String pkg = pkgs[0]; // Get the SystemUI package
                        // Find the UID for SystemUI for the correct user
                        uid =  mPackageManager.getPackageUid(pkg, 0, userId);
                    } catch (RemoteException re) {
                        Log.e(TAG, "Cannot talk to package manager", re);
                    }
                }
                r.addUri(uri);
                grantUriPermission(owner, uri, uid, r.getPackageName(), userId);
            }
        }

        @Override
        /**
         * Clears inline URI permission grants by destroying the permission owner for the specified
         * notification.
         */
        public void clearInlineReplyUriPermissions(String key, int callingUid) {
            synchronized (mNotificationLock) {
                InlineReplyUriRecord uriRecord = mInlineReplyRecordsByKey.get(key);
                if (uriRecord != null) {
                    destroyPermissionOwner(uriRecord.getPermissionOwner(), uriRecord.getUserId(),
                            "INLINE_REPLY: " + uriRecord.getKey());
                    mInlineReplyRecordsByKey.remove(key);
                }
            }
        }
    };

    @VisibleForTesting
    void logSmartSuggestionsVisible(NotificationRecord r, int notificationLocation) {
        // If the newly visible notification has smart suggestions
        // then log that the user has seen them.
        if ((r.getNumSmartRepliesAdded() > 0 || r.getNumSmartActionsAdded() > 0)
                && !r.hasSeenSmartReplies()) {
            r.setSeenSmartReplies(true);
            LogMaker logMaker = r.getLogMaker()
                    .setCategory(MetricsEvent.SMART_REPLY_VISIBLE)
                    .addTaggedData(MetricsEvent.NOTIFICATION_SMART_REPLY_COUNT,
                            r.getNumSmartRepliesAdded())
                    .addTaggedData(MetricsEvent.NOTIFICATION_SMART_ACTION_COUNT,
                            r.getNumSmartActionsAdded())
                    .addTaggedData(
                            MetricsEvent.NOTIFICATION_SMART_SUGGESTION_ASSISTANT_GENERATED,
                            r.getSuggestionsGeneratedByAssistant() ? 1 : 0)
                    // The fields in the NotificationVisibility.NotificationLocation enum map
                    // directly to the fields in the MetricsEvent.NotificationLocation enum.
                    .addTaggedData(MetricsEvent.NOTIFICATION_LOCATION, notificationLocation)
                    .addTaggedData(
                            MetricsEvent.NOTIFICATION_SMART_REPLY_EDIT_BEFORE_SENDING,
                            r.getEditChoicesBeforeSending() ? 1 : 0);
            mMetricsLogger.write(logMaker);
            mNotificationRecordLogger.log(
                    NotificationRecordLogger.NotificationEvent.NOTIFICATION_SMART_REPLY_VISIBLE,
                    r);
        }
    }

    @GuardedBy("mNotificationLock")
    void clearSoundLocked() {
        mSoundNotificationKey = null;
        long identity = Binder.clearCallingIdentity();
        try {
            final IRingtonePlayer player = mAudioManager.getRingtonePlayer();
            if (player != null) {
                player.stopAsync();
            }
        } catch (RemoteException e) {
        } finally {
            Binder.restoreCallingIdentity(identity);
        }
    }

    @GuardedBy("mNotificationLock")
    void clearVibrateLocked() {
        mVibrateNotificationKey = null;
        long identity = Binder.clearCallingIdentity();
        try {
            mVibrator.cancel();
        } finally {
            Binder.restoreCallingIdentity(identity);
        }
    }

    @GuardedBy("mNotificationLock")
    private void clearLightsLocked() {
        // light
        // clear only if lockscreen is not active
        if (!mLineageNotificationLights.isKeyguardLocked()) {
            mLights.clear();
            updateLightsLocked();
        }
    }

    protected final BroadcastReceiver mLocaleChangeReceiver = new BroadcastReceiver() {
        @Override
        public void onReceive(Context context, Intent intent) {
            if (Intent.ACTION_LOCALE_CHANGED.equals(intent.getAction())) {
                // update system notification channels
                SystemNotificationChannels.createAll(context);
                mZenModeHelper.updateDefaultZenRules();
                mPreferencesHelper.onLocaleChanged(context, ActivityManager.getCurrentUser());
            }
        }
    };

    private final BroadcastReceiver mRestoreReceiver = new BroadcastReceiver() {
        @Override
        public void onReceive(Context context, Intent intent) {
            if (Intent.ACTION_SETTING_RESTORED.equals(intent.getAction())) {
                try {
                    String element = intent.getStringExtra(Intent.EXTRA_SETTING_NAME);
                    String newValue = intent.getStringExtra(Intent.EXTRA_SETTING_NEW_VALUE);
                    int restoredFromSdkInt = intent.getIntExtra(
                            Intent.EXTRA_SETTING_RESTORED_FROM_SDK_INT, 0);
                    mListeners.onSettingRestored(
                            element, newValue, restoredFromSdkInt, getSendingUserId());
                    mConditionProviders.onSettingRestored(
                            element, newValue, restoredFromSdkInt, getSendingUserId());
                } catch (Exception e) {
                    Slog.wtf(TAG, "Cannot restore managed services from settings", e);
                }
            }
        }
    };

    private final BroadcastReceiver mNotificationTimeoutReceiver = new BroadcastReceiver() {
        @Override
        public void onReceive(Context context, Intent intent) {
            String action = intent.getAction();
            if (action == null) {
                return;
            }
            if (ACTION_NOTIFICATION_TIMEOUT.equals(action)) {
                final NotificationRecord record;
                synchronized (mNotificationLock) {
                    record = findNotificationByKeyLocked(intent.getStringExtra(EXTRA_KEY));
                }
                if (record != null) {
                    cancelNotification(record.getSbn().getUid(), record.getSbn().getInitialPid(),
                            record.getSbn().getPackageName(), record.getSbn().getTag(),
                            record.getSbn().getId(), 0,
                            FLAG_FOREGROUND_SERVICE, true, record.getUserId(),
                            REASON_TIMEOUT, null);
                }
            }
        }
    };

    private final BroadcastReceiver mPackageIntentReceiver = new BroadcastReceiver() {
        @Override
        public void onReceive(Context context, Intent intent) {
            String action = intent.getAction();
            if (action == null) {
                return;
            }

            boolean queryRestart = false;
            boolean queryRemove = false;
            boolean packageChanged = false;
            boolean cancelNotifications = true;
            boolean hideNotifications = false;
            boolean unhideNotifications = false;
            int reason = REASON_PACKAGE_CHANGED;

            if (action.equals(Intent.ACTION_PACKAGE_ADDED)
                    || (queryRemove=action.equals(Intent.ACTION_PACKAGE_REMOVED))
                    || action.equals(Intent.ACTION_PACKAGE_RESTARTED)
                    || (packageChanged=action.equals(Intent.ACTION_PACKAGE_CHANGED))
                    || (queryRestart=action.equals(Intent.ACTION_QUERY_PACKAGE_RESTART))
                    || action.equals(Intent.ACTION_EXTERNAL_APPLICATIONS_UNAVAILABLE)
                    || action.equals(Intent.ACTION_PACKAGES_SUSPENDED)
                    || action.equals(Intent.ACTION_PACKAGES_UNSUSPENDED)
                    || action.equals(Intent.ACTION_DISTRACTING_PACKAGES_CHANGED)) {
                int changeUserId = intent.getIntExtra(Intent.EXTRA_USER_HANDLE,
                        UserHandle.USER_ALL);
                String pkgList[] = null;
                int uidList[] = null;
                boolean removingPackage = queryRemove &&
                        !intent.getBooleanExtra(Intent.EXTRA_REPLACING, false);
                if (DBG) Slog.i(TAG, "action=" + action + " removing=" + removingPackage);
                if (action.equals(Intent.ACTION_EXTERNAL_APPLICATIONS_UNAVAILABLE)) {
                    pkgList = intent.getStringArrayExtra(Intent.EXTRA_CHANGED_PACKAGE_LIST);
                    uidList = intent.getIntArrayExtra(Intent.EXTRA_CHANGED_UID_LIST);
                } else if (action.equals(Intent.ACTION_PACKAGES_SUSPENDED)) {
                    pkgList = intent.getStringArrayExtra(Intent.EXTRA_CHANGED_PACKAGE_LIST);
                    uidList = intent.getIntArrayExtra(Intent.EXTRA_CHANGED_UID_LIST);
                    cancelNotifications = false;
                    hideNotifications = true;
                } else if (action.equals(Intent.ACTION_PACKAGES_UNSUSPENDED)) {
                    pkgList = intent.getStringArrayExtra(Intent.EXTRA_CHANGED_PACKAGE_LIST);
                    uidList = intent.getIntArrayExtra(Intent.EXTRA_CHANGED_UID_LIST);
                    cancelNotifications = false;
                    unhideNotifications = true;
                } else if (action.equals(Intent.ACTION_DISTRACTING_PACKAGES_CHANGED)) {
                    final int distractionRestrictions =
                            intent.getIntExtra(Intent.EXTRA_DISTRACTION_RESTRICTIONS,
                                    PackageManager.RESTRICTION_NONE);
                    if ((distractionRestrictions
                            & PackageManager.RESTRICTION_HIDE_NOTIFICATIONS) != 0) {
                        pkgList = intent.getStringArrayExtra(Intent.EXTRA_CHANGED_PACKAGE_LIST);
                        uidList = intent.getIntArrayExtra(Intent.EXTRA_CHANGED_UID_LIST);
                        cancelNotifications = false;
                        hideNotifications = true;
                    } else {
                        pkgList = intent.getStringArrayExtra(Intent.EXTRA_CHANGED_PACKAGE_LIST);
                        uidList = intent.getIntArrayExtra(Intent.EXTRA_CHANGED_UID_LIST);
                        cancelNotifications = false;
                        unhideNotifications = true;
                    }

                } else if (queryRestart) {
                    pkgList = intent.getStringArrayExtra(Intent.EXTRA_PACKAGES);
                    uidList = new int[] {intent.getIntExtra(Intent.EXTRA_UID, -1)};
                } else {
                    Uri uri = intent.getData();
                    if (uri == null) {
                        return;
                    }
                    String pkgName = uri.getSchemeSpecificPart();
                    if (pkgName == null) {
                        return;
                    }
                    if (packageChanged) {
                        // We cancel notifications for packages which have just been disabled
                        try {
                            final int enabled = mPackageManager.getApplicationEnabledSetting(
                                    pkgName,
                                    changeUserId != UserHandle.USER_ALL ? changeUserId :
                                            USER_SYSTEM);
                            if (enabled == PackageManager.COMPONENT_ENABLED_STATE_ENABLED
                                    || enabled == PackageManager.COMPONENT_ENABLED_STATE_DEFAULT) {
                                cancelNotifications = false;
                            }
                        } catch (IllegalArgumentException e) {
                            // Package doesn't exist; probably racing with uninstall.
                            // cancelNotifications is already true, so nothing to do here.
                            if (DBG) {
                                Slog.i(TAG, "Exception trying to look up app enabled setting", e);
                            }
                        } catch (RemoteException e) {
                            // Failed to talk to PackageManagerService Should never happen!
                        }
                    }
                    pkgList = new String[]{pkgName};
                    uidList = new int[] {intent.getIntExtra(Intent.EXTRA_UID, -1)};
                }
                if (pkgList != null && (pkgList.length > 0)) {
                    if (cancelNotifications) {
                        for (String pkgName : pkgList) {
                            cancelAllNotificationsInt(MY_UID, MY_PID, pkgName, null, 0, 0,
                                    !queryRestart, changeUserId, reason, null);
                        }
                    } else if (hideNotifications) {
                        hideNotificationsForPackages(pkgList);
                    } else if (unhideNotifications) {
                        unhideNotificationsForPackages(pkgList);
                    }
                }

                mHandler.scheduleOnPackageChanged(removingPackage, changeUserId, pkgList, uidList);
            }
        }
    };

    private final BroadcastReceiver mIntentReceiver = new BroadcastReceiver() {
        @Override
        public void onReceive(Context context, Intent intent) {
            String action = intent.getAction();

            if (action.equals(Intent.ACTION_SCREEN_ON)) {
                // Keep track of screen on/off state, but do not turn off the notification light
                // until user passes through the lock screen or views the notification.
                mScreenOn = true;
                updateNotificationPulse();
            } else if (action.equals(Intent.ACTION_SCREEN_OFF)) {
                mScreenOn = false;
                updateNotificationPulse();
            } else if (action.equals(TelephonyManager.ACTION_PHONE_STATE_CHANGED)) {
                mInCallStateOffHook = TelephonyManager.EXTRA_STATE_OFFHOOK
                        .equals(intent.getStringExtra(TelephonyManager.EXTRA_STATE));
                updateNotificationPulse();
            } else if (action.equals(Intent.ACTION_USER_STOPPED)) {
                int userHandle = intent.getIntExtra(Intent.EXTRA_USER_HANDLE, -1);
                if (userHandle >= 0) {
                    cancelAllNotificationsInt(MY_UID, MY_PID, null, null, 0, 0, true, userHandle,
                            REASON_USER_STOPPED, null);
                }
            } else if (action.equals(Intent.ACTION_MANAGED_PROFILE_UNAVAILABLE)) {
                int userHandle = intent.getIntExtra(Intent.EXTRA_USER_HANDLE, -1);
                if (userHandle >= 0) {
                    cancelAllNotificationsInt(MY_UID, MY_PID, null, null, 0, 0, true, userHandle,
                            REASON_PROFILE_TURNED_OFF, null);
                }
            } else if (action.equals(Intent.ACTION_USER_PRESENT)) {
                // turn off LED when user passes through lock screen
                if (mNotificationLight != null) {
                    // if lights with screen on is disabled.
                    if (!mLineageNotificationLights.showLightsScreenOn()) {
                        mNotificationLight.turnOff();
                    }
                }
            } else if (action.equals(Intent.ACTION_USER_SWITCHED)) {
                final int userId = intent.getIntExtra(Intent.EXTRA_USER_HANDLE, USER_NULL);
                mUserProfiles.updateCache(context);
                if (!mUserProfiles.isManagedProfile(userId)) {
                    // reload per-user settings
                    mSettingsObserver.update(null);
                    // Refresh managed services
                    mConditionProviders.onUserSwitched(userId);
                    mListeners.onUserSwitched(userId);
                    mZenModeHelper.onUserSwitched(userId);
                    mPreferencesHelper.onUserSwitched(userId);
                }
                // assistant is the only thing that cares about managed profiles specifically
                mAssistants.onUserSwitched(userId);
            } else if (action.equals(Intent.ACTION_USER_ADDED)) {
                final int userId = intent.getIntExtra(Intent.EXTRA_USER_HANDLE, USER_NULL);
                if (userId != USER_NULL) {
                    mUserProfiles.updateCache(context);
                    if (!mUserProfiles.isManagedProfile(userId)) {
                        allowDefaultApprovedServices(userId);
                    }
                }
            } else if (action.equals(Intent.ACTION_USER_REMOVED)) {
                final int userId = intent.getIntExtra(Intent.EXTRA_USER_HANDLE, USER_NULL);
                mUserProfiles.updateCache(context);
                mZenModeHelper.onUserRemoved(userId);
                mPreferencesHelper.onUserRemoved(userId);
                mListeners.onUserRemoved(userId);
                mConditionProviders.onUserRemoved(userId);
                mAssistants.onUserRemoved(userId);
                mHistoryManager.onUserRemoved(userId);
                handleSavePolicyFile();
            } else if (action.equals(Intent.ACTION_USER_UNLOCKED)) {
                final int userId = intent.getIntExtra(Intent.EXTRA_USER_HANDLE, USER_NULL);
                mUserProfiles.updateCache(context);
                mAssistants.onUserUnlocked(userId);
                if (!mUserProfiles.isManagedProfile(userId)) {
                    mConditionProviders.onUserUnlocked(userId);
                    mListeners.onUserUnlocked(userId);
                    mZenModeHelper.onUserUnlocked(userId);
                    mPreferencesHelper.onUserUnlocked(userId);
                }
            }
        }
    };

    private final class SettingsObserver extends ContentObserver {
        private final Uri NOTIFICATION_BADGING_URI
                = Settings.Secure.getUriFor(Settings.Secure.NOTIFICATION_BADGING);
        private final Uri NOTIFICATION_BUBBLES_URI
                = Settings.Global.getUriFor(Settings.Global.NOTIFICATION_BUBBLES);
        private final Uri NOTIFICATION_LIGHT_PULSE_URI
                = Settings.System.getUriFor(Settings.System.NOTIFICATION_LIGHT_PULSE);
        private final Uri NOTIFICATION_RATE_LIMIT_URI
                = Settings.Global.getUriFor(Settings.Global.MAX_NOTIFICATION_ENQUEUE_RATE);
        private final Uri NOTIFICATION_HISTORY_ENABLED
                = Settings.Secure.getUriFor(Settings.Secure.NOTIFICATION_HISTORY_ENABLED);

        SettingsObserver(Handler handler) {
            super(handler);
        }

        void observe() {
            ContentResolver resolver = getContext().getContentResolver();
            resolver.registerContentObserver(NOTIFICATION_BADGING_URI,
                    false, this, UserHandle.USER_ALL);
            resolver.registerContentObserver(NOTIFICATION_LIGHT_PULSE_URI,
                    false, this, UserHandle.USER_ALL);
            resolver.registerContentObserver(NOTIFICATION_RATE_LIMIT_URI,
                    false, this, UserHandle.USER_ALL);
            resolver.registerContentObserver(NOTIFICATION_BUBBLES_URI,
                    false, this, UserHandle.USER_ALL);
            resolver.registerContentObserver(NOTIFICATION_HISTORY_ENABLED,
                    false, this, UserHandle.USER_ALL);
            update(null);
        }

        @Override public void onChange(boolean selfChange, Uri uri, int userId) {
            update(uri);
        }

        public void update(Uri uri) {
            ContentResolver resolver = getContext().getContentResolver();
            if (uri == null || NOTIFICATION_LIGHT_PULSE_URI.equals(uri)) {
                boolean pulseEnabled = Settings.System.getIntForUser(resolver,
                            Settings.System.NOTIFICATION_LIGHT_PULSE, 0, UserHandle.USER_CURRENT)
                        != 0;
                if (mNotificationPulseEnabled != pulseEnabled) {
                    mNotificationPulseEnabled = pulseEnabled;
                    updateNotificationPulse();
                }
            }
            if (uri == null || NOTIFICATION_RATE_LIMIT_URI.equals(uri)) {
                mMaxPackageEnqueueRate = Settings.Global.getFloat(resolver,
                            Settings.Global.MAX_NOTIFICATION_ENQUEUE_RATE, mMaxPackageEnqueueRate);
            }
            if (uri == null || NOTIFICATION_BADGING_URI.equals(uri)) {
                mPreferencesHelper.updateBadgingEnabled();
            }
            if (uri == null || NOTIFICATION_BUBBLES_URI.equals(uri)) {
                mPreferencesHelper.updateBubblesEnabled();
            }
            if (uri == null || NOTIFICATION_HISTORY_ENABLED.equals(uri)) {
                final IntArray userIds = mUserProfiles.getCurrentProfileIds();

                for (int i = 0; i < userIds.size(); i++) {
                    mArchive.updateHistoryEnabled(userIds.get(i), Settings.Secure.getInt(resolver,
                            Settings.Secure.NOTIFICATION_HISTORY_ENABLED, 0) == 1);
                }
            }
        }
    }

    private SettingsObserver mSettingsObserver;
    protected ZenModeHelper mZenModeHelper;

    static long[] getLongArray(Resources r, int resid, int maxlen, long[] def) {
        int[] ar = r.getIntArray(resid);
        if (ar == null) {
            return def;
        }
        final int len = ar.length > maxlen ? maxlen : ar.length;
        long[] out = new long[len];
        for (int i=0; i<len; i++) {
            out[i] = ar[i];
        }
        return out;
    }

    public NotificationManagerService(Context context) {
        this(context,
                new NotificationRecordLoggerImpl(),
                new InjectableSystemClockImpl(),
                new InstanceIdSequence(NOTIFICATION_INSTANCE_ID_MAX));
    }

    @VisibleForTesting
    public NotificationManagerService(Context context,
            NotificationRecordLogger notificationRecordLogger,
            InjectableSystemClock systemClock,
            InstanceIdSequence notificationInstanceIdSequence) {
        super(context);
        mNotificationRecordLogger = notificationRecordLogger;
        mSystemClock = systemClock;
        mNotificationInstanceIdSequence = notificationInstanceIdSequence;
        Notification.processWhitelistToken = WHITELIST_TOKEN;
    }

    // TODO - replace these methods with new fields in the VisibleForTesting constructor
    @VisibleForTesting
    void setAudioManager(AudioManager audioMananger) {
        mAudioManager = audioMananger;
    }

    @VisibleForTesting
    ShortcutHelper getShortcutHelper() {
        return mShortcutHelper;
    }

    @VisibleForTesting
    void setShortcutHelper(ShortcutHelper helper) {
        mShortcutHelper = helper;
    }

    @VisibleForTesting
    void setHints(int hints) {
        mListenerHints = hints;
    }

    @VisibleForTesting
    void setVibrator(Vibrator vibrator) {
        mVibrator = vibrator;
    }

    @VisibleForTesting
    void setLights(LogicalLight light) {
        mNotificationLight = light;
        mAttentionLight = light;
        mNotificationPulseEnabled = true;
    }

    @VisibleForTesting
    void setScreenOn(boolean on) {
        mScreenOn = on;
    }

    @VisibleForTesting
    int getNotificationRecordCount() {
        synchronized (mNotificationLock) {
            int count = mNotificationList.size() + mNotificationsByKey.size()
                    + mSummaryByGroupKey.size() + mEnqueuedNotifications.size();
            // subtract duplicates
            for (NotificationRecord posted : mNotificationList) {
                if (mNotificationsByKey.containsKey(posted.getKey())) {
                    count--;
                }
                if (posted.getSbn().isGroup() && posted.getNotification().isGroupSummary()) {
                    count--;
                }
            }

            return count;
        }
    }

    @VisibleForTesting
    void clearNotifications() {
        synchronized (mNotificationList) {
            mEnqueuedNotifications.clear();
            mNotificationList.clear();
            mNotificationsByKey.clear();
            mSummaryByGroupKey.clear();
        }
    }

    @VisibleForTesting
    void addNotification(NotificationRecord r) {
        mNotificationList.add(r);
        mNotificationsByKey.put(r.getSbn().getKey(), r);
        if (r.getSbn().isGroup()) {
            mSummaryByGroupKey.put(r.getGroupKey(), r);
        }
    }

    @VisibleForTesting
    void addEnqueuedNotification(NotificationRecord r) {
        mEnqueuedNotifications.add(r);
    }

    @VisibleForTesting
    NotificationRecord getNotificationRecord(String key) {
        return mNotificationsByKey.get(key);
    }


    @VisibleForTesting
    void setSystemReady(boolean systemReady) {
        mSystemReady = systemReady;
    }

    @VisibleForTesting
    void setHandler(WorkerHandler handler) {
        mHandler = handler;
    }

    @VisibleForTesting
    void setFallbackVibrationPattern(long[] vibrationPattern) {
        mFallbackVibrationPattern = vibrationPattern;
    }

    @VisibleForTesting
    void setPackageManager(IPackageManager packageManager) {
        mPackageManager = packageManager;
    }

    @VisibleForTesting
    void setRankingHelper(RankingHelper rankingHelper) {
        mRankingHelper = rankingHelper;
    }

    @VisibleForTesting
    void setPreferencesHelper(PreferencesHelper prefHelper) { mPreferencesHelper = prefHelper; }

    @VisibleForTesting
    void setZenHelper(ZenModeHelper zenHelper) {
        mZenModeHelper = zenHelper;
    }

    @VisibleForTesting
    void setIsAutomotive(boolean isAutomotive) {
        mIsAutomotive = isAutomotive;
    }

    @VisibleForTesting
    void setNotificationEffectsEnabledForAutomotive(boolean isEnabled) {
        mNotificationEffectsEnabledForAutomotive = isEnabled;
    }

    @VisibleForTesting
    void setIsTelevision(boolean isTelevision) {
        mIsTelevision = isTelevision;
    }

    @VisibleForTesting
    void setUsageStats(NotificationUsageStats us) {
        mUsageStats = us;
    }

    @VisibleForTesting
    void setAccessibilityManager(AccessibilityManager am) {
        mAccessibilityManager = am;
    }

    // TODO: All tests should use this init instead of the one-off setters above.
    @VisibleForTesting
    void init(WorkerHandler handler, RankingHandler rankingHandler,
            IPackageManager packageManager, PackageManager packageManagerClient,
            LightsManager lightsManager, NotificationListeners notificationListeners,
            NotificationAssistants notificationAssistants, ConditionProviders conditionProviders,
            ICompanionDeviceManager companionManager, SnoozeHelper snoozeHelper,
            NotificationUsageStats usageStats, AtomicFile policyFile,
            ActivityManager activityManager, GroupHelper groupHelper, IActivityManager am,
            ActivityTaskManagerInternal atm, UsageStatsManagerInternal appUsageStats,
            DevicePolicyManagerInternal dpm, IUriGrantsManager ugm,
            UriGrantsManagerInternal ugmInternal, AppOpsManager appOps, UserManager userManager,
            NotificationHistoryManager historyManager, StatsManager statsManager,
            TelephonyManager telephonyManager) {
        mHandler = handler;
        Resources resources = getContext().getResources();
        mMaxPackageEnqueueRate = Settings.Global.getFloat(getContext().getContentResolver(),
                Settings.Global.MAX_NOTIFICATION_ENQUEUE_RATE,
                DEFAULT_MAX_NOTIFICATION_ENQUEUE_RATE);

        mAccessibilityManager =
                (AccessibilityManager) getContext().getSystemService(Context.ACCESSIBILITY_SERVICE);
        mAm = am;
        mAtm = atm;
        mUgm = ugm;
        mUgmInternal = ugmInternal;
        mPackageManager = packageManager;
        mPackageManagerClient = packageManagerClient;
        mAppOps = appOps;
        mVibrator = (Vibrator) getContext().getSystemService(Context.VIBRATOR_SERVICE);
        mAppUsageStats = appUsageStats;
        mAlarmManager = (AlarmManager) getContext().getSystemService(Context.ALARM_SERVICE);
        mCompanionManager = companionManager;
        mActivityManager = activityManager;
        mDeviceIdleController = IDeviceIdleController.Stub.asInterface(
                ServiceManager.getService(Context.DEVICE_IDLE_CONTROLLER));
        mDpm = dpm;
        mUm = userManager;
        mPlatformCompat = IPlatformCompat.Stub.asInterface(
                ServiceManager.getService(Context.PLATFORM_COMPAT_SERVICE));

        mUiHandler = new Handler(UiThread.get().getLooper());
        String[] extractorNames;
        try {
            extractorNames = resources.getStringArray(R.array.config_notificationSignalExtractors);
        } catch (Resources.NotFoundException e) {
            extractorNames = new String[0];
        }
        mUsageStats = usageStats;
        mMetricsLogger = new MetricsLogger();
        mRankingHandler = rankingHandler;
        mConditionProviders = conditionProviders;
        mZenModeHelper = new ZenModeHelper(getContext(), mHandler.getLooper(), mConditionProviders,
                new SysUiStatsEvent.BuilderFactory());
        mZenModeHelper.addCallback(new ZenModeHelper.Callback() {
            @Override
            public void onConfigChanged() {
                handleSavePolicyFile();
            }

            @Override
            void onZenModeChanged() {
                Binder.withCleanCallingIdentity(() -> {
                    sendRegisteredOnlyBroadcast(ACTION_INTERRUPTION_FILTER_CHANGED);
                    getContext().sendBroadcastAsUser(
                            new Intent(ACTION_INTERRUPTION_FILTER_CHANGED_INTERNAL)
                                    .addFlags(Intent.FLAG_RECEIVER_REGISTERED_ONLY_BEFORE_BOOT),
                            UserHandle.ALL, permission.MANAGE_NOTIFICATIONS);
                    mLineageNotificationLights.setZenMode(mZenModeHelper.getZenMode());
                    synchronized (mNotificationLock) {
                        updateInterruptionFilterLocked();
                    }
                    mRankingHandler.requestSort();
                });
            }

            @Override
            void onPolicyChanged() {
                Binder.withCleanCallingIdentity(() -> {
                    sendRegisteredOnlyBroadcast(
                            NotificationManager.ACTION_NOTIFICATION_POLICY_CHANGED);
                    mRankingHandler.requestSort();
                });
            }

            @Override
            void onConsolidatedPolicyChanged() {
                Binder.withCleanCallingIdentity(() -> {
                    mRankingHandler.requestSort();
                });
            }

            @Override
            void onAutomaticRuleStatusChanged(int userId, String pkg, String id, int status) {
                Binder.withCleanCallingIdentity(() -> {
                    Intent intent = new Intent(ACTION_AUTOMATIC_ZEN_RULE_STATUS_CHANGED);
                    intent.setPackage(pkg);
                    intent.putExtra(EXTRA_AUTOMATIC_ZEN_RULE_ID, id);
                    intent.putExtra(EXTRA_AUTOMATIC_ZEN_RULE_STATUS, status);
                    getContext().sendBroadcastAsUser(intent, UserHandle.of(userId));
                });
            }
        });
        mPreferencesHelper = new PreferencesHelper(getContext(),
                mPackageManagerClient,
                mRankingHandler,
                mZenModeHelper,
                new NotificationChannelLoggerImpl(),
                mAppOps,
                new SysUiStatsEvent.BuilderFactory());
        mRankingHelper = new RankingHelper(getContext(),
                mRankingHandler,
                mPreferencesHelper,
                mZenModeHelper,
                mUsageStats,
                extractorNames);
        mSnoozeHelper = snoozeHelper;
        mGroupHelper = groupHelper;
        mHistoryManager = historyManager;

        // This is a ManagedServices object that keeps track of the listeners.
        mListeners = notificationListeners;

        // This is a MangedServices object that keeps track of the assistant.
        mAssistants = notificationAssistants;

        // Needs to be set before loadPolicyFile
        mAllowedManagedServicePackages = this::canUseManagedServices;

        mPolicyFile = policyFile;
        loadPolicyFile();
        mStatusBar = getLocalService(StatusBarManagerInternal.class);
        if (mStatusBar != null) {
            mStatusBar.setNotificationDelegate(mNotificationDelegate);
        }

        mNotificationLight = lightsManager.getLight(LightsManager.LIGHT_ID_NOTIFICATIONS);
        mAttentionLight = lightsManager.getLight(LightsManager.LIGHT_ID_ATTENTION);

        mFallbackVibrationPattern = getLongArray(resources,
                R.array.config_notificationFallbackVibePattern,
                VIBRATE_PATTERN_MAXLEN,
                DEFAULT_VIBRATE_PATTERN);
        mInCallNotificationUri = Uri.parse("file://" +
                resources.getString(R.string.config_inCallNotificationSound));
        mInCallNotificationAudioAttributes = new AudioAttributes.Builder()
                .setContentType(AudioAttributes.CONTENT_TYPE_SONIFICATION)
                .setUsage(AudioAttributes.USAGE_VOICE_COMMUNICATION)
                .build();
        mInCallNotificationVolume = resources.getFloat(R.dimen.config_inCallNotificationVolume);

        mUseAttentionLight = resources.getBoolean(R.bool.config_useAttentionLight);
        mHasLight =
                resources.getBoolean(com.android.internal.R.bool.config_intrusiveNotificationLed);

        // Don't start allowing notifications until the setup wizard has run once.
        // After that, including subsequent boots, init with notifications turned on.
        // This works on the first boot because the setup wizard will toggle this
        // flag at least once and we'll go back to 0 after that.
        if (0 == Settings.Global.getInt(getContext().getContentResolver(),
                    Settings.Global.DEVICE_PROVISIONED, 0)) {
            mDisableNotificationEffects = true;
        }
        mZenModeHelper.initZenMode();
        mInterruptionFilter = mZenModeHelper.getZenModeListenerInterruptionFilter();

        mUserProfiles.updateCache(getContext());

        telephonyManager.listen(new PhoneStateListener() {
            @Override
            public void onCallStateChanged(int state, String incomingNumber) {
                if (mCallState == state) return;
                if (DBG) Slog.d(TAG, "Call state changed: " + callStateToString(state));
                mCallState = state;
            }
        }, PhoneStateListener.LISTEN_CALL_STATE);

        mSettingsObserver = new SettingsObserver(mHandler);

        mArchive = new Archive(resources.getInteger(
                R.integer.config_notificationServiceArchiveSize));

        mIsTelevision = mPackageManagerClient.hasSystemFeature(FEATURE_LEANBACK)
                || mPackageManagerClient.hasSystemFeature(FEATURE_TELEVISION);

        mIsAutomotive =
                mPackageManagerClient.hasSystemFeature(PackageManager.FEATURE_AUTOMOTIVE, 0);
        mNotificationEffectsEnabledForAutomotive =
                resources.getBoolean(R.bool.config_enableServerNotificationEffectsForAutomotive);

        mPreferencesHelper.lockChannelsForOEM(getContext().getResources().getStringArray(
                com.android.internal.R.array.config_nonBlockableNotificationPackages));

        mZenModeHelper.setPriorityOnlyDndExemptPackages(getContext().getResources().getStringArray(
                com.android.internal.R.array.config_priorityOnlyDndExemptPackages));

        mWarnRemoteViewsSizeBytes = getContext().getResources().getInteger(
                com.android.internal.R.integer.config_notificationWarnRemoteViewSizeBytes);
        mStripRemoteViewsSizeBytes = getContext().getResources().getInteger(
                com.android.internal.R.integer.config_notificationStripRemoteViewSizeBytes);

        mMsgPkgsAllowedAsConvos = Set.of(getStringArrayResource(
                com.android.internal.R.array.config_notificationMsgPkgsAllowedAsConvos));
        mStatsManager = statsManager;
    }

    protected String[] getStringArrayResource(int key) {
        return getContext().getResources().getStringArray(key);
    }

    @VisibleForTesting
    protected Handler getWorkHandler() {
        return mHandler;
    }

    @Override
    public void onStart() {
        SnoozeHelper snoozeHelper = new SnoozeHelper(getContext(), (userId, r, muteOnReturn) -> {
            try {
                if (DBG) {
                    Slog.d(TAG, "Reposting " + r.getKey());
                }
                enqueueNotificationInternal(r.getSbn().getPackageName(), r.getSbn().getOpPkg(),
                        r.getSbn().getUid(), r.getSbn().getInitialPid(), r.getSbn().getTag(),
                        r.getSbn().getId(),  r.getSbn().getNotification(), userId, true);
            } catch (Exception e) {
                Slog.e(TAG, "Cannot un-snooze notification", e);
            }
        }, mUserProfiles);

        final File systemDir = new File(Environment.getDataDirectory(), "system");
        mRankingThread.start();

        WorkerHandler handler = new WorkerHandler(Looper.myLooper());

        init(handler, new RankingHandlerWorker(mRankingThread.getLooper()),
                AppGlobals.getPackageManager(), getContext().getPackageManager(),
                getLocalService(LightsManager.class),
                new NotificationListeners(AppGlobals.getPackageManager()),
                new NotificationAssistants(getContext(), mNotificationLock, mUserProfiles,
                        AppGlobals.getPackageManager()),
                new ConditionProviders(getContext(), mUserProfiles, AppGlobals.getPackageManager()),
                null, snoozeHelper, new NotificationUsageStats(getContext()),
                new AtomicFile(new File(
                        systemDir, "notification_policy.xml"), "notification-policy"),
                (ActivityManager) getContext().getSystemService(Context.ACTIVITY_SERVICE),
                getGroupHelper(), ActivityManager.getService(),
                LocalServices.getService(ActivityTaskManagerInternal.class),
                LocalServices.getService(UsageStatsManagerInternal.class),
                LocalServices.getService(DevicePolicyManagerInternal.class),
                UriGrantsManager.getService(),
                LocalServices.getService(UriGrantsManagerInternal.class),
                (AppOpsManager) getContext().getSystemService(Context.APP_OPS_SERVICE),
                getContext().getSystemService(UserManager.class),
                new NotificationHistoryManager(getContext(), handler),
                mStatsManager = (StatsManager) getContext().getSystemService(
                        Context.STATS_MANAGER),
                getContext().getSystemService(TelephonyManager.class));

        // register for various Intents
        IntentFilter filter = new IntentFilter();
        filter.addAction(Intent.ACTION_SCREEN_ON);
        filter.addAction(Intent.ACTION_SCREEN_OFF);
        filter.addAction(TelephonyManager.ACTION_PHONE_STATE_CHANGED);
        filter.addAction(Intent.ACTION_USER_PRESENT);
        filter.addAction(Intent.ACTION_USER_STOPPED);
        filter.addAction(Intent.ACTION_USER_SWITCHED);
        filter.addAction(Intent.ACTION_USER_ADDED);
        filter.addAction(Intent.ACTION_USER_REMOVED);
        filter.addAction(Intent.ACTION_USER_UNLOCKED);
        filter.addAction(Intent.ACTION_MANAGED_PROFILE_UNAVAILABLE);
        getContext().registerReceiverAsUser(mIntentReceiver, UserHandle.ALL, filter, null, null);

        IntentFilter pkgFilter = new IntentFilter();
        pkgFilter.addAction(Intent.ACTION_PACKAGE_ADDED);
        pkgFilter.addAction(Intent.ACTION_PACKAGE_REMOVED);
        pkgFilter.addAction(Intent.ACTION_PACKAGE_CHANGED);
        pkgFilter.addAction(Intent.ACTION_PACKAGE_RESTARTED);
        pkgFilter.addAction(Intent.ACTION_QUERY_PACKAGE_RESTART);
        pkgFilter.addDataScheme("package");
        getContext().registerReceiverAsUser(mPackageIntentReceiver, UserHandle.ALL, pkgFilter, null,
                null);

        IntentFilter suspendedPkgFilter = new IntentFilter();
        suspendedPkgFilter.addAction(Intent.ACTION_PACKAGES_SUSPENDED);
        suspendedPkgFilter.addAction(Intent.ACTION_PACKAGES_UNSUSPENDED);
        suspendedPkgFilter.addAction(Intent.ACTION_DISTRACTING_PACKAGES_CHANGED);
        getContext().registerReceiverAsUser(mPackageIntentReceiver, UserHandle.ALL,
                suspendedPkgFilter, null, null);

        IntentFilter sdFilter = new IntentFilter(Intent.ACTION_EXTERNAL_APPLICATIONS_UNAVAILABLE);
        getContext().registerReceiverAsUser(mPackageIntentReceiver, UserHandle.ALL, sdFilter, null,
                null);

        IntentFilter timeoutFilter = new IntentFilter(ACTION_NOTIFICATION_TIMEOUT);
        timeoutFilter.addDataScheme(SCHEME_TIMEOUT);
        getContext().registerReceiver(mNotificationTimeoutReceiver, timeoutFilter);

        IntentFilter settingsRestoredFilter = new IntentFilter(Intent.ACTION_SETTING_RESTORED);
        getContext().registerReceiver(mRestoreReceiver, settingsRestoredFilter);

        IntentFilter localeChangedFilter = new IntentFilter(Intent.ACTION_LOCALE_CHANGED);
        getContext().registerReceiver(mLocaleChangeReceiver, localeChangedFilter);

        mLineageNotificationLights = new LineageNotificationLights(getContext(),
                 new LineageNotificationLights.LedUpdater() {
            public void update() {
                updateNotificationPulse();
            }
        });

        publishBinderService(Context.NOTIFICATION_SERVICE, mService, /* allowIsolated= */ false,
                DUMP_FLAG_PRIORITY_CRITICAL | DUMP_FLAG_PRIORITY_NORMAL);
        publishBinderService(Context.NOTIFICATION_SERVICE, mService);
        publishLocalService(NotificationManagerInternal.class, mInternalService);
    }

    private void registerDeviceConfigChange() {
        mDeviceConfigChangedListener = properties -> {
            if (!DeviceConfig.NAMESPACE_SYSTEMUI.equals(properties.getNamespace())) {
                return;
            }
            if (properties.getKeyset()
                    .contains(SystemUiDeviceConfigFlags.NAS_DEFAULT_SERVICE)) {
                mAssistants.allowAdjustmentType(Adjustment.KEY_IMPORTANCE);
                mAssistants.resetDefaultAssistantsIfNecessary();
            }
        };
        DeviceConfig.addOnPropertiesChangedListener(
                DeviceConfig.NAMESPACE_SYSTEMUI,
                new HandlerExecutor(mHandler),
                mDeviceConfigChangedListener);
    }

    void unregisterDeviceConfigChange() {
        if (mDeviceConfigChangedListener != null) {
            DeviceConfig.removeOnPropertiesChangedListener(mDeviceConfigChangedListener);
        }
    }

    private void registerNotificationPreferencesPullers() {
        mPullAtomCallback = new StatsPullAtomCallbackImpl();
        mStatsManager.setPullAtomCallback(
                PACKAGE_NOTIFICATION_PREFERENCES,
                null, // use default PullAtomMetadata values
                ConcurrentUtils.DIRECT_EXECUTOR,
                mPullAtomCallback
        );
        mStatsManager.setPullAtomCallback(
                PACKAGE_NOTIFICATION_CHANNEL_PREFERENCES,
                null, // use default PullAtomMetadata values
                ConcurrentUtils.DIRECT_EXECUTOR,
                mPullAtomCallback
        );
        mStatsManager.setPullAtomCallback(
                PACKAGE_NOTIFICATION_CHANNEL_GROUP_PREFERENCES,
                null, // use default PullAtomMetadata values
                ConcurrentUtils.DIRECT_EXECUTOR,
                mPullAtomCallback
        );
        mStatsManager.setPullAtomCallback(
                DND_MODE_RULE,
                null, // use default PullAtomMetadata values
                BackgroundThread.getExecutor(),
                mPullAtomCallback
        );
    }

    private class StatsPullAtomCallbackImpl implements StatsManager.StatsPullAtomCallback {
        @Override
        public int onPullAtom(int atomTag, List<StatsEvent> data) {
            switch (atomTag) {
                case PACKAGE_NOTIFICATION_PREFERENCES:
                case PACKAGE_NOTIFICATION_CHANNEL_PREFERENCES:
                case PACKAGE_NOTIFICATION_CHANNEL_GROUP_PREFERENCES:
                case DND_MODE_RULE:
                    return pullNotificationStates(atomTag, data);
                default:
                    throw new UnsupportedOperationException("Unknown tagId=" + atomTag);
            }
        }
    }

    private int pullNotificationStates(int atomTag, List<StatsEvent> data) {
        switch(atomTag) {
            case PACKAGE_NOTIFICATION_PREFERENCES:
                mPreferencesHelper.pullPackagePreferencesStats(data);
                break;
            case PACKAGE_NOTIFICATION_CHANNEL_PREFERENCES:
                mPreferencesHelper.pullPackageChannelPreferencesStats(data);
                break;
            case PACKAGE_NOTIFICATION_CHANNEL_GROUP_PREFERENCES:
                mPreferencesHelper.pullPackageChannelGroupPreferencesStats(data);
                break;
            case DND_MODE_RULE:
                mZenModeHelper.pullRules(data);
                break;
        }
        return StatsManager.PULL_SUCCESS;
    }

    private GroupHelper getGroupHelper() {
        mAutoGroupAtCount =
                getContext().getResources().getInteger(R.integer.config_autoGroupAtCount);
        return new GroupHelper(mAutoGroupAtCount, new GroupHelper.Callback() {
            @Override
            public void addAutoGroup(String key) {
                synchronized (mNotificationLock) {
                    addAutogroupKeyLocked(key);
                }
            }

            @Override
            public void removeAutoGroup(String key) {
                synchronized (mNotificationLock) {
                    removeAutogroupKeyLocked(key);
                }
            }

            @Override
            public void addAutoGroupSummary(int userId, String pkg, String triggeringKey) {
                createAutoGroupSummary(userId, pkg, triggeringKey);
            }

            @Override
            public void removeAutoGroupSummary(int userId, String pkg) {
                synchronized (mNotificationLock) {
                    clearAutogroupSummaryLocked(userId, pkg);
                }
            }

            @Override
            public void updateAutogroupSummary(String key, boolean needsOngoingFlag) {
                String pkg;
                synchronized (mNotificationLock) {
                    NotificationRecord r = mNotificationsByKey.get(key);
                    pkg = r != null && r.getSbn() != null ? r.getSbn().getPackageName() : null;
                }
                boolean isAppForeground = pkg != null
                        && mActivityManager.getPackageImportance(pkg) == IMPORTANCE_FOREGROUND;
                synchronized (mNotificationLock) {
                    NotificationRecord r = mNotificationsByKey.get(key);
                    if (r == null) return;
                    updateAutobundledSummaryFlags(r.getUser().getIdentifier(),
                            r.getSbn().getPackageName(), needsOngoingFlag, isAppForeground);
                }
            }
        });
    }

    private void sendRegisteredOnlyBroadcast(String action) {
        Intent intent = new Intent(action);
        getContext().sendBroadcastAsUser(intent.addFlags(Intent.FLAG_RECEIVER_REGISTERED_ONLY),
                UserHandle.ALL, null);
        // explicitly send the broadcast to all DND packages, even if they aren't currently running
        intent.setFlags(0);
        final Set<String> dndApprovedPackages = mConditionProviders.getAllowedPackages();
        for (String pkg : dndApprovedPackages) {
            intent.setPackage(pkg);
            getContext().sendBroadcastAsUser(intent, UserHandle.ALL);
        }
    }

    @Override
    public void onBootPhase(int phase) {
        if (phase == SystemService.PHASE_SYSTEM_SERVICES_READY) {
            // no beeping until we're basically done booting
            mSystemReady = true;

            // Grab our optional AudioService
            mAudioManager = (AudioManager) getContext().getSystemService(Context.AUDIO_SERVICE);
            mAudioManagerInternal = getLocalService(AudioManagerInternal.class);
            mWindowManagerInternal = LocalServices.getService(WindowManagerInternal.class);
            mZenModeHelper.onSystemReady();
            mRoleObserver = new RoleObserver(getContext().getSystemService(RoleManager.class),
                    mPackageManager, getContext().getMainExecutor());
            mRoleObserver.init();
            LauncherApps launcherApps =
                    (LauncherApps) getContext().getSystemService(Context.LAUNCHER_APPS_SERVICE);
            mShortcutHelper = new ShortcutHelper(launcherApps, mShortcutListener, getLocalService(
                    ShortcutServiceInternal.class));
            BubbleExtractor bubbsExtractor = mRankingHelper.findExtractor(BubbleExtractor.class);
            if (bubbsExtractor != null) {
                bubbsExtractor.setShortcutHelper(mShortcutHelper);
            }
            registerNotificationPreferencesPullers();
        } else if (phase == SystemService.PHASE_THIRD_PARTY_APPS_CAN_START) {
            // This observer will force an update when observe is called, causing us to
            // bind to listener services.
            mSettingsObserver.observe();
            mListeners.onBootPhaseAppsCanStart();
            mAssistants.onBootPhaseAppsCanStart();
            mConditionProviders.onBootPhaseAppsCanStart();
            mHistoryManager.onBootPhaseAppsCanStart();
            registerDeviceConfigChange();
        } else if (phase == SystemService.PHASE_ACTIVITY_MANAGER_READY) {
            mSnoozeHelper.scheduleRepostsForPersistedNotifications(
                    mSystemClock.currentTimeMillis());
        }
    }

    @Override
    public void onUnlockUser(@NonNull UserInfo userInfo) {
        mHandler.post(() -> {
            Trace.traceBegin(Trace.TRACE_TAG_SYSTEM_SERVER, "notifHistoryUnlockUser");
            try {
                mHistoryManager.onUserUnlocked(userInfo.id);
            } finally {
                Trace.traceEnd(Trace.TRACE_TAG_SYSTEM_SERVER);
            }
        });
    }

    @Override
    public void onStopUser(@NonNull UserInfo userInfo) {
        mHandler.post(() -> {
            Trace.traceBegin(Trace.TRACE_TAG_SYSTEM_SERVER, "notifHistoryStopUser");
            try {
                mHistoryManager.onUserStopped(userInfo.id);
            } finally {
                Trace.traceEnd(Trace.TRACE_TAG_SYSTEM_SERVER);
            }
        });
    }

    @GuardedBy("mNotificationLock")
    private void updateListenerHintsLocked() {
        final int hints = calculateHints();
        if (hints == mListenerHints) return;
        ZenLog.traceListenerHintsChanged(mListenerHints, hints, mEffectsSuppressors.size());
        mListenerHints = hints;
        scheduleListenerHintsChanged(hints);
    }

    @GuardedBy("mNotificationLock")
    private void updateEffectsSuppressorLocked() {
        final long updatedSuppressedEffects = calculateSuppressedEffects();
        if (updatedSuppressedEffects == mZenModeHelper.getSuppressedEffects()) return;
        final List<ComponentName> suppressors = getSuppressors();
        ZenLog.traceEffectsSuppressorChanged(
                mEffectsSuppressors, suppressors, updatedSuppressedEffects);
        mEffectsSuppressors = suppressors;
        mZenModeHelper.setSuppressedEffects(updatedSuppressedEffects);
        sendRegisteredOnlyBroadcast(NotificationManager.ACTION_EFFECTS_SUPPRESSOR_CHANGED);
    }

    private void exitIdle() {
        try {
            if (mDeviceIdleController != null) {
                mDeviceIdleController.exitIdle("notification interaction");
            }
        } catch (RemoteException e) {
        }
    }

    private void updateNotificationChannelInt(String pkg, int uid, NotificationChannel channel,
            boolean fromListener) {
        if (channel.getImportance() == NotificationManager.IMPORTANCE_NONE) {
            // cancel
            cancelAllNotificationsInt(MY_UID, MY_PID, pkg, channel.getId(), 0, 0, true,
                    UserHandle.getUserId(uid), REASON_CHANNEL_BANNED,
                    null);
            if (isUidSystemOrPhone(uid)) {
                IntArray profileIds = mUserProfiles.getCurrentProfileIds();
                int N = profileIds.size();
                for (int i = 0; i < N; i++) {
                    int profileId = profileIds.get(i);
                    cancelAllNotificationsInt(MY_UID, MY_PID, pkg, channel.getId(), 0, 0, true,
                            profileId, REASON_CHANNEL_BANNED,
                            null);
                }
            }
        }
        final NotificationChannel preUpdate =
                mPreferencesHelper.getNotificationChannel(pkg, uid, channel.getId(), true);

        mPreferencesHelper.updateNotificationChannel(pkg, uid, channel, true);
        maybeNotifyChannelOwner(pkg, uid, preUpdate, channel);

        if (!fromListener) {
            final NotificationChannel modifiedChannel = mPreferencesHelper.getNotificationChannel(
                    pkg, uid, channel.getId(), false);
            mListeners.notifyNotificationChannelChanged(
                    pkg, UserHandle.getUserHandleForUid(uid),
                    modifiedChannel, NOTIFICATION_CHANNEL_OR_GROUP_UPDATED);
        }

        handleSavePolicyFile();
    }

    private void maybeNotifyChannelOwner(String pkg, int uid, NotificationChannel preUpdate,
            NotificationChannel update) {
        try {
            if ((preUpdate.getImportance() == IMPORTANCE_NONE
                    && update.getImportance() != IMPORTANCE_NONE)
                    || (preUpdate.getImportance() != IMPORTANCE_NONE
                    && update.getImportance() == IMPORTANCE_NONE)) {
                getContext().sendBroadcastAsUser(
                        new Intent(ACTION_NOTIFICATION_CHANNEL_BLOCK_STATE_CHANGED)
                                .putExtra(NotificationManager.EXTRA_NOTIFICATION_CHANNEL_ID,
                                        update.getId())
                                .putExtra(NotificationManager.EXTRA_BLOCKED_STATE,
                                        update.getImportance() == IMPORTANCE_NONE)
                                .addFlags(Intent.FLAG_RECEIVER_FOREGROUND)
                                .setPackage(pkg),
                        UserHandle.of(UserHandle.getUserId(uid)), null);
            }
        } catch (SecurityException e) {
            Slog.w(TAG, "Can't notify app about channel change", e);
        }
    }

    private void createNotificationChannelGroup(String pkg, int uid, NotificationChannelGroup group,
            boolean fromApp, boolean fromListener) {
        Objects.requireNonNull(group);
        Objects.requireNonNull(pkg);

        final NotificationChannelGroup preUpdate =
                mPreferencesHelper.getNotificationChannelGroup(group.getId(), pkg, uid);
        mPreferencesHelper.createNotificationChannelGroup(pkg, uid, group,
                fromApp);
        if (!fromApp) {
            maybeNotifyChannelGroupOwner(pkg, uid, preUpdate, group);
        }
        if (!fromListener) {
            mListeners.notifyNotificationChannelGroupChanged(pkg,
                    UserHandle.of(UserHandle.getCallingUserId()), group,
                    NOTIFICATION_CHANNEL_OR_GROUP_ADDED);
        }
    }

    private void maybeNotifyChannelGroupOwner(String pkg, int uid,
            NotificationChannelGroup preUpdate, NotificationChannelGroup update) {
        try {
            if (preUpdate.isBlocked() != update.isBlocked()) {
                getContext().sendBroadcastAsUser(
                        new Intent(ACTION_NOTIFICATION_CHANNEL_GROUP_BLOCK_STATE_CHANGED)
                                .putExtra(NotificationManager.EXTRA_NOTIFICATION_CHANNEL_GROUP_ID,
                                        update.getId())
                                .putExtra(NotificationManager.EXTRA_BLOCKED_STATE,
                                        update.isBlocked())
                                .addFlags(Intent.FLAG_RECEIVER_FOREGROUND)
                                .setPackage(pkg),
                        UserHandle.of(UserHandle.getUserId(uid)), null);
            }
        } catch (SecurityException e) {
            Slog.w(TAG, "Can't notify app about group change", e);
        }
    }

    private ArrayList<ComponentName> getSuppressors() {
        ArrayList<ComponentName> names = new ArrayList<ComponentName>();
        for (int i = mListenersDisablingEffects.size() - 1; i >= 0; --i) {
            ArraySet<ComponentName> serviceInfoList = mListenersDisablingEffects.valueAt(i);

            for (ComponentName info : serviceInfoList) {
                names.add(info);
            }
        }

        return names;
    }

    private boolean removeDisabledHints(ManagedServiceInfo info) {
        return removeDisabledHints(info, 0);
    }

    private boolean removeDisabledHints(ManagedServiceInfo info, int hints) {
        boolean removed = false;

        for (int i = mListenersDisablingEffects.size() - 1; i >= 0; --i) {
            final int hint = mListenersDisablingEffects.keyAt(i);
            final ArraySet<ComponentName> listeners = mListenersDisablingEffects.valueAt(i);

            if (hints == 0 || (hint & hints) == hint) {
                removed |= listeners.remove(info.component);
            }
        }

        return removed;
    }

    private void addDisabledHints(ManagedServiceInfo info, int hints) {
        if ((hints & HINT_HOST_DISABLE_EFFECTS) != 0) {
            addDisabledHint(info, HINT_HOST_DISABLE_EFFECTS);
        }

        if ((hints & HINT_HOST_DISABLE_NOTIFICATION_EFFECTS) != 0) {
            addDisabledHint(info, HINT_HOST_DISABLE_NOTIFICATION_EFFECTS);
        }

        if ((hints & HINT_HOST_DISABLE_CALL_EFFECTS) != 0) {
            addDisabledHint(info, HINT_HOST_DISABLE_CALL_EFFECTS);
        }
    }

    private void addDisabledHint(ManagedServiceInfo info, int hint) {
        if (mListenersDisablingEffects.indexOfKey(hint) < 0) {
            mListenersDisablingEffects.put(hint, new ArraySet<>());
        }

        ArraySet<ComponentName> hintListeners = mListenersDisablingEffects.get(hint);
        hintListeners.add(info.component);
    }

    private int calculateHints() {
        int hints = 0;
        for (int i = mListenersDisablingEffects.size() - 1; i >= 0; --i) {
            int hint = mListenersDisablingEffects.keyAt(i);
            ArraySet<ComponentName> serviceInfoList = mListenersDisablingEffects.valueAt(i);

            if (!serviceInfoList.isEmpty()) {
                hints |= hint;
            }
        }

        return hints;
    }

    private long calculateSuppressedEffects() {
        int hints = calculateHints();
        long suppressedEffects = 0;

        if ((hints & HINT_HOST_DISABLE_EFFECTS) != 0) {
            suppressedEffects |= ZenModeHelper.SUPPRESSED_EFFECT_ALL;
        }

        if ((hints & HINT_HOST_DISABLE_NOTIFICATION_EFFECTS) != 0) {
            suppressedEffects |= ZenModeHelper.SUPPRESSED_EFFECT_NOTIFICATIONS;
        }

        if ((hints & HINT_HOST_DISABLE_CALL_EFFECTS) != 0) {
            suppressedEffects |= ZenModeHelper.SUPPRESSED_EFFECT_CALLS;
        }

        return suppressedEffects;
    }

    @GuardedBy("mNotificationLock")
    private void updateInterruptionFilterLocked() {
        int interruptionFilter = mZenModeHelper.getZenModeListenerInterruptionFilter();
        if (interruptionFilter == mInterruptionFilter) return;
        mInterruptionFilter = interruptionFilter;
        scheduleInterruptionFilterChanged(interruptionFilter);
    }

    int correctCategory(int requestedCategoryList, int categoryType,
            int currentCategoryList) {
        if ((requestedCategoryList & categoryType) != 0
                && (currentCategoryList & categoryType) == 0) {
            requestedCategoryList &= ~categoryType;
        } else if ((requestedCategoryList & categoryType) == 0
                && (currentCategoryList & categoryType) != 0){
            requestedCategoryList |= categoryType;
        }
        return requestedCategoryList;
    }

    @VisibleForTesting
    INotificationManager getBinderService() {
        return INotificationManager.Stub.asInterface(mService);
    }

    /**
     * Report to usage stats that the notification was seen.
     * @param r notification record
     */
    @GuardedBy("mNotificationLock")
    protected void reportSeen(NotificationRecord r) {
        if (!r.isProxied()) {
            mAppUsageStats.reportEvent(r.getSbn().getPackageName(),
                    getRealUserId(r.getSbn().getUserId()),
                    UsageEvents.Event.NOTIFICATION_SEEN);
        }
    }

    protected int calculateSuppressedVisualEffects(Policy incomingPolicy, Policy currPolicy,
            int targetSdkVersion) {
        if (incomingPolicy.suppressedVisualEffects == SUPPRESSED_EFFECTS_UNSET) {
            return incomingPolicy.suppressedVisualEffects;
        }
        final int[] effectsIntroducedInP = {
                SUPPRESSED_EFFECT_FULL_SCREEN_INTENT,
                SUPPRESSED_EFFECT_LIGHTS,
                SUPPRESSED_EFFECT_PEEK,
                SUPPRESSED_EFFECT_STATUS_BAR,
                SUPPRESSED_EFFECT_BADGE,
                SUPPRESSED_EFFECT_AMBIENT,
                SUPPRESSED_EFFECT_NOTIFICATION_LIST
        };

        int newSuppressedVisualEffects = incomingPolicy.suppressedVisualEffects;
        if (targetSdkVersion < Build.VERSION_CODES.P) {
            // unset higher order bits introduced in P, maintain the user's higher order bits
            for (int i = 0; i < effectsIntroducedInP.length ; i++) {
                newSuppressedVisualEffects &= ~effectsIntroducedInP[i];
                newSuppressedVisualEffects |=
                        (currPolicy.suppressedVisualEffects & effectsIntroducedInP[i]);
            }
            // set higher order bits according to lower order bits
            if ((newSuppressedVisualEffects & SUPPRESSED_EFFECT_SCREEN_OFF) != 0) {
                newSuppressedVisualEffects |= SUPPRESSED_EFFECT_LIGHTS;
                newSuppressedVisualEffects |= SUPPRESSED_EFFECT_FULL_SCREEN_INTENT;
            }
            if ((newSuppressedVisualEffects & SUPPRESSED_EFFECT_SCREEN_ON) != 0) {
                newSuppressedVisualEffects |= SUPPRESSED_EFFECT_PEEK;
            }
        } else {
            boolean hasNewEffects = (newSuppressedVisualEffects
                    - SUPPRESSED_EFFECT_SCREEN_ON - SUPPRESSED_EFFECT_SCREEN_OFF) > 0;
            // if any of the new effects introduced in P are set
            if (hasNewEffects) {
                // clear out the deprecated effects
                newSuppressedVisualEffects &= ~ (SUPPRESSED_EFFECT_SCREEN_ON
                        | SUPPRESSED_EFFECT_SCREEN_OFF);

                // set the deprecated effects according to the new more specific effects
                if ((newSuppressedVisualEffects & Policy.SUPPRESSED_EFFECT_PEEK) != 0) {
                    newSuppressedVisualEffects |= SUPPRESSED_EFFECT_SCREEN_ON;
                }
                if ((newSuppressedVisualEffects & Policy.SUPPRESSED_EFFECT_LIGHTS) != 0
                        && (newSuppressedVisualEffects
                        & Policy.SUPPRESSED_EFFECT_FULL_SCREEN_INTENT) != 0
                        && (newSuppressedVisualEffects
                        & Policy.SUPPRESSED_EFFECT_AMBIENT) != 0) {
                    newSuppressedVisualEffects |= SUPPRESSED_EFFECT_SCREEN_OFF;
                }
            } else {
                // set higher order bits according to lower order bits
                if ((newSuppressedVisualEffects & SUPPRESSED_EFFECT_SCREEN_OFF) != 0) {
                    newSuppressedVisualEffects |= SUPPRESSED_EFFECT_LIGHTS;
                    newSuppressedVisualEffects |= SUPPRESSED_EFFECT_FULL_SCREEN_INTENT;
                    newSuppressedVisualEffects |= SUPPRESSED_EFFECT_AMBIENT;
                }
                if ((newSuppressedVisualEffects & SUPPRESSED_EFFECT_SCREEN_ON) != 0) {
                    newSuppressedVisualEffects |= SUPPRESSED_EFFECT_PEEK;
                }
            }
        }

        return newSuppressedVisualEffects;
    }

    @GuardedBy("mNotificationLock")
    protected void maybeRecordInterruptionLocked(NotificationRecord r) {
        if (r.isInterruptive() && !r.hasRecordedInterruption()) {
            mAppUsageStats.reportInterruptiveNotification(r.getSbn().getPackageName(),
                    r.getChannel().getId(),
                    getRealUserId(r.getSbn().getUserId()));
            Trace.traceBegin(Trace.TRACE_TAG_SYSTEM_SERVER, "notifHistoryAddItem");
            try {
                mHistoryManager.addNotification(new HistoricalNotification.Builder()
                        .setPackage(r.getSbn().getPackageName())
                        .setUid(r.getSbn().getUid())
                        .setUserId(r.getSbn().getNormalizedUserId())
                        .setChannelId(r.getChannel().getId())
                        .setChannelName(r.getChannel().getName().toString())
                        .setPostedTimeMs(mSystemClock.currentTimeMillis())
                        .setTitle(getHistoryTitle(r.getNotification()))
                        .setText(getHistoryText(
                                r.getSbn().getPackageContext(getContext()), r.getNotification()))
                        .setIcon(r.getNotification().getSmallIcon())
                        .build());
            } finally {
                Trace.traceEnd(Trace.TRACE_TAG_SYSTEM_SERVER);
            }
            r.setRecordedInterruption(true);
        }
    }

    private String getHistoryTitle(Notification n) {
        CharSequence title = null;
        if (n.extras != null) {
            title = n.extras.getCharSequence(Notification.EXTRA_TITLE);
            if (title == null) {
                title = n.extras.getCharSequence(Notification.EXTRA_TITLE_BIG);
            }
        }
        return title == null ? getContext().getResources().getString(
            com.android.internal.R.string.notification_history_title_placeholder)
            : String.valueOf(title);
    }

    /**
     * Returns the appropriate substring for this notification based on the style of notification.
     */
    private String getHistoryText(Context appContext, Notification n) {
        CharSequence text = null;
        if (n.extras != null) {
            text = n.extras.getCharSequence(Notification.EXTRA_TEXT);

            Notification.Builder nb = Notification.Builder.recoverBuilder(appContext, n);

            if (nb.getStyle() instanceof Notification.BigTextStyle) {
                text = ((Notification.BigTextStyle) nb.getStyle()).getBigText();
            } else if (nb.getStyle() instanceof Notification.MessagingStyle) {
                Notification.MessagingStyle ms = (Notification.MessagingStyle) nb.getStyle();
                final List<Notification.MessagingStyle.Message> messages = ms.getMessages();
                if (messages != null && messages.size() > 0) {
                    text = messages.get(messages.size() - 1).getText();
                }
            }

            if (TextUtils.isEmpty(text)) {
                text = n.extras.getCharSequence(Notification.EXTRA_TEXT);
            }
        }
        return text == null ? null : String.valueOf(text);
    }

    protected void maybeRegisterMessageSent(NotificationRecord r) {
        if (r.isConversation()) {
            if (r.getShortcutInfo() != null) {
                if (mPreferencesHelper.setValidMessageSent(
                        r.getSbn().getPackageName(), r.getUid())) {
                    handleSavePolicyFile();
                }
            } else {
                if (mPreferencesHelper.setInvalidMessageSent(
                        r.getSbn().getPackageName(), r.getUid())) {
                    handleSavePolicyFile();
                }
            }
        }
    }

    /**
     * Report to usage stats that the user interacted with the notification.
     * @param r notification record
     */
    protected void reportUserInteraction(NotificationRecord r) {
        mAppUsageStats.reportEvent(r.getSbn().getPackageName(),
                getRealUserId(r.getSbn().getUserId()),
                UsageEvents.Event.USER_INTERACTION);
    }

    private int getRealUserId(int userId) {
        return userId == UserHandle.USER_ALL ? UserHandle.USER_SYSTEM : userId;
    }

    private ToastRecord getToastRecord(int uid, int pid, String packageName, IBinder token,
            @Nullable CharSequence text, @Nullable ITransientNotification callback, int duration,
            Binder windowToken, int displayId,
            @Nullable ITransientNotificationCallback textCallback) {
        if (callback == null) {
            return new TextToastRecord(this, mStatusBar, uid, pid, packageName, token, text,
                    duration, windowToken, displayId, textCallback);
        } else {
            return new CustomToastRecord(this, uid, pid, packageName, token, callback, duration,
                    windowToken, displayId);
        }
    }

    @VisibleForTesting
    NotificationManagerInternal getInternalService() {
        return mInternalService;
    }

    @VisibleForTesting
    final IBinder mService = new INotificationManager.Stub() {
        // Toasts
        // ============================================================================

        @Override
        public void enqueueTextToast(String pkg, IBinder token, CharSequence text, int duration,
                int displayId, @Nullable ITransientNotificationCallback callback) {
            enqueueToast(pkg, token, text, null, duration, displayId, callback);
        }

        @Override
        public void enqueueToast(String pkg, IBinder token, ITransientNotification callback,
                int duration, int displayId) {
            enqueueToast(pkg, token, null, callback, duration, displayId, null);
        }

        private void enqueueToast(String pkg, IBinder token, @Nullable CharSequence text,
                @Nullable ITransientNotification callback, int duration, int displayId,
                @Nullable ITransientNotificationCallback textCallback) {
            if (DBG) {
                Slog.i(TAG, "enqueueToast pkg=" + pkg + " token=" + token
                        + " duration=" + duration + " displayId=" + displayId);
            }

            if (pkg == null || (text == null && callback == null)
                    || (text != null && callback != null) || token == null) {
                Slog.e(TAG, "Not enqueuing toast. pkg=" + pkg + " text=" + text + " callback="
                        + " token=" + token);
                return;
            }

            final int callingUid = Binder.getCallingUid();
            final UserHandle callingUser = Binder.getCallingUserHandle();
            final boolean isSystemToast = isCallerSystemOrPhone()
                    || PackageManagerService.PLATFORM_PACKAGE_NAME.equals(pkg);
            final boolean isPackageSuspended = isPackagePaused(pkg);
            final boolean notificationsDisabledForPackage = !areNotificationsEnabledForPackage(pkg,
                    callingUid);

            final boolean appIsForeground;
            long callingIdentity = Binder.clearCallingIdentity();
            try {
                appIsForeground = mActivityManager.getUidImportance(callingUid)
                        == IMPORTANCE_FOREGROUND;
            } finally {
                Binder.restoreCallingIdentity(callingIdentity);
            }

            if (ENABLE_BLOCKED_TOASTS && !isSystemToast && ((notificationsDisabledForPackage
                    && !appIsForeground) || isPackageSuspended)) {
                Slog.e(TAG, "Suppressing toast from package " + pkg
                        + (isPackageSuspended ? " due to package suspended."
                        : " by user request."));
                return;
            }

            boolean isAppRenderedToast = (callback != null);
            if (isAppRenderedToast && !isSystemToast && !isPackageInForegroundForToast(pkg,
                    callingUid)) {
                boolean block;
                long id = Binder.clearCallingIdentity();
                try {
                    // CHANGE_BACKGROUND_CUSTOM_TOAST_BLOCK is gated on targetSdk, so block will be
                    // false for apps with targetSdk < R. For apps with targetSdk R+, text toasts
                    // are not app-rendered, so isAppRenderedToast == true means it's a custom
                    // toast.
                    block = mPlatformCompat.isChangeEnabledByPackageName(
                            CHANGE_BACKGROUND_CUSTOM_TOAST_BLOCK, pkg,
                            callingUser.getIdentifier());
                } catch (RemoteException e) {
                    // Shouldn't happen have since it's a local local
                    Slog.e(TAG, "Unexpected exception while checking block background custom toasts"
                            + " change", e);
                    block = false;
                } finally {
                    Binder.restoreCallingIdentity(id);
                }
                if (block) {
                    Slog.w(TAG, "Blocking custom toast from package " + pkg
                            + " due to package not in the foreground");
                    return;
                }
            }

            synchronized (mToastQueue) {
                int callingPid = Binder.getCallingPid();
                long callingId = Binder.clearCallingIdentity();
                try {
                    ToastRecord record;
                    int index = indexOfToastLocked(pkg, token);
                    // If it's already in the queue, we update it in place, we don't
                    // move it to the end of the queue.
                    if (index >= 0) {
                        record = mToastQueue.get(index);
                        record.update(duration);
                    } else {
                        // Limit the number of toasts that any given package can enqueue.
                        // Prevents DOS attacks and deals with leaks.
                        int count = 0;
                        final int N = mToastQueue.size();
                        for (int i = 0; i < N; i++) {
                            final ToastRecord r = mToastQueue.get(i);
                            if (r.pkg.equals(pkg)) {
                                count++;
                                if (count >= MAX_PACKAGE_NOTIFICATIONS) {
                                    Slog.e(TAG, "Package has already posted " + count
                                            + " toasts. Not showing more. Package=" + pkg);
                                    return;
                                }
                            }
                        }

                        Binder windowToken = new Binder();
                        mWindowManagerInternal.addWindowToken(windowToken, TYPE_TOAST, displayId);
                        record = getToastRecord(callingUid, callingPid, pkg, token, text, callback,
                                duration, windowToken, displayId, textCallback);
                        mToastQueue.add(record);
                        index = mToastQueue.size() - 1;
                        keepProcessAliveForToastIfNeededLocked(callingPid);
                    }
                    // If it's at index 0, it's the current toast.  It doesn't matter if it's
                    // new or just been updated, show it.
                    // If the callback fails, this will remove it from the list, so don't
                    // assume that it's valid after this.
                    if (index == 0) {
                        showNextToastLocked();
                    }
                } finally {
                    Binder.restoreCallingIdentity(callingId);
                }
            }
        }

        /**
         * Implementation note: Our definition of foreground for toasts is an implementation matter
         * and should strike a balance between functionality and anti-abuse effectiveness. We
         * currently worry about the following cases:
         * <ol>
         *     <li>App with fullscreen activity: Allow toasts
         *     <li>App behind translucent activity from other app: Block toasts
         *     <li>App in multi-window: Allow toasts
         *     <li>App with expanded bubble: Allow toasts
         *     <li>App posting toasts on onCreate(), onStart(), onResume(): Allow toasts
         *     <li>App posting toasts on onPause(), onStop(), onDestroy(): Block toasts
         * </ol>
         * Checking if the UID has any resumed activities satisfy use-cases above.
         *
         * <p>Checking if {@code mActivityManager.getUidImportance(callingUid) ==
         * IMPORTANCE_FOREGROUND} does not work because it considers the app in foreground if it has
         * any visible activities, failing case 2 in list above.
         */
        private boolean isPackageInForegroundForToast(String pkg, int callingUid) {
            return mAtm.hasResumedActivity(callingUid);
        }

        @Override
        public void cancelToast(String pkg, IBinder token) {
            Slog.i(TAG, "cancelToast pkg=" + pkg + " token=" + token);

            if (pkg == null || token == null) {
                Slog.e(TAG, "Not cancelling notification. pkg=" + pkg + " token=" + token);
                return;
            }

            synchronized (mToastQueue) {
                long callingId = Binder.clearCallingIdentity();
                try {
                    int index = indexOfToastLocked(pkg, token);
                    if (index >= 0) {
                        cancelToastLocked(index);
                    } else {
                        Slog.w(TAG, "Toast already cancelled. pkg=" + pkg
                                + " token=" + token);
                    }
                } finally {
                    Binder.restoreCallingIdentity(callingId);
                }
            }
        }

        @Override
        public void finishToken(String pkg, IBinder token) {
            synchronized (mToastQueue) {
                long callingId = Binder.clearCallingIdentity();
                try {
                    int index = indexOfToastLocked(pkg, token);
                    if (index >= 0) {
                        ToastRecord record = mToastQueue.get(index);
                        finishWindowTokenLocked(record.windowToken, record.displayId);
                    } else {
                        Slog.w(TAG, "Toast already killed. pkg=" + pkg
                                + " token=" + token);
                    }
                } finally {
                    Binder.restoreCallingIdentity(callingId);
                }
            }
        }

        @Override
        public void enqueueNotificationWithTag(String pkg, String opPkg, String tag, int id,
                Notification notification, int userId) throws RemoteException {
            enqueueNotificationInternal(pkg, opPkg, Binder.getCallingUid(),
                    Binder.getCallingPid(), tag, id, notification, userId);
        }

        @Override
        public void cancelNotificationWithTag(String pkg, String opPkg, String tag, int id,
                int userId) {
            cancelNotificationInternal(pkg, opPkg, Binder.getCallingUid(), Binder.getCallingPid(),
                    tag, id, userId);
        }

        @Override
        public void cancelAllNotifications(String pkg, int userId) {
            checkCallerIsSystemOrSameApp(pkg);

            userId = ActivityManager.handleIncomingUser(Binder.getCallingPid(),
                    Binder.getCallingUid(), userId, true, false, "cancelAllNotifications", pkg);

            // Calling from user space, don't allow the canceling of actively
            // running foreground services.
            cancelAllNotificationsInt(Binder.getCallingUid(), Binder.getCallingPid(),
                    pkg, null, 0, FLAG_FOREGROUND_SERVICE, true, userId,
                    REASON_APP_CANCEL_ALL, null);
        }

        @Override
        public void silenceNotificationSound() {
            checkCallerIsSystem();

            mNotificationDelegate.clearEffects();
        }

        @Override
        public void setNotificationsEnabledForPackage(String pkg, int uid, boolean enabled) {
            enforceSystemOrSystemUI("setNotificationsEnabledForPackage");

            synchronized (mNotificationLock) {
                boolean wasEnabled = mPreferencesHelper.getImportance(pkg, uid)
                        != NotificationManager.IMPORTANCE_NONE;

                if (wasEnabled == enabled) {
                    return;
                }
            }

            mPreferencesHelper.setEnabled(pkg, uid, enabled);
            mMetricsLogger.write(new LogMaker(MetricsEvent.ACTION_BAN_APP_NOTES)
                    .setType(MetricsEvent.TYPE_ACTION)
                    .setPackageName(pkg)
                    .setSubtype(enabled ? 1 : 0));
            // Now, cancel any outstanding notifications that are part of a just-disabled app
            if (!enabled) {
                cancelAllNotificationsInt(MY_UID, MY_PID, pkg, null, 0, 0, true,
                        UserHandle.getUserId(uid), REASON_PACKAGE_BANNED, null);
            }

            mAppOps.setMode(AppOpsManager.OP_POST_NOTIFICATION, uid, pkg,
                    enabled ? AppOpsManager.MODE_ALLOWED : AppOpsManager.MODE_IGNORED);
            try {
                getContext().sendBroadcastAsUser(
                        new Intent(ACTION_APP_BLOCK_STATE_CHANGED)
                                .putExtra(NotificationManager.EXTRA_BLOCKED_STATE, !enabled)
                                .addFlags(Intent.FLAG_RECEIVER_FOREGROUND)
                                .setPackage(pkg),
                        UserHandle.of(UserHandle.getUserId(uid)), null);
            } catch (SecurityException e) {
                Slog.w(TAG, "Can't notify app about app block change", e);
            }

            handleSavePolicyFile();
        }

        @Override
        public void setNotificationSoundTimeout(String pkg, int uid, long timeout) {
            checkCallerIsSystem();
            mPreferencesHelper.setNotificationSoundTimeout(pkg, uid, timeout);
            handleSavePolicyFile();
        }

        @Override
        public long getNotificationSoundTimeout(String pkg, int uid) {
            checkCallerIsSystem();
            return mPreferencesHelper.getNotificationSoundTimeout(pkg, uid);
        }

        /**
         * Updates the enabled state for notifications for the given package (and uid).
         * Additionally, this method marks the app importance as locked by the user, which
         * means
         * that notifications from the app will <b>not</b> be considered for showing a
         * blocking helper.
         *
         * @param pkg     package that owns the notifications to update
         * @param uid     uid of the app providing notifications
         * @param enabled whether notifications should be enabled for the app
         * @see #setNotificationsEnabledForPackage(String, int, boolean)
         */
        @Override
        public void setNotificationsEnabledWithImportanceLockForPackage(
                String pkg, int uid, boolean enabled) {
            setNotificationsEnabledForPackage(pkg, uid, enabled);

            mPreferencesHelper.setAppImportanceLocked(pkg, uid);
        }

        /**
         * Use this when you just want to know if notifications are OK for this package.
         */
        @Override
        public boolean areNotificationsEnabled(String pkg) {
            return areNotificationsEnabledForPackage(pkg, Binder.getCallingUid());
        }

        /**
         * Use this when you just want to know if notifications are OK for this package.
         */
        @Override
        public boolean areNotificationsEnabledForPackage(String pkg, int uid) {
            enforceSystemOrSystemUIOrSamePackage(pkg,
                    "Caller not system or systemui or same package");
            if (UserHandle.getCallingUserId() != UserHandle.getUserId(uid)) {
                getContext().enforceCallingPermission(
                        android.Manifest.permission.INTERACT_ACROSS_USERS,
                        "canNotifyAsPackage for uid " + uid);
            }

            return mPreferencesHelper.getImportance(pkg, uid) != IMPORTANCE_NONE;
        }

        /**
         * @return true if and only if "all" bubbles are allowed from the provided package.
         */
        @Override
        public boolean areBubblesAllowed(String pkg) {
            return getBubblePreferenceForPackage(pkg, Binder.getCallingUid())
                    == BUBBLE_PREFERENCE_ALL;
        }

        @Override
        public int getBubblePreferenceForPackage(String pkg, int uid) {
            enforceSystemOrSystemUIOrSamePackage(pkg,
                    "Caller not system or systemui or same package");

            if (UserHandle.getCallingUserId() != UserHandle.getUserId(uid)) {
                getContext().enforceCallingPermission(
                        android.Manifest.permission.INTERACT_ACROSS_USERS,
                        "getBubblePreferenceForPackage for uid " + uid);
            }

            return mPreferencesHelper.getBubblePreference(pkg, uid);
        }

        @Override
        public void setBubblesAllowed(String pkg, int uid, int bubblePreference) {
            checkCallerIsSystemOrSystemUiOrShell("Caller not system or sysui or shell");
            mPreferencesHelper.setBubblesAllowed(pkg, uid, bubblePreference);
            handleSavePolicyFile();
        }

        @Override
        public boolean shouldHideSilentStatusIcons(String callingPkg) {
            checkCallerIsSameApp(callingPkg);

            if (isCallerSystemOrPhone()
                    || mListeners.isListenerPackage(callingPkg)) {
                return mPreferencesHelper.shouldHideSilentStatusIcons();
            } else {
                throw new SecurityException("Only available for notification listeners");
            }
        }

        @Override
        public void setHideSilentStatusIcons(boolean hide) {
            checkCallerIsSystem();

            mPreferencesHelper.setHideSilentStatusIcons(hide);
            handleSavePolicyFile();

            mListeners.onStatusBarIconsBehaviorChanged(hide);
        }

        @Override
        public void deleteNotificationHistoryItem(String pkg, int uid, long postedTime) {
            checkCallerIsSystem();
            mHistoryManager.deleteNotificationHistoryItem(pkg, uid, postedTime);
        }

        @Override
        public int getPackageImportance(String pkg) {
            checkCallerIsSystemOrSameApp(pkg);
            return mPreferencesHelper.getImportance(pkg, Binder.getCallingUid());
        }

        @Override
        public boolean canShowBadge(String pkg, int uid) {
            checkCallerIsSystem();
            return mPreferencesHelper.canShowBadge(pkg, uid);
        }

        @Override
        public void setShowBadge(String pkg, int uid, boolean showBadge) {
            checkCallerIsSystem();
            mPreferencesHelper.setShowBadge(pkg, uid, showBadge);
            handleSavePolicyFile();
        }

        @Override
        public boolean hasSentValidMsg(String pkg, int uid) {
            checkCallerIsSystem();
            return mPreferencesHelper.hasSentValidMsg(pkg, uid);
        }

        @Override
        public boolean isInInvalidMsgState(String pkg, int uid) {
            checkCallerIsSystem();
            return mPreferencesHelper.isInInvalidMsgState(pkg, uid);
        }

        @Override
        public boolean hasUserDemotedInvalidMsgApp(String pkg, int uid) {
            checkCallerIsSystem();
            return mPreferencesHelper.hasUserDemotedInvalidMsgApp(pkg, uid);
        }

        @Override
        public void setInvalidMsgAppDemoted(String pkg, int uid, boolean isDemoted) {
            checkCallerIsSystem();
            mPreferencesHelper.setInvalidMsgAppDemoted(pkg, uid, isDemoted);
            handleSavePolicyFile();
        }

        @Override
        public void setNotificationDelegate(String callingPkg, String delegate) {
            checkCallerIsSameApp(callingPkg);
            final int callingUid = Binder.getCallingUid();
            UserHandle user = UserHandle.getUserHandleForUid(callingUid);
            if (delegate == null) {
                mPreferencesHelper.revokeNotificationDelegate(callingPkg, Binder.getCallingUid());
                handleSavePolicyFile();
            } else {
                try {
                    ApplicationInfo info =
                            mPackageManager.getApplicationInfo(delegate,
                                    MATCH_DIRECT_BOOT_AWARE | MATCH_DIRECT_BOOT_UNAWARE,
                                    user.getIdentifier());
                    if (info != null) {
                        mPreferencesHelper.setNotificationDelegate(
                                callingPkg, callingUid, delegate, info.uid);
                        handleSavePolicyFile();
                    }
                } catch (RemoteException e) {
                    e.rethrowFromSystemServer();
                }
            }
        }

        @Override
        public String getNotificationDelegate(String callingPkg) {
            // callable by Settings also
            checkCallerIsSystemOrSameApp(callingPkg);
            return mPreferencesHelper.getNotificationDelegate(callingPkg, Binder.getCallingUid());
        }

        @Override
        public boolean canNotifyAsPackage(String callingPkg, String targetPkg, int userId) {
            checkCallerIsSameApp(callingPkg);
            final int callingUid = Binder.getCallingUid();
            UserHandle user = UserHandle.getUserHandleForUid(callingUid);
            if (user.getIdentifier() != userId) {
                getContext().enforceCallingPermission(
                        android.Manifest.permission.INTERACT_ACROSS_USERS,
                        "canNotifyAsPackage for user " + userId);
            }
            if (callingPkg.equals(targetPkg)) {
                return true;
            }
            try {
                ApplicationInfo info =
                        mPackageManager.getApplicationInfo(targetPkg,
                                MATCH_DIRECT_BOOT_AWARE | MATCH_DIRECT_BOOT_UNAWARE,
                                userId);
                if (info != null) {
                    return mPreferencesHelper.isDelegateAllowed(
                            targetPkg, info.uid, callingPkg, callingUid);
                }
            } catch (RemoteException e) {
                // :(
            }
            return false;
        }

        @Override
        public void updateNotificationChannelGroupForPackage(String pkg, int uid,
                NotificationChannelGroup group) throws RemoteException {
            enforceSystemOrSystemUI("Caller not system or systemui");
            createNotificationChannelGroup(pkg, uid, group, false, false);
            handleSavePolicyFile();
        }

        @Override
        public void createNotificationChannelGroups(String pkg,
                ParceledListSlice channelGroupList) throws RemoteException {
            checkCallerIsSystemOrSameApp(pkg);
            List<NotificationChannelGroup> groups = channelGroupList.getList();
            final int groupSize = groups.size();
            for (int i = 0; i < groupSize; i++) {
                final NotificationChannelGroup group = groups.get(i);
                createNotificationChannelGroup(pkg, Binder.getCallingUid(), group, true, false);
            }
            handleSavePolicyFile();
        }

        private void createNotificationChannelsImpl(String pkg, int uid,
                ParceledListSlice channelsList) {
            List<NotificationChannel> channels = channelsList.getList();
            final int channelsSize = channels.size();
            boolean needsPolicyFileChange = false;
            for (int i = 0; i < channelsSize; i++) {
                final NotificationChannel channel = channels.get(i);
                Objects.requireNonNull(channel, "channel in list is null");
                needsPolicyFileChange = mPreferencesHelper.createNotificationChannel(pkg, uid,
                        channel, true /* fromTargetApp */,
                        mConditionProviders.isPackageOrComponentAllowed(
                                pkg, UserHandle.getUserId(uid)));
                if (needsPolicyFileChange) {
                    mListeners.notifyNotificationChannelChanged(pkg,
                            UserHandle.getUserHandleForUid(uid),
                            mPreferencesHelper.getNotificationChannel(pkg, uid, channel.getId(),
                                    false),
                            NOTIFICATION_CHANNEL_OR_GROUP_ADDED);
                }
            }
            if (needsPolicyFileChange) {
                handleSavePolicyFile();
            }
        }

        @Override
        public void createNotificationChannels(String pkg,
                ParceledListSlice channelsList) {
            checkCallerIsSystemOrSameApp(pkg);
            createNotificationChannelsImpl(pkg, Binder.getCallingUid(), channelsList);
        }

        @Override
        public void createNotificationChannelsForPackage(String pkg, int uid,
                ParceledListSlice channelsList) {
            enforceSystemOrSystemUI("only system can call this");
            createNotificationChannelsImpl(pkg, uid, channelsList);
        }

        @Override
        public void createConversationNotificationChannelForPackage(String pkg, int uid,
                String triggeringKey, NotificationChannel parentChannel, String conversationId) {
            enforceSystemOrSystemUI("only system can call this");
            Preconditions.checkNotNull(parentChannel);
            Preconditions.checkNotNull(conversationId);
            String parentId = parentChannel.getId();
            NotificationChannel conversationChannel = parentChannel;
            conversationChannel.setId(String.format(
                    CONVERSATION_CHANNEL_ID_FORMAT, parentId, conversationId));
            conversationChannel.setConversationId(parentId, conversationId);
            createNotificationChannelsImpl(
                    pkg, uid, new ParceledListSlice(Arrays.asList(conversationChannel)));
            mRankingHandler.requestSort();
            handleSavePolicyFile();
        }

        @Override
        public NotificationChannel getNotificationChannel(String callingPkg, int userId,
                String targetPkg, String channelId) {
            return getConversationNotificationChannel(
                    callingPkg, userId, targetPkg, channelId, true, null);
        }

        @Override
        public NotificationChannel getConversationNotificationChannel(String callingPkg, int userId,
                String targetPkg, String channelId, boolean returnParentIfNoConversationChannel,
                String conversationId) {
            if (canNotifyAsPackage(callingPkg, targetPkg, userId)
                    || isCallerIsSystemOrSysemUiOrShell()) {
                int targetUid = -1;
                try {
                    targetUid = mPackageManagerClient.getPackageUidAsUser(targetPkg, userId);
                } catch (NameNotFoundException e) {
                    /* ignore */
                }
                return mPreferencesHelper.getConversationNotificationChannel(
                        targetPkg, targetUid, channelId, conversationId,
                        returnParentIfNoConversationChannel, false /* includeDeleted */);
            }
            throw new SecurityException("Pkg " + callingPkg
                    + " cannot read channels for " + targetPkg + " in " + userId);
        }

        @Override
        public NotificationChannel getNotificationChannelForPackage(String pkg, int uid,
                String channelId, String conversationId, boolean includeDeleted) {
            checkCallerIsSystem();
            return mPreferencesHelper.getConversationNotificationChannel(
                    pkg, uid, channelId, conversationId, true, includeDeleted);
        }

        @Override
        public void deleteNotificationChannel(String pkg, String channelId) {
            checkCallerIsSystemOrSameApp(pkg);
            final int callingUid = Binder.getCallingUid();
            if (NotificationChannel.DEFAULT_CHANNEL_ID.equals(channelId)) {
                throw new IllegalArgumentException("Cannot delete default channel");
            }
            cancelAllNotificationsInt(MY_UID, MY_PID, pkg, channelId, 0, 0, true,
                    UserHandle.getUserId(callingUid), REASON_CHANNEL_BANNED, null);
            mPreferencesHelper.deleteNotificationChannel(pkg, callingUid, channelId);
            mListeners.notifyNotificationChannelChanged(pkg,
                    UserHandle.getUserHandleForUid(callingUid),
                    mPreferencesHelper.getNotificationChannel(pkg, callingUid, channelId, true),
                    NOTIFICATION_CHANNEL_OR_GROUP_DELETED);
            handleSavePolicyFile();
        }

        @Override
        public void deleteConversationNotificationChannels(String pkg, int uid,
                String conversationId) {
            checkCallerIsSystem();
            final int callingUid = Binder.getCallingUid();
            List<NotificationChannel> channels =
                    mPreferencesHelper.getNotificationChannelsByConversationId(
                            pkg, uid, conversationId);
            if (!channels.isEmpty()) {
                for (NotificationChannel nc : channels) {
                    cancelAllNotificationsInt(MY_UID, MY_PID, pkg, nc.getId(), 0, 0, true,
                            UserHandle.getUserId(callingUid), REASON_CHANNEL_BANNED, null);
                    mPreferencesHelper.deleteNotificationChannel(pkg, callingUid, nc.getId());
                    mListeners.notifyNotificationChannelChanged(pkg,
                            UserHandle.getUserHandleForUid(callingUid),
                            mPreferencesHelper.getNotificationChannel(
                                    pkg, callingUid, nc.getId(), true),
                            NOTIFICATION_CHANNEL_OR_GROUP_DELETED);
                }
                handleSavePolicyFile();
            }
        }


        @Override
        public NotificationChannelGroup getNotificationChannelGroup(String pkg, String groupId) {
            checkCallerIsSystemOrSameApp(pkg);
            return mPreferencesHelper.getNotificationChannelGroupWithChannels(
                    pkg, Binder.getCallingUid(), groupId, false);
        }

        @Override
        public ParceledListSlice<NotificationChannelGroup> getNotificationChannelGroups(
                String pkg) {
            checkCallerIsSystemOrSameApp(pkg);
            return mPreferencesHelper.getNotificationChannelGroups(
                    pkg, Binder.getCallingUid(), false, false, true);
        }

        @Override
        public void deleteNotificationChannelGroup(String pkg, String groupId) {
            checkCallerIsSystemOrSameApp(pkg);

            final int callingUid = Binder.getCallingUid();
            NotificationChannelGroup groupToDelete =
                    mPreferencesHelper.getNotificationChannelGroup(groupId, pkg, callingUid);
            if (groupToDelete != null) {
                List<NotificationChannel> deletedChannels =
                        mPreferencesHelper.deleteNotificationChannelGroup(pkg, callingUid, groupId);
                for (int i = 0; i < deletedChannels.size(); i++) {
                    final NotificationChannel deletedChannel = deletedChannels.get(i);
                    cancelAllNotificationsInt(MY_UID, MY_PID, pkg, deletedChannel.getId(), 0, 0,
                            true,
                            UserHandle.getUserId(Binder.getCallingUid()), REASON_CHANNEL_BANNED,
                            null);
                    mListeners.notifyNotificationChannelChanged(pkg,
                            UserHandle.getUserHandleForUid(callingUid),
                            deletedChannel,
                            NOTIFICATION_CHANNEL_OR_GROUP_DELETED);
                }
                mListeners.notifyNotificationChannelGroupChanged(
                        pkg, UserHandle.getUserHandleForUid(callingUid), groupToDelete,
                        NOTIFICATION_CHANNEL_OR_GROUP_DELETED);
                handleSavePolicyFile();
            }
        }

        @Override
        public void updateNotificationChannelForPackage(String pkg, int uid,
                NotificationChannel channel) {
            checkCallerIsSystemOrSystemUiOrShell("Caller not system or sysui or shell");
            Objects.requireNonNull(channel);
            updateNotificationChannelInt(pkg, uid, channel, false);
        }

        @Override
        public ParceledListSlice<NotificationChannel> getNotificationChannelsForPackage(String pkg,
                int uid, boolean includeDeleted) {
            enforceSystemOrSystemUI("getNotificationChannelsForPackage");
            return mPreferencesHelper.getNotificationChannels(pkg, uid, includeDeleted);
        }

        @Override
        public int getNumNotificationChannelsForPackage(String pkg, int uid,
                boolean includeDeleted) {
            enforceSystemOrSystemUI("getNumNotificationChannelsForPackage");
            return mPreferencesHelper.getNotificationChannels(pkg, uid, includeDeleted)
                    .getList().size();
        }

        @Override
        public boolean onlyHasDefaultChannel(String pkg, int uid) {
            enforceSystemOrSystemUI("onlyHasDefaultChannel");
            return mPreferencesHelper.onlyHasDefaultChannel(pkg, uid);
        }

        @Override
        public int getDeletedChannelCount(String pkg, int uid) {
            enforceSystemOrSystemUI("getDeletedChannelCount");
            return mPreferencesHelper.getDeletedChannelCount(pkg, uid);
        }

        @Override
        public int getBlockedChannelCount(String pkg, int uid) {
            enforceSystemOrSystemUI("getBlockedChannelCount");
            return mPreferencesHelper.getBlockedChannelCount(pkg, uid);
        }

        @Override
        public ParceledListSlice<ConversationChannelWrapper> getConversations(
                boolean onlyImportant) {
            enforceSystemOrSystemUI("getConversations");
            IntArray userIds = mUserProfiles.getCurrentProfileIds();
            ArrayList<ConversationChannelWrapper> conversations =
                    mPreferencesHelper.getConversations(userIds, onlyImportant);
            for (ConversationChannelWrapper conversation : conversations) {
                if (mShortcutHelper == null) {
                    conversation.setShortcutInfo(null);
                } else {
                    conversation.setShortcutInfo(mShortcutHelper.getValidShortcutInfo(
                            conversation.getNotificationChannel().getConversationId(),
                            conversation.getPkg(),
                            UserHandle.of(UserHandle.getUserId(conversation.getUid()))));
                }
            }
            return new ParceledListSlice<>(conversations);
        }

        @Override
        public ParceledListSlice<NotificationChannelGroup> getNotificationChannelGroupsForPackage(
                String pkg, int uid, boolean includeDeleted) {
            enforceSystemOrSystemUI("getNotificationChannelGroupsForPackage");
            return mPreferencesHelper.getNotificationChannelGroups(
                    pkg, uid, includeDeleted, true, false);
        }

        @Override
        public ParceledListSlice<ConversationChannelWrapper> getConversationsForPackage(String pkg,
                int uid) {
            enforceSystemOrSystemUI("getConversationsForPackage");
            ArrayList<ConversationChannelWrapper> conversations =
                    mPreferencesHelper.getConversations(pkg, uid);
            for (ConversationChannelWrapper conversation : conversations) {
                if (mShortcutHelper == null) {
                    conversation.setShortcutInfo(null);
                } else {
                    conversation.setShortcutInfo(mShortcutHelper.getValidShortcutInfo(
                            conversation.getNotificationChannel().getConversationId(),
                            pkg,
                            UserHandle.of(UserHandle.getUserId(uid))));
                }
            }
            return new ParceledListSlice<>(conversations);
        }

        @Override
        public NotificationChannelGroup getPopulatedNotificationChannelGroupForPackage(
                String pkg, int uid, String groupId, boolean includeDeleted) {
            enforceSystemOrSystemUI("getPopulatedNotificationChannelGroupForPackage");
            return mPreferencesHelper.getNotificationChannelGroupWithChannels(
                    pkg, uid, groupId, includeDeleted);
        }

        @Override
        public NotificationChannelGroup getNotificationChannelGroupForPackage(
                String groupId, String pkg, int uid) {
            enforceSystemOrSystemUI("getNotificationChannelGroupForPackage");
            return mPreferencesHelper.getNotificationChannelGroup(groupId, pkg, uid);
        }

        @Override
        public ParceledListSlice<NotificationChannel> getNotificationChannels(
                String callingPkg, String targetPkg, int userId) {
            if (canNotifyAsPackage(callingPkg, targetPkg, userId)
                || isCallingUidSystem()) {
                int targetUid = -1;
                try {
                    targetUid = mPackageManagerClient.getPackageUidAsUser(targetPkg, userId);
                } catch (NameNotFoundException e) {
                    /* ignore */
                }
                return mPreferencesHelper.getNotificationChannels(
                        targetPkg, targetUid, false /* includeDeleted */);
            }
            throw new SecurityException("Pkg " + callingPkg
                    + " cannot read channels for " + targetPkg + " in " + userId);
        }

        @Override
        public int getBlockedAppCount(int userId) {
            checkCallerIsSystem();
            return mPreferencesHelper.getBlockedAppCount(userId);
        }

        @Override
        public int getAppsBypassingDndCount(int userId) {
            checkCallerIsSystem();
            return mPreferencesHelper.getAppsBypassingDndCount(userId);
        }

        @Override
        public ParceledListSlice<NotificationChannel> getNotificationChannelsBypassingDnd(
                String pkg, int userId) {
            checkCallerIsSystem();
            return mPreferencesHelper.getNotificationChannelsBypassingDnd(pkg, userId);
        }

        @Override
        public boolean areChannelsBypassingDnd() {
            return mPreferencesHelper.areChannelsBypassingDnd();
        }

        @Override
        public void clearData(String packageName, int uid, boolean fromApp) throws RemoteException {
            boolean packagesChanged = false;
            checkCallerIsSystem();
            // Cancel posted notifications
            final int userId = UserHandle.getUserId(uid);
            cancelAllNotificationsInt(MY_UID, MY_PID, packageName, null, 0, 0, true,
                    UserHandle.getUserId(Binder.getCallingUid()), REASON_CHANNEL_BANNED, null);

            // Zen
            packagesChanged |=
                    mConditionProviders.resetPackage(packageName, userId);

            // Listener
            ArrayMap<Boolean, ArrayList<ComponentName>> changedListeners =
                    mListeners.resetComponents(packageName, userId);
            packagesChanged |= changedListeners.get(true).size() > 0
                    || changedListeners.get(false).size() > 0;

            // When a listener is enabled, we enable the dnd package as a secondary
            for (int i = 0; i < changedListeners.get(true).size(); i++) {
                mConditionProviders.setPackageOrComponentEnabled(
                        changedListeners.get(true).get(i).getPackageName(),
                        userId, false, true);
            }

            // Assistant
            ArrayMap<Boolean, ArrayList<ComponentName>> changedAssistants =
                    mAssistants.resetComponents(packageName, userId);
            packagesChanged |= changedAssistants.get(true).size() > 0
                    || changedAssistants.get(false).size() > 0;

            // we want only one assistant enabled
            for (int i = 1; i < changedAssistants.get(true).size(); i++) {
                mAssistants.setPackageOrComponentEnabled(
                        changedAssistants.get(true).get(i).flattenToString(),
                        userId, true, false);
            }

            // When the default assistant is enabled, we enable the dnd package as a secondary
            if (changedAssistants.get(true).size() > 0) {
                //we want only one assistant active
                mConditionProviders
                        .setPackageOrComponentEnabled(
                                changedAssistants.get(true).get(0).getPackageName(),
                                userId, false, true);

            }

            // Snoozing
            mSnoozeHelper.clearData(UserHandle.getUserId(uid), packageName);

            // Reset notification preferences
            if (!fromApp) {
                mPreferencesHelper.clearData(packageName, uid);
            }

            if (packagesChanged) {
                getContext().sendBroadcastAsUser(new Intent(
                                ACTION_NOTIFICATION_POLICY_ACCESS_GRANTED_CHANGED)
                                .setPackage(packageName)
                                .addFlags(Intent.FLAG_RECEIVER_REGISTERED_ONLY_BEFORE_BOOT),
                        UserHandle.of(userId), null);
            }

            handleSavePolicyFile();
        }

        @Override
        public List<String> getAllowedAssistantAdjustments(String pkg) {
            checkCallerIsSystemOrSameApp(pkg);

            if (!isCallerSystemOrPhone()
                    && !mAssistants.isPackageAllowed(pkg, UserHandle.getCallingUserId())) {
                    throw new SecurityException("Not currently an assistant");
            }

            return mAssistants.getAllowedAssistantAdjustments();
        }

        @Override
        public void allowAssistantAdjustment(String adjustmentType) {
            checkCallerIsSystemOrSystemUiOrShell();
            mAssistants.allowAdjustmentType(adjustmentType);

            handleSavePolicyFile();
        }

        @Override
        public void disallowAssistantAdjustment(String adjustmentType) {
            checkCallerIsSystemOrSystemUiOrShell();
            mAssistants.disallowAdjustmentType(adjustmentType);

            handleSavePolicyFile();
        }

        /**
         * @deprecated Use {@link #getActiveNotificationsWithAttribution(String, String)} instead.
         */
        @Deprecated
        @Override
        public StatusBarNotification[] getActiveNotifications(String callingPkg) {
            return getActiveNotificationsWithAttribution(callingPkg, null);
        }

        /**
         * System-only API for getting a list of current (i.e. not cleared) notifications.
         *
         * Requires ACCESS_NOTIFICATIONS which is signature|system.
         * @returns A list of all the notifications, in natural order.
         */
        @Override
        public StatusBarNotification[] getActiveNotificationsWithAttribution(String callingPkg,
                String callingAttributionTag) {
            // enforce() will ensure the calling uid has the correct permission
            getContext().enforceCallingOrSelfPermission(
                    android.Manifest.permission.ACCESS_NOTIFICATIONS,
                    "NotificationManagerService.getActiveNotifications");

            StatusBarNotification[] tmp = null;
            int uid = Binder.getCallingUid();

            // noteOp will check to make sure the callingPkg matches the uid
            if (mAppOps.noteOpNoThrow(AppOpsManager.OP_ACCESS_NOTIFICATIONS, uid, callingPkg,
                    callingAttributionTag, null)
                    == AppOpsManager.MODE_ALLOWED) {
                synchronized (mNotificationLock) {
                    tmp = new StatusBarNotification[mNotificationList.size()];
                    final int N = mNotificationList.size();
                    for (int i=0; i<N; i++) {
                        tmp[i] = mNotificationList.get(i).getSbn();
                    }
                }
            }
            return tmp;
        }

        /**
         * Public API for getting a list of current notifications for the calling package/uid.
         *
         * Note that since notification posting is done asynchronously, this will not return
         * notifications that are in the process of being posted.
         *
         * From {@link Build.VERSION_CODES#Q}, will also return notifications you've posted as
         * an app's notification delegate via
         * {@link NotificationManager#notifyAsPackage(String, String, int, Notification)}.
         *
         * @returns A list of all the package's notifications, in natural order.
         */
        @Override
        public ParceledListSlice<StatusBarNotification> getAppActiveNotifications(String pkg,
                int incomingUserId) {
            checkCallerIsSystemOrSameApp(pkg);
            int userId = ActivityManager.handleIncomingUser(Binder.getCallingPid(),
                    Binder.getCallingUid(), incomingUserId, true, false,
                    "getAppActiveNotifications", pkg);
            synchronized (mNotificationLock) {
                final ArrayMap<String, StatusBarNotification> map
                        = new ArrayMap<>(mNotificationList.size() + mEnqueuedNotifications.size());
                final int N = mNotificationList.size();
                for (int i = 0; i < N; i++) {
                    StatusBarNotification sbn = sanitizeSbn(pkg, userId,
                            mNotificationList.get(i).getSbn());
                    if (sbn != null) {
                        map.put(sbn.getKey(), sbn);
                    }
                }
                for(NotificationRecord snoozed: mSnoozeHelper.getSnoozed(userId, pkg)) {
                    StatusBarNotification sbn = sanitizeSbn(pkg, userId, snoozed.getSbn());
                    if (sbn != null) {
                        map.put(sbn.getKey(), sbn);
                    }
                }
                final int M = mEnqueuedNotifications.size();
                for (int i = 0; i < M; i++) {
                    StatusBarNotification sbn = sanitizeSbn(pkg, userId,
                            mEnqueuedNotifications.get(i).getSbn());
                    if (sbn != null) {
                        map.put(sbn.getKey(), sbn); // pending update overwrites existing post here
                    }
                }
                final ArrayList<StatusBarNotification> list = new ArrayList<>(map.size());
                list.addAll(map.values());
                return new ParceledListSlice<StatusBarNotification>(list);
            }
        }

        private StatusBarNotification sanitizeSbn(String pkg, int userId,
                StatusBarNotification sbn) {
            if (sbn.getUserId() == userId) {
                if (sbn.getPackageName().equals(pkg) || sbn.getOpPkg().equals(pkg)) {
                    // We could pass back a cloneLight() but clients might get confused and
                    // try to send this thing back to notify() again, which would not work
                    // very well.
                    return new StatusBarNotification(
                            sbn.getPackageName(),
                            sbn.getOpPkg(),
                            sbn.getId(), sbn.getTag(), sbn.getUid(), sbn.getInitialPid(),
                            sbn.getNotification().clone(),
                            sbn.getUser(), sbn.getOverrideGroupKey(), sbn.getPostTime());
                }
            }
            return null;
        }

        /**
         * @deprecated Use {@link #getHistoricalNotificationsWithAttribution} instead.
         */
        @Deprecated
        @Override
        @RequiresPermission(android.Manifest.permission.ACCESS_NOTIFICATIONS)
        public StatusBarNotification[] getHistoricalNotifications(String callingPkg, int count,
                boolean includeSnoozed) {
            return getHistoricalNotificationsWithAttribution(callingPkg, null, count,
                    includeSnoozed);
        }

        /**
         * System-only API for getting a list of recent (cleared, no longer shown) notifications.
         */
        @Override
        @RequiresPermission(android.Manifest.permission.ACCESS_NOTIFICATIONS)
        public StatusBarNotification[] getHistoricalNotificationsWithAttribution(String callingPkg,
                String callingAttributionTag, int count, boolean includeSnoozed) {
            // enforce() will ensure the calling uid has the correct permission
            getContext().enforceCallingOrSelfPermission(
                    android.Manifest.permission.ACCESS_NOTIFICATIONS,
                    "NotificationManagerService.getHistoricalNotifications");

            StatusBarNotification[] tmp = null;
            int uid = Binder.getCallingUid();

            // noteOp will check to make sure the callingPkg matches the uid
            if (mAppOps.noteOpNoThrow(AppOpsManager.OP_ACCESS_NOTIFICATIONS, uid, callingPkg,
                    callingAttributionTag, null)
                    == AppOpsManager.MODE_ALLOWED) {
                synchronized (mArchive) {
                    tmp = mArchive.getArray(count, includeSnoozed);
                }
            }
            return tmp;
        }

        /**
         * System-only API for getting a list of historical notifications. May contain multiple days
         * of notifications.
         */
        @Override
        @WorkerThread
        @RequiresPermission(android.Manifest.permission.ACCESS_NOTIFICATIONS)
        public NotificationHistory getNotificationHistory(String callingPkg,
                String callingAttributionTag) {
            // enforce() will ensure the calling uid has the correct permission
            getContext().enforceCallingOrSelfPermission(
                    android.Manifest.permission.ACCESS_NOTIFICATIONS,
                    "NotificationManagerService.getNotificationHistory");
            int uid = Binder.getCallingUid();

            // noteOp will check to make sure the callingPkg matches the uid
            if (mAppOps.noteOpNoThrow(AppOpsManager.OP_ACCESS_NOTIFICATIONS, uid, callingPkg,
                    callingAttributionTag, null)
                    == AppOpsManager.MODE_ALLOWED) {
                IntArray currentUserIds = mUserProfiles.getCurrentProfileIds();
                Trace.traceBegin(Trace.TRACE_TAG_SYSTEM_SERVER, "notifHistoryReadHistory");
                try {
                    return mHistoryManager.readNotificationHistory(currentUserIds.toArray());
                } finally {
                    Trace.traceEnd(Trace.TRACE_TAG_SYSTEM_SERVER);
                }
            }
            return new NotificationHistory();
        }

        /**
         * Register a listener binder directly with the notification manager.
         *
         * Only works with system callers. Apps should extend
         * {@link android.service.notification.NotificationListenerService}.
         */
        @Override
        public void registerListener(final INotificationListener listener,
                final ComponentName component, final int userid) {
            enforceSystemOrSystemUI("INotificationManager.registerListener");
            mListeners.registerSystemService(listener, component, userid);
        }

        /**
         * Remove a listener binder directly
         */
        @Override
        public void unregisterListener(INotificationListener token, int userid) {
            mListeners.unregisterService(token, userid);
        }

        /**
         * Allow an INotificationListener to simulate a "clear all" operation.
         *
         * {@see com.android.server.StatusBarManagerService.NotificationCallbacks#onClearAllNotifications}
         *
         * @param token The binder for the listener, to check that the caller is allowed
         */
        @Override
        public void cancelNotificationsFromListener(INotificationListener token, String[] keys) {
            final int callingUid = Binder.getCallingUid();
            final int callingPid = Binder.getCallingPid();
            long identity = Binder.clearCallingIdentity();
            try {
                synchronized (mNotificationLock) {
                    final ManagedServiceInfo info = mListeners.checkServiceTokenLocked(token);

                    if (keys != null) {
                        final int N = keys.length;
                        for (int i = 0; i < N; i++) {
                            NotificationRecord r = mNotificationsByKey.get(keys[i]);
                            if (r == null) continue;
                            final int userId = r.getSbn().getUserId();
                            if (userId != info.userid && userId != UserHandle.USER_ALL &&
                                    !mUserProfiles.isCurrentProfile(userId)) {
                                throw new SecurityException("Disallowed call from listener: "
                                        + info.service);
                            }
                            cancelNotificationFromListenerLocked(info, callingUid, callingPid,
                                    r.getSbn().getPackageName(), r.getSbn().getTag(),
                                    r.getSbn().getId(), userId);
                        }
                    } else {
                        cancelAllLocked(callingUid, callingPid, info.userid,
                                REASON_LISTENER_CANCEL_ALL, info, info.supportsProfiles());
                    }
                }
            } finally {
                Binder.restoreCallingIdentity(identity);
            }
        }

        /**
         * Handle request from an approved listener to re-enable itself.
         *
         * @param component The componenet to be re-enabled, caller must match package.
         */
        @Override
        public void requestBindListener(ComponentName component) {
            checkCallerIsSystemOrSameApp(component.getPackageName());
            long identity = Binder.clearCallingIdentity();
            try {
                ManagedServices manager =
                        mAssistants.isComponentEnabledForCurrentProfiles(component)
                        ? mAssistants
                        : mListeners;
                manager.setComponentState(component, true);
            } finally {
                Binder.restoreCallingIdentity(identity);
            }
        }

        @Override
        public void requestUnbindListener(INotificationListener token) {
            long identity = Binder.clearCallingIdentity();
            try {
                // allow bound services to disable themselves
                synchronized (mNotificationLock) {
                    final ManagedServiceInfo info = mListeners.checkServiceTokenLocked(token);
                    info.getOwner().setComponentState(info.component, false);
                }
            } finally {
                Binder.restoreCallingIdentity(identity);
            }
        }

        @Override
        public void setNotificationsShownFromListener(INotificationListener token, String[] keys) {
            long identity = Binder.clearCallingIdentity();
            try {
                synchronized (mNotificationLock) {
                    final ManagedServiceInfo info = mListeners.checkServiceTokenLocked(token);
                    if (keys == null) {
                        return;
                    }
                    ArrayList<NotificationRecord> seen = new ArrayList<>();
                    final int n = keys.length;
                    for (int i = 0; i < n; i++) {
                        NotificationRecord r = mNotificationsByKey.get(keys[i]);
                        if (r == null) continue;
                        final int userId = r.getSbn().getUserId();
                        if (userId != info.userid && userId != UserHandle.USER_ALL
                                && !mUserProfiles.isCurrentProfile(userId)) {
                            throw new SecurityException("Disallowed call from listener: "
                                    + info.service);
                        }
                        seen.add(r);
                        if (!r.isSeen()) {
                            if (DBG) Slog.d(TAG, "Marking notification as seen " + keys[i]);
                            reportSeen(r);
                            r.setSeen();
                            maybeRecordInterruptionLocked(r);
                        }
                    }
                    if (!seen.isEmpty()) {
                        mAssistants.onNotificationsSeenLocked(seen);
                    }
                }
            } finally {
                Binder.restoreCallingIdentity(identity);
            }
        }

        /**
         * Allow an INotificationListener to simulate clearing (dismissing) a single notification.
         *
         * {@see com.android.server.StatusBarManagerService.NotificationCallbacks#onNotificationClear}
         *
         * @param info The binder for the listener, to check that the caller is allowed
         */
        @GuardedBy("mNotificationLock")
        private void cancelNotificationFromListenerLocked(ManagedServiceInfo info,
                int callingUid, int callingPid, String pkg, String tag, int id, int userId) {
            cancelNotification(callingUid, callingPid, pkg, tag, id, 0,
                    FLAG_ONGOING_EVENT | FLAG_FOREGROUND_SERVICE,
                    true,
                    userId, REASON_LISTENER_CANCEL, info);
        }

        /**
         * Allow an INotificationListener to snooze a single notification until a context.
         *
         * @param token The binder for the listener, to check that the caller is allowed
         */
        @Override
        public void snoozeNotificationUntilContextFromListener(INotificationListener token,
                String key, String snoozeCriterionId) {
            long identity = Binder.clearCallingIdentity();
            try {
                synchronized (mNotificationLock) {
                    final ManagedServiceInfo info = mListeners.checkServiceTokenLocked(token);
                    snoozeNotificationInt(key, SNOOZE_UNTIL_UNSPECIFIED, snoozeCriterionId, info);
                }
            } finally {
                Binder.restoreCallingIdentity(identity);
            }
        }

        /**
         * Allow an INotificationListener to snooze a single notification until a time.
         *
         * @param token The binder for the listener, to check that the caller is allowed
         */
        @Override
        public void snoozeNotificationUntilFromListener(INotificationListener token, String key,
                long duration) {
            long identity = Binder.clearCallingIdentity();
            try {
                synchronized (mNotificationLock) {
                    final ManagedServiceInfo info = mListeners.checkServiceTokenLocked(token);
                    snoozeNotificationInt(key, duration, null, info);
                }
            } finally {
                Binder.restoreCallingIdentity(identity);
            }
        }

        /**
         * Allows the notification assistant to un-snooze a single notification.
         *
         * @param token The binder for the assistant, to check that the caller is allowed
         */
        @Override
        public void unsnoozeNotificationFromAssistant(INotificationListener token, String key) {
            long identity = Binder.clearCallingIdentity();
            try {
                synchronized (mNotificationLock) {
                    final ManagedServiceInfo info =
                            mAssistants.checkServiceTokenLocked(token);
                    unsnoozeNotificationInt(key, info, false);
                }
            } finally {
                Binder.restoreCallingIdentity(identity);
            }
        }

        /**
         * Allows the notification assistant to un-snooze a single notification.
         *
         * @param token The binder for the listener, to check that the caller is allowed
         */
        @Override
        public void unsnoozeNotificationFromSystemListener(INotificationListener token,
                String key) {
            long identity = Binder.clearCallingIdentity();
            try {
                synchronized (mNotificationLock) {
                    final ManagedServiceInfo info =
                            mListeners.checkServiceTokenLocked(token);
                    if (!info.isSystem) {
                        throw new SecurityException("Not allowed to unsnooze before deadline");
                    }
                    unsnoozeNotificationInt(key, info, true);
                }
            } finally {
                Binder.restoreCallingIdentity(identity);
            }
        }

        /**
         * Allow an INotificationListener to simulate clearing (dismissing) a single notification.
         *
         * {@see com.android.server.StatusBarManagerService.NotificationCallbacks#onNotificationClear}
         *
         * @param token The binder for the listener, to check that the caller is allowed
         */
        @Override
        public void cancelNotificationFromListener(INotificationListener token, String pkg,
                String tag, int id) {
            final int callingUid = Binder.getCallingUid();
            final int callingPid = Binder.getCallingPid();
            long identity = Binder.clearCallingIdentity();
            try {
                synchronized (mNotificationLock) {
                    final ManagedServiceInfo info = mListeners.checkServiceTokenLocked(token);
                    if (info.supportsProfiles()) {
                        Slog.e(TAG, "Ignoring deprecated cancelNotification(pkg, tag, id) "
                                + "from " + info.component
                                + " use cancelNotification(key) instead.");
                    } else {
                        cancelNotificationFromListenerLocked(info, callingUid, callingPid,
                                pkg, tag, id, info.userid);
                    }
                }
            } finally {
                Binder.restoreCallingIdentity(identity);
            }
        }

        /**
         * Allow an INotificationListener to request the list of outstanding notifications seen by
         * the current user. Useful when starting up, after which point the listener callbacks
         * should be used.
         *
         * @param token The binder for the listener, to check that the caller is allowed
         * @param keys An array of notification keys to fetch, or null to fetch everything
         * @returns The return value will contain the notifications specified in keys, in that
         *      order, or if keys is null, all the notifications, in natural order.
         */
        @Override
        public ParceledListSlice<StatusBarNotification> getActiveNotificationsFromListener(
                INotificationListener token, String[] keys, int trim) {
            synchronized (mNotificationLock) {
                final ManagedServiceInfo info = mListeners.checkServiceTokenLocked(token);
                final boolean getKeys = keys != null;
                final int N = getKeys ? keys.length : mNotificationList.size();
                final ArrayList<StatusBarNotification> list
                        = new ArrayList<StatusBarNotification>(N);
                for (int i=0; i<N; i++) {
                    final NotificationRecord r = getKeys
                            ? mNotificationsByKey.get(keys[i])
                            : mNotificationList.get(i);
                    if (r == null) continue;
                    StatusBarNotification sbn = r.getSbn();
                    if (!isVisibleToListener(sbn, info)) continue;
                    StatusBarNotification sbnToSend =
                            (trim == TRIM_FULL) ? sbn : sbn.cloneLight();
                    list.add(sbnToSend);
                }
                return new ParceledListSlice<StatusBarNotification>(list);
            }
        }

        /**
         * Allow an INotificationListener to request the list of outstanding snoozed notifications
         * seen by the current user. Useful when starting up, after which point the listener
         * callbacks should be used.
         *
         * @param token The binder for the listener, to check that the caller is allowed
         * @returns The return value will contain the notifications specified in keys, in that
         *      order, or if keys is null, all the notifications, in natural order.
         */
        @Override
        public ParceledListSlice<StatusBarNotification> getSnoozedNotificationsFromListener(
                INotificationListener token, int trim) {
            synchronized (mNotificationLock) {
                final ManagedServiceInfo info = mListeners.checkServiceTokenLocked(token);
                List<NotificationRecord> snoozedRecords = mSnoozeHelper.getSnoozed();
                final int N = snoozedRecords.size();
                final ArrayList<StatusBarNotification> list = new ArrayList<>(N);
                for (int i=0; i < N; i++) {
                    final NotificationRecord r = snoozedRecords.get(i);
                    if (r == null) continue;
                    StatusBarNotification sbn = r.getSbn();
                    if (!isVisibleToListener(sbn, info)) continue;
                    StatusBarNotification sbnToSend =
                            (trim == TRIM_FULL) ? sbn : sbn.cloneLight();
                    list.add(sbnToSend);
                }
                return new ParceledListSlice<>(list);
            }
        }

        @Override
        public void clearRequestedListenerHints(INotificationListener token) {
            final long identity = Binder.clearCallingIdentity();
            try {
                synchronized (mNotificationLock) {
                    final ManagedServiceInfo info = mListeners.checkServiceTokenLocked(token);
                    removeDisabledHints(info);
                    updateListenerHintsLocked();
                    updateEffectsSuppressorLocked();
                }
            } finally {
                Binder.restoreCallingIdentity(identity);
            }
        }

        @Override
        public void requestHintsFromListener(INotificationListener token, int hints) {
            final long identity = Binder.clearCallingIdentity();
            try {
                synchronized (mNotificationLock) {
                    final ManagedServiceInfo info = mListeners.checkServiceTokenLocked(token);
                    final int disableEffectsMask = HINT_HOST_DISABLE_EFFECTS
                            | HINT_HOST_DISABLE_NOTIFICATION_EFFECTS
                            | HINT_HOST_DISABLE_CALL_EFFECTS;
                    final boolean disableEffects = (hints & disableEffectsMask) != 0;
                    if (disableEffects) {
                        addDisabledHints(info, hints);
                    } else {
                        removeDisabledHints(info, hints);
                    }
                    updateListenerHintsLocked();
                    updateEffectsSuppressorLocked();
                }
            } finally {
                Binder.restoreCallingIdentity(identity);
            }
        }

        @Override
        public int getHintsFromListener(INotificationListener token) {
            synchronized (mNotificationLock) {
                return mListenerHints;
            }
        }

        @Override
        public void requestInterruptionFilterFromListener(INotificationListener token,
                int interruptionFilter) throws RemoteException {
            final long identity = Binder.clearCallingIdentity();
            try {
                synchronized (mNotificationLock) {
                    final ManagedServiceInfo info = mListeners.checkServiceTokenLocked(token);
                    mZenModeHelper.requestFromListener(info.component, interruptionFilter);
                    updateInterruptionFilterLocked();
                }
            } finally {
                Binder.restoreCallingIdentity(identity);
            }
        }

        @Override
        public int getInterruptionFilterFromListener(INotificationListener token)
                throws RemoteException {
            synchronized (mNotificationLock) {
                return mInterruptionFilter;
            }
        }

        @Override
        public void setOnNotificationPostedTrimFromListener(INotificationListener token, int trim)
                throws RemoteException {
            synchronized (mNotificationLock) {
                final ManagedServiceInfo info = mListeners.checkServiceTokenLocked(token);
                if (info == null) return;
                mListeners.setOnNotificationPostedTrimLocked(info, trim);
            }
        }

        @Override
        public int getZenMode() {
            return mZenModeHelper.getZenMode();
        }

        @Override
        public ZenModeConfig getZenModeConfig() {
            enforceSystemOrSystemUI("INotificationManager.getZenModeConfig");
            return mZenModeHelper.getConfig();
        }

        @Override
        public void setZenMode(int mode, Uri conditionId, String reason) throws RemoteException {
            enforceSystemOrSystemUI("INotificationManager.setZenMode");
            final long identity = Binder.clearCallingIdentity();
            try {
                mZenModeHelper.setManualZenMode(mode, conditionId, null, reason);
            } finally {
                Binder.restoreCallingIdentity(identity);
            }
        }

        @Override
        public List<ZenModeConfig.ZenRule> getZenRules() throws RemoteException {
            enforcePolicyAccess(Binder.getCallingUid(), "getAutomaticZenRules");
            return mZenModeHelper.getZenRules();
        }

        @Override
        public AutomaticZenRule getAutomaticZenRule(String id) throws RemoteException {
            Objects.requireNonNull(id, "Id is null");
            enforcePolicyAccess(Binder.getCallingUid(), "getAutomaticZenRule");
            return mZenModeHelper.getAutomaticZenRule(id);
        }

        @Override
        public String addAutomaticZenRule(AutomaticZenRule automaticZenRule) {
            Objects.requireNonNull(automaticZenRule, "automaticZenRule is null");
            Objects.requireNonNull(automaticZenRule.getName(), "Name is null");
            if (automaticZenRule.getOwner() == null
                    && automaticZenRule.getConfigurationActivity() == null) {
                throw new NullPointerException(
                        "Rule must have a conditionproviderservice and/or configuration activity");
            }
            Objects.requireNonNull(automaticZenRule.getConditionId(), "ConditionId is null");
            if (automaticZenRule.getZenPolicy() != null
                    && automaticZenRule.getInterruptionFilter() != INTERRUPTION_FILTER_PRIORITY) {
                throw new IllegalArgumentException("ZenPolicy is only applicable to "
                        + "INTERRUPTION_FILTER_PRIORITY filters");
            }
            enforcePolicyAccess(Binder.getCallingUid(), "addAutomaticZenRule");

            return mZenModeHelper.addAutomaticZenRule(automaticZenRule,
                    "addAutomaticZenRule");
        }

        @Override
        public boolean updateAutomaticZenRule(String id, AutomaticZenRule automaticZenRule)
                throws RemoteException {
            Objects.requireNonNull(automaticZenRule, "automaticZenRule is null");
            Objects.requireNonNull(automaticZenRule.getName(), "Name is null");
            if (automaticZenRule.getOwner() == null
                    && automaticZenRule.getConfigurationActivity() == null) {
                throw new NullPointerException(
                        "Rule must have a conditionproviderservice and/or configuration activity");
            }
            Objects.requireNonNull(automaticZenRule.getConditionId(), "ConditionId is null");
            enforcePolicyAccess(Binder.getCallingUid(), "updateAutomaticZenRule");

            return mZenModeHelper.updateAutomaticZenRule(id, automaticZenRule,
                    "updateAutomaticZenRule");
        }

        @Override
        public boolean removeAutomaticZenRule(String id) throws RemoteException {
            Objects.requireNonNull(id, "Id is null");
            // Verify that they can modify zen rules.
            enforcePolicyAccess(Binder.getCallingUid(), "removeAutomaticZenRule");

            return mZenModeHelper.removeAutomaticZenRule(id, "removeAutomaticZenRule");
        }

        @Override
        public boolean removeAutomaticZenRules(String packageName) throws RemoteException {
            Objects.requireNonNull(packageName, "Package name is null");
            enforceSystemOrSystemUI("removeAutomaticZenRules");

            return mZenModeHelper.removeAutomaticZenRules(packageName,
                    packageName + "|removeAutomaticZenRules");
        }

        @Override
        public int getRuleInstanceCount(ComponentName owner) throws RemoteException {
            Objects.requireNonNull(owner, "Owner is null");
            enforceSystemOrSystemUI("getRuleInstanceCount");

            return mZenModeHelper.getCurrentInstanceCount(owner);
        }

        @Override
        public void setAutomaticZenRuleState(String id, Condition condition) {
            Objects.requireNonNull(id, "id is null");
            Objects.requireNonNull(condition, "Condition is null");

            enforcePolicyAccess(Binder.getCallingUid(), "setAutomaticZenRuleState");

            mZenModeHelper.setAutomaticZenRuleState(id, condition);
        }

        @Override
        public void setInterruptionFilter(String pkg, int filter) throws RemoteException {
            enforcePolicyAccess(pkg, "setInterruptionFilter");
            final int zen = NotificationManager.zenModeFromInterruptionFilter(filter, -1);
            if (zen == -1) throw new IllegalArgumentException("Invalid filter: " + filter);
            final long identity = Binder.clearCallingIdentity();
            try {
                mZenModeHelper.setManualZenMode(zen, null, pkg, "setInterruptionFilter");
            } finally {
                Binder.restoreCallingIdentity(identity);
            }
        }

        @Override
        public void notifyConditions(final String pkg, IConditionProvider provider,
                final Condition[] conditions) {
            final ManagedServiceInfo info = mConditionProviders.checkServiceToken(provider);
            checkCallerIsSystemOrSameApp(pkg);
            mHandler.post(new Runnable() {
                @Override
                public void run() {
                    mConditionProviders.notifyConditions(pkg, info, conditions);
                }
            });
        }

        @Override
        public void requestUnbindProvider(IConditionProvider provider) {
            long identity = Binder.clearCallingIdentity();
            try {
                // allow bound services to disable themselves
                final ManagedServiceInfo info = mConditionProviders.checkServiceToken(provider);
                info.getOwner().setComponentState(info.component, false);
            } finally {
                Binder.restoreCallingIdentity(identity);
            }
        }

        @Override
        public void requestBindProvider(ComponentName component) {
            checkCallerIsSystemOrSameApp(component.getPackageName());
            long identity = Binder.clearCallingIdentity();
            try {
                mConditionProviders.setComponentState(component, true);
            } finally {
                Binder.restoreCallingIdentity(identity);
            }
        }

        private void enforceSystemOrSystemUI(String message) {
            if (isCallerSystemOrPhone()) return;
            getContext().enforceCallingPermission(android.Manifest.permission.STATUS_BAR_SERVICE,
                    message);
        }

        private void enforceSystemOrSystemUIOrSamePackage(String pkg, String message) {
            try {
                checkCallerIsSystemOrSameApp(pkg);
            } catch (SecurityException e) {
                getContext().enforceCallingPermission(
                        android.Manifest.permission.STATUS_BAR_SERVICE,
                        message);
            }
        }

        private void enforcePolicyAccess(int uid, String method) {
            if (PackageManager.PERMISSION_GRANTED == getContext().checkCallingPermission(
                    android.Manifest.permission.MANAGE_NOTIFICATIONS)) {
                return;
            }
            boolean accessAllowed = false;
            String[] packages = mPackageManagerClient.getPackagesForUid(uid);
            final int packageCount = packages.length;
            for (int i = 0; i < packageCount; i++) {
                if (mConditionProviders.isPackageOrComponentAllowed(
                        packages[i], UserHandle.getUserId(uid))) {
                    accessAllowed = true;
                }
            }
            if (!accessAllowed) {
                Slog.w(TAG, "Notification policy access denied calling " + method);
                throw new SecurityException("Notification policy access denied");
            }
        }

        private void enforcePolicyAccess(String pkg, String method) {
            if (PackageManager.PERMISSION_GRANTED == getContext().checkCallingPermission(
                    android.Manifest.permission.MANAGE_NOTIFICATIONS)) {
                return;
            }
            checkCallerIsSameApp(pkg);
            if (!checkPolicyAccess(pkg)) {
                Slog.w(TAG, "Notification policy access denied calling " + method);
                throw new SecurityException("Notification policy access denied");
            }
        }

        private boolean checkPackagePolicyAccess(String pkg) {
            return mConditionProviders.isPackageOrComponentAllowed(
                    pkg, getCallingUserHandle().getIdentifier());
        }

        private boolean checkPolicyAccess(String pkg) {
            try {
                int uid = getContext().getPackageManager().getPackageUidAsUser(pkg,
                        UserHandle.getCallingUserId());
                if (PackageManager.PERMISSION_GRANTED == ActivityManager.checkComponentPermission(
                        android.Manifest.permission.MANAGE_NOTIFICATIONS, uid,
                        -1, true)) {
                    return true;
                }
            } catch (NameNotFoundException e) {
                return false;
            }
            return checkPackagePolicyAccess(pkg)
                    || mListeners.isComponentEnabledForPackage(pkg)
                    || (mDpm != null &&
                            mDpm.isActiveAdminWithPolicy(Binder.getCallingUid(),
                                    DeviceAdminInfo.USES_POLICY_PROFILE_OWNER));
        }

        @Override
        protected void dump(FileDescriptor fd, PrintWriter pw, String[] args) {
            if (!DumpUtils.checkDumpAndUsageStatsPermission(getContext(), TAG, pw)) return;
            final DumpFilter filter = DumpFilter.parseFromArguments(args);
            final long token = Binder.clearCallingIdentity();
            try {
                if (filter.stats) {
                    dumpJson(pw, filter);
                } else if (filter.rvStats) {
                    dumpRemoteViewStats(pw, filter);
                } else if (filter.proto) {
                    dumpProto(fd, filter);
                } else if (filter.criticalPriority) {
                    dumpNotificationRecords(pw, filter);
                } else {
                    dumpImpl(pw, filter);
                }
            } finally {
                Binder.restoreCallingIdentity(token);
            }
        }

        @Override
        public ComponentName getEffectsSuppressor() {
            return !mEffectsSuppressors.isEmpty() ? mEffectsSuppressors.get(0) : null;
        }

        @Override
        public boolean matchesCallFilter(Bundle extras) {
            enforceSystemOrSystemUI("INotificationManager.matchesCallFilter");
            return mZenModeHelper.matchesCallFilter(
                    Binder.getCallingUserHandle(),
                    extras,
                    mRankingHelper.findExtractor(ValidateNotificationPeople.class),
                    MATCHES_CALL_FILTER_CONTACTS_TIMEOUT_MS,
                    MATCHES_CALL_FILTER_TIMEOUT_AFFINITY);
        }

        @Override
        public boolean isSystemConditionProviderEnabled(String path) {
            enforceSystemOrSystemUI("INotificationManager.isSystemConditionProviderEnabled");
            return mConditionProviders.isSystemProviderEnabled(path);
        }

        // Backup/restore interface
        @Override
        public byte[] getBackupPayload(int user) {
            checkCallerIsSystem();
            if (DBG) Slog.d(TAG, "getBackupPayload u=" + user);
            final ByteArrayOutputStream baos = new ByteArrayOutputStream();
            try {
                writePolicyXml(baos, true /*forBackup*/, user);
                return baos.toByteArray();
            } catch (IOException e) {
                Slog.w(TAG, "getBackupPayload: error writing payload for user " + user, e);
            }
            return null;
        }

        @Override
        public void applyRestore(byte[] payload, int user) {
            checkCallerIsSystem();
            if (DBG) Slog.d(TAG, "applyRestore u=" + user + " payload="
                    + (payload != null ? new String(payload, StandardCharsets.UTF_8) : null));
            if (payload == null) {
                Slog.w(TAG, "applyRestore: no payload to restore for user " + user);
                return;
            }
            final ByteArrayInputStream bais = new ByteArrayInputStream(payload);
            try {
                readPolicyXml(bais, true /*forRestore*/, user);
                handleSavePolicyFile();
            } catch (NumberFormatException | XmlPullParserException | IOException e) {
                Slog.w(TAG, "applyRestore: error reading payload", e);
            }
        }

        @Override
        public boolean isNotificationPolicyAccessGranted(String pkg) {
            return checkPolicyAccess(pkg);
        }

        @Override
        public boolean isNotificationPolicyAccessGrantedForPackage(String pkg) {;
            enforceSystemOrSystemUIOrSamePackage(pkg,
                    "request policy access status for another package");
            return checkPolicyAccess(pkg);
        }

        @Override
        public void setNotificationPolicyAccessGranted(String pkg, boolean granted)
                throws RemoteException {
            setNotificationPolicyAccessGrantedForUser(
                    pkg, getCallingUserHandle().getIdentifier(), granted);
        }

        @Override
        public void setNotificationPolicyAccessGrantedForUser(
                String pkg, int userId, boolean granted) {
            checkCallerIsSystemOrShell();
            final long identity = Binder.clearCallingIdentity();
            try {
                if (mAllowedManagedServicePackages.test(
                        pkg, userId, mConditionProviders.getRequiredPermission())) {
                    mConditionProviders.setPackageOrComponentEnabled(
                            pkg, userId, true, granted);

                    getContext().sendBroadcastAsUser(new Intent(
                            ACTION_NOTIFICATION_POLICY_ACCESS_GRANTED_CHANGED)
                                    .setPackage(pkg)
                                    .addFlags(Intent.FLAG_RECEIVER_REGISTERED_ONLY_BEFORE_BOOT),
                            UserHandle.of(userId), null);
                    handleSavePolicyFile();
                }
            } finally {
                Binder.restoreCallingIdentity(identity);
            }
        }

        @Override
        public Policy getNotificationPolicy(String pkg) {
            final long identity = Binder.clearCallingIdentity();
            try {
                return mZenModeHelper.getNotificationPolicy();
            } finally {
                Binder.restoreCallingIdentity(identity);
            }
        }

        @Override
        public Policy getConsolidatedNotificationPolicy() {
            final long identity = Binder.clearCallingIdentity();
            try {
                return mZenModeHelper.getConsolidatedNotificationPolicy();
            } finally {
                Binder.restoreCallingIdentity(identity);
            }
        }

        /**
         * Sets the notification policy.  Apps that target API levels below
         * {@link android.os.Build.VERSION_CODES#P} cannot change user-designated values to
         * allow or disallow {@link Policy#PRIORITY_CATEGORY_ALARMS},
         * {@link Policy#PRIORITY_CATEGORY_SYSTEM} and
         * {@link Policy#PRIORITY_CATEGORY_MEDIA} from bypassing dnd
         */
        @Override
        public void setNotificationPolicy(String pkg, Policy policy) {
            enforcePolicyAccess(pkg, "setNotificationPolicy");
            final long identity = Binder.clearCallingIdentity();
            try {
                final ApplicationInfo applicationInfo = mPackageManager.getApplicationInfo(pkg,
                        0, UserHandle.getUserId(MY_UID));
                Policy currPolicy = mZenModeHelper.getNotificationPolicy();

                if (applicationInfo.targetSdkVersion < Build.VERSION_CODES.P) {
                    int priorityCategories = policy.priorityCategories;
                    // ignore alarm and media values from new policy
                    priorityCategories &= ~Policy.PRIORITY_CATEGORY_ALARMS;
                    priorityCategories &= ~Policy.PRIORITY_CATEGORY_MEDIA;
                    priorityCategories &= ~Policy.PRIORITY_CATEGORY_SYSTEM;
                    // use user-designated values
                    priorityCategories |= currPolicy.priorityCategories
                            & Policy.PRIORITY_CATEGORY_ALARMS;
                    priorityCategories |= currPolicy.priorityCategories
                            & Policy.PRIORITY_CATEGORY_MEDIA;
                    priorityCategories |= currPolicy.priorityCategories
                            & Policy.PRIORITY_CATEGORY_SYSTEM;

                    policy = new Policy(priorityCategories,
                            policy.priorityCallSenders, policy.priorityMessageSenders,
                            policy.suppressedVisualEffects);
                }
                if (applicationInfo.targetSdkVersion < Build.VERSION_CODES.R) {
                    int priorityCategories = correctCategory(policy.priorityCategories,
                            Policy.PRIORITY_CATEGORY_CONVERSATIONS,
                            currPolicy.priorityCategories);

                    policy = new Policy(priorityCategories,
                            policy.priorityCallSenders, policy.priorityMessageSenders,
                            policy.suppressedVisualEffects, currPolicy.priorityConversationSenders);
                }
                int newVisualEffects = calculateSuppressedVisualEffects(
                            policy, currPolicy, applicationInfo.targetSdkVersion);
                policy = new Policy(policy.priorityCategories,
                        policy.priorityCallSenders, policy.priorityMessageSenders,
                        newVisualEffects, policy.priorityConversationSenders);
                ZenLog.traceSetNotificationPolicy(pkg, applicationInfo.targetSdkVersion, policy);
                mZenModeHelper.setNotificationPolicy(policy);
            } catch (RemoteException e) {
            } finally {
                Binder.restoreCallingIdentity(identity);
            }
        }



        @Override
        public List<String> getEnabledNotificationListenerPackages() {
            checkCallerIsSystem();
            return mListeners.getAllowedPackages(getCallingUserHandle().getIdentifier());
        }

        @Override
        public List<ComponentName> getEnabledNotificationListeners(int userId) {
            checkCallerIsSystem();
            return mListeners.getAllowedComponents(userId);
        }

        @Override
        public ComponentName getAllowedNotificationAssistantForUser(int userId) {
            checkCallerIsSystemOrSystemUiOrShell();
            List<ComponentName> allowedComponents = mAssistants.getAllowedComponents(userId);
            if (allowedComponents.size() > 1) {
                throw new IllegalStateException(
                        "At most one NotificationAssistant: " + allowedComponents.size());
            }
            return CollectionUtils.firstOrNull(allowedComponents);
        }

        @Override
        public ComponentName getAllowedNotificationAssistant() {
            return getAllowedNotificationAssistantForUser(getCallingUserHandle().getIdentifier());
        }

        @Override
        public boolean isNotificationListenerAccessGranted(ComponentName listener) {
            Objects.requireNonNull(listener);
            checkCallerIsSystemOrSameApp(listener.getPackageName());
            return mListeners.isPackageOrComponentAllowed(listener.flattenToString(),
                    getCallingUserHandle().getIdentifier());
        }

        @Override
        public boolean isNotificationListenerAccessGrantedForUser(ComponentName listener,
                int userId) {
            Objects.requireNonNull(listener);
            checkCallerIsSystem();
            return mListeners.isPackageOrComponentAllowed(listener.flattenToString(),
                    userId);
        }

        @Override
        public boolean isNotificationAssistantAccessGranted(ComponentName assistant) {
            Objects.requireNonNull(assistant);
            checkCallerIsSystemOrSameApp(assistant.getPackageName());
            return mAssistants.isPackageOrComponentAllowed(assistant.flattenToString(),
                    getCallingUserHandle().getIdentifier());
        }

        @Override
        public void setNotificationListenerAccessGranted(ComponentName listener,
                boolean granted) throws RemoteException {
            setNotificationListenerAccessGrantedForUser(
                    listener, getCallingUserHandle().getIdentifier(), granted);
        }

        @Override
        public void setNotificationAssistantAccessGranted(ComponentName assistant,
                boolean granted) {
            setNotificationAssistantAccessGrantedForUser(
                    assistant, getCallingUserHandle().getIdentifier(), granted);
        }

        @Override
        public void setNotificationListenerAccessGrantedForUser(ComponentName listener, int userId,
                boolean granted) {
            Objects.requireNonNull(listener);
            checkCallerIsSystemOrShell();
            final long identity = Binder.clearCallingIdentity();
            try {
                if (mAllowedManagedServicePackages.test(
                        listener.getPackageName(), userId, mListeners.getRequiredPermission())) {
                    mConditionProviders.setPackageOrComponentEnabled(listener.flattenToString(),
                            userId, false, granted);
                    mListeners.setPackageOrComponentEnabled(listener.flattenToString(),
                            userId, true, granted);

                    getContext().sendBroadcastAsUser(new Intent(
                            ACTION_NOTIFICATION_POLICY_ACCESS_GRANTED_CHANGED)
                                    .setPackage(listener.getPackageName())
                                    .addFlags(Intent.FLAG_RECEIVER_REGISTERED_ONLY),
                            UserHandle.of(userId), null);

                    handleSavePolicyFile();
                }
            } finally {
                Binder.restoreCallingIdentity(identity);
            }
        }

        @Override
        public void setNotificationAssistantAccessGrantedForUser(ComponentName assistant,
                int userId, boolean granted) {
            checkCallerIsSystemOrSystemUiOrShell();
            for (UserInfo ui : mUm.getEnabledProfiles(userId)) {
                mAssistants.setUserSet(ui.id, true);
            }
            final long identity = Binder.clearCallingIdentity();
            try {
                setNotificationAssistantAccessGrantedForUserInternal(assistant, userId, granted);
            } finally {
                Binder.restoreCallingIdentity(identity);
            }
        }

        @Override
        public void applyEnqueuedAdjustmentFromAssistant(INotificationListener token,
                Adjustment adjustment) {
            boolean foundEnqueued = false;
            final long identity = Binder.clearCallingIdentity();
            try {
                synchronized (mNotificationLock) {
                    mAssistants.checkServiceTokenLocked(token);
                    int N = mEnqueuedNotifications.size();
                    for (int i = 0; i < N; i++) {
                        final NotificationRecord r = mEnqueuedNotifications.get(i);
                        if (Objects.equals(adjustment.getKey(), r.getKey())
                                && Objects.equals(adjustment.getUser(), r.getUserId())
                                && mAssistants.isSameUser(token, r.getUserId())) {
                            applyAdjustment(r, adjustment);
                            r.applyAdjustments();
                            // importance is checked at the beginning of the
                            // PostNotificationRunnable, before the signal extractors are run, so
                            // calculate the final importance here
                            r.calculateImportance();
                            foundEnqueued = true;
                            break;
                        }
                    }
                    if (!foundEnqueued) {
                        applyAdjustmentFromAssistant(token, adjustment);
                    }
                }
            } finally {
                Binder.restoreCallingIdentity(identity);
            }
        }

        @Override
        public void applyAdjustmentFromAssistant(INotificationListener token,
                Adjustment adjustment) {
            List<Adjustment> adjustments = new ArrayList<>();
            adjustments.add(adjustment);
            applyAdjustmentsFromAssistant(token, adjustments);
        }

        @Override
        public void applyAdjustmentsFromAssistant(INotificationListener token,
                List<Adjustment> adjustments) {

            boolean needsSort = false;
            final long identity = Binder.clearCallingIdentity();
            try {
                synchronized (mNotificationLock) {
                    mAssistants.checkServiceTokenLocked(token);
                    for (Adjustment adjustment : adjustments) {
                        NotificationRecord r = mNotificationsByKey.get(adjustment.getKey());
                        if (r != null && mAssistants.isSameUser(token, r.getUserId())) {
                            applyAdjustment(r, adjustment);
                            // If the assistant has blocked the notification, cancel it
                            // This will trigger a sort, so we don't have to explicitly ask for
                            // one here.
                            if (adjustment.getSignals().containsKey(Adjustment.KEY_IMPORTANCE)
                                    && adjustment.getSignals().getInt(Adjustment.KEY_IMPORTANCE)
                                    == IMPORTANCE_NONE) {
                                cancelNotificationsFromListener(token, new String[]{r.getKey()});
                            } else {
                                needsSort = true;
                            }
                        }
                    }
                }
                if (needsSort) {
                    mRankingHandler.requestSort();
                }
            } finally {
                Binder.restoreCallingIdentity(identity);
            }
        }

        @Override
        public void updateNotificationChannelGroupFromPrivilegedListener(
                INotificationListener token, String pkg, UserHandle user,
                NotificationChannelGroup group) throws RemoteException {
            Objects.requireNonNull(user);
            verifyPrivilegedListener(token, user, false);
            createNotificationChannelGroup(
                    pkg, getUidForPackageAndUser(pkg, user), group, false, true);
            handleSavePolicyFile();
        }

        @Override
        public void updateNotificationChannelFromPrivilegedListener(INotificationListener token,
                String pkg, UserHandle user, NotificationChannel channel) throws RemoteException {
            Objects.requireNonNull(channel);
            Objects.requireNonNull(pkg);
            Objects.requireNonNull(user);

            verifyPrivilegedListener(token, user, false);
            updateNotificationChannelInt(pkg, getUidForPackageAndUser(pkg, user), channel, true);
        }

        @Override
        public ParceledListSlice<NotificationChannel> getNotificationChannelsFromPrivilegedListener(
                INotificationListener token, String pkg, UserHandle user) throws RemoteException {
            Objects.requireNonNull(pkg);
            Objects.requireNonNull(user);
            verifyPrivilegedListener(token, user, true);

            return mPreferencesHelper.getNotificationChannels(pkg,
                    getUidForPackageAndUser(pkg, user), false /* includeDeleted */);
        }

        @Override
        public ParceledListSlice<NotificationChannelGroup>
                getNotificationChannelGroupsFromPrivilegedListener(
                INotificationListener token, String pkg, UserHandle user) throws RemoteException {
            Objects.requireNonNull(pkg);
            Objects.requireNonNull(user);
            verifyPrivilegedListener(token, user, true);

            List<NotificationChannelGroup> groups = new ArrayList<>();
            groups.addAll(mPreferencesHelper.getNotificationChannelGroups(
                    pkg, getUidForPackageAndUser(pkg, user)));
            return new ParceledListSlice<>(groups);
        }

        @Override
        public void setPrivateNotificationsAllowed(boolean allow) {
            if (PackageManager.PERMISSION_GRANTED
                    != getContext().checkCallingPermission(
                            permission.CONTROL_KEYGUARD_SECURE_NOTIFICATIONS)) {
                throw new SecurityException(
                        "Requires CONTROL_KEYGUARD_SECURE_NOTIFICATIONS permission");
            }
            if (allow != mLockScreenAllowSecureNotifications) {
                mLockScreenAllowSecureNotifications = allow;
                handleSavePolicyFile();
            }
        }

        @Override
        public boolean getPrivateNotificationsAllowed() {
            if (PackageManager.PERMISSION_GRANTED
                    != getContext().checkCallingPermission(
                            permission.CONTROL_KEYGUARD_SECURE_NOTIFICATIONS)) {
                throw new SecurityException(
                        "Requires CONTROL_KEYGUARD_SECURE_NOTIFICATIONS permission");
            }
            return mLockScreenAllowSecureNotifications;
        }

        @Override
        public boolean isPackagePaused(String pkg) {
            Objects.requireNonNull(pkg);
            checkCallerIsSameApp(pkg);

            return isPackagePausedOrSuspended(pkg, Binder.getCallingUid());
        }

        private void verifyPrivilegedListener(INotificationListener token, UserHandle user,
                boolean assistantAllowed) {
            ManagedServiceInfo info;
            synchronized (mNotificationLock) {
                info = mListeners.checkServiceTokenLocked(token);
            }
            if (!hasCompanionDevice(info)) {
                synchronized (mNotificationLock) {
                    if (!assistantAllowed || !mAssistants.isServiceTokenValidLocked(info.service)) {
                        throw new SecurityException(info + " does not have access");
                    }
                }
            }
            if (!info.enabledAndUserMatches(user.getIdentifier())) {
                throw new SecurityException(info + " does not have access");
            }
        }

        private int getUidForPackageAndUser(String pkg, UserHandle user) throws RemoteException {
            int uid = 0;
            long identity = Binder.clearCallingIdentity();
            try {
                uid = mPackageManager.getPackageUid(pkg, 0, user.getIdentifier());
            } finally {
                Binder.restoreCallingIdentity(identity);
            }
            return uid;
        }

        @Override
        public void onShellCommand(FileDescriptor in, FileDescriptor out, FileDescriptor err,
                String[] args, ShellCallback callback, ResultReceiver resultReceiver)
                throws RemoteException {
            new NotificationShellCmd(NotificationManagerService.this)
                    .exec(this, in, out, err, args, callback, resultReceiver);
        }

        /**
         * Get stats committed after startNs
         *
         * @param startNs Report stats committed after this time in nanoseconds.
         * @param report  Indicatess which section to include in the stats.
         * @param doAgg   Whether to aggregate the stats or keep them separated.
         * @param out   List of protos of individual commits or one representing the
         *                aggregate.
         * @return the report time in nanoseconds, or 0 on error.
         */
        @Override
        public long pullStats(long startNs, int report, boolean doAgg,
                List<ParcelFileDescriptor> out) {
            checkCallerIsSystemOrShell();
            long startMs = TimeUnit.MILLISECONDS.convert(startNs, TimeUnit.NANOSECONDS);

            final long identity = Binder.clearCallingIdentity();
            try {
                switch (report) {
                    case REPORT_REMOTE_VIEWS:
                        Slog.e(TAG, "pullStats REPORT_REMOTE_VIEWS from: "
                                + startMs + "  wtih " + doAgg);
                        PulledStats stats = mUsageStats.remoteViewStats(startMs, doAgg);
                        if (stats != null) {
                            out.add(stats.toParcelFileDescriptor(report));
                            Slog.e(TAG, "exiting pullStats with: " + out.size());
                            long endNs = TimeUnit.NANOSECONDS
                                    .convert(stats.endTimeMs(), TimeUnit.MILLISECONDS);
                            return endNs;
                        }
                        Slog.e(TAG, "null stats for: " + report);
                }
            } catch (IOException e) {

                Slog.e(TAG, "exiting pullStats: on error", e);
                return 0;
            } finally {
                Binder.restoreCallingIdentity(identity);
            }
            Slog.e(TAG, "exiting pullStats: bad request");
            return 0;
        }
    };

    @VisibleForTesting
    protected void setNotificationAssistantAccessGrantedForUserInternal(
            ComponentName assistant, int baseUserId, boolean granted) {
        List<UserInfo> users = mUm.getEnabledProfiles(baseUserId);
        if (users != null) {
            for (UserInfo user : users) {
                int userId = user.id;
                if (assistant == null) {
                    ComponentName allowedAssistant = CollectionUtils.firstOrNull(
                            mAssistants.getAllowedComponents(userId));
                    if (allowedAssistant != null) {
                        setNotificationAssistantAccessGrantedForUserInternal(
                                allowedAssistant, userId, false);
                    }
                    continue;
                }
                if (!granted || mAllowedManagedServicePackages.test(assistant.getPackageName(),
                        userId, mAssistants.getRequiredPermission())) {
                    mConditionProviders.setPackageOrComponentEnabled(assistant.flattenToString(),
                            userId, false, granted);
                    mAssistants.setPackageOrComponentEnabled(assistant.flattenToString(),
                            userId, true, granted);

                    getContext().sendBroadcastAsUser(
                            new Intent(ACTION_NOTIFICATION_POLICY_ACCESS_GRANTED_CHANGED)
                                    .setPackage(assistant.getPackageName())
                                    .addFlags(Intent.FLAG_RECEIVER_REGISTERED_ONLY),
                            UserHandle.of(userId), null);

                    handleSavePolicyFile();
                }
            }
        }
    }

    private void applyAdjustment(NotificationRecord r, Adjustment adjustment) {
        if (r == null) {
            return;
        }
        if (adjustment.getSignals() != null) {
            final Bundle adjustments = adjustment.getSignals();
            Bundle.setDefusable(adjustments, true);
            List<String> toRemove = new ArrayList<>();
            for (String potentialKey : adjustments.keySet()) {
                if (!mAssistants.isAdjustmentAllowed(potentialKey)) {
                    toRemove.add(potentialKey);
                }
            }
            for (String removeKey : toRemove) {
                adjustments.remove(removeKey);
            }
            r.addAdjustment(adjustment);
        }
    }

    @GuardedBy("mNotificationLock")
    void addAutogroupKeyLocked(String key) {
        NotificationRecord r = mNotificationsByKey.get(key);
        if (r == null) {
            return;
        }
        if (r.getSbn().getOverrideGroupKey() == null) {
            addAutoGroupAdjustment(r, GroupHelper.AUTOGROUP_KEY);
            EventLogTags.writeNotificationAutogrouped(key);
            mRankingHandler.requestSort();
        }
    }

    @GuardedBy("mNotificationLock")
    void removeAutogroupKeyLocked(String key) {
        NotificationRecord r = mNotificationsByKey.get(key);
        if (r == null) {
            return;
        }
        if (r.getSbn().getOverrideGroupKey() != null) {
            addAutoGroupAdjustment(r, null);
            EventLogTags.writeNotificationUnautogrouped(key);
            mRankingHandler.requestSort();
        }
    }

    private void addAutoGroupAdjustment(NotificationRecord r, String overrideGroupKey) {
        Bundle signals = new Bundle();
        signals.putString(Adjustment.KEY_GROUP_KEY, overrideGroupKey);
        Adjustment adjustment = new Adjustment(r.getSbn().getPackageName(), r.getKey(), signals, "",
                r.getSbn().getUserId());
        r.addAdjustment(adjustment);
    }

    // Clears the 'fake' auto-group summary.
    @GuardedBy("mNotificationLock")
    private void clearAutogroupSummaryLocked(int userId, String pkg) {
        ArrayMap<String, String> summaries = mAutobundledSummaries.get(userId);
        if (summaries != null && summaries.containsKey(pkg)) {
            // Clear summary.
            final NotificationRecord removed = findNotificationByKeyLocked(summaries.remove(pkg));
            if (removed != null) {
                boolean wasPosted = removeFromNotificationListsLocked(removed);
                cancelNotificationLocked(removed, false, REASON_UNAUTOBUNDLED, wasPosted, null);
            }
        }
    }

    @GuardedBy("mNotificationLock")
    private boolean hasAutoGroupSummaryLocked(StatusBarNotification sbn) {
        ArrayMap<String, String> summaries = mAutobundledSummaries.get(sbn.getUserId());
        return summaries != null && summaries.containsKey(sbn.getPackageName());
    }

    // Posts a 'fake' summary for a package that has exceeded the solo-notification limit.
    private void createAutoGroupSummary(int userId, String pkg, String triggeringKey) {
        NotificationRecord summaryRecord = null;
        final boolean isAppForeground =
                mActivityManager.getPackageImportance(pkg) == IMPORTANCE_FOREGROUND;
        synchronized (mNotificationLock) {
            NotificationRecord notificationRecord = mNotificationsByKey.get(triggeringKey);
            if (notificationRecord == null) {
                // The notification could have been cancelled again already. A successive
                // adjustment will post a summary if needed.
                return;
            }
            final StatusBarNotification adjustedSbn = notificationRecord.getSbn();
            userId = adjustedSbn.getUser().getIdentifier();
            ArrayMap<String, String> summaries = mAutobundledSummaries.get(userId);
            if (summaries == null) {
                summaries = new ArrayMap<>();
            }
            mAutobundledSummaries.put(userId, summaries);
            if (!summaries.containsKey(pkg)) {
                // Add summary
                final ApplicationInfo appInfo =
                       adjustedSbn.getNotification().extras.getParcelable(
                               Notification.EXTRA_BUILDER_APPLICATION_INFO);
                final Bundle extras = new Bundle();
                extras.putParcelable(Notification.EXTRA_BUILDER_APPLICATION_INFO, appInfo);
                final String channelId = notificationRecord.getChannel().getId();
                final Notification summaryNotification =
                        new Notification.Builder(getContext(), channelId)
                                .setSmallIcon(adjustedSbn.getNotification().getSmallIcon())
                                .setGroupSummary(true)
                                .setGroupAlertBehavior(Notification.GROUP_ALERT_CHILDREN)
                                .setGroup(GroupHelper.AUTOGROUP_KEY)
                                .setFlag(FLAG_AUTOGROUP_SUMMARY, true)
                                .setFlag(Notification.FLAG_GROUP_SUMMARY, true)
                                .setColor(adjustedSbn.getNotification().color)
                                .setLocalOnly(true)
                                .build();
                summaryNotification.extras.putAll(extras);
                Intent appIntent = getContext().getPackageManager().getLaunchIntentForPackage(pkg);
                if (appIntent != null) {
                    summaryNotification.contentIntent = PendingIntent.getActivityAsUser(
                            getContext(), 0, appIntent, 0, null, UserHandle.of(userId));
                }
                final StatusBarNotification summarySbn =
                        new StatusBarNotification(adjustedSbn.getPackageName(),
                                adjustedSbn.getOpPkg(),
                                Integer.MAX_VALUE,
                                GroupHelper.AUTOGROUP_KEY, adjustedSbn.getUid(),
                                adjustedSbn.getInitialPid(), summaryNotification,
                                adjustedSbn.getUser(), GroupHelper.AUTOGROUP_KEY,
                                mSystemClock.currentTimeMillis());
                summaryRecord = new NotificationRecord(getContext(), summarySbn,
                        notificationRecord.getChannel());
                summaryRecord.setIsAppImportanceLocked(
                        notificationRecord.getIsAppImportanceLocked());
                summaries.put(pkg, summarySbn.getKey());
            }
        }
        if (summaryRecord != null && checkDisqualifyingFeatures(userId, MY_UID,
                summaryRecord.getSbn().getId(), summaryRecord.getSbn().getTag(), summaryRecord,
                true)) {
            mHandler.post(new EnqueueNotificationRunnable(userId, summaryRecord, isAppForeground));
        }
    }

    private String disableNotificationEffects(NotificationRecord record) {
        if (mDisableNotificationEffects) {
            return "booleanState";
        }
        if ((mListenerHints & HINT_HOST_DISABLE_EFFECTS) != 0) {
            return "listenerHints";
        }
        if (record != null && record.getAudioAttributes() != null) {
            if ((mListenerHints & HINT_HOST_DISABLE_NOTIFICATION_EFFECTS) != 0) {
                if (record.getAudioAttributes().getUsage()
                        != AudioAttributes.USAGE_NOTIFICATION_RINGTONE) {
                    return "listenerNoti";
                }
            }
            if ((mListenerHints & HINT_HOST_DISABLE_CALL_EFFECTS) != 0) {
                if (record.getAudioAttributes().getUsage()
                        == AudioAttributes.USAGE_NOTIFICATION_RINGTONE) {
                    return "listenerCall";
                }
            }
        }
        if (mCallState != TelephonyManager.CALL_STATE_IDLE && !mZenModeHelper.isCall(record)) {
            return "callState";
        }
        return null;
    };

    private void dumpJson(PrintWriter pw, @NonNull DumpFilter filter) {
        JSONObject dump = new JSONObject();
        try {
            dump.put("service", "Notification Manager");
            dump.put("bans", mPreferencesHelper.dumpBansJson(filter));
            dump.put("ranking", mPreferencesHelper.dumpJson(filter));
            dump.put("stats", mUsageStats.dumpJson(filter));
            dump.put("channels", mPreferencesHelper.dumpChannelsJson(filter));
        } catch (JSONException e) {
            e.printStackTrace();
        }
        pw.println(dump);
    }

    private void dumpRemoteViewStats(PrintWriter pw, @NonNull DumpFilter filter) {
        PulledStats stats = mUsageStats.remoteViewStats(filter.since, true);
        if (stats == null) {
            pw.println("no remote view stats reported.");
            return;
        }
        stats.dump(REPORT_REMOTE_VIEWS, pw, filter);
    }

    private void dumpProto(FileDescriptor fd, @NonNull DumpFilter filter) {
        final ProtoOutputStream proto = new ProtoOutputStream(fd);
        synchronized (mNotificationLock) {
            int N = mNotificationList.size();
            for (int i = 0; i < N; i++) {
                final NotificationRecord nr = mNotificationList.get(i);
                if (filter.filtered && !filter.matches(nr.getSbn())) continue;
                nr.dump(proto, NotificationServiceDumpProto.RECORDS, filter.redact,
                        NotificationRecordProto.POSTED);
            }
            N = mEnqueuedNotifications.size();
            for (int i = 0; i < N; i++) {
                final NotificationRecord nr = mEnqueuedNotifications.get(i);
                if (filter.filtered && !filter.matches(nr.getSbn())) continue;
                nr.dump(proto, NotificationServiceDumpProto.RECORDS, filter.redact,
                        NotificationRecordProto.ENQUEUED);
            }
            List<NotificationRecord> snoozed = mSnoozeHelper.getSnoozed();
            N = snoozed.size();
            for (int i = 0; i < N; i++) {
                final NotificationRecord nr = snoozed.get(i);
                if (filter.filtered && !filter.matches(nr.getSbn())) continue;
                nr.dump(proto, NotificationServiceDumpProto.RECORDS, filter.redact,
                        NotificationRecordProto.SNOOZED);
            }

            long zenLog = proto.start(NotificationServiceDumpProto.ZEN);
            mZenModeHelper.dump(proto);
            for (ComponentName suppressor : mEffectsSuppressors) {
                suppressor.dumpDebug(proto, ZenModeProto.SUPPRESSORS);
            }
            proto.end(zenLog);

            long listenersToken = proto.start(NotificationServiceDumpProto.NOTIFICATION_LISTENERS);
            mListeners.dump(proto, filter);
            proto.end(listenersToken);

            proto.write(NotificationServiceDumpProto.LISTENER_HINTS, mListenerHints);

            for (int i = 0; i < mListenersDisablingEffects.size(); ++i) {
                long effectsToken = proto.start(
                    NotificationServiceDumpProto.LISTENERS_DISABLING_EFFECTS);

                proto.write(
                    ListenersDisablingEffectsProto.HINT, mListenersDisablingEffects.keyAt(i));
                final ArraySet<ComponentName> listeners =
                    mListenersDisablingEffects.valueAt(i);
                for (int j = 0; j < listeners.size(); j++) {
                    final ComponentName componentName = listeners.valueAt(j);
                    componentName.dumpDebug(proto,
                            ListenersDisablingEffectsProto.LISTENER_COMPONENTS);
                }

                proto.end(effectsToken);
            }

            long assistantsToken = proto.start(
                NotificationServiceDumpProto.NOTIFICATION_ASSISTANTS);
            mAssistants.dump(proto, filter);
            proto.end(assistantsToken);

            long conditionsToken = proto.start(NotificationServiceDumpProto.CONDITION_PROVIDERS);
            mConditionProviders.dump(proto, filter);
            proto.end(conditionsToken);

            long rankingToken = proto.start(NotificationServiceDumpProto.RANKING_CONFIG);
            mRankingHelper.dump(proto, filter);
            mPreferencesHelper.dump(proto, filter);
            proto.end(rankingToken);
        }

        proto.flush();
    }

    private void dumpNotificationRecords(PrintWriter pw, @NonNull DumpFilter filter) {
        synchronized (mNotificationLock) {
            int N;
            N = mNotificationList.size();
            if (N > 0) {
                pw.println("  Notification List:");
                for (int i = 0; i < N; i++) {
                    final NotificationRecord nr = mNotificationList.get(i);
                    if (filter.filtered && !filter.matches(nr.getSbn())) continue;
                    nr.dump(pw, "    ", getContext(), filter.redact);
                }
                pw.println("  ");
            }
        }
    }

    void dumpImpl(PrintWriter pw, @NonNull DumpFilter filter) {
        pw.print("Current Notification Manager state");
        if (filter.filtered) {
            pw.print(" (filtered to "); pw.print(filter); pw.print(")");
        }
        pw.println(':');
        int N;
        final boolean zenOnly = filter.filtered && filter.zen;

        if (!zenOnly) {
            synchronized (mToastQueue) {
                N = mToastQueue.size();
                if (N > 0) {
                    pw.println("  Toast Queue:");
                    for (int i=0; i<N; i++) {
                        mToastQueue.get(i).dump(pw, "    ", filter);
                    }
                    pw.println("  ");
                }
            }
        }

        synchronized (mNotificationLock) {
            if (!zenOnly) {
                // Priority filters are only set when called via bugreport. If set
                // skip sections that are part of the critical section.
                if (!filter.normalPriority) {
                    dumpNotificationRecords(pw, filter);
                }
                if (!filter.filtered) {
                    N = mLights.size();
                    if (N > 0) {
                        pw.println("  Lights List:");
                        for (int i=0; i<N; i++) {
                            if (i == N - 1) {
                                pw.print("  > ");
                            } else {
                                pw.print("    ");
                            }
                            pw.println(mLights.get(i));
                        }
                        pw.println("  ");
                    }
                    pw.println("  mUseAttentionLight=" + mUseAttentionLight);
                    pw.println("  mHasLight=" + mHasLight);
                    pw.println("  mNotificationPulseEnabled=" + mNotificationPulseEnabled);
                    pw.println("  mSoundNotificationKey=" + mSoundNotificationKey);
                    pw.println("  mVibrateNotificationKey=" + mVibrateNotificationKey);
                    pw.println("  mDisableNotificationEffects=" + mDisableNotificationEffects);
                    pw.println("  mCallState=" + callStateToString(mCallState));
                    pw.println("  mSystemReady=" + mSystemReady);
                    pw.println("  mMaxPackageEnqueueRate=" + mMaxPackageEnqueueRate);
                }
                pw.println("  mArchive=" + mArchive.toString());
                Iterator<Pair<StatusBarNotification, Integer>> iter = mArchive.descendingIterator();
                int j=0;
                while (iter.hasNext()) {
                    final StatusBarNotification sbn = iter.next().first;
                    if (filter != null && !filter.matches(sbn)) continue;
                    pw.println("    " + sbn);
                    if (++j >= 5) {
                        if (iter.hasNext()) pw.println("    ...");
                        break;
                    }
                }

                if (!zenOnly) {
                    N = mEnqueuedNotifications.size();
                    if (N > 0) {
                        pw.println("  Enqueued Notification List:");
                        for (int i = 0; i < N; i++) {
                            final NotificationRecord nr = mEnqueuedNotifications.get(i);
                            if (filter.filtered && !filter.matches(nr.getSbn())) continue;
                            nr.dump(pw, "    ", getContext(), filter.redact);
                        }
                        pw.println("  ");
                    }

                    mSnoozeHelper.dump(pw, filter);
                }

                // Log delayed notification cancels
                pw.println();
                pw.println("  Delayed notification cancels:");
                if (mDelayedCancelations.isEmpty()) {
                    pw.println("    None");
                } else {
                    Set<NotificationRecord> delayedKeys = mDelayedCancelations.keySet();
                    for (NotificationRecord record : delayedKeys) {
                        ArrayList<CancelNotificationRunnable> queuedCancels =
                                mDelayedCancelations.get(record);
                        pw.println("    (" + queuedCancels.size() + ") cancels enqueued for"
                                + record.getKey());
                    }
                }
                pw.println();
            }

            if (!zenOnly) {
                pw.println("\n  Ranking Config:");
                mRankingHelper.dump(pw, "    ", filter);

                pw.println("\n Notification Preferences:");
                mPreferencesHelper.dump(pw, "    ", filter);

                pw.println("\n  Notification listeners:");
                mListeners.dump(pw, filter);
                pw.print("    mListenerHints: "); pw.println(mListenerHints);
                pw.print("    mListenersDisablingEffects: (");
                N = mListenersDisablingEffects.size();
                for (int i = 0; i < N; i++) {
                    final int hint = mListenersDisablingEffects.keyAt(i);
                    if (i > 0) pw.print(';');
                    pw.print("hint[" + hint + "]:");

                    final ArraySet<ComponentName> listeners = mListenersDisablingEffects.valueAt(i);
                    final int listenerSize = listeners.size();

                    for (int j = 0; j < listenerSize; j++) {
                        if (j > 0) pw.print(',');
                        final ComponentName listener = listeners.valueAt(j);
                        if (listener != null) {
                            pw.print(listener);
                        }
                    }
                }
                pw.println(')');
                pw.println("\n  Notification assistant services:");
                mAssistants.dump(pw, filter);
            }

            if (!filter.filtered || zenOnly) {
                pw.println("\n  Zen Mode:");
                pw.print("    mInterruptionFilter="); pw.println(mInterruptionFilter);
                mZenModeHelper.dump(pw, "    ");

                pw.println("\n  Zen Log:");
                ZenLog.dump(pw, "    ");
            }

            pw.println("\n  Condition providers:");
            mConditionProviders.dump(pw, filter);

            pw.println("\n  Group summaries:");
            for (Entry<String, NotificationRecord> entry : mSummaryByGroupKey.entrySet()) {
                NotificationRecord r = entry.getValue();
                pw.println("    " + entry.getKey() + " -> " + r.getKey());
                if (mNotificationsByKey.get(r.getKey()) != r) {
                    pw.println("!!!!!!LEAK: Record not found in mNotificationsByKey.");
                    r.dump(pw, "      ", getContext(), filter.redact);
                }
            }

            if (!zenOnly) {
                pw.println("\n  Usage Stats:");
                mUsageStats.dump(pw, "    ", filter);
            }

            long now = SystemClock.elapsedRealtime();
            pw.println("\n  Last notification sound timestamps:");
            for (Map.Entry<String, Long> entry : mLastSoundTimestamps.entrySet()) {
                pw.print("    " + entry.getKey() + " -> ");
                TimeUtils.formatDuration(entry.getValue(), now, pw);
                pw.println(" ago");
            }
        }
    }

    /**
     * The private API only accessible to the system process.
     */
    private final NotificationManagerInternal mInternalService = new NotificationManagerInternal() {
        @Override
        public NotificationChannel getNotificationChannel(String pkg, int uid, String
                channelId) {
            return mPreferencesHelper.getNotificationChannel(pkg, uid, channelId, false);
        }

        @Override
        public void enqueueNotification(String pkg, String opPkg, int callingUid, int callingPid,
                String tag, int id, Notification notification, int userId) {
            enqueueNotificationInternal(pkg, opPkg, callingUid, callingPid, tag, id, notification,
                    userId);
        }

        @Override
        public void cancelNotification(String pkg, String opPkg, int callingUid, int callingPid,
                String tag, int id, int userId) {
            cancelNotificationInternal(pkg, opPkg, callingUid, callingPid, tag, id, userId);
        }

        @Override
        public void removeForegroundServiceFlagFromNotification(String pkg, int notificationId,
                int userId) {
            checkCallerIsSystem();
            mHandler.post(() -> {
                synchronized (mNotificationLock) {
                    // strip flag from all enqueued notifications. listeners will be informed
                    // in post runnable.
                    List<NotificationRecord> enqueued = findNotificationsByListLocked(
                            mEnqueuedNotifications, pkg, null, notificationId, userId);
                    for (int i = 0; i < enqueued.size(); i++) {
                        removeForegroundServiceFlagLocked(enqueued.get(i));
                    }

                    // if posted notification exists, strip its flag and tell listeners
                    NotificationRecord r = findNotificationByListLocked(
                            mNotificationList, pkg, null, notificationId, userId);
                    if (r != null) {
                        removeForegroundServiceFlagLocked(r);
                        mRankingHelper.sort(mNotificationList);
                        mListeners.notifyPostedLocked(r, r);
                    }
                }
            });
        }

        @Override
        public void onConversationRemoved(String pkg, int uid, String conversationId) {
            onConversationRemovedInternal(pkg, uid, conversationId);
        }

        @GuardedBy("mNotificationLock")
        private void removeForegroundServiceFlagLocked(NotificationRecord r) {
            if (r == null) {
                return;
            }
            StatusBarNotification sbn = r.getSbn();
            // NoMan adds flags FLAG_NO_CLEAR and FLAG_ONGOING_EVENT when it sees
            // FLAG_FOREGROUND_SERVICE. Hence it's not enough to remove
            // FLAG_FOREGROUND_SERVICE, we have to revert to the flags we received
            // initially *and* force remove FLAG_FOREGROUND_SERVICE.
            sbn.getNotification().flags =
                    (r.mOriginalFlags & ~FLAG_FOREGROUND_SERVICE);
        }
    };

    void cancelNotificationInternal(String pkg, String opPkg, int callingUid, int callingPid,
            String tag, int id, int userId) {
        userId = ActivityManager.handleIncomingUser(callingPid,
                callingUid, userId, true, false, "cancelNotificationWithTag", pkg);

        // ensure opPkg is delegate if does not match pkg
        int uid = resolveNotificationUid(opPkg, pkg, callingUid, userId);

        if (uid == INVALID_UID) {
            Slog.w(TAG, opPkg + ":" + callingUid + " trying to cancel notification "
                    + "for nonexistent pkg " + pkg + " in user " + userId);
            return;
        }

        // if opPkg is not the same as pkg, make sure the notification given was posted
        // by opPkg
        if (!Objects.equals(pkg, opPkg)) {
            synchronized (mNotificationLock) {
                // Look for the notification, searching both the posted and enqueued lists.
                NotificationRecord r = findNotificationLocked(pkg, tag, id, userId);
                if (r != null) {
                    if (!Objects.equals(opPkg, r.getSbn().getOpPkg())) {
                        throw new SecurityException(opPkg + " does not have permission to "
                                + "cancel a notification they did not post " + tag + " " + id);
                    }
                }
            }
        }

        // Don't allow client applications to cancel foreground service notis or autobundled
        // summaries.
        final int mustNotHaveFlags = isCallingUidSystem() ? 0 :
                (FLAG_FOREGROUND_SERVICE | FLAG_AUTOGROUP_SUMMARY);
        cancelNotification(uid, callingPid, pkg, tag, id, 0,
                mustNotHaveFlags, false, userId, REASON_APP_CANCEL, null);
    }

    void enqueueNotificationInternal(final String pkg, final String opPkg, final int callingUid,
            final int callingPid, final String tag, final int id, final Notification notification,
            int incomingUserId) {
        enqueueNotificationInternal(pkg, opPkg, callingUid, callingPid, tag, id, notification,
        incomingUserId, false);
    }

    void enqueueNotificationInternal(final String pkg, final String opPkg, final int callingUid,
        final int callingPid, final String tag, final int id, final Notification notification,
        int incomingUserId, boolean postSilently) {
        if (DBG) {
            Slog.v(TAG, "enqueueNotificationInternal: pkg=" + pkg + " id=" + id
                    + " notification=" + notification);
        }

        if (pkg == null || notification == null) {
            throw new IllegalArgumentException("null not allowed: pkg=" + pkg
                    + " id=" + id + " notification=" + notification);
        }

        final int userId = ActivityManager.handleIncomingUser(callingPid,
                callingUid, incomingUserId, true, false, "enqueueNotification", pkg);
        final UserHandle user = UserHandle.of(userId);

        // Can throw a SecurityException if the calling uid doesn't have permission to post
        // as "pkg"
        final int notificationUid = resolveNotificationUid(opPkg, pkg, callingUid, userId);

        if (notificationUid == INVALID_UID) {
            throw new SecurityException("Caller " + opPkg + ":" + callingUid
                    + " trying to post for invalid pkg " + pkg + " in user " + incomingUserId);
        }

        checkRestrictedCategories(notification);

        // Fix the notification as best we can.
        try {
            fixNotification(notification, pkg, tag, id, userId);

        } catch (Exception e) {
            Slog.e(TAG, "Cannot fix notification", e);
            return;
        }

        mUsageStats.registerEnqueuedByApp(pkg);

        final StatusBarNotification n = new StatusBarNotification(
                pkg, opPkg, id, tag, notificationUid, callingPid, notification,
                user, null, mSystemClock.currentTimeMillis());

        // setup local book-keeping
        String channelId = notification.getChannelId();
        if (mIsTelevision && (new Notification.TvExtender(notification)).getChannelId() != null) {
            channelId = (new Notification.TvExtender(notification)).getChannelId();
        }
        String shortcutId = n.getShortcutId();
        final NotificationChannel channel = mPreferencesHelper.getConversationNotificationChannel(
                pkg, notificationUid, channelId, shortcutId,
                true /* parent ok */, false /* includeDeleted */);
        if (channel == null) {
            final String noChannelStr = "No Channel found for "
                    + "pkg=" + pkg
                    + ", channelId=" + channelId
                    + ", id=" + id
                    + ", tag=" + tag
                    + ", opPkg=" + opPkg
                    + ", callingUid=" + callingUid
                    + ", userId=" + userId
                    + ", incomingUserId=" + incomingUserId
                    + ", notificationUid=" + notificationUid
                    + ", notification=" + notification;
            Slog.e(TAG, noChannelStr);
            boolean appNotificationsOff = mPreferencesHelper.getImportance(pkg, notificationUid)
                    == NotificationManager.IMPORTANCE_NONE;

            if (!appNotificationsOff) {
                doChannelWarningToast("Developer warning for package \"" + pkg + "\"\n" +
                        "Failed to post notification on channel \"" + channelId + "\"\n" +
                        "See log for more details");
            }
            return;
        }

        final NotificationRecord r = new NotificationRecord(getContext(), n, channel);
        r.setIsAppImportanceLocked(mPreferencesHelper.getIsAppImportanceLocked(pkg, callingUid));
        r.setPostSilently(postSilently);
        r.setFlagBubbleRemoved(false);
        r.setPkgAllowedAsConvo(mMsgPkgsAllowedAsConvos.contains(pkg));

        if ((notification.flags & Notification.FLAG_FOREGROUND_SERVICE) != 0) {
            final boolean fgServiceShown = channel.isFgServiceShown();
            if (((channel.getUserLockedFields() & NotificationChannel.USER_LOCKED_IMPORTANCE) == 0
                        || !fgServiceShown)
                    && (r.getImportance() == IMPORTANCE_MIN
                            || r.getImportance() == IMPORTANCE_NONE)) {
                // Increase the importance of foreground service notifications unless the user had
                // an opinion otherwise (and the channel hasn't yet shown a fg service).
                if (TextUtils.isEmpty(channelId)
                        || NotificationChannel.DEFAULT_CHANNEL_ID.equals(channelId)) {
                    r.setSystemImportance(IMPORTANCE_LOW);
                } else {
                    channel.setImportance(IMPORTANCE_LOW);
                    r.setSystemImportance(IMPORTANCE_LOW);
                    if (!fgServiceShown) {
                        channel.unlockFields(NotificationChannel.USER_LOCKED_IMPORTANCE);
                        channel.setFgServiceShown(true);
                    }
                    mPreferencesHelper.updateNotificationChannel(
                            pkg, notificationUid, channel, false);
                    r.updateNotificationChannel(channel);
                }
            } else if (!fgServiceShown && !TextUtils.isEmpty(channelId)
                    && !NotificationChannel.DEFAULT_CHANNEL_ID.equals(channelId)) {
                channel.setFgServiceShown(true);
                r.updateNotificationChannel(channel);
            }
        }

        ShortcutInfo info = mShortcutHelper != null
                ? mShortcutHelper.getValidShortcutInfo(notification.getShortcutId(), pkg, user)
                : null;
        if (notification.getShortcutId() != null && info == null) {
            Slog.w(TAG, "notification " + r.getKey() + " added an invalid shortcut");
        }
        r.setShortcutInfo(info);
        r.setHasSentValidMsg(mPreferencesHelper.hasSentValidMsg(pkg, notificationUid));
        r.userDemotedAppFromConvoSpace(
                mPreferencesHelper.hasUserDemotedInvalidMsgApp(pkg, notificationUid));

        if (!checkDisqualifyingFeatures(userId, notificationUid, id, tag, r,
                r.getSbn().getOverrideGroupKey() != null)) {
            return;
        }

        if (info != null) {
            // Cache the shortcut synchronously after the associated notification is posted in case
            // the app unpublishes this shortcut immediately after posting the notification. If the
            // user does not modify the notification settings on this conversation, the shortcut
            // will be uncached by People Service when all the associated notifications are removed.
            mShortcutHelper.cacheShortcut(info, user);
        }

        // Whitelist pending intents.
        if (notification.allPendingIntents != null) {
            final int intentCount = notification.allPendingIntents.size();
            if (intentCount > 0) {
                final ActivityManagerInternal am = LocalServices
                        .getService(ActivityManagerInternal.class);
                final long duration = LocalServices.getService(
                        DeviceIdleInternal.class).getNotificationWhitelistDuration();
                for (int i = 0; i < intentCount; i++) {
                    PendingIntent pendingIntent = notification.allPendingIntents.valueAt(i);
                    if (pendingIntent != null) {
                        am.setPendingIntentWhitelistDuration(pendingIntent.getTarget(),
                                WHITELIST_TOKEN, duration);
                        am.setPendingIntentAllowBgActivityStarts(pendingIntent.getTarget(),
                                WHITELIST_TOKEN, (FLAG_ACTIVITY_SENDER | FLAG_BROADCAST_SENDER
                                        | FLAG_SERVICE_SENDER));
                    }
                }
            }
        }

        // Need escalated privileges to get package importance
        final long token = Binder.clearCallingIdentity();
        boolean isAppForeground;
        try {
            isAppForeground = mActivityManager.getPackageImportance(pkg) == IMPORTANCE_FOREGROUND;
        } finally {
            Binder.restoreCallingIdentity(token);
        }
        mHandler.post(new EnqueueNotificationRunnable(userId, r, isAppForeground));
    }

    private void onConversationRemovedInternal(String pkg, int uid, String conversationId) {
        checkCallerIsSystem();
        Preconditions.checkStringNotEmpty(pkg);
        Preconditions.checkStringNotEmpty(conversationId);

        mHistoryManager.deleteConversation(pkg, uid, conversationId);
        List<String> deletedChannelIds =
                mPreferencesHelper.deleteConversation(pkg, uid, conversationId);
        for (String channelId : deletedChannelIds) {
            cancelAllNotificationsInt(MY_UID, MY_PID, pkg, channelId, 0, 0, true,
                    UserHandle.getUserId(uid), REASON_CHANNEL_BANNED,
                    null);
        }
        handleSavePolicyFile();
    }

    @VisibleForTesting
    protected void fixNotification(Notification notification, String pkg, String tag, int id,
            int userId) throws NameNotFoundException {
        final ApplicationInfo ai = mPackageManagerClient.getApplicationInfoAsUser(
                pkg, PackageManager.MATCH_DEBUG_TRIAGED_MISSING,
                (userId == UserHandle.USER_ALL) ? USER_SYSTEM : userId);
        Notification.addFieldsFromContext(ai, notification);

        int canColorize = mPackageManagerClient.checkPermission(
                android.Manifest.permission.USE_COLORIZED_NOTIFICATIONS, pkg);
        if (canColorize == PERMISSION_GRANTED) {
            notification.flags |= Notification.FLAG_CAN_COLORIZE;
        } else {
            notification.flags &= ~Notification.FLAG_CAN_COLORIZE;
        }

        if (notification.fullScreenIntent != null && ai.targetSdkVersion >= Build.VERSION_CODES.Q) {
            int fullscreenIntentPermission = mPackageManagerClient.checkPermission(
                    android.Manifest.permission.USE_FULL_SCREEN_INTENT, pkg);
            if (fullscreenIntentPermission != PERMISSION_GRANTED) {
                notification.fullScreenIntent = null;
                Slog.w(TAG, "Package " + pkg +
                        ": Use of fullScreenIntent requires the USE_FULL_SCREEN_INTENT permission");
            }
        }

        // Remote views? Are they too big?
        checkRemoteViews(pkg, tag, id, notification);
    }

    private void checkRemoteViews(String pkg, String tag, int id, Notification notification) {
        if (removeRemoteView(pkg, tag, id, notification.contentView)) {
            notification.contentView = null;
        }
        if (removeRemoteView(pkg, tag, id, notification.bigContentView)) {
            notification.bigContentView = null;
        }
        if (removeRemoteView(pkg, tag, id, notification.headsUpContentView)) {
            notification.headsUpContentView = null;
        }
        if (notification.publicVersion != null) {
            if (removeRemoteView(pkg, tag, id, notification.publicVersion.contentView)) {
                notification.publicVersion.contentView = null;
            }
            if (removeRemoteView(pkg, tag, id, notification.publicVersion.bigContentView)) {
                notification.publicVersion.bigContentView = null;
            }
            if (removeRemoteView(pkg, tag, id, notification.publicVersion.headsUpContentView)) {
                notification.publicVersion.headsUpContentView = null;
            }
        }
    }

    private boolean removeRemoteView(String pkg, String tag, int id, RemoteViews contentView) {
        if (contentView == null) {
            return false;
        }
        final int contentViewSize = contentView.estimateMemoryUsage();
        if (contentViewSize > mWarnRemoteViewsSizeBytes
                && contentViewSize < mStripRemoteViewsSizeBytes) {
            Slog.w(TAG, "RemoteViews too large on pkg: " + pkg + " tag: " + tag + " id: " + id
                    + " this might be stripped in a future release");
        }
        if (contentViewSize >= mStripRemoteViewsSizeBytes) {
            mUsageStats.registerImageRemoved(pkg);
            Slog.w(TAG, "Removed too large RemoteViews (" + contentViewSize + " bytes) on pkg: "
                    + pkg + " tag: " + tag + " id: " + id);
            return true;
        }
        return false;
    }

    /**
     * Some bubble specific flags only work if the app is foreground, this will strip those flags
     * if the app wasn't foreground.
     */
    private void updateNotificationBubbleFlags(NotificationRecord r, boolean isAppForeground) {
        // Remove any bubble specific flags that only work when foregrounded
        Notification notification = r.getNotification();
        Notification.BubbleMetadata metadata = notification.getBubbleMetadata();
        if (!isAppForeground && metadata != null) {
            int flags = metadata.getFlags();
            flags &= ~Notification.BubbleMetadata.FLAG_AUTO_EXPAND_BUBBLE;
            flags &= ~Notification.BubbleMetadata.FLAG_SUPPRESS_NOTIFICATION;
            metadata.setFlags(flags);
        }
    }

    private ShortcutHelper.ShortcutListener mShortcutListener =
            new ShortcutHelper.ShortcutListener() {
                @Override
                public void onShortcutRemoved(String key) {
                    String packageName;
                    synchronized (mNotificationLock) {
                        NotificationRecord r = mNotificationsByKey.get(key);
                        packageName = r != null ? r.getSbn().getPackageName() : null;
                    }
                    boolean isAppForeground = packageName != null
                            && mActivityManager.getPackageImportance(packageName)
                            == IMPORTANCE_FOREGROUND;
                    synchronized (mNotificationLock) {
                        NotificationRecord r = mNotificationsByKey.get(key);
                        if (r != null) {
                            r.setShortcutInfo(null);
                            // Enqueue will trigger resort & flag is updated that way.
                            r.getNotification().flags |= FLAG_ONLY_ALERT_ONCE;
                            mHandler.post(
                                    new NotificationManagerService.EnqueueNotificationRunnable(
                                            r.getUser().getIdentifier(), r, isAppForeground));
                        }
                    }
                }
            };

    private void doChannelWarningToast(CharSequence toastText) {
        Binder.withCleanCallingIdentity(() -> {
            final int defaultWarningEnabled = Build.IS_ENG ? 1 : 0;
            final boolean warningEnabled = Settings.Global.getInt(getContext().getContentResolver(),
                    Settings.Global.SHOW_NOTIFICATION_CHANNEL_WARNINGS, defaultWarningEnabled) != 0;
            if (warningEnabled) {
                Toast toast = Toast.makeText(getContext(), mHandler.getLooper(), toastText,
                        Toast.LENGTH_SHORT);
                toast.show();
            }
        });
    }

    @VisibleForTesting
    int resolveNotificationUid(String callingPkg, String targetPkg, int callingUid, int userId) {
        if (userId == UserHandle.USER_ALL) {
            userId = USER_SYSTEM;
        }
        // posted from app A on behalf of app A
        if (isCallerSameApp(targetPkg, callingUid, userId)
                && (TextUtils.equals(callingPkg, targetPkg)
                || isCallerSameApp(callingPkg, callingUid, userId))) {
            return callingUid;
        }

        int targetUid = INVALID_UID;
        try {
            targetUid = mPackageManagerClient.getPackageUidAsUser(targetPkg, userId);
        } catch (NameNotFoundException e) {
            /* ignore, handled by caller */
        }
        // posted from app A on behalf of app B
        if (isCallerAndroid(callingPkg, callingUid)
                || mPreferencesHelper.isDelegateAllowed(
                        targetPkg, targetUid, callingPkg, callingUid)) {
            return targetUid;
        }

        throw new SecurityException("Caller " + callingPkg + ":" + callingUid
                + " cannot post for pkg " + targetPkg + " in user " + userId);
    }

    /**
     * Checks if a notification can be posted. checks rate limiter, snooze helper, and blocking.
     *
     * Has side effects.
     */
    private boolean checkDisqualifyingFeatures(int userId, int uid, int id, String tag,
            NotificationRecord r, boolean isAutogroup) {
        final String pkg = r.getSbn().getPackageName();
        final boolean isSystemNotification =
                isUidSystemOrPhone(uid) || ("android".equals(pkg));
        final boolean isNotificationFromListener = mListeners.isListenerPackage(pkg);

        // Limit the number of notifications that any given package except the android
        // package or a registered listener can enqueue.  Prevents DOS attacks and deals with leaks.
        if (!isSystemNotification && !isNotificationFromListener) {
            synchronized (mNotificationLock) {
                final int callingUid = Binder.getCallingUid();
                if (mNotificationsByKey.get(r.getSbn().getKey()) == null
                        && isCallerInstantApp(callingUid, userId)) {
                    // Ephemeral apps have some special constraints for notifications.
                    // They are not allowed to create new notifications however they are allowed to
                    // update notifications created by the system (e.g. a foreground service
                    // notification).
                    throw new SecurityException("Instant app " + pkg
                            + " cannot create notifications");
                }

                // rate limit updates that aren't completed progress notifications
                if (mNotificationsByKey.get(r.getSbn().getKey()) != null
                        && !r.getNotification().hasCompletedProgress()
                        && !isAutogroup) {

                    final float appEnqueueRate = mUsageStats.getAppEnqueueRate(pkg);
                    if (appEnqueueRate > mMaxPackageEnqueueRate) {
                        mUsageStats.registerOverRateQuota(pkg);
                        final long now = mSystemClock.elapsedRealtime();
                        if ((now - mLastOverRateLogTime) > MIN_PACKAGE_OVERRATE_LOG_INTERVAL) {
                            Slog.e(TAG, "Package enqueue rate is " + appEnqueueRate
                                    + ". Shedding " + r.getSbn().getKey() + ". package=" + pkg);
                            mLastOverRateLogTime = now;
                        }
                        return false;
                    }
                }

                // limit the number of non-fgs outstanding notificationrecords an app can have
                if (!r.getNotification().isForegroundService()) {
                    int count = getNotificationCountLocked(pkg, userId, id, tag);
                    if (count >= MAX_PACKAGE_NOTIFICATIONS) {
                        mUsageStats.registerOverCountQuota(pkg);
                        Slog.e(TAG, "Package has already posted or enqueued " + count
                                + " notifications.  Not showing more.  package=" + pkg);
                        return false;
                    }
                }
            }
        }

        synchronized (mNotificationLock) {
            // snoozed apps
            if (mSnoozeHelper.isSnoozed(userId, pkg, r.getKey())) {
                MetricsLogger.action(r.getLogMaker()
                        .setType(MetricsProto.MetricsEvent.TYPE_UPDATE)
                        .setCategory(MetricsProto.MetricsEvent.NOTIFICATION_SNOOZED));
                mNotificationRecordLogger.log(
                        NotificationRecordLogger.NotificationEvent.NOTIFICATION_NOT_POSTED_SNOOZED,
                        r);
                if (DBG) {
                    Slog.d(TAG, "Ignored enqueue for snoozed notification " + r.getKey());
                }
                mSnoozeHelper.update(userId, r);
                handleSavePolicyFile();
                return false;
            }


            // blocked apps
            if (isBlocked(r, mUsageStats)) {
                return false;
            }
        }

        return true;
    }

    @GuardedBy("mNotificationLock")
    protected int getNotificationCountLocked(String pkg, int userId, int excludedId,
            String excludedTag) {
        int count = 0;
        final int N = mNotificationList.size();
        for (int i = 0; i < N; i++) {
            final NotificationRecord existing = mNotificationList.get(i);
            if (existing.getSbn().getPackageName().equals(pkg)
                    && existing.getSbn().getUserId() == userId) {
                if (existing.getSbn().getId() == excludedId
                        && TextUtils.equals(existing.getSbn().getTag(), excludedTag)) {
                    continue;
                }
                count++;
            }
        }
        final int M = mEnqueuedNotifications.size();
        for (int i = 0; i < M; i++) {
            final NotificationRecord existing = mEnqueuedNotifications.get(i);
            if (existing.getSbn().getPackageName().equals(pkg)
                    && existing.getSbn().getUserId() == userId) {
                count++;
            }
        }
        return count;
    }

    protected boolean isBlocked(NotificationRecord r, NotificationUsageStats usageStats) {
        if (isBlocked(r)) {
            if (DBG) {
                Slog.e(TAG, "Suppressing notification from package by user request.");
            }
            usageStats.registerBlocked(r);
            return true;
        }
        return false;
    }

    private boolean isBlocked(NotificationRecord r) {
        final String pkg = r.getSbn().getPackageName();
        final int callingUid = r.getSbn().getUid();
        return mPreferencesHelper.isGroupBlocked(pkg, callingUid, r.getChannel().getGroup())
                || mPreferencesHelper.getImportance(pkg, callingUid)
                == NotificationManager.IMPORTANCE_NONE
                || r.getImportance() == NotificationManager.IMPORTANCE_NONE;
    }

    protected class SnoozeNotificationRunnable implements Runnable {
        private final String mKey;
        private final long mDuration;
        private final String mSnoozeCriterionId;

        SnoozeNotificationRunnable(String key, long duration, String snoozeCriterionId) {
            mKey = key;
            mDuration = duration;
            mSnoozeCriterionId = snoozeCriterionId;
        }

        @Override
        public void run() {
            synchronized (mNotificationLock) {
                final NotificationRecord r = findInCurrentAndSnoozedNotificationByKeyLocked(mKey);
                if (r != null) {
                    snoozeLocked(r);
                }
            }
        }

        @GuardedBy("mNotificationLock")
        void snoozeLocked(NotificationRecord r) {
            if (r.getSbn().isGroup()) {
                final List<NotificationRecord> groupNotifications =
                        findCurrentAndSnoozedGroupNotificationsLocked(
                        r.getSbn().getPackageName(),
                                r.getSbn().getGroupKey(), r.getSbn().getUserId());
                if (r.getNotification().isGroupSummary()) {
                    // snooze all children
                    for (int i = 0; i < groupNotifications.size(); i++) {
                        if (mKey != groupNotifications.get(i).getKey()) {
                            snoozeNotificationLocked(groupNotifications.get(i));
                        }
                    }
                } else {
                    // if there is a valid summary for this group, and we are snoozing the only
                    // child, also snooze the summary
                    if (mSummaryByGroupKey.containsKey(r.getSbn().getGroupKey())) {
                        if (groupNotifications.size() == 2) {
                            // snooze summary and the one child
                            for (int i = 0; i < groupNotifications.size(); i++) {
                                if (mKey != groupNotifications.get(i).getKey()) {
                                    snoozeNotificationLocked(groupNotifications.get(i));
                                }
                            }
                        }
                    }
                }
            }
            // snooze the notification
            snoozeNotificationLocked(r);

        }

        @GuardedBy("mNotificationLock")
        void snoozeNotificationLocked(NotificationRecord r) {
            MetricsLogger.action(r.getLogMaker()
                    .setCategory(MetricsEvent.NOTIFICATION_SNOOZED)
                    .setType(MetricsEvent.TYPE_CLOSE)
                    .addTaggedData(MetricsEvent.FIELD_NOTIFICATION_SNOOZE_DURATION_MS,
                            mDuration)
                    .addTaggedData(MetricsEvent.NOTIFICATION_SNOOZED_CRITERIA,
                            mSnoozeCriterionId == null ? 0 : 1));
            mNotificationRecordLogger.log(
                    NotificationRecordLogger.NotificationEvent.NOTIFICATION_SNOOZED, r);
            reportUserInteraction(r);
            boolean wasPosted = removeFromNotificationListsLocked(r);
            cancelNotificationLocked(r, false, REASON_SNOOZED, wasPosted, null);
            updateLightsLocked();
            if (mSnoozeCriterionId != null) {
                mAssistants.notifyAssistantSnoozedLocked(r.getSbn(), mSnoozeCriterionId);
                mSnoozeHelper.snooze(r, mSnoozeCriterionId);
            } else {
                mSnoozeHelper.snooze(r, mDuration);
            }
            r.recordSnoozed();
            handleSavePolicyFile();
        }
    }

    protected class CancelNotificationRunnable implements Runnable {
        private final int mCallingUid;
        private final int mCallingPid;
        private final String mPkg;
        private final String mTag;
        private final int mId;
        private final int mMustHaveFlags;
        private final int mMustNotHaveFlags;
        private final boolean mSendDelete;
        private final int mUserId;
        private final int mReason;
        private final int mRank;
        private final int mCount;
        private final ManagedServiceInfo mListener;
        private final long mWhen;

        CancelNotificationRunnable(final int callingUid, final int callingPid,
                final String pkg, final String tag, final int id,
                final int mustHaveFlags, final int mustNotHaveFlags, final boolean sendDelete,
                final int userId, final int reason, int rank, int count,
                final ManagedServiceInfo listener) {
            this.mCallingUid = callingUid;
            this.mCallingPid = callingPid;
            this.mPkg = pkg;
            this.mTag = tag;
            this.mId = id;
            this.mMustHaveFlags = mustHaveFlags;
            this.mMustNotHaveFlags = mustNotHaveFlags;
            this.mSendDelete = sendDelete;
            this.mUserId = userId;
            this.mReason = reason;
            this.mRank = rank;
            this.mCount = count;
            this.mListener = listener;
            this.mWhen = mSystemClock.currentTimeMillis();
        }

        // Move the work to this function so it can be called from PostNotificationRunnable
        private void doNotificationCancelLocked() {
            // Look for the notification in the posted list, since we already checked enqueued.
            String listenerName = mListener == null ? null : mListener.component.toShortString();
            NotificationRecord r =
                    findNotificationByListLocked(mNotificationList, mPkg, mTag, mId, mUserId);
            if (r != null) {
                // The notification was found, check if it should be removed.

                // Ideally we'd do this in the caller of this method. However, that would
                // require the caller to also find the notification.
                if (mReason == REASON_CLICK) {
                    mUsageStats.registerClickedByUser(r);
                }

                if (mReason == REASON_LISTENER_CANCEL
                        && (r.getNotification().flags & FLAG_BUBBLE) != 0) {
                    mNotificationDelegate.onBubbleNotificationSuppressionChanged(
                            r.getKey(), /* suppressed */ true);
                    return;
                }

                if ((r.getNotification().flags & mMustHaveFlags) != mMustHaveFlags) {
                    return;
                }
                if ((r.getNotification().flags & mMustNotHaveFlags) != 0) {
                    return;
                }

                // Bubbled children get to stick around if the summary was manually cancelled
                // (user removed) from systemui.
                FlagChecker childrenFlagChecker = null;
                if (mReason == REASON_CANCEL
                        || mReason == REASON_CLICK
                        || mReason == REASON_CANCEL_ALL) {
                    childrenFlagChecker = (flags) -> {
                        if ((flags & FLAG_BUBBLE) != 0) {
                            return false;
                        }
                        return true;
                    };
                }

                // Cancel the notification.
                boolean wasPosted = removePreviousFromNotificationListsLocked(r, mWhen);
                cancelNotificationLocked(
                        r, mSendDelete, mReason, mRank, mCount, wasPosted, listenerName);
                cancelGroupChildrenLocked(r, mCallingUid, mCallingPid, listenerName,
                        mSendDelete, childrenFlagChecker, mReason);
                updateLightsLocked();
                if (mShortcutHelper != null) {
                    mShortcutHelper.maybeListenForShortcutChangesForBubbles(r,
                            true /* isRemoved */,
                            mHandler);
                }
            } else {
                // No notification was found, assume that it is snoozed and cancel it.
                if (mReason != REASON_SNOOZED) {
                    final boolean wasSnoozed = mSnoozeHelper.cancel(mUserId, mPkg, mTag, mId);
                    if (wasSnoozed) {
                        handleSavePolicyFile();
                    }
                }
            }
        }

        @Override
        public void run() {
            String listenerName = mListener == null ? null : mListener.component.toShortString();
            if (DBG) {
                EventLogTags.writeNotificationCancel(mCallingUid, mCallingPid, mPkg, mId, mTag,
                        mUserId, mMustHaveFlags, mMustNotHaveFlags, mReason, listenerName);
            }

            synchronized (mNotificationLock) {
                // Check to see if there is a notification in the enqueued list that hasn't had a
                // chance to post yet.
                List<NotificationRecord> enqueued = findEnqueuedNotificationsForCriteria(
                        mPkg, mTag, mId, mUserId);
                if (enqueued.size() > 0) {
                    // We have found notifications that were enqueued before this cancel, but not
                    // yet posted. Attach this cancel to the last enqueue (the most recent), and
                    // we will be executed in that notification's PostNotificationRunnable
                    NotificationRecord enqueuedToAttach = enqueued.get(enqueued.size() - 1);

                    ArrayList<CancelNotificationRunnable> delayed =
                            mDelayedCancelations.get(enqueuedToAttach);
                    if (delayed == null) {
                        delayed = new ArrayList<>();
                    }

                    delayed.add(this);
                    mDelayedCancelations.put(enqueuedToAttach, delayed);
                    return;
                }

                doNotificationCancelLocked();
            }
        }
    }

    protected class EnqueueNotificationRunnable implements Runnable {
        private final NotificationRecord r;
        private final int userId;
        private final boolean isAppForeground;

        EnqueueNotificationRunnable(int userId, NotificationRecord r, boolean foreground) {
            this.userId = userId;
            this.r = r;
            this.isAppForeground = foreground;
        }

        @Override
        public void run() {
            synchronized (mNotificationLock) {
                final Long snoozeAt =
                        mSnoozeHelper.getSnoozeTimeForUnpostedNotification(
                                r.getUser().getIdentifier(),
                                r.getSbn().getPackageName(), r.getSbn().getKey());
                final long currentTime = mSystemClock.currentTimeMillis();
                if (snoozeAt.longValue() > currentTime) {
                    (new SnoozeNotificationRunnable(r.getSbn().getKey(),
                            snoozeAt.longValue() - currentTime, null)).snoozeLocked(r);
                    return;
                }

                final String contextId =
                        mSnoozeHelper.getSnoozeContextForUnpostedNotification(
                                r.getUser().getIdentifier(),
                                r.getSbn().getPackageName(), r.getSbn().getKey());
                if (contextId != null) {
                    (new SnoozeNotificationRunnable(r.getSbn().getKey(),
                            0, contextId)).snoozeLocked(r);
                    return;
                }

                mEnqueuedNotifications.add(r);
                scheduleTimeoutLocked(r);

                final StatusBarNotification n = r.getSbn();
                if (DBG) Slog.d(TAG, "EnqueueNotificationRunnable.run for: " + n.getKey());
                NotificationRecord old = mNotificationsByKey.get(n.getKey());
                if (old != null) {
                    // Retain ranking information from previous record
                    r.copyRankingInformation(old);
                }

                final int callingUid = n.getUid();
                final int callingPid = n.getInitialPid();
                final Notification notification = n.getNotification();
                final String pkg = n.getPackageName();
                final int id = n.getId();
                final String tag = n.getTag();

                // We need to fix the notification up a little for bubbles
                updateNotificationBubbleFlags(r, isAppForeground);

                // Handle grouped notifications and bail out early if we
                // can to avoid extracting signals.
                handleGroupedNotificationLocked(r, old, callingUid, callingPid);

                // if this is a group child, unsnooze parent summary
                if (n.isGroup() && notification.isGroupChild()) {
                    mSnoozeHelper.repostGroupSummary(pkg, r.getUserId(), n.getGroupKey());
                }

                // This conditional is a dirty hack to limit the logging done on
                //     behalf of the download manager without affecting other apps.
                if (!pkg.equals("com.android.providers.downloads")
                        || Log.isLoggable("DownloadManager", Log.VERBOSE)) {
                    int enqueueStatus = EVENTLOG_ENQUEUE_STATUS_NEW;
                    if (old != null) {
                        enqueueStatus = EVENTLOG_ENQUEUE_STATUS_UPDATE;
                    }
                    EventLogTags.writeNotificationEnqueue(callingUid, callingPid,
                            pkg, id, tag, userId, notification.toString(),
                            enqueueStatus);
                }

                postPostNotificationRunnableMaybeDelayedLocked(
                        r, new PostNotificationRunnable(r.getKey()));
            }
        }
    }

    /**
     * Mainly needed as a hook for tests which require setting up enqueued-but-not-posted
     * notification records
     */
    @GuardedBy("mNotificationLock")
    protected void postPostNotificationRunnableMaybeDelayedLocked(
            NotificationRecord r,
            PostNotificationRunnable runnable) {
        // tell the assistant service about the notification
        if (mAssistants.isEnabled()) {
            mAssistants.onNotificationEnqueuedLocked(r);
            mHandler.postDelayed(runnable, DELAY_FOR_ASSISTANT_TIME);
        } else {
            mHandler.post(runnable);
        }
    }

    @GuardedBy("mNotificationLock")
    boolean isPackagePausedOrSuspended(String pkg, int uid) {
        boolean isPaused;

        final PackageManagerInternal pmi = LocalServices.getService(
                PackageManagerInternal.class);
        int flags = pmi.getDistractingPackageRestrictions(
                pkg, Binder.getCallingUserHandle().getIdentifier());
        isPaused = ((flags & PackageManager.RESTRICTION_HIDE_NOTIFICATIONS) != 0);

        isPaused |= isPackageSuspendedForUser(pkg, uid);

        return isPaused;
    }

    protected class PostNotificationRunnable implements Runnable {
        private final String key;

        PostNotificationRunnable(String key) {
            this.key = key;
        }

        @Override
        public void run() {
            synchronized (mNotificationLock) {
                try {
                    NotificationRecord r = null;
                    int N = mEnqueuedNotifications.size();
                    for (int i = 0; i < N; i++) {
                        final NotificationRecord enqueued = mEnqueuedNotifications.get(i);
                        if (Objects.equals(key, enqueued.getKey())) {
                            r = enqueued;
                            break;
                        }
                    }
                    if (r == null) {
                        Slog.i(TAG, "Cannot find enqueued record for key: " + key);
                        return;
                    }

                    if (isBlocked(r)) {
                        Slog.i(TAG, "notification blocked by assistant request");
                        return;
                    }

                    final boolean isPackageSuspended =
                            isPackagePausedOrSuspended(r.getSbn().getPackageName(), r.getUid());
                    r.setHidden(isPackageSuspended);
                    if (isPackageSuspended) {
                        mUsageStats.registerSuspendedByAdmin(r);
                    }
                    NotificationRecord old = mNotificationsByKey.get(key);
                    final StatusBarNotification n = r.getSbn();
                    final Notification notification = n.getNotification();

                    // Make sure the SBN has an instance ID for statsd logging.
                    if (old == null || old.getSbn().getInstanceId() == null) {
                        n.setInstanceId(mNotificationInstanceIdSequence.newInstanceId());
                    } else {
                        n.setInstanceId(old.getSbn().getInstanceId());
                    }

                    int index = indexOfNotificationLocked(n.getKey());
                    if (index < 0) {
                        mNotificationList.add(r);
                        mUsageStats.registerPostedByApp(r);
                        r.setInterruptive(isVisuallyInterruptive(null, r));
                    } else {
                        old = mNotificationList.get(index);  // Potentially *changes* old
                        mNotificationList.set(index, r);
                        mUsageStats.registerUpdatedByApp(r, old);
                        // Make sure we don't lose the foreground service state.
                        notification.flags |=
                                old.getNotification().flags & FLAG_FOREGROUND_SERVICE;
                        r.isUpdate = true;
                        final boolean isInterruptive = isVisuallyInterruptive(old, r);
                        r.setTextChanged(isInterruptive);
                        r.setInterruptive(isInterruptive);
                    }

                    mNotificationsByKey.put(n.getKey(), r);

                    // Ensure if this is a foreground service that the proper additional
                    // flags are set.
                    if ((notification.flags & FLAG_FOREGROUND_SERVICE) != 0) {
                        notification.flags |= FLAG_ONGOING_EVENT
                                | FLAG_NO_CLEAR;
                    }

                    mRankingHelper.extractSignals(r);
                    mRankingHelper.sort(mNotificationList);
                    final int position = mRankingHelper.indexOf(mNotificationList, r);

                    int buzzBeepBlinkLoggingCode = 0;
                    if (!r.isHidden()) {
                        buzzBeepBlinkLoggingCode = buzzBeepBlinkLocked(r);
                    }

                    if (notification.getSmallIcon() != null) {
                        StatusBarNotification oldSbn = (old != null) ? old.getSbn() : null;
                        mListeners.notifyPostedLocked(r, old);
                        if ((oldSbn == null || !Objects.equals(oldSbn.getGroup(), n.getGroup()))
                                && !isCritical(r)) {
                            mHandler.post(new Runnable() {
                                @Override
                                public void run() {
                                    mGroupHelper.onNotificationPosted(
                                            n, hasAutoGroupSummaryLocked(n));
                                }
                            });
                        } else if (oldSbn != null) {
                            final NotificationRecord finalRecord = r;
                            mHandler.post(() -> mGroupHelper.onNotificationUpdated(
                                    finalRecord.getSbn(), hasAutoGroupSummaryLocked(n)));
                        }
                    } else {
                        Slog.e(TAG, "Not posting notification without small icon: " + notification);
                        if (old != null && !old.isCanceled) {
                            mListeners.notifyRemovedLocked(r,
                                    NotificationListenerService.REASON_ERROR, r.getStats());
                            mHandler.post(new Runnable() {
                                @Override
                                public void run() {
                                    mGroupHelper.onNotificationRemoved(n);
                                }
                            });
                        }
                        // ATTENTION: in a future release we will bail out here
                        // so that we do not play sounds, show lights, etc. for invalid
                        // notifications
                        Slog.e(TAG, "WARNING: In a future release this will crash the app: "
                                + n.getPackageName());
                    }

                    if (mShortcutHelper != null) {
                        mShortcutHelper.maybeListenForShortcutChangesForBubbles(r,
                                false /* isRemoved */,
                                mHandler);
                    }

                    maybeRecordInterruptionLocked(r);
                    maybeRegisterMessageSent(r);

                    // Log event to statsd
                    mNotificationRecordLogger.maybeLogNotificationPosted(r, old, position,
                            buzzBeepBlinkLoggingCode, getGroupInstanceId(n.getGroupKey()));
                } finally {
                    int N = mEnqueuedNotifications.size();
                    NotificationRecord enqueued = null;
                    for (int i = 0; i < N; i++) {
                        enqueued = mEnqueuedNotifications.get(i);
                        if (Objects.equals(key, enqueued.getKey())) {
                            mEnqueuedNotifications.remove(i);
                            break;
                        }
                    }

                    // If the enqueued notification record had a cancel attached after it, execute
                    // it right now
                    if (enqueued != null && mDelayedCancelations.get(enqueued) != null) {
                        for (CancelNotificationRunnable r : mDelayedCancelations.get(enqueued)) {
                            r.doNotificationCancelLocked();
                        }
                        mDelayedCancelations.remove(enqueued);
                    }
                }
            }
        }
    }

    /**
     *
     */
    @GuardedBy("mNotificationLock")
    InstanceId getGroupInstanceId(String groupKey) {
        if (groupKey == null) {
            return null;
        }
        NotificationRecord group = mSummaryByGroupKey.get(groupKey);
        if (group == null) {
            return null;
        }
        return group.getSbn().getInstanceId();
    }

    /**
     * If the notification differs enough visually, consider it a new interruptive notification.
     */
    @GuardedBy("mNotificationLock")
    @VisibleForTesting
    protected boolean isVisuallyInterruptive(NotificationRecord old, NotificationRecord r) {
        // Ignore summary updates because we don't display most of the information.
        if (r.getSbn().isGroup() && r.getSbn().getNotification().isGroupSummary()) {
            if (DEBUG_INTERRUPTIVENESS) {
                Slog.v(TAG, "INTERRUPTIVENESS: "
                        +  r.getKey() + " is not interruptive: summary");
            }
            return false;
        }

        if (old == null) {
            if (DEBUG_INTERRUPTIVENESS) {
                Slog.v(TAG, "INTERRUPTIVENESS: "
                        +  r.getKey() + " is interruptive: new notification");
            }
            return true;
        }

        if (r == null) {
            if (DEBUG_INTERRUPTIVENESS) {
                Slog.v(TAG, "INTERRUPTIVENESS: "
                        +  r.getKey() + " is not interruptive: null");
            }
            return false;
        }

        Notification oldN = old.getSbn().getNotification();
        Notification newN = r.getSbn().getNotification();
        if (oldN.extras == null || newN.extras == null) {
            if (DEBUG_INTERRUPTIVENESS) {
                Slog.v(TAG, "INTERRUPTIVENESS: "
                        +  r.getKey() + " is not interruptive: no extras");
            }
            return false;
        }

        // Ignore visual interruptions from foreground services because users
        // consider them one 'session'. Count them for everything else.
        if ((r.getSbn().getNotification().flags & FLAG_FOREGROUND_SERVICE) != 0) {
            if (DEBUG_INTERRUPTIVENESS) {
                Slog.v(TAG, "INTERRUPTIVENESS: "
                        +  r.getKey() + " is not interruptive: foreground service");
            }
            return false;
        }

        final String oldTitle = String.valueOf(oldN.extras.get(Notification.EXTRA_TITLE));
        final String newTitle = String.valueOf(newN.extras.get(Notification.EXTRA_TITLE));
        if (!Objects.equals(oldTitle, newTitle)) {
            if (DEBUG_INTERRUPTIVENESS) {
                Slog.v(TAG, "INTERRUPTIVENESS: "
                        +  r.getKey() + " is interruptive: changed title");
                Slog.v(TAG, "INTERRUPTIVENESS: " + String.format("   old title: %s (%s@0x%08x)",
                        oldTitle, oldTitle.getClass(), oldTitle.hashCode()));
                Slog.v(TAG, "INTERRUPTIVENESS: " + String.format("   new title: %s (%s@0x%08x)",
                        newTitle, newTitle.getClass(), newTitle.hashCode()));
            }
            return true;
        }

        // Do not compare Spannables (will always return false); compare unstyled Strings
        final String oldText = String.valueOf(oldN.extras.get(Notification.EXTRA_TEXT));
        final String newText = String.valueOf(newN.extras.get(Notification.EXTRA_TEXT));
        if (!Objects.equals(oldText, newText)) {
            if (DEBUG_INTERRUPTIVENESS) {
                Slog.v(TAG, "INTERRUPTIVENESS: "
                        + r.getKey() + " is interruptive: changed text");
                Slog.v(TAG, "INTERRUPTIVENESS: " + String.format("   old text: %s (%s@0x%08x)",
                        oldText, oldText.getClass(), oldText.hashCode()));
                Slog.v(TAG, "INTERRUPTIVENESS: " + String.format("   new text: %s (%s@0x%08x)",
                        newText, newText.getClass(), newText.hashCode()));
            }
            return true;
        }

        if (oldN.hasCompletedProgress() != newN.hasCompletedProgress()) {
            if (DEBUG_INTERRUPTIVENESS) {
                Slog.v(TAG, "INTERRUPTIVENESS: "
                    +  r.getKey() + " is interruptive: completed progress");
            }
            return true;
        }

        // Fields below are invisible to bubbles.
        if (r.canBubble()) {
            if (DEBUG_INTERRUPTIVENESS) {
                Slog.v(TAG, "INTERRUPTIVENESS: "
                        +  r.getKey() + " is not interruptive: bubble");
            }
            return false;
        }

        // Actions
        if (Notification.areActionsVisiblyDifferent(oldN, newN)) {
            if (DEBUG_INTERRUPTIVENESS) {
                Slog.v(TAG, "INTERRUPTIVENESS: "
                        +  r.getKey() + " is interruptive: changed actions");
            }
            return true;
        }

        try {
            Notification.Builder oldB = Notification.Builder.recoverBuilder(getContext(), oldN);
            Notification.Builder newB = Notification.Builder.recoverBuilder(getContext(), newN);

            // Style based comparisons
            if (Notification.areStyledNotificationsVisiblyDifferent(oldB, newB)) {
                if (DEBUG_INTERRUPTIVENESS) {
                    Slog.v(TAG, "INTERRUPTIVENESS: "
                            +  r.getKey() + " is interruptive: styles differ");
                }
                return true;
            }

            // Remote views
            if (Notification.areRemoteViewsChanged(oldB, newB)) {
                if (DEBUG_INTERRUPTIVENESS) {
                    Slog.v(TAG, "INTERRUPTIVENESS: "
                            +  r.getKey() + " is interruptive: remoteviews differ");
                }
                return true;
            }
        } catch (Exception e) {
            Slog.w(TAG, "error recovering builder", e);
        }
        return false;
    }

    /**
     * Check if the notification is classified as critical.
     *
     * @param record the record to test for criticality
     * @return {@code true} if notification is considered critical
     *
     * @see CriticalNotificationExtractor for criteria
     */
    private boolean isCritical(NotificationRecord record) {
        // 0 is the most critical
        return record.getCriticality() < CriticalNotificationExtractor.NORMAL;
    }

    /**
     * Ensures that grouped notification receive their special treatment.
     *
     * <p>Cancels group children if the new notification causes a group to lose
     * its summary.</p>
     *
     * <p>Updates mSummaryByGroupKey.</p>
     */
    @GuardedBy("mNotificationLock")
    private void handleGroupedNotificationLocked(NotificationRecord r, NotificationRecord old,
            int callingUid, int callingPid) {
        StatusBarNotification sbn = r.getSbn();
        Notification n = sbn.getNotification();
        if (n.isGroupSummary() && !sbn.isAppGroup())  {
            // notifications without a group shouldn't be a summary, otherwise autobundling can
            // lead to bugs
            n.flags &= ~Notification.FLAG_GROUP_SUMMARY;
        }

        String group = sbn.getGroupKey();
        boolean isSummary = n.isGroupSummary();

        Notification oldN = old != null ? old.getSbn().getNotification() : null;
        String oldGroup = old != null ? old.getSbn().getGroupKey() : null;
        boolean oldIsSummary = old != null && oldN.isGroupSummary();

        if (oldIsSummary) {
            NotificationRecord removedSummary = mSummaryByGroupKey.remove(oldGroup);
            if (removedSummary != old) {
                String removedKey =
                        removedSummary != null ? removedSummary.getKey() : "<null>";
                Slog.w(TAG, "Removed summary didn't match old notification: old=" + old.getKey() +
                        ", removed=" + removedKey);
            }
        }
        if (isSummary) {
            mSummaryByGroupKey.put(group, r);
        }

        // Clear out group children of the old notification if the update
        // causes the group summary to go away. This happens when the old
        // notification was a summary and the new one isn't, or when the old
        // notification was a summary and its group key changed.
        if (oldIsSummary && (!isSummary || !oldGroup.equals(group))) {
            cancelGroupChildrenLocked(old, callingUid, callingPid, null, false /* sendDelete */,
                    null, REASON_APP_CANCEL);
        }
    }

    @VisibleForTesting
    @GuardedBy("mNotificationLock")
    void scheduleTimeoutLocked(NotificationRecord record) {
        if (record.getNotification().getTimeoutAfter() > 0) {
            final PendingIntent pi = PendingIntent.getBroadcast(getContext(),
                    REQUEST_CODE_TIMEOUT,
                    new Intent(ACTION_NOTIFICATION_TIMEOUT)
                            .setData(new Uri.Builder().scheme(SCHEME_TIMEOUT)
                                    .appendPath(record.getKey()).build())
                            .addFlags(Intent.FLAG_RECEIVER_FOREGROUND)
                            .putExtra(EXTRA_KEY, record.getKey()),
                    PendingIntent.FLAG_UPDATE_CURRENT);
            mAlarmManager.setExactAndAllowWhileIdle(AlarmManager.ELAPSED_REALTIME_WAKEUP,
                    mSystemClock.elapsedRealtime() + record.getNotification().getTimeoutAfter(),
                    pi);
        }
    }

    @VisibleForTesting
    @GuardedBy("mNotificationLock")
    /**
     * Determine whether this notification should attempt to make noise, vibrate, or flash the LED
     * @return buzzBeepBlink - bitfield (buzz ? 1 : 0) | (beep ? 2 : 0) | (blink ? 4 : 0)
     */
    int buzzBeepBlinkLocked(NotificationRecord record) {
        if (mIsAutomotive && !mNotificationEffectsEnabledForAutomotive) {
            return 0;
        }
        boolean buzz = false;
        boolean beep = false;
        boolean blink = false;

        final Notification notification = record.getSbn().getNotification();
        final String key = record.getKey();

        // Should this notification make noise, vibe, or use the LED?
        final boolean aboveThreshold =
                mIsAutomotive
                        ? record.getImportance() > NotificationManager.IMPORTANCE_DEFAULT
                        : record.getImportance() >= NotificationManager.IMPORTANCE_DEFAULT;
        // Remember if this notification already owns the notification channels.
        boolean wasBeep = key != null && key.equals(mSoundNotificationKey);
        boolean wasBuzz = key != null && key.equals(mVibrateNotificationKey);
        // These are set inside the conditional if the notification is allowed to make noise.
        boolean hasValidVibrate = false;
        boolean hasValidSound = false;
        boolean sentAccessibilityEvent = false;

        // If the notification will appear in the status bar, it should send an accessibility event
        final boolean suppressedByDnd = record.isIntercepted()
                && (record.getSuppressedVisualEffects() & SUPPRESSED_EFFECT_STATUS_BAR) != 0;
        if (!record.isUpdate
                && record.getImportance() > IMPORTANCE_MIN
                && !suppressedByDnd) {
            sendAccessibilityEvent(notification, record.getSbn().getPackageName());
            sentAccessibilityEvent = true;
        }

        if (aboveThreshold && isNotificationForCurrentUser(record)) {
            if (mSystemReady && mAudioManager != null) {
                Uri soundUri = record.getSound();
                hasValidSound = soundUri != null && !Uri.EMPTY.equals(soundUri);
                long[] vibration = record.getVibration();
                // Demote sound to vibration if vibration missing & phone in vibration mode.
                if (vibration == null
                        && hasValidSound
                        && (mAudioManager.getRingerModeInternal()
                        == AudioManager.RINGER_MODE_VIBRATE)
                        && mAudioManager.getStreamVolume(
                        AudioAttributes.toLegacyStreamType(record.getAudioAttributes())) == 0) {
                    vibration = mFallbackVibrationPattern;
                }
                hasValidVibrate = vibration != null;
                boolean hasAudibleAlert = hasValidSound || hasValidVibrate;
                if (hasAudibleAlert && !shouldMuteNotificationLocked(record)
                        && !isInSoundTimeoutPeriod(record)) {
                    if (!sentAccessibilityEvent) {
                        sendAccessibilityEvent(notification, record.getSbn().getPackageName());
                        sentAccessibilityEvent = true;
                    }
                    if (DBG) Slog.v(TAG, "Interrupting!");
                    if (hasValidSound) {
                        if (isInCall()) {
                            playInCallNotification();
                            beep = true;
                        } else {
                            beep = playSound(record, soundUri);
                        }
                        if(beep) {
                            mSoundNotificationKey = key;
                        }
                    }

                    final boolean ringerModeSilent =
                            mAudioManager.getRingerModeInternal()
                                    == AudioManager.RINGER_MODE_SILENT;
                    if (!isInCall() && hasValidVibrate && !ringerModeSilent) {
                        buzz = playVibration(record, vibration, hasValidSound);
                        if(buzz) {
                            mVibrateNotificationKey = key;
                        }
                    }
                } else if ((record.getFlags() & Notification.FLAG_INSISTENT) != 0) {
                    hasValidSound = false;
                }
            }
        }
        // If a notification is updated to remove the actively playing sound or vibrate,
        // cancel that feedback now
        if (wasBeep && !hasValidSound) {
            clearSoundLocked();
        }
        if (wasBuzz && !hasValidVibrate) {
            clearVibrateLocked();
        }

        // light
        // release the light
        boolean wasShowLights = mLights.remove(key);
        if (canShowLightsLocked(record, aboveThreshold)) {
            mLights.add(key);
            updateLightsLocked();
            if (mUseAttentionLight && mAttentionLight != null) {
                mAttentionLight.pulse();
            }
            blink = true;
        } else if (wasShowLights) {
            updateLightsLocked();
        }
        if (buzz || beep) {
            mLastSoundTimestamps.put(generateLastSoundTimeoutKey(record),
                    SystemClock.elapsedRealtime());
        }
        final int buzzBeepBlink = (buzz ? 1 : 0) | (beep ? 2 : 0) | (blink ? 4 : 0);
        if (buzzBeepBlink > 0) {
            // Ignore summary updates because we don't display most of the information.
            if (record.getSbn().isGroup() && record.getSbn().getNotification().isGroupSummary()) {
                if (DEBUG_INTERRUPTIVENESS) {
                    Slog.v(TAG, "INTERRUPTIVENESS: "
                            + record.getKey() + " is not interruptive: summary");
                }
            } else if (record.canBubble()) {
                if (DEBUG_INTERRUPTIVENESS) {
                    Slog.v(TAG, "INTERRUPTIVENESS: "
                            + record.getKey() + " is not interruptive: bubble");
                }
            } else {
                record.setInterruptive(true);
                if (DEBUG_INTERRUPTIVENESS) {
                    Slog.v(TAG, "INTERRUPTIVENESS: "
                            + record.getKey() + " is interruptive: alerted");
                }
            }
            MetricsLogger.action(record.getLogMaker()
                    .setCategory(MetricsEvent.NOTIFICATION_ALERT)
                    .setType(MetricsEvent.TYPE_OPEN)
                    .setSubtype(buzzBeepBlink));
            EventLogTags.writeNotificationAlert(key, buzz ? 1 : 0, beep ? 1 : 0, blink ? 1 : 0);
        }
        record.setAudiblyAlerted(buzz || beep);
        return buzzBeepBlink;
    }

    private boolean isInSoundTimeoutPeriod(NotificationRecord record) {
        long timeoutMillis = mPreferencesHelper.getNotificationSoundTimeout(
                record.getSbn().getPackageName(), record.getSbn().getUid());
        if (timeoutMillis == 0) {
            return false;
        }

        Long value = mLastSoundTimestamps.get(generateLastSoundTimeoutKey(record));
        if (value == null) {
            return false;
        }
        return SystemClock.elapsedRealtime() - value < timeoutMillis;
    }

    private String generateLastSoundTimeoutKey(NotificationRecord record) {
        return record.getSbn().getPackageName() + "|" + record.getSbn().getUid();
    }

    @GuardedBy("mNotificationLock")
    boolean canShowLightsLocked(final NotificationRecord record, boolean aboveThreshold) {
        // device lacks light
        if (!mHasLight) {
            return false;
        }
        // Forced on
        // Used by LineageParts light picker
        // eg to allow selecting battery light color when notification led is turned off.
        if (isLedForcedOn(record)) {
            return true;
        }
        // user turned lights off globally
        if (!mNotificationPulseEnabled) {
            return false;
        }
        // the notification/channel has no light
        if (record.getLight() == null) {
            return false;
        }
        // unimportant notification
        if (!aboveThreshold) {
            return false;
        }
        // Suppressed because it's a silent update
        final Notification notification = record.getNotification();
        if (record.isUpdate && (notification.flags & FLAG_ONLY_ALERT_ONCE) != 0) {
            return false;
        }
        // Suppressed because another notification in its group handles alerting
        if (record.getSbn().isGroup() && record.getNotification().suppressAlertingDueToGrouping()) {
            return false;
        }

        return true;
    }

    @GuardedBy("mNotificationLock")
    boolean shouldMuteNotificationLocked(final NotificationRecord record) {
        // Suppressed because it's a silent update
        final Notification notification = record.getNotification();
        if (record.isUpdate && (notification.flags & FLAG_ONLY_ALERT_ONCE) != 0) {
            return true;
        }

        // Suppressed because a user manually unsnoozed something (or similar)
        if (record.shouldPostSilently()) {
            return true;
        }

        // muted by listener
        final String disableEffects = disableNotificationEffects(record);
        if (disableEffects != null) {
            ZenLog.traceDisableEffects(record, disableEffects);
            return true;
        }

        // suppressed due to DND
        if (record.isIntercepted()) {
            return true;
        }

        // Suppressed because another notification in its group handles alerting
        if (record.getSbn().isGroup()) {
            if (notification.suppressAlertingDueToGrouping()) {
                return true;
            }
        }

        // Suppressed for being too recently noisy
        final String pkg = record.getSbn().getPackageName();
        if (mUsageStats.isAlertRateLimited(pkg)) {
            Slog.e(TAG, "Muting recently noisy " + record.getKey());
            return true;
        }

        // A looping ringtone, such as an incoming call is playing
        if (isLoopingRingtoneNotification(mNotificationsByKey.get(mSoundNotificationKey))
                || isLoopingRingtoneNotification(
                        mNotificationsByKey.get(mVibrateNotificationKey))) {
            return true;
        }

        return false;
    }

    @GuardedBy("mNotificationLock")
    private boolean isLoopingRingtoneNotification(final NotificationRecord playingRecord) {
        if (playingRecord != null) {
            if (playingRecord.getAudioAttributes().getUsage() == USAGE_NOTIFICATION_RINGTONE
                    && (playingRecord.getNotification().flags & FLAG_INSISTENT) != 0) {
                return true;
            }
        }
        return false;
    }

    private boolean playSound(final NotificationRecord record, Uri soundUri) {
        boolean looping = (record.getNotification().flags & FLAG_INSISTENT) != 0;
        // play notifications if there is no user of exclusive audio focus
        // and the stream volume is not 0 (non-zero volume implies not silenced by SILENT or
        //   VIBRATE ringer mode)
        if (!mAudioManager.isAudioFocusExclusive()
                && (mAudioManager.getStreamVolume(
                        AudioAttributes.toLegacyStreamType(record.getAudioAttributes())) != 0)) {
            final long identity = Binder.clearCallingIdentity();
            try {
                final IRingtonePlayer player = mAudioManager.getRingtonePlayer();
                if (player != null) {
                    if (DBG) Slog.v(TAG, "Playing sound " + soundUri
                            + " with attributes " + record.getAudioAttributes());
                    player.playAsync(soundUri, record.getSbn().getUser(), looping,
                            record.getAudioAttributes());
                    return true;
                }
            } catch (RemoteException e) {
            } finally {
                Binder.restoreCallingIdentity(identity);
            }
        }
        return false;
    }

    private boolean playVibration(final NotificationRecord record, long[] vibration,
            boolean delayVibForSound) {
        // Escalate privileges so we can use the vibrator even if the
        // notifying app does not have the VIBRATE permission.
        long identity = Binder.clearCallingIdentity();
        try {
            final VibrationEffect effect;
            try {
                final boolean insistent =
                        (record.getNotification().flags & Notification.FLAG_INSISTENT) != 0;
                effect = VibrationEffect.createWaveform(
                        vibration, insistent ? 0 : -1 /*repeatIndex*/);
            } catch (IllegalArgumentException e) {
                Slog.e(TAG, "Error creating vibration waveform with pattern: " +
                        Arrays.toString(vibration));
                return false;
            }
            if (delayVibForSound) {
                new Thread(() -> {
                    // delay the vibration by the same amount as the notification sound
                    final int waitMs = mAudioManager.getFocusRampTimeMs(
                            AudioManager.AUDIOFOCUS_GAIN_TRANSIENT_MAY_DUCK,
                            record.getAudioAttributes());
                    if (DBG) Slog.v(TAG, "Delaying vibration by " + waitMs + "ms");
                    try {
                        Thread.sleep(waitMs);
                    } catch (InterruptedException e) { }
                    // Notifications might be canceled before it actually vibrates due to waitMs,
                    // so need to check the notification still valide for vibrate.
                    synchronized (mNotificationLock) {
                        if (mNotificationsByKey.get(record.getKey()) != null) {
                            // Vibrator checks the appops for the op package, not the caller,
                            // so we need to add the bypass dnd flag to be heard. it's ok to
                            // always add this flag here because we've already checked that we can
                            // bypass dnd
                            AudioAttributes.Builder aab =
                                    new AudioAttributes.Builder(record.getAudioAttributes())
                                    .setFlags(FLAG_BYPASS_INTERRUPTION_POLICY);
                            mVibrator.vibrate(record.getSbn().getUid(), record.getSbn().getOpPkg(),
                                    effect, "Notification (delayed)", aab.build());
                        } else {
                            Slog.e(TAG, "No vibration for canceled notification : "
                                    + record.getKey());
                        }
                    }
                }).start();
            } else {
                mVibrator.vibrate(record.getSbn().getUid(), record.getSbn().getPackageName(),
                        effect, "Notification", record.getAudioAttributes());
            }
            return true;
        } finally{
            Binder.restoreCallingIdentity(identity);
        }
    }

    private boolean isNotificationForCurrentUser(NotificationRecord record) {
        final int currentUser;
        final long token = Binder.clearCallingIdentity();
        try {
            currentUser = ActivityManager.getCurrentUser();
        } finally {
            Binder.restoreCallingIdentity(token);
        }
        return (record.getUserId() == UserHandle.USER_ALL ||
                record.getUserId() == currentUser ||
                mUserProfiles.isCurrentProfile(record.getUserId()));
    }

    protected void playInCallNotification() {
        if (mAudioManager.getRingerModeInternal() == AudioManager.RINGER_MODE_NORMAL
                && Settings.Secure.getInt(getContext().getContentResolver(),
                Settings.Secure.IN_CALL_NOTIFICATION_ENABLED, 1) != 0) {
            new Thread() {
                @Override
                public void run() {
                    final long identity = Binder.clearCallingIdentity();
                    try {
                        final IRingtonePlayer player = mAudioManager.getRingtonePlayer();
                        if (player != null) {
                            if (mCallNotificationToken != null) {
                                player.stop(mCallNotificationToken);
                            }
                            mCallNotificationToken = new Binder();
                            player.play(mCallNotificationToken, mInCallNotificationUri,
                                    mInCallNotificationAudioAttributes,
                                    mInCallNotificationVolume, false);
                        }
                    } catch (RemoteException e) {
                    } finally {
                        Binder.restoreCallingIdentity(identity);
                    }
                }
            }.start();
        }
    }

    @GuardedBy("mToastQueue")
    void showNextToastLocked() {
        ToastRecord record = mToastQueue.get(0);
        while (record != null) {
            if (record.show()) {
                scheduleDurationReachedLocked(record);
                return;
            }
            int index = mToastQueue.indexOf(record);
            if (index >= 0) {
                mToastQueue.remove(index);
            }
            record = (mToastQueue.size() > 0) ? mToastQueue.get(0) : null;
        }
    }

    @GuardedBy("mToastQueue")
    void cancelToastLocked(int index) {
        ToastRecord record = mToastQueue.get(index);
        record.hide();

        ToastRecord lastToast = mToastQueue.remove(index);

        mWindowManagerInternal.removeWindowToken(lastToast.windowToken, false /* removeWindows */,
                lastToast.displayId);
        // We passed 'false' for 'removeWindows' so that the client has time to stop
        // rendering (as hide above is a one-way message), otherwise we could crash
        // a client which was actively using a surface made from the token. However
        // we need to schedule a timeout to make sure the token is eventually killed
        // one way or another.
        scheduleKillTokenTimeout(lastToast);

        keepProcessAliveForToastIfNeededLocked(record.pid);
        if (mToastQueue.size() > 0) {
            // Show the next one. If the callback fails, this will remove
            // it from the list, so don't assume that the list hasn't changed
            // after this point.
            showNextToastLocked();
        }
    }

    void finishWindowTokenLocked(IBinder t, int displayId) {
        mHandler.removeCallbacksAndMessages(t);
        // We pass 'true' for 'removeWindows' to let the WindowManager destroy any
        // remaining surfaces as either the client has called finishToken indicating
        // it has successfully removed the views, or the client has timed out
        // at which point anything goes.
        mWindowManagerInternal.removeWindowToken(t, true /* removeWindows */, displayId);
    }

    @GuardedBy("mToastQueue")
    private void scheduleDurationReachedLocked(ToastRecord r)
    {
        mHandler.removeCallbacksAndMessages(r);
        Message m = Message.obtain(mHandler, MESSAGE_DURATION_REACHED, r);
        int delay = r.getDuration() == Toast.LENGTH_LONG ? LONG_DELAY : SHORT_DELAY;
        // Accessibility users may need longer timeout duration. This api compares original delay
        // with user's preference and return longer one. It returns original delay if there's no
        // preference.
        delay = mAccessibilityManager.getRecommendedTimeoutMillis(delay,
                AccessibilityManager.FLAG_CONTENT_TEXT);
        mHandler.sendMessageDelayed(m, delay);
    }

    private void handleDurationReached(ToastRecord record)
    {
        if (DBG) Slog.d(TAG, "Timeout pkg=" + record.pkg + " token=" + record.token);
        synchronized (mToastQueue) {
            int index = indexOfToastLocked(record.pkg, record.token);
            if (index >= 0) {
                cancelToastLocked(index);
            }
        }
    }

    @GuardedBy("mToastQueue")
    private void scheduleKillTokenTimeout(ToastRecord r)
    {
        mHandler.removeCallbacksAndMessages(r);
        Message m = Message.obtain(mHandler, MESSAGE_FINISH_TOKEN_TIMEOUT, r);
        mHandler.sendMessageDelayed(m, FINISH_TOKEN_TIMEOUT);
    }

    private void handleKillTokenTimeout(ToastRecord record)
    {
        if (DBG) Slog.d(TAG, "Kill Token Timeout token=" + record.windowToken);
        synchronized (mToastQueue) {
            finishWindowTokenLocked(record.windowToken, record.displayId);
        }
    }

    @GuardedBy("mToastQueue")
    int indexOfToastLocked(String pkg, IBinder token) {
        ArrayList<ToastRecord> list = mToastQueue;
        int len = list.size();
        for (int i=0; i<len; i++) {
            ToastRecord r = list.get(i);
            if (r.pkg.equals(pkg) && r.token == token) {
                return i;
            }
        }
        return -1;
    }

    /**
     * Adjust process {@code pid} importance according to whether it has toasts in the queue or not.
     */
    public void keepProcessAliveForToastIfNeeded(int pid) {
        synchronized (mToastQueue) {
            keepProcessAliveForToastIfNeededLocked(pid);
        }
    }

    @GuardedBy("mToastQueue")
    private void keepProcessAliveForToastIfNeededLocked(int pid) {
        int toastCount = 0; // toasts from this pid
        ArrayList<ToastRecord> list = mToastQueue;
        int n = list.size();
        for (int i = 0; i < n; i++) {
            ToastRecord r = list.get(i);
            if (r.pid == pid) {
                toastCount++;
            }
        }
        try {
            mAm.setProcessImportant(mForegroundToken, pid, toastCount > 0, "toast");
        } catch (RemoteException e) {
            // Shouldn't happen.
        }
    }

    private void handleRankingReconsideration(Message message) {
        if (!(message.obj instanceof RankingReconsideration)) return;
        RankingReconsideration recon = (RankingReconsideration) message.obj;
        recon.run();
        boolean changed;
        synchronized (mNotificationLock) {
            final NotificationRecord record = mNotificationsByKey.get(recon.getKey());
            if (record == null) {
                return;
            }
            int indexBefore = findNotificationRecordIndexLocked(record);
            boolean interceptBefore = record.isIntercepted();
            int visibilityBefore = record.getPackageVisibilityOverride();
            boolean interruptiveBefore = record.isInterruptive();

            recon.applyChangesLocked(record);
            applyZenModeLocked(record);
            mRankingHelper.sort(mNotificationList);
            boolean indexChanged = indexBefore != findNotificationRecordIndexLocked(record);
            boolean interceptChanged = interceptBefore != record.isIntercepted();
            boolean visibilityChanged = visibilityBefore != record.getPackageVisibilityOverride();

            // Broadcast isInterruptive changes for bubbles.
            boolean interruptiveChanged =
                    record.canBubble() && (interruptiveBefore != record.isInterruptive());

            changed = indexChanged
                    || interceptChanged
                    || visibilityChanged
                    || interruptiveChanged;
            if (interceptBefore && !record.isIntercepted()
                    && record.isNewEnoughForAlerting(mSystemClock.currentTimeMillis())) {
                buzzBeepBlinkLocked(record);
            }
        }
        if (changed) {
            mHandler.scheduleSendRankingUpdate();
        }
    }

    void handleRankingSort() {
        if (mRankingHelper == null) return;
        synchronized (mNotificationLock) {
            final int N = mNotificationList.size();
            // Any field that can change via one of the extractors needs to be added here.
            ArrayList<String> orderBefore = new ArrayList<>(N);
            int[] visibilities = new int[N];
            boolean[] showBadges = new boolean[N];
            boolean[] allowBubbles = new boolean[N];
            boolean[] isBubble = new boolean[N];
            ArrayList<NotificationChannel> channelBefore = new ArrayList<>(N);
            ArrayList<String> groupKeyBefore = new ArrayList<>(N);
            ArrayList<ArrayList<String>> overridePeopleBefore = new ArrayList<>(N);
            ArrayList<ArrayList<SnoozeCriterion>> snoozeCriteriaBefore = new ArrayList<>(N);
            ArrayList<Integer> userSentimentBefore = new ArrayList<>(N);
            ArrayList<Integer> suppressVisuallyBefore = new ArrayList<>(N);
            ArrayList<ArrayList<Notification.Action>> systemSmartActionsBefore = new ArrayList<>(N);
            ArrayList<ArrayList<CharSequence>> smartRepliesBefore = new ArrayList<>(N);
            int[] importancesBefore = new int[N];
            for (int i = 0; i < N; i++) {
                final NotificationRecord r = mNotificationList.get(i);
                orderBefore.add(r.getKey());
                visibilities[i] = r.getPackageVisibilityOverride();
                showBadges[i] = r.canShowBadge();
                allowBubbles[i] = r.canBubble();
                isBubble[i] = r.getNotification().isBubbleNotification();
                channelBefore.add(r.getChannel());
                groupKeyBefore.add(r.getGroupKey());
                overridePeopleBefore.add(r.getPeopleOverride());
                snoozeCriteriaBefore.add(r.getSnoozeCriteria());
                userSentimentBefore.add(r.getUserSentiment());
                suppressVisuallyBefore.add(r.getSuppressedVisualEffects());
                systemSmartActionsBefore.add(r.getSystemGeneratedSmartActions());
                smartRepliesBefore.add(r.getSmartReplies());
                importancesBefore[i] = r.getImportance();
                mRankingHelper.extractSignals(r);
            }
            mRankingHelper.sort(mNotificationList);
            for (int i = 0; i < N; i++) {
                final NotificationRecord r = mNotificationList.get(i);
                if (!orderBefore.get(i).equals(r.getKey())
                        || visibilities[i] != r.getPackageVisibilityOverride()
                        || showBadges[i] != r.canShowBadge()
                        || allowBubbles[i] != r.canBubble()
                        || isBubble[i] != r.getNotification().isBubbleNotification()
                        || !Objects.equals(channelBefore.get(i), r.getChannel())
                        || !Objects.equals(groupKeyBefore.get(i), r.getGroupKey())
                        || !Objects.equals(overridePeopleBefore.get(i), r.getPeopleOverride())
                        || !Objects.equals(snoozeCriteriaBefore.get(i), r.getSnoozeCriteria())
                        || !Objects.equals(userSentimentBefore.get(i), r.getUserSentiment())
                        || !Objects.equals(suppressVisuallyBefore.get(i),
                        r.getSuppressedVisualEffects())
                        || !Objects.equals(systemSmartActionsBefore.get(i),
                                r.getSystemGeneratedSmartActions())
                        || !Objects.equals(smartRepliesBefore.get(i), r.getSmartReplies())
                        || importancesBefore[i] != r.getImportance()) {
                    mHandler.scheduleSendRankingUpdate();
                    return;
                }
            }
        }
    }

    @GuardedBy("mNotificationLock")
    private void recordCallerLocked(NotificationRecord record) {
        if (mZenModeHelper.isCall(record)) {
            mZenModeHelper.recordCaller(record);
        }
    }

    // let zen mode evaluate this record
    @GuardedBy("mNotificationLock")
    private void applyZenModeLocked(NotificationRecord record) {
        record.setIntercepted(mZenModeHelper.shouldIntercept(record));
        if (record.isIntercepted()) {
            record.setSuppressedVisualEffects(
                    mZenModeHelper.getConsolidatedNotificationPolicy().suppressedVisualEffects);
        } else {
            record.setSuppressedVisualEffects(0);
        }
    }

    @GuardedBy("mNotificationLock")
    private int findNotificationRecordIndexLocked(NotificationRecord target) {
        return mRankingHelper.indexOf(mNotificationList, target);
    }

    private void handleSendRankingUpdate() {
        synchronized (mNotificationLock) {
            mListeners.notifyRankingUpdateLocked(null);
        }
    }

    private void scheduleListenerHintsChanged(int state) {
        mHandler.removeMessages(MESSAGE_LISTENER_HINTS_CHANGED);
        mHandler.obtainMessage(MESSAGE_LISTENER_HINTS_CHANGED, state, 0).sendToTarget();
    }

    private void scheduleInterruptionFilterChanged(int listenerInterruptionFilter) {
        mHandler.removeMessages(MESSAGE_LISTENER_NOTIFICATION_FILTER_CHANGED);
        mHandler.obtainMessage(
                MESSAGE_LISTENER_NOTIFICATION_FILTER_CHANGED,
                listenerInterruptionFilter,
                0).sendToTarget();
    }

    private void handleListenerHintsChanged(int hints) {
        synchronized (mNotificationLock) {
            mListeners.notifyListenerHintsChangedLocked(hints);
        }
    }

    private void handleListenerInterruptionFilterChanged(int interruptionFilter) {
        synchronized (mNotificationLock) {
            mListeners.notifyInterruptionFilterChanged(interruptionFilter);
        }
    }

    void handleOnPackageChanged(boolean removingPackage, int changeUserId,
            String[] pkgList, int[] uidList) {
        boolean preferencesChanged = removingPackage;
        mListeners.onPackagesChanged(removingPackage, pkgList, uidList);
        mAssistants.onPackagesChanged(removingPackage, pkgList, uidList);
        mConditionProviders.onPackagesChanged(removingPackage, pkgList, uidList);
        preferencesChanged |= mPreferencesHelper.onPackagesChanged(
                removingPackage, changeUserId, pkgList, uidList);
        if (removingPackage) {
            int size = Math.min(pkgList.length, uidList.length);
            for (int i = 0; i < size; i++) {
                final String pkg = pkgList[i];
                final int uid = uidList[i];
                mHistoryManager.onPackageRemoved(UserHandle.getUserId(uid), pkg);
            }
        }
        if (preferencesChanged) {
            handleSavePolicyFile();
        }
    }

    protected class WorkerHandler extends Handler
    {
        public WorkerHandler(Looper looper) {
            super(looper);
        }

        @Override
        public void handleMessage(Message msg)
        {
            switch (msg.what)
            {
                case MESSAGE_DURATION_REACHED:
                    handleDurationReached((ToastRecord) msg.obj);
                    break;
                case MESSAGE_FINISH_TOKEN_TIMEOUT:
                    handleKillTokenTimeout((ToastRecord) msg.obj);
                    break;
                case MESSAGE_SEND_RANKING_UPDATE:
                    handleSendRankingUpdate();
                    break;
                case MESSAGE_LISTENER_HINTS_CHANGED:
                    handleListenerHintsChanged(msg.arg1);
                    break;
                case MESSAGE_LISTENER_NOTIFICATION_FILTER_CHANGED:
                    handleListenerInterruptionFilterChanged(msg.arg1);
                    break;
                case MESSAGE_ON_PACKAGE_CHANGED:
                    SomeArgs args = (SomeArgs) msg.obj;
                    handleOnPackageChanged((boolean) args.arg1, args.argi1, (String[]) args.arg2,
                            (int[]) args.arg3);
                    args.recycle();
                    break;
            }
        }

        protected void scheduleSendRankingUpdate() {
            if (!hasMessages(MESSAGE_SEND_RANKING_UPDATE)) {
                Message m = Message.obtain(this, MESSAGE_SEND_RANKING_UPDATE);
                sendMessage(m);
            }
        }

        protected void scheduleCancelNotification(CancelNotificationRunnable cancelRunnable) {
            if (!hasCallbacks(cancelRunnable)) {
                sendMessage(Message.obtain(this, cancelRunnable));
            }
        }

        protected void scheduleOnPackageChanged(boolean removingPackage, int changeUserId,
                String[] pkgList, int[] uidList) {
            SomeArgs args = SomeArgs.obtain();
            args.arg1 = removingPackage;
            args.argi1 = changeUserId;
            args.arg2 = pkgList;
            args.arg3 = uidList;
            sendMessage(Message.obtain(this, MESSAGE_ON_PACKAGE_CHANGED, args));
        }
    }

    private final class RankingHandlerWorker extends Handler implements RankingHandler
    {
        public RankingHandlerWorker(Looper looper) {
            super(looper);
        }

        @Override
        public void handleMessage(Message msg) {
            switch (msg.what) {
                case MESSAGE_RECONSIDER_RANKING:
                    handleRankingReconsideration(msg);
                    break;
                case MESSAGE_RANKING_SORT:
                    handleRankingSort();
                    break;
            }
        }

        public void requestSort() {
            removeMessages(MESSAGE_RANKING_SORT);
            Message msg = Message.obtain();
            msg.what = MESSAGE_RANKING_SORT;
            sendMessage(msg);
        }

        public void requestReconsideration(RankingReconsideration recon) {
            Message m = Message.obtain(this,
                    NotificationManagerService.MESSAGE_RECONSIDER_RANKING, recon);
            long delay = recon.getDelay(TimeUnit.MILLISECONDS);
            sendMessageDelayed(m, delay);
        }
    }

    // Notifications
    // ============================================================================
    static int clamp(int x, int low, int high) {
        return (x < low) ? low : ((x > high) ? high : x);
    }

    void sendAccessibilityEvent(Notification notification, CharSequence packageName) {
        if (!mAccessibilityManager.isEnabled()) {
            return;
        }

        AccessibilityEvent event =
            AccessibilityEvent.obtain(AccessibilityEvent.TYPE_NOTIFICATION_STATE_CHANGED);
        event.setPackageName(packageName);
        event.setClassName(Notification.class.getName());
        event.setParcelableData(notification);
        CharSequence tickerText = notification.tickerText;
        if (!TextUtils.isEmpty(tickerText)) {
            event.getText().add(tickerText);
        }

        mAccessibilityManager.sendAccessibilityEvent(event);
    }

    /**
     * Removes all NotificationsRecords with the same key as the given notification record
     * from both lists. Do not call this method while iterating over either list.
     */
    @GuardedBy("mNotificationLock")
    private boolean removeFromNotificationListsLocked(NotificationRecord r) {
        // Remove from both lists, either list could have a separate Record for what is
        // effectively the same notification.
        boolean wasPosted = false;
        NotificationRecord recordInList = null;
        if ((recordInList = findNotificationByListLocked(mNotificationList, r.getKey()))
                != null) {
            mNotificationList.remove(recordInList);
            mNotificationsByKey.remove(recordInList.getSbn().getKey());
            wasPosted = true;
        }
        while ((recordInList = findNotificationByListLocked(mEnqueuedNotifications, r.getKey()))
                != null) {
            mEnqueuedNotifications.remove(recordInList);
        }
        return wasPosted;
    }

    /**
     * Similar to the above method, removes all NotificationRecords with the same key as the given
     * NotificationRecord, but skips any records which are newer than the given one.
     */
    private boolean removePreviousFromNotificationListsLocked(NotificationRecord r,
            long removeBefore) {
        // Remove notification records that occurred before the given record from both lists,
        // specifically allowing newer ones to respect ordering
        boolean wasPosted = false;
        List<NotificationRecord> matching =
                findNotificationsByListLocked(mNotificationList, r.getKey());
        for (NotificationRecord record : matching) {
            // We don't need to check against update time for posted notifs
            mNotificationList.remove(record);
            mNotificationsByKey.remove(record.getSbn().getKey());
            wasPosted = true;
        }

        matching = findNotificationsByListLocked(mEnqueuedNotifications, r.getKey());
        for (NotificationRecord record : matching) {
            if (record.getUpdateTimeMs() <= removeBefore) {
                mNotificationList.remove(record);
            }
        }

        return wasPosted;
    }

    @GuardedBy("mNotificationLock")
    private void cancelNotificationLocked(NotificationRecord r, boolean sendDelete,
            @NotificationListenerService.NotificationCancelReason int reason,
            boolean wasPosted, String listenerName) {
        cancelNotificationLocked(r, sendDelete, reason, -1, -1, wasPosted, listenerName);
    }

    @GuardedBy("mNotificationLock")
    private void cancelNotificationLocked(NotificationRecord r, boolean sendDelete,
            @NotificationListenerService.NotificationCancelReason int reason,
            int rank, int count, boolean wasPosted, String listenerName) {
        final String canceledKey = r.getKey();

        // Record caller.
        recordCallerLocked(r);

        if (r.getStats().getDismissalSurface() == NotificationStats.DISMISSAL_NOT_DISMISSED) {
            r.recordDismissalSurface(NotificationStats.DISMISSAL_OTHER);
        }

        // tell the app
        if (sendDelete) {
            final PendingIntent deleteIntent = r.getNotification().deleteIntent;
            if (deleteIntent != null) {
                try {
                    // make sure deleteIntent cannot be used to start activities from background
                    LocalServices.getService(ActivityManagerInternal.class)
                            .clearPendingIntentAllowBgActivityStarts(deleteIntent.getTarget(),
                            WHITELIST_TOKEN);
                    deleteIntent.send();
                } catch (PendingIntent.CanceledException ex) {
                    // do nothing - there's no relevant way to recover, and
                    //     no reason to let this propagate
                    Slog.w(TAG, "canceled PendingIntent for " + r.getSbn().getPackageName(), ex);
                }
            }
        }

        // Only cancel these if this notification actually got to be posted.
        if (wasPosted) {
            // status bar
            if (r.getNotification().getSmallIcon() != null) {
                if (reason != REASON_SNOOZED) {
                    r.isCanceled = true;
                }
                mListeners.notifyRemovedLocked(r, reason, r.getStats());
                mHandler.post(new Runnable() {
                    @Override
                    public void run() {
                        mGroupHelper.onNotificationRemoved(r.getSbn());
                    }
                });
            }

            // sound
            if (canceledKey.equals(mSoundNotificationKey)) {
                mSoundNotificationKey = null;
                final long identity = Binder.clearCallingIdentity();
                try {
                    final IRingtonePlayer player = mAudioManager.getRingtonePlayer();
                    if (player != null) {
                        player.stopAsync();
                    }
                } catch (RemoteException e) {
                } finally {
                    Binder.restoreCallingIdentity(identity);
                }
            }

            // vibrate
            if (canceledKey.equals(mVibrateNotificationKey)) {
                mVibrateNotificationKey = null;
                long identity = Binder.clearCallingIdentity();
                try {
                    mVibrator.cancel();
                }
                finally {
                    Binder.restoreCallingIdentity(identity);
                }
            }

            // light
            mLights.remove(canceledKey);
        }

        // Record usage stats
        // TODO: add unbundling stats?
        switch (reason) {
            case REASON_CANCEL:
            case REASON_CANCEL_ALL:
            case REASON_LISTENER_CANCEL:
            case REASON_LISTENER_CANCEL_ALL:
                mUsageStats.registerDismissedByUser(r);
                break;
            case REASON_APP_CANCEL:
            case REASON_APP_CANCEL_ALL:
                mUsageStats.registerRemovedByApp(r);
                break;
        }

        String groupKey = r.getGroupKey();
        NotificationRecord groupSummary = mSummaryByGroupKey.get(groupKey);
        if (groupSummary != null && groupSummary.getKey().equals(canceledKey)) {
            mSummaryByGroupKey.remove(groupKey);
        }
        final ArrayMap<String, String> summaries =
                mAutobundledSummaries.get(r.getSbn().getUserId());
        if (summaries != null && r.getSbn().getKey().equals(
                summaries.get(r.getSbn().getPackageName()))) {
            summaries.remove(r.getSbn().getPackageName());
        }

        // Save it for users of getHistoricalNotifications()
        mArchive.record(r.getSbn(), reason);

        final long now = mSystemClock.currentTimeMillis();
        final LogMaker logMaker = r.getItemLogMaker()
                .setType(MetricsEvent.TYPE_DISMISS)
                .setSubtype(reason);
        if (rank != -1 && count != -1) {
            logMaker.addTaggedData(MetricsEvent.NOTIFICATION_SHADE_INDEX, rank)
                    .addTaggedData(MetricsEvent.NOTIFICATION_SHADE_COUNT, count);
        }
        MetricsLogger.action(logMaker);
        EventLogTags.writeNotificationCanceled(canceledKey, reason,
                r.getLifespanMs(now), r.getFreshnessMs(now), r.getExposureMs(now),
                rank, count, listenerName);
        if (wasPosted) {
            mNotificationRecordLogger.logNotificationCancelled(r, reason,
                    r.getStats().getDismissalSurface());
        }
    }

    @VisibleForTesting
    void updateUriPermissions(@Nullable NotificationRecord newRecord,
            @Nullable NotificationRecord oldRecord, String targetPkg, int targetUserId) {
        updateUriPermissions(newRecord, oldRecord, targetPkg, targetUserId, false);
    }

    @VisibleForTesting
    void updateUriPermissions(@Nullable NotificationRecord newRecord,
            @Nullable NotificationRecord oldRecord, String targetPkg, int targetUserId,
            boolean onlyRevokeCurrentTarget) {
        final String key = (newRecord != null) ? newRecord.getKey() : oldRecord.getKey();
        if (DBG) Slog.d(TAG, key + ": updating permissions");

        final ArraySet<Uri> newUris = (newRecord != null) ? newRecord.getGrantableUris() : null;
        final ArraySet<Uri> oldUris = (oldRecord != null) ? oldRecord.getGrantableUris() : null;

        // Shortcut when no Uris involved
        if (newUris == null && oldUris == null) {
            return;
        }

        // Inherit any existing owner
        IBinder permissionOwner = null;
        if (newRecord != null && permissionOwner == null) {
            permissionOwner = newRecord.permissionOwner;
        }
        if (oldRecord != null && permissionOwner == null) {
            permissionOwner = oldRecord.permissionOwner;
        }

        // If we have Uris to grant, but no owner yet, go create one
        if (newUris != null && permissionOwner == null) {
            if (DBG) Slog.d(TAG, key + ": creating owner");
            permissionOwner = mUgmInternal.newUriPermissionOwner("NOTIF:" + key);
        }

        // If we have no Uris to grant, but an existing owner, go destroy it
        // When revoking permissions of a single listener, destroying the owner will revoke
        // permissions of other listeners who need to keep access.
        if (newUris == null && permissionOwner != null && !onlyRevokeCurrentTarget) {
            destroyPermissionOwner(permissionOwner, UserHandle.getUserId(oldRecord.getUid()), key);
            permissionOwner = null;
        }

        // Grant access to new Uris
        if (newUris != null && permissionOwner != null) {
            for (int i = 0; i < newUris.size(); i++) {
                final Uri uri = newUris.valueAt(i);
                if (oldUris == null || !oldUris.contains(uri)) {
                    Slog.d(TAG, key + ": granting " + uri);
                    grantUriPermission(permissionOwner, uri, newRecord.getUid(), targetPkg,
                            targetUserId);
                }
            }
        }

        // Revoke access to old Uris
        if (oldUris != null && permissionOwner != null) {
            for (int i = 0; i < oldUris.size(); i++) {
                final Uri uri = oldUris.valueAt(i);
                if (newUris == null || !newUris.contains(uri)) {
                    if (DBG) Slog.d(TAG, key + ": revoking " + uri);
                    if (onlyRevokeCurrentTarget) {
                        // We're revoking permission from one listener only; other listeners may
                        // still need access because the notification may still exist
                        revokeUriPermission(permissionOwner, uri,
                                UserHandle.getUserId(oldRecord.getUid()), targetPkg, targetUserId);
                    } else {
                        // This is broad to unilaterally revoke permissions to this Uri as granted
                        // by this notification.  But this code-path can only be used when the
                        // reason for revoking is that the notification posted again without this
                        // Uri, not when removing an individual listener.
                        revokeUriPermission(permissionOwner, uri,
                                UserHandle.getUserId(oldRecord.getUid()),
                                null, UserHandle.USER_ALL);
                    }
                }
            }
        }

        if (newRecord != null) {
            newRecord.permissionOwner = permissionOwner;
        }
    }

    private void grantUriPermission(IBinder owner, Uri uri, int sourceUid, String targetPkg,
            int targetUserId) {
        if (uri == null || !ContentResolver.SCHEME_CONTENT.equals(uri.getScheme())) return;
        final long ident = Binder.clearCallingIdentity();
        try {
            mUgm.grantUriPermissionFromOwner(owner, sourceUid, targetPkg,
                    ContentProvider.getUriWithoutUserId(uri),
                    Intent.FLAG_GRANT_READ_URI_PERMISSION,
                    ContentProvider.getUserIdFromUri(uri, UserHandle.getUserId(sourceUid)),
                    targetUserId);
        } catch (RemoteException ignored) {
            // Ignored because we're in same process
        } catch (SecurityException e) {
            Slog.e(TAG, "Cannot grant uri access; " + sourceUid + " does not own " + uri);
        } finally {
            Binder.restoreCallingIdentity(ident);
        }
    }

    private void revokeUriPermission(IBinder owner, Uri uri, int sourceUserId, String targetPkg,
            int targetUserId) {
        if (uri == null || !ContentResolver.SCHEME_CONTENT.equals(uri.getScheme())) return;
        int userId = ContentProvider.getUserIdFromUri(uri, sourceUserId);

        final long ident = Binder.clearCallingIdentity();
        try {
            mUgmInternal.revokeUriPermissionFromOwner(
                    owner,
                    ContentProvider.getUriWithoutUserId(uri),
                    Intent.FLAG_GRANT_READ_URI_PERMISSION,
                    userId, targetPkg, targetUserId);
        } finally {
            Binder.restoreCallingIdentity(ident);
        }
    }

    private void destroyPermissionOwner(IBinder owner, int userId, String logKey) {
        final long ident = Binder.clearCallingIdentity();
        try {
            if (DBG) Slog.d(TAG, logKey + ": destroying owner");
            mUgmInternal.revokeUriPermissionFromOwner(owner, null, ~0, userId);
        } finally {
            Binder.restoreCallingIdentity(ident);
        }
    }

    /**
     * Cancels a notification ONLY if it has all of the {@code mustHaveFlags}
     * and none of the {@code mustNotHaveFlags}.
     */
    void cancelNotification(final int callingUid, final int callingPid,
            final String pkg, final String tag, final int id,
            final int mustHaveFlags, final int mustNotHaveFlags, final boolean sendDelete,
            final int userId, final int reason, final ManagedServiceInfo listener) {
        cancelNotification(callingUid, callingPid, pkg, tag, id, mustHaveFlags, mustNotHaveFlags,
                sendDelete, userId, reason, -1 /* rank */, -1 /* count */, listener);
    }

    /**
     * Cancels a notification ONLY if it has all of the {@code mustHaveFlags}
     * and none of the {@code mustNotHaveFlags}.
     */
    void cancelNotification(final int callingUid, final int callingPid,
            final String pkg, final String tag, final int id,
            final int mustHaveFlags, final int mustNotHaveFlags, final boolean sendDelete,
            final int userId, final int reason, int rank, int count,
            final ManagedServiceInfo listener) {
        // In enqueueNotificationInternal notifications are added by scheduling the
        // work on the worker handler. Hence, we also schedule the cancel on this
        // handler to avoid a scenario where an add notification call followed by a
        // remove notification call ends up in not removing the notification.
        mHandler.scheduleCancelNotification(new CancelNotificationRunnable(callingUid, callingPid,
                pkg, tag, id, mustHaveFlags, mustNotHaveFlags, sendDelete, userId, reason, rank,
                count, listener));
    }

    /**
     * Determine whether the userId applies to the notification in question, either because
     * they match exactly, or one of them is USER_ALL (which is treated as a wildcard).
     */
    private boolean notificationMatchesUserId(NotificationRecord r, int userId) {
        return
                // looking for USER_ALL notifications? match everything
                   userId == UserHandle.USER_ALL
                // a notification sent to USER_ALL matches any query
                || r.getUserId() == UserHandle.USER_ALL
                // an exact user match
                || r.getUserId() == userId;
    }

    /**
     * Determine whether the userId applies to the notification in question, either because
     * they match exactly, or one of them is USER_ALL (which is treated as a wildcard) or
     * because it matches one of the users profiles.
     */
    private boolean notificationMatchesCurrentProfiles(NotificationRecord r, int userId) {
        return notificationMatchesUserId(r, userId)
                || mUserProfiles.isCurrentProfile(r.getUserId());
    }

    /**
     * Cancels all notifications from a given package that have all of the
     * {@code mustHaveFlags}.
     */
    void cancelAllNotificationsInt(int callingUid, int callingPid, String pkg, String channelId,
            int mustHaveFlags, int mustNotHaveFlags, boolean doit, int userId, int reason,
            ManagedServiceInfo listener) {
        mHandler.post(new Runnable() {
            @Override
            public void run() {
                String listenerName = listener == null ? null : listener.component.toShortString();
                EventLogTags.writeNotificationCancelAll(callingUid, callingPid,
                        pkg, userId, mustHaveFlags, mustNotHaveFlags, reason,
                        listenerName);

                // Why does this parameter exist? Do we actually want to execute the above if doit
                // is false?
                if (!doit) {
                    return;
                }

                synchronized (mNotificationLock) {
                    FlagChecker flagChecker = (int flags) -> {
                        if ((flags & mustHaveFlags) != mustHaveFlags) {
                            return false;
                        }
                        if ((flags & mustNotHaveFlags) != 0) {
                            return false;
                        }
                        return true;
                    };
                    cancelAllNotificationsByListLocked(mNotificationList, callingUid, callingPid,
                            pkg, true /*nullPkgIndicatesUserSwitch*/, channelId, flagChecker,
                            false /*includeCurrentProfiles*/, userId, false /*sendDelete*/, reason,
                            listenerName, true /* wasPosted */);
                    cancelAllNotificationsByListLocked(mEnqueuedNotifications, callingUid,
                            callingPid, pkg, true /*nullPkgIndicatesUserSwitch*/, channelId,
                            flagChecker, false /*includeCurrentProfiles*/, userId,
                            false /*sendDelete*/, reason, listenerName, false /* wasPosted */);
                    mSnoozeHelper.cancel(userId, pkg);
                }
            }
        });
    }

    private interface FlagChecker {
        // Returns false if these flags do not pass the defined flag test.
        public boolean apply(int flags);
    }

    @GuardedBy("mNotificationLock")
    private void cancelAllNotificationsByListLocked(ArrayList<NotificationRecord> notificationList,
            int callingUid, int callingPid, String pkg, boolean nullPkgIndicatesUserSwitch,
            String channelId, FlagChecker flagChecker, boolean includeCurrentProfiles, int userId,
            boolean sendDelete, int reason, String listenerName, boolean wasPosted) {
        ArrayList<NotificationRecord> canceledNotifications = null;
        for (int i = notificationList.size() - 1; i >= 0; --i) {
            NotificationRecord r = notificationList.get(i);
            if (includeCurrentProfiles) {
                if (!notificationMatchesCurrentProfiles(r, userId)) {
                    continue;
                }
            } else if (!notificationMatchesUserId(r, userId)) {
                continue;
            }
            // Don't remove notifications to all, if there's no package name specified
            if (nullPkgIndicatesUserSwitch && pkg == null && r.getUserId() == UserHandle.USER_ALL) {
                continue;
            }
            if (!flagChecker.apply(r.getFlags())) {
                continue;
            }
            if (pkg != null && !r.getSbn().getPackageName().equals(pkg)) {
                continue;
            }
            if (channelId != null && !channelId.equals(r.getChannel().getId())) {
                continue;
            }
            if (canceledNotifications == null) {
                canceledNotifications = new ArrayList<>();
            }
            notificationList.remove(i);
            mNotificationsByKey.remove(r.getKey());
            r.recordDismissalSentiment(NotificationStats.DISMISS_SENTIMENT_NEUTRAL);
            canceledNotifications.add(r);
            cancelNotificationLocked(r, sendDelete, reason, wasPosted, listenerName);
        }
        if (canceledNotifications != null) {
            final int M = canceledNotifications.size();
            for (int i = 0; i < M; i++) {
                cancelGroupChildrenLocked(canceledNotifications.get(i), callingUid, callingPid,
                        listenerName, false /* sendDelete */, flagChecker, reason);
            }
            updateLightsLocked();
        }
    }

    void snoozeNotificationInt(String key, long duration, String snoozeCriterionId,
            ManagedServiceInfo listener) {
        String listenerName = listener == null ? null : listener.component.toShortString();
        if ((duration <= 0 && snoozeCriterionId == null) || key == null) {
            return;
        }

        if (DBG) {
            Slog.d(TAG, String.format("snooze event(%s, %d, %s, %s)", key, duration,
                    snoozeCriterionId, listenerName));
        }
        // Needs to post so that it can cancel notifications not yet enqueued.
        mHandler.post(new SnoozeNotificationRunnable(key, duration, snoozeCriterionId));
    }

    void unsnoozeNotificationInt(String key, ManagedServiceInfo listener, boolean muteOnReturn) {
        String listenerName = listener == null ? null : listener.component.toShortString();
        if (DBG) {
            Slog.d(TAG, String.format("unsnooze event(%s, %s)", key, listenerName));
        }
        mSnoozeHelper.repost(key, muteOnReturn);
        handleSavePolicyFile();
    }

    @GuardedBy("mNotificationLock")
    void cancelAllLocked(int callingUid, int callingPid, int userId, int reason,
            ManagedServiceInfo listener, boolean includeCurrentProfiles) {
        mHandler.post(new Runnable() {
            @Override
            public void run() {
                synchronized (mNotificationLock) {
                    String listenerName =
                            listener == null ? null : listener.component.toShortString();
                    EventLogTags.writeNotificationCancelAll(callingUid, callingPid,
                            null, userId, 0, 0, reason, listenerName);

                    FlagChecker flagChecker = (int flags) -> {
                        int flagsToCheck = FLAG_ONGOING_EVENT | FLAG_NO_CLEAR;
                        if (REASON_LISTENER_CANCEL_ALL == reason
                                || REASON_CANCEL_ALL == reason) {
                            flagsToCheck |= FLAG_BUBBLE;
                        }
                        if ((flags & flagsToCheck) != 0) {
                            return false;
                        }
                        return true;
                    };

                    cancelAllNotificationsByListLocked(mNotificationList, callingUid, callingPid,
                            null, false /*nullPkgIndicatesUserSwitch*/, null, flagChecker,
                            includeCurrentProfiles, userId, true /*sendDelete*/, reason,
                            listenerName, true);
                    cancelAllNotificationsByListLocked(mEnqueuedNotifications, callingUid,
                            callingPid, null, false /*nullPkgIndicatesUserSwitch*/, null,
                            flagChecker, includeCurrentProfiles, userId, true /*sendDelete*/,
                            reason, listenerName, false);
                    mSnoozeHelper.cancel(userId, includeCurrentProfiles);
                }
            }
        });
    }

    // Warning: The caller is responsible for invoking updateLightsLocked().
    @GuardedBy("mNotificationLock")
    private void cancelGroupChildrenLocked(NotificationRecord r, int callingUid, int callingPid,
            String listenerName, boolean sendDelete, FlagChecker flagChecker, int reason) {
        Notification n = r.getNotification();
        if (!n.isGroupSummary()) {
            return;
        }

        String pkg = r.getSbn().getPackageName();

        if (pkg == null) {
            if (DBG) Slog.e(TAG, "No package for group summary: " + r.getKey());
            return;
        }

        cancelGroupChildrenByListLocked(mNotificationList, r, callingUid, callingPid, listenerName,
                sendDelete, true, flagChecker, reason);
        cancelGroupChildrenByListLocked(mEnqueuedNotifications, r, callingUid, callingPid,
                listenerName, sendDelete, false, flagChecker, reason);
    }

    @GuardedBy("mNotificationLock")
    private void cancelGroupChildrenByListLocked(ArrayList<NotificationRecord> notificationList,
            NotificationRecord parentNotification, int callingUid, int callingPid,
            String listenerName, boolean sendDelete, boolean wasPosted, FlagChecker flagChecker,
            int reason) {
        final String pkg = parentNotification.getSbn().getPackageName();
        final int userId = parentNotification.getUserId();
        final int childReason = REASON_GROUP_SUMMARY_CANCELED;
        for (int i = notificationList.size() - 1; i >= 0; i--) {
            final NotificationRecord childR = notificationList.get(i);
            final StatusBarNotification childSbn = childR.getSbn();
            if ((childSbn.isGroup() && !childSbn.getNotification().isGroupSummary()) &&
                    childR.getGroupKey().equals(parentNotification.getGroupKey())
                    && (childR.getFlags() & FLAG_FOREGROUND_SERVICE) == 0
                    && (flagChecker == null || flagChecker.apply(childR.getFlags()))
                    && (!childR.getChannel().isImportantConversation()
                            || reason != REASON_CANCEL)) {
                EventLogTags.writeNotificationCancel(callingUid, callingPid, pkg, childSbn.getId(),
                        childSbn.getTag(), userId, 0, 0, childReason, listenerName);
                notificationList.remove(i);
                mNotificationsByKey.remove(childR.getKey());
                cancelNotificationLocked(childR, sendDelete, childReason, wasPosted, listenerName);
            }
        }
    }

    @GuardedBy("mNotificationLock")
    void updateLightsLocked()
    {
        if (mNotificationLight == null) {
            return;
        }

        // handle notification lights
        NotificationRecord ledNotification = null;
        while (ledNotification == null && !mLights.isEmpty()) {
            final String owner = mLights.get(mLights.size() - 1);
            ledNotification = mNotificationsByKey.get(owner);
            if (ledNotification == null) {
                Slog.wtfStack(TAG, "LED Notification does not exist: " + owner);
                mLights.remove(owner);
            }
        }

        NotificationRecord.Light light = ledNotification != null ?
                ledNotification.getLight() : null;
        if (ledNotification == null || mLineageNotificationLights == null || light == null) {
            mNotificationLight.turnOff();
            return;
        }

        int ledColor = light.color;
        if (isLedForcedOn(ledNotification) && ledColor == 0) {
            // User has requested color 0.  However, lineage-sdk interprets
            // color 0 as "supply a default" therefore adjust alpha to make
            // the color still black but non-zero.
            ledColor = 0x01000000;
        }

        LedValues ledValues = new LedValues(ledColor, light.onMs, light.offMs);
        mLineageNotificationLights.calcLights(ledValues, ledNotification.getSbn().getPackageName(),
                ledNotification.getSbn().getNotification(), mScreenOn || isInCall(),
                ledNotification.getSuppressedVisualEffects());

        if (!ledValues.isEnabled()) {
            mNotificationLight.turnOff();
        } else {
            mNotificationLight.setModes(ledValues.getBrightness());

            // we are using 1:0 to indicate LED should stay always on
            if (ledValues.getOnMs() == 1 && ledValues.getOffMs() == 0) {
                mNotificationLight.setColor(ledValues.getColor());
            } else {
                mNotificationLight.setFlashing(ledValues.getColor(),
                        LogicalLight.LIGHT_FLASH_TIMED, ledValues.getOnMs(), ledValues.getOffMs());
            }
        }
    }

    private boolean isLedForcedOn(NotificationRecord nr) {
        return nr != null && mLineageNotificationLights.isForcedOn(nr.getSbn().getNotification());
    }

    @GuardedBy("mNotificationLock")
    @NonNull
    List<NotificationRecord> findCurrentAndSnoozedGroupNotificationsLocked(String pkg,
            String groupKey, int userId) {
        List<NotificationRecord> records = mSnoozeHelper.getNotifications(pkg, groupKey, userId);
        records.addAll(findGroupNotificationsLocked(pkg, groupKey, userId));
        return records;
    }

    @GuardedBy("mNotificationLock")
    @NonNull List<NotificationRecord> findGroupNotificationsLocked(String pkg,
            String groupKey, int userId) {
        List<NotificationRecord> records = new ArrayList<>();
        records.addAll(findGroupNotificationByListLocked(mNotificationList, pkg, groupKey, userId));
        records.addAll(
                findGroupNotificationByListLocked(mEnqueuedNotifications, pkg, groupKey, userId));
        return records;
    }

    @GuardedBy("mNotificationLock")
    private NotificationRecord findInCurrentAndSnoozedNotificationByKeyLocked(String key) {
        NotificationRecord r = findNotificationByKeyLocked(key);
        if (r == null) {
            r = mSnoozeHelper.getNotification(key);
        }
        return r;

    }

    @GuardedBy("mNotificationLock")
    private @NonNull List<NotificationRecord> findGroupNotificationByListLocked(
            ArrayList<NotificationRecord> list, String pkg, String groupKey, int userId) {
        List<NotificationRecord> records = new ArrayList<>();
        final int len = list.size();
        for (int i = 0; i < len; i++) {
            NotificationRecord r = list.get(i);
            if (notificationMatchesUserId(r, userId) && r.getGroupKey().equals(groupKey)
                    && r.getSbn().getPackageName().equals(pkg)) {
                records.add(r);
            }
        }
        return records;
    }

    // Searches both enqueued and posted notifications by key.
    // TODO: need to combine a bunch of these getters with slightly different behavior.
    // TODO: Should enqueuing just add to mNotificationsByKey instead?
    @GuardedBy("mNotificationLock")
    private NotificationRecord findNotificationByKeyLocked(String key) {
        NotificationRecord r;
        if ((r = findNotificationByListLocked(mNotificationList, key)) != null) {
            return r;
        }
        if ((r = findNotificationByListLocked(mEnqueuedNotifications, key)) != null) {
            return r;
        }
        return null;
    }

    @GuardedBy("mNotificationLock")
    NotificationRecord findNotificationLocked(String pkg, String tag, int id, int userId) {
        NotificationRecord r;
        if ((r = findNotificationByListLocked(mNotificationList, pkg, tag, id, userId)) != null) {
            return r;
        }
        if ((r = findNotificationByListLocked(mEnqueuedNotifications, pkg, tag, id, userId))
                != null) {
            return r;
        }
        return null;
    }

    @GuardedBy("mNotificationLock")
    private NotificationRecord findNotificationByListLocked(ArrayList<NotificationRecord> list,
            String pkg, String tag, int id, int userId) {
        final int len = list.size();
        for (int i = 0; i < len; i++) {
            NotificationRecord r = list.get(i);
            if (notificationMatchesUserId(r, userId) && r.getSbn().getId() == id &&
                    TextUtils.equals(r.getSbn().getTag(), tag)
                    && r.getSbn().getPackageName().equals(pkg)) {
                return r;
            }
        }
        return null;
    }

    @GuardedBy("mNotificationLock")
    private List<NotificationRecord> findNotificationsByListLocked(
            ArrayList<NotificationRecord> list, String pkg, String tag, int id, int userId) {
        List<NotificationRecord> matching = new ArrayList<>();
        final int len = list.size();
        for (int i = 0; i < len; i++) {
            NotificationRecord r = list.get(i);
            if (notificationMatchesUserId(r, userId) && r.getSbn().getId() == id &&
                    TextUtils.equals(r.getSbn().getTag(), tag)
                    && r.getSbn().getPackageName().equals(pkg)) {
                matching.add(r);
            }
        }
        return matching;
    }

    @GuardedBy("mNotificationLock")
    private NotificationRecord findNotificationByListLocked(ArrayList<NotificationRecord> list,
            String key) {
        final int N = list.size();
        for (int i = 0; i < N; i++) {
            if (key.equals(list.get(i).getKey())) {
                return list.get(i);
            }
        }
        return null;
    }

    @GuardedBy("mNotificationLock")
    private List<NotificationRecord> findNotificationsByListLocked(
            ArrayList<NotificationRecord> list,
            String key) {
        List<NotificationRecord> matching = new ArrayList<>();
        final int n = list.size();
        for (int i = 0; i < n; i++) {
            NotificationRecord r = list.get(i);
            if (key.equals(r.getKey())) {
                matching.add(r);
            }
        }
        return matching;
    }

    /**
     * There may be multiple records that match your criteria. For instance if there have been
     * multiple notifications posted which are enqueued for the same pkg, tag, id, userId. This
     * method will find all of them in the given list
     * @return
     */
    @GuardedBy("mNotificationLock")
    private List<NotificationRecord> findEnqueuedNotificationsForCriteria(
            String pkg, String tag, int id, int userId) {
        final ArrayList<NotificationRecord> records = new ArrayList<>();
        final int n = mEnqueuedNotifications.size();
        for (int i = 0; i < n; i++) {
            NotificationRecord r = mEnqueuedNotifications.get(i);
            if (notificationMatchesUserId(r, userId)
                    && r.getSbn().getId() == id
                    && TextUtils.equals(r.getSbn().getTag(), tag)
                    && r.getSbn().getPackageName().equals(pkg)) {
                records.add(r);
            }
        }
        return records;
    }

    @GuardedBy("mNotificationLock")
    int indexOfNotificationLocked(String key) {
        final int N = mNotificationList.size();
        for (int i = 0; i < N; i++) {
            if (key.equals(mNotificationList.get(i).getKey())) {
                return i;
            }
        }
        return -1;
    }

    @VisibleForTesting
    protected void hideNotificationsForPackages(String[] pkgs) {
        synchronized (mNotificationLock) {
            List<String> pkgList = Arrays.asList(pkgs);
            List<NotificationRecord> changedNotifications = new ArrayList<>();
            int numNotifications = mNotificationList.size();
            for (int i = 0; i < numNotifications; i++) {
                NotificationRecord rec = mNotificationList.get(i);
                if (pkgList.contains(rec.getSbn().getPackageName())) {
                    rec.setHidden(true);
                    changedNotifications.add(rec);
                }
            }

            mListeners.notifyHiddenLocked(changedNotifications);
        }
    }

    @VisibleForTesting
    protected void unhideNotificationsForPackages(String[] pkgs) {
        synchronized (mNotificationLock) {
            List<String> pkgList = Arrays.asList(pkgs);
            List<NotificationRecord> changedNotifications = new ArrayList<>();
            int numNotifications = mNotificationList.size();
            for (int i = 0; i < numNotifications; i++) {
                NotificationRecord rec = mNotificationList.get(i);
                if (pkgList.contains(rec.getSbn().getPackageName())) {
                    rec.setHidden(false);
                    changedNotifications.add(rec);
                }
            }

            mListeners.notifyUnhiddenLocked(changedNotifications);
        }
    }

    private void updateNotificationPulse() {
        synchronized (mNotificationLock) {
            updateLightsLocked();
        }
    }

    protected boolean isCallingUidSystem() {
        final int uid = Binder.getCallingUid();
        return uid == Process.SYSTEM_UID;
    }

    protected boolean isUidSystemOrPhone(int uid) {
        final int appid = UserHandle.getAppId(uid);
        return (appid == Process.SYSTEM_UID || appid == Process.PHONE_UID
                || uid == Process.ROOT_UID);
    }

    // TODO: Most calls should probably move to isCallerSystem.
    protected boolean isCallerSystemOrPhone() {
        return isUidSystemOrPhone(Binder.getCallingUid());
    }

    private boolean isCallerIsSystemOrSystemUi() {
        if (isCallerSystemOrPhone()) {
            return true;
        }
        return getContext().checkCallingPermission(android.Manifest.permission.STATUS_BAR_SERVICE)
                == PERMISSION_GRANTED;
    }

    private boolean isCallerIsSystemOrSysemUiOrShell() {
        int callingUid = Binder.getCallingUid();
        if (callingUid == Process.SHELL_UID || callingUid == Process.ROOT_UID) {
            return true;
        }
        return isCallerIsSystemOrSystemUi();
    }

    private void checkCallerIsSystemOrShell() {
        int callingUid = Binder.getCallingUid();
        if (callingUid == Process.SHELL_UID || callingUid == Process.ROOT_UID) {
            return;
        }
        checkCallerIsSystem();
    }

    private void checkCallerIsSystem() {
        if (isCallerSystemOrPhone()) {
            return;
        }
        throw new SecurityException("Disallowed call for uid " + Binder.getCallingUid());
    }

    private void checkCallerIsSystemOrSystemUiOrShell() {
        checkCallerIsSystemOrSystemUiOrShell(null);
    }

    private void checkCallerIsSystemOrSystemUiOrShell(String message) {
        int callingUid = Binder.getCallingUid();
        if (callingUid == Process.SHELL_UID || callingUid == Process.ROOT_UID) {
            return;
        }
        if (isCallerSystemOrPhone()) {
            return;
        }
        getContext().enforceCallingPermission(android.Manifest.permission.STATUS_BAR_SERVICE,
                message);
    }

    private void checkCallerIsSystemOrSameApp(String pkg) {
        if (isCallerSystemOrPhone()) {
            return;
        }
        checkCallerIsSameApp(pkg);
    }

    private boolean isCallerAndroid(String callingPkg, int uid) {
        return isUidSystemOrPhone(uid) && callingPkg != null
                && PackageManagerService.PLATFORM_PACKAGE_NAME.equals(callingPkg);
    }

    /**
     * Check if the notification is of a category type that is restricted to system use only,
     * if so throw SecurityException
     */
    private void checkRestrictedCategories(final Notification notification) {
        try {
            if (!mPackageManager.hasSystemFeature(PackageManager.FEATURE_AUTOMOTIVE, 0)) {
                return;
            }
        } catch (RemoteException re) {
            if (DBG) Slog.e(TAG, "Unable to confirm if it's safe to skip category "
                    + "restrictions check thus the check will be done anyway");
        }
        if (Notification.CATEGORY_CAR_EMERGENCY.equals(notification.category)
                || Notification.CATEGORY_CAR_WARNING.equals(notification.category)
                || Notification.CATEGORY_CAR_INFORMATION.equals(notification.category)) {
                    checkCallerIsSystem();
        }
    }

    @VisibleForTesting
    boolean isCallerInstantApp(int callingUid, int userId) {
        // System is always allowed to act for ephemeral apps.
        if (isUidSystemOrPhone(callingUid)) {
            return false;
        }

        if (userId == UserHandle.USER_ALL) {
            userId = USER_SYSTEM;
        }

        try {
            final String[] pkgs = mPackageManager.getPackagesForUid(callingUid);
            if (pkgs == null) {
                throw new SecurityException("Unknown uid " + callingUid);
            }
            final String pkg = pkgs[0];
            mAppOps.checkPackage(callingUid, pkg);

            ApplicationInfo ai = mPackageManager.getApplicationInfo(pkg, 0, userId);
            if (ai == null) {
                throw new SecurityException("Unknown package " + pkg);
            }
            return ai.isInstantApp();
        } catch (RemoteException re) {
            throw new SecurityException("Unknown uid " + callingUid, re);
        }
    }

    private void checkCallerIsSameApp(String pkg) {
        checkCallerIsSameApp(pkg, Binder.getCallingUid(), UserHandle.getCallingUserId());
    }

    private void checkCallerIsSameApp(String pkg, int uid, int userId) {
        if (uid == Process.ROOT_UID && ROOT_PKG.equals(pkg)) {
            return;
        }
        try {
            ApplicationInfo ai = mPackageManager.getApplicationInfo(
                    pkg, 0, userId);
            if (ai == null) {
                throw new SecurityException("Unknown package " + pkg);
            }
            if (!UserHandle.isSameApp(ai.uid, uid)) {
                throw new SecurityException("Calling uid " + uid + " gave package "
                        + pkg + " which is owned by uid " + ai.uid);
            }
        } catch (RemoteException re) {
            throw new SecurityException("Unknown package " + pkg + "\n" + re);
        }
    }

    private boolean isCallerSameApp(String pkg) {
        try {
            checkCallerIsSameApp(pkg);
            return true;
        } catch (SecurityException e) {
            return false;
        }
    }

    private boolean isCallerSameApp(String pkg, int uid, int userId) {
        try {
            checkCallerIsSameApp(pkg, uid, userId);
            return true;
        } catch (SecurityException e) {
            return false;
        }
    }

    private static String callStateToString(int state) {
        switch (state) {
            case TelephonyManager.CALL_STATE_IDLE: return "CALL_STATE_IDLE";
            case TelephonyManager.CALL_STATE_RINGING: return "CALL_STATE_RINGING";
            case TelephonyManager.CALL_STATE_OFFHOOK: return "CALL_STATE_OFFHOOK";
            default: return "CALL_STATE_UNKNOWN_" + state;
        }
    }

    /**
     * Generates a NotificationRankingUpdate from 'sbns', considering only
     * notifications visible to the given listener.
     */
    @GuardedBy("mNotificationLock")
    private NotificationRankingUpdate makeRankingUpdateLocked(ManagedServiceInfo info) {
        final int N = mNotificationList.size();
        final ArrayList<NotificationListenerService.Ranking> rankings = new ArrayList<>();

        for (int i = 0; i < N; i++) {
            NotificationRecord record = mNotificationList.get(i);
            if (!isVisibleToListener(record.getSbn(), info)) {
                continue;
            }
            final String key = record.getSbn().getKey();
            final NotificationListenerService.Ranking ranking =
                    new NotificationListenerService.Ranking();
            ranking.populate(
                    key,
                    rankings.size(),
                    !record.isIntercepted(),
                    record.getPackageVisibilityOverride(),
                    record.getSuppressedVisualEffects(),
                    record.getImportance(),
                    record.getImportanceExplanation(),
                    record.getSbn().getOverrideGroupKey(),
                    record.getChannel(),
                    record.getPeopleOverride(),
                    record.getSnoozeCriteria(),
                    record.canShowBadge(),
                    record.getUserSentiment(),
                    record.isHidden(),
                    record.getLastAudiblyAlertedMs(),
                    record.getSound() != null || record.getVibration() != null,
                    record.getSystemGeneratedSmartActions(),
                    record.getSmartReplies(),
                    record.canBubble(),
                    record.isInterruptive(),
                    record.isConversation(),
                    record.getShortcutInfo(),
                    record.getNotification().isBubbleNotification()
            );
            rankings.add(ranking);
        }

        return new NotificationRankingUpdate(
                rankings.toArray(new NotificationListenerService.Ranking[0]));
    }

    boolean hasCompanionDevice(ManagedServiceInfo info) {
        if (mCompanionManager == null) {
            mCompanionManager = getCompanionManager();
        }
        // Companion mgr doesn't exist on all device types
        if (mCompanionManager == null) {
            return false;
        }
        long identity = Binder.clearCallingIdentity();
        try {
            List<String> associations = mCompanionManager.getAssociations(
                    info.component.getPackageName(), info.userid);
            if (!ArrayUtils.isEmpty(associations)) {
                return true;
            }
        } catch (SecurityException se) {
            // Not a privileged listener
        } catch (RemoteException re) {
            Slog.e(TAG, "Cannot reach companion device service", re);
        } catch (Exception e) {
            Slog.e(TAG, "Cannot verify listener " + info, e);
        } finally {
            Binder.restoreCallingIdentity(identity);
        }
        return false;
    }

    protected ICompanionDeviceManager getCompanionManager() {
        return ICompanionDeviceManager.Stub.asInterface(
                ServiceManager.getService(Context.COMPANION_DEVICE_SERVICE));
    }

    private boolean isVisibleToListener(StatusBarNotification sbn, ManagedServiceInfo listener) {
        if (!listener.enabledAndUserMatches(sbn.getUserId())) {
            return false;
        }
        // TODO: remove this for older listeners.
        return true;
    }

    private boolean isPackageSuspendedForUser(String pkg, int uid) {
        final long identity = Binder.clearCallingIdentity();
        int userId = UserHandle.getUserId(uid);
        try {
            return mPackageManager.isPackageSuspendedForUser(pkg, userId);
        } catch (RemoteException re) {
            throw new SecurityException("Could not talk to package manager service");
        } catch (IllegalArgumentException ex) {
            // Package not found.
            return false;
        } finally {
            Binder.restoreCallingIdentity(identity);
        }
    }

    @VisibleForTesting
    boolean canUseManagedServices(String pkg, Integer userId, String requiredPermission) {
        boolean canUseManagedServices = true;
        if (requiredPermission != null) {
            try {
                if (mPackageManager.checkPermission(requiredPermission, pkg, userId)
                        != PackageManager.PERMISSION_GRANTED) {
                    canUseManagedServices = false;
                }
            } catch (RemoteException e) {
                Slog.e(TAG, "can't talk to pm", e);
            }
        }

        return canUseManagedServices;
    }

    private class TrimCache {
        StatusBarNotification heavy;
        StatusBarNotification sbnClone;
        StatusBarNotification sbnCloneLight;

        TrimCache(StatusBarNotification sbn) {
            heavy = sbn;
        }

        StatusBarNotification ForListener(ManagedServiceInfo info) {
            if (mListeners.getOnNotificationPostedTrim(info) == TRIM_LIGHT) {
                if (sbnCloneLight == null) {
                    sbnCloneLight = heavy.cloneLight();
                }
                return sbnCloneLight;
            } else {
                if (sbnClone == null) {
                    sbnClone = heavy.clone();
                }
                return sbnClone;
            }
        }
    }

    private boolean isInCall() {
        if (mInCallStateOffHook) {
            return true;
        }
        int audioMode = mAudioManager.getMode();
        if (audioMode == AudioManager.MODE_IN_CALL
                || audioMode == AudioManager.MODE_IN_COMMUNICATION) {
            return true;
        }
        return false;
    }

    public class NotificationAssistants extends ManagedServices {
        static final String TAG_ENABLED_NOTIFICATION_ASSISTANTS = "enabled_assistants";

        private static final String ATT_USER_SET = "user_set";
        private static final String TAG_ALLOWED_ADJUSTMENT_TYPES = "q_allowed_adjustments";
        private static final String ATT_TYPES = "types";

        private final Object mLock = new Object();

        @GuardedBy("mLock")
        private ArrayMap<Integer, Boolean> mUserSetMap = new ArrayMap<>();
        private Set<String> mAllowedAdjustments = new ArraySet<>();

        @Override
        protected void loadDefaultsFromConfig() {
            ArraySet<String> assistants = new ArraySet<>();
            assistants.addAll(Arrays.asList(mContext.getResources().getString(
                    com.android.internal.R.string.config_defaultAssistantAccessComponent)
                    .split(ManagedServices.ENABLED_SERVICES_SEPARATOR)));
            for (int i = 0; i < assistants.size(); i++) {
                ComponentName assistantCn = ComponentName
                        .unflattenFromString(assistants.valueAt(i));
                String packageName = assistants.valueAt(i);
                if (assistantCn != null) {
                    packageName = assistantCn.getPackageName();
                }
                if (TextUtils.isEmpty(packageName)) {
                    continue;
                }
                ArraySet<ComponentName> approved = queryPackageForServices(packageName,
                        MATCH_DIRECT_BOOT_AWARE | MATCH_DIRECT_BOOT_UNAWARE, USER_SYSTEM);
                if (approved.contains(assistantCn)) {
                    addDefaultComponentOrPackage(assistantCn.flattenToString());
                }
            }
        }

        public NotificationAssistants(Context context, Object lock, UserProfiles up,
                IPackageManager pm) {
            super(context, lock, up, pm);

            // Add all default allowed adjustment types. Will be overwritten by values in xml,
            // if they exist
            for (int i = 0; i < DEFAULT_ALLOWED_ADJUSTMENTS.length; i++) {
                mAllowedAdjustments.add(DEFAULT_ALLOWED_ADJUSTMENTS[i]);
            }
        }

        @Override
        protected Config getConfig() {
            Config c = new Config();
            c.caption = "notification assistant";
            c.serviceInterface = NotificationAssistantService.SERVICE_INTERFACE;
            c.xmlTag = TAG_ENABLED_NOTIFICATION_ASSISTANTS;
            c.secureSettingName = Settings.Secure.ENABLED_NOTIFICATION_ASSISTANT;
            c.bindPermission = Manifest.permission.BIND_NOTIFICATION_ASSISTANT_SERVICE;
            c.settingsAction = Settings.ACTION_MANAGE_DEFAULT_APPS_SETTINGS;
            c.clientLabel = R.string.notification_ranker_binding_label;
            return c;
        }

        @Override
        protected IInterface asInterface(IBinder binder) {
            return INotificationListener.Stub.asInterface(binder);
        }

        @Override
        protected boolean checkType(IInterface service) {
            return service instanceof INotificationListener;
        }

        @Override
        protected void onServiceAdded(ManagedServiceInfo info) {
            mListeners.registerGuestService(info);
        }

        @Override
        @GuardedBy("mNotificationLock")
        protected void onServiceRemovedLocked(ManagedServiceInfo removed) {
            mListeners.unregisterService(removed.service, removed.userid);
        }

        @Override
        public void onUserUnlocked(int user) {
            if (DEBUG) Slog.d(TAG, "onUserUnlocked u=" + user);
            // force rebind the assistant, as it might be keeping its own state in user locked
            // storage
            rebindServices(true, user);
        }

        @Override
        protected String getRequiredPermission() {
            // only signature/privileged apps can be bound.
            return android.Manifest.permission.REQUEST_NOTIFICATION_ASSISTANT_SERVICE;
        }

        @Override
        protected void writeExtraXmlTags(XmlSerializer out) throws IOException {
            synchronized (mLock) {
                out.startTag(null, TAG_ALLOWED_ADJUSTMENT_TYPES);
                out.attribute(null, ATT_TYPES, TextUtils.join(",", mAllowedAdjustments));
                out.endTag(null, TAG_ALLOWED_ADJUSTMENT_TYPES);
            }
        }

        @Override
        protected void readExtraTag(String tag, XmlPullParser parser) throws IOException {
            if (TAG_ALLOWED_ADJUSTMENT_TYPES.equals(tag)) {
                final String types = XmlUtils.readStringAttribute(parser, ATT_TYPES);
                synchronized (mLock) {
                    mAllowedAdjustments.clear();
                    if (!TextUtils.isEmpty(types)) {
                        mAllowedAdjustments.addAll(Arrays.asList(types.split(",")));
                    }
                }
            }
        }

        protected void allowAdjustmentType(String type) {
            synchronized (mLock) {
                mAllowedAdjustments.add(type);
            }
            for (final ManagedServiceInfo info : NotificationAssistants.this.getServices()) {
                mHandler.post(() -> notifyCapabilitiesChanged(info));
            }
        }

        protected void disallowAdjustmentType(String type) {
            synchronized (mLock) {
                mAllowedAdjustments.remove(type);
            }
            for (final ManagedServiceInfo info : NotificationAssistants.this.getServices()) {
                    mHandler.post(() -> notifyCapabilitiesChanged(info));
            }
        }

        protected List<String> getAllowedAssistantAdjustments() {
            synchronized (mLock) {
                List<String> types = new ArrayList<>();
                types.addAll(mAllowedAdjustments);
                return types;
            }
        }

        protected boolean isAdjustmentAllowed(String type) {
            synchronized (mLock) {
                return mAllowedAdjustments.contains(type);
            }
        }

        protected void onNotificationsSeenLocked(ArrayList<NotificationRecord> records) {
            // There should be only one, but it's a list, so while we enforce
            // singularity elsewhere, we keep it general here, to avoid surprises.
            for (final ManagedServiceInfo info : NotificationAssistants.this.getServices()) {
                ArrayList<String> keys = new ArrayList<>(records.size());
                for (NotificationRecord r : records) {
                    boolean sbnVisible = isVisibleToListener(r.getSbn(), info)
                            && info.isSameUser(r.getUserId());
                    if (sbnVisible) {
                        keys.add(r.getKey());
                    }
                }

                if (!keys.isEmpty()) {
                    mHandler.post(() -> notifySeen(info, keys));
                }
            }
        }

        protected void onPanelRevealed(int items) {
            for (final ManagedServiceInfo info : NotificationAssistants.this.getServices()) {
                mHandler.post(() -> {
                    final INotificationListener assistant = (INotificationListener) info.service;
                    try {
                        assistant.onPanelRevealed(items);
                    } catch (RemoteException ex) {
                        Slog.e(TAG, "unable to notify assistant (panel revealed): " + info, ex);
                    }
                });
            }
        }

        protected void onPanelHidden() {
            for (final ManagedServiceInfo info : NotificationAssistants.this.getServices()) {
                mHandler.post(() -> {
                    final INotificationListener assistant = (INotificationListener) info.service;
                    try {
                        assistant.onPanelHidden();
                    } catch (RemoteException ex) {
                        Slog.e(TAG, "unable to notify assistant (panel hidden): " + info, ex);
                    }
                });
            }
        }

        boolean hasUserSet(int userId) {
            synchronized (mLock) {
                return mUserSetMap.getOrDefault(userId, false);
            }
        }

        void setUserSet(int userId, boolean set) {
            synchronized (mLock) {
                mUserSetMap.put(userId, set);
            }
        }

        @Override
        protected void writeExtraAttributes(XmlSerializer out, int userId) throws IOException {
            out.attribute(null, ATT_USER_SET, Boolean.toString(hasUserSet(userId)));
        }

        @Override
        protected void readExtraAttributes(String tag, XmlPullParser parser, int userId)
                throws IOException {
            boolean userSet = XmlUtils.readBooleanAttribute(parser, ATT_USER_SET, false);
            setUserSet(userId, userSet);
        }

        private void notifyCapabilitiesChanged(final ManagedServiceInfo info) {
            final INotificationListener assistant = (INotificationListener) info.service;
            try {
                assistant.onAllowedAdjustmentsChanged();
            } catch (RemoteException ex) {
                Slog.e(TAG, "unable to notify assistant (capabilities): " + info, ex);
            }
        }

        private void notifySeen(final ManagedServiceInfo info,
                final ArrayList<String> keys) {
            final INotificationListener assistant = (INotificationListener) info.service;
            try {
                assistant.onNotificationsSeen(keys);
            } catch (RemoteException ex) {
                Slog.e(TAG, "unable to notify assistant (seen): " + info, ex);
            }
        }

        @GuardedBy("mNotificationLock")
        private void onNotificationEnqueuedLocked(final NotificationRecord r) {
            final boolean debug = isVerboseLogEnabled();
            if (debug) {
                Slog.v(TAG, "onNotificationEnqueuedLocked() called with: r = [" + r + "]");
            }
            final StatusBarNotification sbn = r.getSbn();
            notifyAssistantLocked(
                    sbn,
                    true /* sameUserOnly */,
                    (assistant, sbnHolder) -> {
                        try {
                            if (debug) {
                                Slog.v(TAG,
                                        "calling onNotificationEnqueuedWithChannel " + sbnHolder);
                            }
                            assistant.onNotificationEnqueuedWithChannel(sbnHolder, r.getChannel());
                        } catch (RemoteException ex) {
                            Slog.e(TAG, "unable to notify assistant (enqueued): " + assistant, ex);
                        }
                    });
        }

        @GuardedBy("mNotificationLock")
        void notifyAssistantVisibilityChangedLocked(
                final StatusBarNotification sbn,
                final boolean isVisible) {
            final String key = sbn.getKey();
            if (DBG) {
                Slog.d(TAG, "notifyAssistantVisibilityChangedLocked: " + key);
            }
            notifyAssistantLocked(
                    sbn,
                    false /* sameUserOnly */,
                    (assistant, sbnHolder) -> {
                        try {
                            assistant.onNotificationVisibilityChanged(key, isVisible);
                        } catch (RemoteException ex) {
                            Slog.e(TAG, "unable to notify assistant (visible): " + assistant, ex);
                        }
                    });
        }

        @GuardedBy("mNotificationLock")
        void notifyAssistantExpansionChangedLocked(
                final StatusBarNotification sbn,
                final boolean isUserAction,
                final boolean isExpanded) {
            final String key = sbn.getKey();
            notifyAssistantLocked(
                    sbn,
                    false /* sameUserOnly */,
                    (assistant, sbnHolder) -> {
                        try {
                            assistant.onNotificationExpansionChanged(key, isUserAction, isExpanded);
                        } catch (RemoteException ex) {
                            Slog.e(TAG, "unable to notify assistant (expanded): " + assistant, ex);
                        }
                    });
        }

        @GuardedBy("mNotificationLock")
        void notifyAssistantNotificationDirectReplyLocked(
                final StatusBarNotification sbn) {
            final String key = sbn.getKey();
            notifyAssistantLocked(
                    sbn,
                    false /* sameUserOnly */,
                    (assistant, sbnHolder) -> {
                        try {
                            assistant.onNotificationDirectReply(key);
                        } catch (RemoteException ex) {
                            Slog.e(TAG, "unable to notify assistant (expanded): " + assistant, ex);
                        }
                    });
        }

        @GuardedBy("mNotificationLock")
        void notifyAssistantSuggestedReplySent(
                final StatusBarNotification sbn, CharSequence reply, boolean generatedByAssistant) {
            final String key = sbn.getKey();
            notifyAssistantLocked(
                    sbn,
                    false /* sameUserOnly */,
                    (assistant, sbnHolder) -> {
                        try {
                            assistant.onSuggestedReplySent(
                                    key,
                                    reply,
                                    generatedByAssistant
                                            ? NotificationAssistantService.SOURCE_FROM_ASSISTANT
                                            : NotificationAssistantService.SOURCE_FROM_APP);
                        } catch (RemoteException ex) {
                            Slog.e(TAG, "unable to notify assistant (snoozed): " + assistant, ex);
                        }
                    });
        }

        @GuardedBy("mNotificationLock")
        void notifyAssistantActionClicked(
                final StatusBarNotification sbn, int actionIndex, Notification.Action action,
                boolean generatedByAssistant) {
            final String key = sbn.getKey();
            notifyAssistantLocked(
                    sbn,
                    false /* sameUserOnly */,
                    (assistant, sbnHolder) -> {
                        try {
                            assistant.onActionClicked(
                                    key,
                                    action,
                                    generatedByAssistant
                                            ? NotificationAssistantService.SOURCE_FROM_ASSISTANT
                                            : NotificationAssistantService.SOURCE_FROM_APP);
                        } catch (RemoteException ex) {
                            Slog.e(TAG, "unable to notify assistant (snoozed): " + assistant, ex);
                        }
                    });
        }

        /**
         * asynchronously notify the assistant that a notification has been snoozed until a
         * context
         */
        @GuardedBy("mNotificationLock")
        private void notifyAssistantSnoozedLocked(
                final StatusBarNotification sbn, final String snoozeCriterionId) {
            notifyAssistantLocked(
                    sbn,
                    false /* sameUserOnly */,
                    (assistant, sbnHolder) -> {
                        try {
                            assistant.onNotificationSnoozedUntilContext(
                                    sbnHolder, snoozeCriterionId);
                        } catch (RemoteException ex) {
                            Slog.e(TAG, "unable to notify assistant (snoozed): " + assistant, ex);
                        }
                    });
        }

        /**
         * Notifies the assistant something about the specified notification, only assistant
         * that is visible to the notification will be notified.
         *
         * @param sbn          the notification object that the update is about.
         * @param sameUserOnly should the update  be sent to the assistant in the same user only.
         * @param callback     the callback that provides the assistant to be notified, executed
         *                     in WorkerHandler.
         */
        @GuardedBy("mNotificationLock")
        private void notifyAssistantLocked(
                final StatusBarNotification sbn,
                boolean sameUserOnly,
                BiConsumer<INotificationListener, StatusBarNotificationHolder> callback) {
            TrimCache trimCache = new TrimCache(sbn);
            // There should be only one, but it's a list, so while we enforce
            // singularity elsewhere, we keep it general here, to avoid surprises.

            final boolean debug = isVerboseLogEnabled();
            if (debug) {
                Slog.v(TAG,
                        "notifyAssistantLocked() called with: sbn = [" + sbn + "], sameUserOnly = ["
                                + sameUserOnly + "], callback = [" + callback + "]");
            }
            for (final ManagedServiceInfo info : NotificationAssistants.this.getServices()) {
                boolean sbnVisible = isVisibleToListener(sbn, info)
                        && (!sameUserOnly || info.isSameUser(sbn.getUserId()));
                if (debug) {
                    Slog.v(TAG, "notifyAssistantLocked info=" + info + " snbVisible=" + sbnVisible);
                }
                if (!sbnVisible) {
                    continue;
                }
                final INotificationListener assistant = (INotificationListener) info.service;
                final StatusBarNotification sbnToPost = trimCache.ForListener(info);
                final StatusBarNotificationHolder sbnHolder =
                        new StatusBarNotificationHolder(sbnToPost);
                mHandler.post(() -> callback.accept(assistant, sbnHolder));
            }
        }

        public boolean isEnabled() {
            return !getServices().isEmpty();
        }

        protected void resetDefaultAssistantsIfNecessary() {
            final List<UserInfo> activeUsers = mUm.getUsers(true);
            for (UserInfo userInfo : activeUsers) {
                int userId = userInfo.getUserHandle().getIdentifier();
                if (!hasUserSet(userId)) {
                    Slog.d(TAG, "Approving default notification assistant for user " + userId);
                    setDefaultAssistantForUser(userId);
                }
            }
        }

        @Override
        protected void setPackageOrComponentEnabled(String pkgOrComponent, int userId,
                boolean isPrimary, boolean enabled) {
            // Ensures that only one component is enabled at a time
            if (enabled) {
                List<ComponentName> allowedComponents = getAllowedComponents(userId);
                if (!allowedComponents.isEmpty()) {
                    ComponentName currentComponent = CollectionUtils.firstOrNull(allowedComponents);
                    if (currentComponent.flattenToString().equals(pkgOrComponent)) return;
                    setNotificationAssistantAccessGrantedForUserInternal(
                            currentComponent, userId, false);
                }
            }
            super.setPackageOrComponentEnabled(pkgOrComponent, userId, isPrimary, enabled);
        }

        @Override
        public void dump(PrintWriter pw, DumpFilter filter) {
            super.dump(pw, filter);
            pw.println("    Has user set:");
            synchronized (mLock) {
                Set<Integer> userIds = mUserSetMap.keySet();
                for (int userId : userIds) {
                    pw.println("      userId=" + userId + " value=" + mUserSetMap.get(userId));
                }
            }
        }

        private boolean isVerboseLogEnabled() {
            return Log.isLoggable("notification_assistant", Log.VERBOSE);
        }
    }

    public class NotificationListeners extends ManagedServices {
        static final String TAG_ENABLED_NOTIFICATION_LISTENERS = "enabled_listeners";

        private final ArraySet<ManagedServiceInfo> mLightTrimListeners = new ArraySet<>();

        public NotificationListeners(IPackageManager pm) {
            super(getContext(), mNotificationLock, mUserProfiles, pm);
        }

        @Override
        protected void loadDefaultsFromConfig() {
            String defaultListenerAccess = mContext.getResources().getString(
                    R.string.config_defaultListenerAccessPackages);
            if (defaultListenerAccess != null) {
                String[] listeners =
                        defaultListenerAccess.split(ManagedServices.ENABLED_SERVICES_SEPARATOR);
                for (int i = 0; i < listeners.length; i++) {
                    if (TextUtils.isEmpty(listeners[i])) {
                        continue;
                    }
                    ArraySet<ComponentName> approvedListeners =
                            this.queryPackageForServices(listeners[i],
                                    MATCH_DIRECT_BOOT_AWARE
                                            | MATCH_DIRECT_BOOT_UNAWARE, USER_SYSTEM);
                    for (int k = 0; k < approvedListeners.size(); k++) {
                        ComponentName cn = approvedListeners.valueAt(k);
                        addDefaultComponentOrPackage(cn.flattenToString());
                    }
                }
            }
        }

        @Override
        protected int getBindFlags() {
            // Most of the same flags as the base, but also add BIND_NOT_PERCEPTIBLE
            // because too many 3P apps could be kept in memory as notification listeners and
            // cause extreme memory pressure.
            // TODO: Change the binding lifecycle of NotificationListeners to avoid this situation.
            return BIND_AUTO_CREATE | BIND_FOREGROUND_SERVICE
                    | BIND_NOT_PERCEPTIBLE | BIND_ALLOW_WHITELIST_MANAGEMENT;
        }

        @Override
        protected Config getConfig() {
            Config c = new Config();
            c.caption = "notification listener";
            c.serviceInterface = NotificationListenerService.SERVICE_INTERFACE;
            c.xmlTag = TAG_ENABLED_NOTIFICATION_LISTENERS;
            c.secureSettingName = Settings.Secure.ENABLED_NOTIFICATION_LISTENERS;
            c.bindPermission = android.Manifest.permission.BIND_NOTIFICATION_LISTENER_SERVICE;
            c.settingsAction = Settings.ACTION_NOTIFICATION_LISTENER_SETTINGS;
            c.clientLabel = R.string.notification_listener_binding_label;
            return c;
        }

        @Override
        protected IInterface asInterface(IBinder binder) {
            return INotificationListener.Stub.asInterface(binder);
        }

        @Override
        protected boolean checkType(IInterface service) {
            return service instanceof INotificationListener;
        }

        @Override
        public void onServiceAdded(ManagedServiceInfo info) {
            final INotificationListener listener = (INotificationListener) info.service;
            final NotificationRankingUpdate update;
            synchronized (mNotificationLock) {
                update = makeRankingUpdateLocked(info);
                updateUriPermissionsForActiveNotificationsLocked(info, true);
            }
            try {
                listener.onListenerConnected(update);
            } catch (RemoteException e) {
                // we tried
            }
        }

        @Override
        @GuardedBy("mNotificationLock")
        protected void onServiceRemovedLocked(ManagedServiceInfo removed) {
            updateUriPermissionsForActiveNotificationsLocked(removed, false);
            if (removeDisabledHints(removed)) {
                updateListenerHintsLocked();
                updateEffectsSuppressorLocked();
            }
            mLightTrimListeners.remove(removed);
        }

        @Override
        protected String getRequiredPermission() {
            return null;
        }

        @GuardedBy("mNotificationLock")
        public void setOnNotificationPostedTrimLocked(ManagedServiceInfo info, int trim) {
            if (trim == TRIM_LIGHT) {
                mLightTrimListeners.add(info);
            } else {
                mLightTrimListeners.remove(info);
            }
        }

        public int getOnNotificationPostedTrim(ManagedServiceInfo info) {
            return mLightTrimListeners.contains(info) ? TRIM_LIGHT : TRIM_FULL;
        }

        public void onStatusBarIconsBehaviorChanged(boolean hideSilentStatusIcons) {
            for (final ManagedServiceInfo info : getServices()) {
                mHandler.post(() -> {
                    final INotificationListener listener = (INotificationListener) info.service;
                     try {
                        listener.onStatusBarIconsBehaviorChanged(hideSilentStatusIcons);
                    } catch (RemoteException ex) {
                        Slog.e(TAG, "unable to notify listener "
                                + "(hideSilentStatusIcons): " + info, ex);
                    }
                });
            }
        }

        /**
         * asynchronously notify all listeners about a new notification
         *
         * <p>
         * Also takes care of removing a notification that has been visible to a listener before,
         * but isn't anymore.
         */
        @GuardedBy("mNotificationLock")
        public void notifyPostedLocked(NotificationRecord r, NotificationRecord old) {
            notifyPostedLocked(r, old, true);
        }

        /**
         * @param notifyAllListeners notifies all listeners if true, else only notifies listeners
         *                           targetting <= O_MR1
         */
        @GuardedBy("mNotificationLock")
        private void notifyPostedLocked(NotificationRecord r, NotificationRecord old,
                boolean notifyAllListeners) {
            try {
                // Lazily initialized snapshots of the notification.
                StatusBarNotification sbn = r.getSbn();
                StatusBarNotification oldSbn = (old != null) ? old.getSbn() : null;
                TrimCache trimCache = new TrimCache(sbn);

                for (final ManagedServiceInfo info : getServices()) {
                    boolean sbnVisible = isVisibleToListener(sbn, info);
                    boolean oldSbnVisible = (oldSbn != null) && isVisibleToListener(oldSbn, info);
                    // This notification hasn't been and still isn't visible -> ignore.
                    if (!oldSbnVisible && !sbnVisible) {
                        continue;
                    }
                    // If the notification is hidden, don't notifyPosted listeners targeting < P.
                    // Instead, those listeners will receive notifyPosted when the notification is
                    // unhidden.
                    if (r.isHidden() && info.targetSdkVersion < Build.VERSION_CODES.P) {
                        continue;
                    }

                    // If we shouldn't notify all listeners, this means the hidden state of
                    // a notification was changed.  Don't notifyPosted listeners targeting >= P.
                    // Instead, those listeners will receive notifyRankingUpdate.
                    if (!notifyAllListeners && info.targetSdkVersion >= Build.VERSION_CODES.P) {
                        continue;
                    }

                    final NotificationRankingUpdate update = makeRankingUpdateLocked(info);

                    // This notification became invisible -> remove the old one.
                    if (oldSbnVisible && !sbnVisible) {
                        final StatusBarNotification oldSbnLightClone = oldSbn.cloneLight();
                        mHandler.post(() -> notifyRemoved(
                                info, oldSbnLightClone, update, null, REASON_USER_STOPPED));
                        continue;
                    }

                    // Grant access before listener is notified
                    final int targetUserId = (info.userid == UserHandle.USER_ALL)
                            ? UserHandle.USER_SYSTEM : info.userid;
                    updateUriPermissions(r, old, info.component.getPackageName(), targetUserId);

                    final StatusBarNotification sbnToPost = trimCache.ForListener(info);
                    mHandler.post(() -> notifyPosted(info, sbnToPost, update));
                }
            } catch (Exception e) {
                Slog.e(TAG, "Could not notify listeners for " + r.getKey(), e);
            }
        }

        /**
         * Synchronously grant or revoke permissions to Uris for all active and visible
         * notifications to just the NotificationListenerService provided.
         */
        @GuardedBy("mNotificationLock")
        private void updateUriPermissionsForActiveNotificationsLocked(
                ManagedServiceInfo info, boolean grant) {
            try {
                for (final NotificationRecord r : mNotificationList) {
                    // When granting permissions, ignore notifications which are invisible.
                    // When revoking permissions, all notifications are invisible, so process all.
                    if (grant && !isVisibleToListener(r.getSbn(), info)) {
                        continue;
                    }
                    // If the notification is hidden, permissions are not required by the listener.
                    if (r.isHidden() && info.targetSdkVersion < Build.VERSION_CODES.P) {
                        continue;
                    }
                    // Grant or revoke access synchronously
                    final int targetUserId = (info.userid == UserHandle.USER_ALL)
                            ? UserHandle.USER_SYSTEM : info.userid;
                    if (grant) {
                        // Grant permissions by passing arguments as if the notification is new.
                        updateUriPermissions(/* newRecord */ r, /* oldRecord */ null,
                                info.component.getPackageName(), targetUserId);
                    } else {
                        // Revoke permissions by passing arguments as if the notification was
                        // removed, but set `onlyRevokeCurrentTarget` to avoid revoking permissions
                        // granted to *other* targets by this notification's URIs.
                        updateUriPermissions(/* newRecord */ null, /* oldRecord */ r,
                                info.component.getPackageName(), targetUserId,
                                /* onlyRevokeCurrentTarget */ true);
                    }
                }
            } catch (Exception e) {
                Slog.e(TAG, "Could not " + (grant ? "grant" : "revoke") + " Uri permissions to "
                        + info.component, e);
            }
        }

        /**
         * asynchronously notify all listeners about a removed notification
         */
        @GuardedBy("mNotificationLock")
        public void notifyRemovedLocked(NotificationRecord r, int reason,
                NotificationStats notificationStats) {
            final StatusBarNotification sbn = r.getSbn();

            // make a copy in case changes are made to the underlying Notification object
            // NOTE: this copy is lightweight: it doesn't include heavyweight parts of the
            // notification
            final StatusBarNotification sbnLight = sbn.cloneLight();
            for (final ManagedServiceInfo info : getServices()) {
                if (!isVisibleToListener(sbn, info)) {
                    continue;
                }

                // don't notifyRemoved for listeners targeting < P
                // if not for reason package suspended
                if (r.isHidden() && reason != REASON_PACKAGE_SUSPENDED
                        && info.targetSdkVersion < Build.VERSION_CODES.P) {
                    continue;
                }

                // don't notifyRemoved for listeners targeting >= P
                // if the reason is package suspended
                if (reason == REASON_PACKAGE_SUSPENDED
                        && info.targetSdkVersion >= Build.VERSION_CODES.P) {
                    continue;
                }

                // Only assistants can get stats
                final NotificationStats stats = mAssistants.isServiceTokenValidLocked(info.service)
                        ? notificationStats : null;
                final NotificationRankingUpdate update = makeRankingUpdateLocked(info);
                mHandler.post(() -> notifyRemoved(info, sbnLight, update, stats, reason));
            }

            // Revoke access after all listeners have been updated
            mHandler.post(() -> updateUriPermissions(null, r, null, UserHandle.USER_SYSTEM));
        }

        /**
         * Asynchronously notify all listeners about a reordering of notifications
         * unless changedHiddenNotifications is populated.
         * If changedHiddenNotifications is populated, there was a change in the hidden state
         * of the notifications.  In this case, we only send updates to listeners that
         * target >= P.
         */
        @GuardedBy("mNotificationLock")
        public void notifyRankingUpdateLocked(List<NotificationRecord> changedHiddenNotifications) {
            boolean isHiddenRankingUpdate = changedHiddenNotifications != null
                    && changedHiddenNotifications.size() > 0;

            for (final ManagedServiceInfo serviceInfo : getServices()) {
                if (!serviceInfo.isEnabledForCurrentProfiles()) {
                    continue;
                }

                boolean notifyThisListener = false;
                if (isHiddenRankingUpdate && serviceInfo.targetSdkVersion >=
                        Build.VERSION_CODES.P) {
                    for (NotificationRecord rec : changedHiddenNotifications) {
                        if (isVisibleToListener(rec.getSbn(), serviceInfo)) {
                            notifyThisListener = true;
                            break;
                        }
                    }
                }

                if (notifyThisListener || !isHiddenRankingUpdate) {
                    final NotificationRankingUpdate update = makeRankingUpdateLocked(
                            serviceInfo);

                    mHandler.post(new Runnable() {
                        @Override
                        public void run() {
                            notifyRankingUpdate(serviceInfo, update);
                        }
                    });
                }
            }
        }

        @GuardedBy("mNotificationLock")
        public void notifyListenerHintsChangedLocked(final int hints) {
            for (final ManagedServiceInfo serviceInfo : getServices()) {
                if (!serviceInfo.isEnabledForCurrentProfiles()) {
                    continue;
                }
                mHandler.post(new Runnable() {
                    @Override
                    public void run() {
                        notifyListenerHintsChanged(serviceInfo, hints);
                    }
                });
            }
        }

        /**
         * asynchronously notify relevant listeners their notification is hidden
         * NotificationListenerServices that target P+:
         *      NotificationListenerService#notifyRankingUpdateLocked()
         * NotificationListenerServices that target <= P:
         *      NotificationListenerService#notifyRemovedLocked() with REASON_PACKAGE_SUSPENDED.
         */
        @GuardedBy("mNotificationLock")
        public void notifyHiddenLocked(List<NotificationRecord> changedNotifications) {
            if (changedNotifications == null || changedNotifications.size() == 0) {
                return;
            }

            notifyRankingUpdateLocked(changedNotifications);

            // for listeners that target < P, notifyRemoveLocked
            int numChangedNotifications = changedNotifications.size();
            for (int i = 0; i < numChangedNotifications; i++) {
                NotificationRecord rec = changedNotifications.get(i);
                mListeners.notifyRemovedLocked(rec, REASON_PACKAGE_SUSPENDED, rec.getStats());
            }
        }

        /**
         * asynchronously notify relevant listeners their notification is unhidden
         * NotificationListenerServices that target P+:
         *      NotificationListenerService#notifyRankingUpdateLocked()
         * NotificationListenerServices that target <= P:
         *      NotificationListeners#notifyPostedLocked()
         */
        @GuardedBy("mNotificationLock")
        public void notifyUnhiddenLocked(List<NotificationRecord> changedNotifications) {
            if (changedNotifications == null || changedNotifications.size() == 0) {
                return;
            }

            notifyRankingUpdateLocked(changedNotifications);

            // for listeners that target < P, notifyPostedLocked
            int numChangedNotifications = changedNotifications.size();
            for (int i = 0; i < numChangedNotifications; i++) {
                NotificationRecord rec = changedNotifications.get(i);
                mListeners.notifyPostedLocked(rec, rec, false);
            }
        }

        public void notifyInterruptionFilterChanged(final int interruptionFilter) {
            for (final ManagedServiceInfo serviceInfo : getServices()) {
                if (!serviceInfo.isEnabledForCurrentProfiles()) {
                    continue;
                }
                mHandler.post(new Runnable() {
                    @Override
                    public void run() {
                        notifyInterruptionFilterChanged(serviceInfo, interruptionFilter);
                    }
                });
            }
        }

        protected void notifyNotificationChannelChanged(final String pkg, final UserHandle user,
                final NotificationChannel channel, final int modificationType) {
            if (channel == null) {
                return;
            }
            for (final ManagedServiceInfo serviceInfo : getServices()) {
                if (!serviceInfo.enabledAndUserMatches(UserHandle.getCallingUserId())) {
                    continue;
                }

                BackgroundThread.getHandler().post(() -> {
                    if (serviceInfo.isSystem || hasCompanionDevice(serviceInfo)) {
                        notifyNotificationChannelChanged(
                                serviceInfo, pkg, user, channel, modificationType);
                    }
                });
            }
        }

        protected void notifyNotificationChannelGroupChanged(
                final String pkg, final UserHandle user, final NotificationChannelGroup group,
                final int modificationType) {
            if (group == null) {
                return;
            }
            for (final ManagedServiceInfo serviceInfo : getServices()) {
                if (!serviceInfo.enabledAndUserMatches(UserHandle.getCallingUserId())) {
                    continue;
                }

                BackgroundThread.getHandler().post(() -> {
                    if (serviceInfo.isSystem || hasCompanionDevice(serviceInfo)) {
                        notifyNotificationChannelGroupChanged(
                                serviceInfo, pkg, user, group, modificationType);
                    }
                });
            }
        }

        private void notifyPosted(final ManagedServiceInfo info,
                final StatusBarNotification sbn, NotificationRankingUpdate rankingUpdate) {
            final INotificationListener listener = (INotificationListener) info.service;
            StatusBarNotificationHolder sbnHolder = new StatusBarNotificationHolder(sbn);
            try {
                listener.onNotificationPosted(sbnHolder, rankingUpdate);
            } catch (RemoteException ex) {
                Slog.e(TAG, "unable to notify listener (posted): " + info, ex);
            }
        }

        private void notifyRemoved(ManagedServiceInfo info, StatusBarNotification sbn,
                NotificationRankingUpdate rankingUpdate, NotificationStats stats, int reason) {
            if (!info.enabledAndUserMatches(sbn.getUserId())) {
                return;
            }
            final INotificationListener listener = (INotificationListener) info.service;
            StatusBarNotificationHolder sbnHolder = new StatusBarNotificationHolder(sbn);
            try {
                listener.onNotificationRemoved(sbnHolder, rankingUpdate, stats, reason);
            } catch (RemoteException ex) {
                Slog.e(TAG, "unable to notify listener (removed): " + info, ex);
            }
        }

        private void notifyRankingUpdate(ManagedServiceInfo info,
                                         NotificationRankingUpdate rankingUpdate) {
            final INotificationListener listener = (INotificationListener) info.service;
            try {
                listener.onNotificationRankingUpdate(rankingUpdate);
            } catch (RemoteException ex) {
                Slog.e(TAG, "unable to notify listener (ranking update): " + info, ex);
            }
        }

        private void notifyListenerHintsChanged(ManagedServiceInfo info, int hints) {
            final INotificationListener listener = (INotificationListener) info.service;
            try {
                listener.onListenerHintsChanged(hints);
            } catch (RemoteException ex) {
                Slog.e(TAG, "unable to notify listener (listener hints): " + info, ex);
            }
        }

        private void notifyInterruptionFilterChanged(ManagedServiceInfo info,
                int interruptionFilter) {
            final INotificationListener listener = (INotificationListener) info.service;
            try {
                listener.onInterruptionFilterChanged(interruptionFilter);
            } catch (RemoteException ex) {
                Slog.e(TAG, "unable to notify listener (interruption filter): " + info, ex);
            }
        }

        void notifyNotificationChannelChanged(ManagedServiceInfo info,
                final String pkg, final UserHandle user, final NotificationChannel channel,
                final int modificationType) {
            final INotificationListener listener = (INotificationListener) info.service;
            try {
                listener.onNotificationChannelModification(pkg, user, channel, modificationType);
            } catch (RemoteException ex) {
                Slog.e(TAG, "unable to notify listener (channel changed): " + info, ex);
            }
        }

        private void notifyNotificationChannelGroupChanged(ManagedServiceInfo info,
                final String pkg, final UserHandle user, final NotificationChannelGroup group,
                final int modificationType) {
            final INotificationListener listener = (INotificationListener) info.service;
            try {
                listener.onNotificationChannelGroupModification(pkg, user, group, modificationType);
            } catch (RemoteException ex) {
                Slog.e(TAG, "unable to notify listener (channel group changed): " + info, ex);
            }
        }

        public boolean isListenerPackage(String packageName) {
            if (packageName == null) {
                return false;
            }
            // TODO: clean up locking object later
            synchronized (mNotificationLock) {
                for (final ManagedServiceInfo serviceInfo : getServices()) {
                    if (packageName.equals(serviceInfo.component.getPackageName())) {
                        return true;
                    }
                }
            }
            return false;
        }
    }

    class RoleObserver implements OnRoleHoldersChangedListener {
        // Role name : user id : list of approved packages
        private ArrayMap<String, ArrayMap<Integer, ArraySet<String>>> mNonBlockableDefaultApps;

        private final RoleManager mRm;
        private final IPackageManager mPm;
        private final Executor mExecutor;

        RoleObserver(@NonNull RoleManager roleManager,
                @NonNull IPackageManager pkgMgr,
                @NonNull @CallbackExecutor Executor executor) {
            mRm = roleManager;
            mPm = pkgMgr;
            mExecutor = executor;
        }

        public void init() {
            List<UserInfo> users = mUm.getUsers();
            mNonBlockableDefaultApps = new ArrayMap<>();
            for (int i = 0; i < NON_BLOCKABLE_DEFAULT_ROLES.length; i++) {
                final ArrayMap<Integer, ArraySet<String>> userToApprovedList = new ArrayMap<>();
                mNonBlockableDefaultApps.put(NON_BLOCKABLE_DEFAULT_ROLES[i], userToApprovedList);
                for (int j = 0; j < users.size(); j++) {
                    Integer userId = users.get(j).getUserHandle().getIdentifier();
                    ArraySet<String> approvedForUserId = new ArraySet<>(mRm.getRoleHoldersAsUser(
                            NON_BLOCKABLE_DEFAULT_ROLES[i], UserHandle.of(userId)));
                    ArraySet<Pair<String, Integer>> approvedAppUids = new ArraySet<>();
                    for (String pkg : approvedForUserId) {
                        approvedAppUids.add(new Pair(pkg, getUidForPackage(pkg, userId)));
                    }
                    userToApprovedList.put(userId, approvedForUserId);
                    mPreferencesHelper.updateDefaultApps(userId, null, approvedAppUids);
                }
            }

            mRm.addOnRoleHoldersChangedListenerAsUser(mExecutor, this, UserHandle.ALL);
        }

        @VisibleForTesting
        public boolean isApprovedPackageForRoleForUser(String role, String pkg, int userId) {
            return mNonBlockableDefaultApps.get(role).get(userId).contains(pkg);
        }

        /**
         * Convert the assistant-role holder into settings. The rest of the system uses the
         * settings.
         *
         * @param roleName the name of the role whose holders are changed
         * @param user the user for this role holder change
         */
        @Override
        public void onRoleHoldersChanged(@NonNull String roleName, @NonNull UserHandle user) {
            // we only care about a couple of the roles they'll tell us about
            boolean relevantChange = false;
            for (int i = 0; i < NON_BLOCKABLE_DEFAULT_ROLES.length; i++) {
                if (NON_BLOCKABLE_DEFAULT_ROLES[i].equals(roleName)) {
                    relevantChange = true;
                    break;
                }
            }

            if (!relevantChange) {
                return;
            }

            ArraySet<String> roleHolders = new ArraySet<>(mRm.getRoleHoldersAsUser(roleName, user));

            // find the diff
            ArrayMap<Integer, ArraySet<String>> prevApprovedForRole =
                    mNonBlockableDefaultApps.getOrDefault(roleName, new ArrayMap<>());
            ArraySet<String> previouslyApproved =
                    prevApprovedForRole.getOrDefault(user.getIdentifier(), new ArraySet<>());

            ArraySet<String> toRemove = new ArraySet<>();
            ArraySet<Pair<String, Integer>> toAdd = new ArraySet<>();

            for (String previous : previouslyApproved) {
                if (!roleHolders.contains(previous)) {
                    toRemove.add(previous);
                }
            }
            for (String nowApproved : roleHolders) {
                if (!previouslyApproved.contains(nowApproved)) {
                    toAdd.add(new Pair(nowApproved,
                            getUidForPackage(nowApproved, user.getIdentifier())));
                }
            }

            // store newly approved apps
            prevApprovedForRole.put(user.getIdentifier(), roleHolders);
            mNonBlockableDefaultApps.put(roleName, prevApprovedForRole);

            // update what apps can be blocked
            mPreferencesHelper.updateDefaultApps(user.getIdentifier(), toRemove, toAdd);

            // RoleManager is the source of truth for this data so we don't need to trigger a
            // write of the notification policy xml for this change
        }

        private int getUidForPackage(String pkg, int userId) {
            try {
                return mPm.getPackageUid(pkg, MATCH_ALL, userId);
            } catch (RemoteException e) {
                Slog.e(TAG, "role manager has bad default " + pkg + " " + userId);
            }
            return -1;
        }
    }

    public static final class DumpFilter {
        public boolean filtered = false;
        public String pkgFilter;
        public boolean zen;
        public long since;
        public boolean stats;
        public boolean rvStats;
        public boolean redact = true;
        public boolean proto = false;
        public boolean criticalPriority = false;
        public boolean normalPriority = false;

        @NonNull
        public static DumpFilter parseFromArguments(String[] args) {
            final DumpFilter filter = new DumpFilter();
            for (int ai = 0; ai < args.length; ai++) {
                final String a = args[ai];
                if ("--proto".equals(a)) {
                    filter.proto = true;
                } else if ("--noredact".equals(a) || "--reveal".equals(a)) {
                    filter.redact = false;
                } else if ("p".equals(a) || "pkg".equals(a) || "--package".equals(a)) {
                    if (ai < args.length-1) {
                        ai++;
                        filter.pkgFilter = args[ai].trim().toLowerCase();
                        if (filter.pkgFilter.isEmpty()) {
                            filter.pkgFilter = null;
                        } else {
                            filter.filtered = true;
                        }
                    }
                } else if ("--zen".equals(a) || "zen".equals(a)) {
                    filter.filtered = true;
                    filter.zen = true;
                } else if ("--stats".equals(a)) {
                    filter.stats = true;
                    if (ai < args.length-1) {
                        ai++;
                        filter.since = Long.parseLong(args[ai]);
                    } else {
                        filter.since = 0;
                    }
                } else if ("--remote-view-stats".equals(a)) {
                    filter.rvStats = true;
                    if (ai < args.length-1) {
                        ai++;
                        filter.since = Long.parseLong(args[ai]);
                    } else {
                        filter.since = 0;
                    }
                } else if (PRIORITY_ARG.equals(a)) {
                    // Bugreport will call the service twice with priority arguments, first to dump
                    // critical sections and then non critical ones. Set approriate filters
                    // to generate the desired data.
                    if (ai < args.length - 1) {
                        ai++;
                        switch (args[ai]) {
                            case PRIORITY_ARG_CRITICAL:
                                filter.criticalPriority = true;
                                break;
                            case PRIORITY_ARG_NORMAL:
                                filter.normalPriority = true;
                                break;
                        }
                    }
                }
            }
            return filter;
        }

        public boolean matches(StatusBarNotification sbn) {
            if (!filtered) return true;
            return zen ? true : sbn != null
                    && (matches(sbn.getPackageName()) || matches(sbn.getOpPkg()));
        }

        public boolean matches(ComponentName component) {
            if (!filtered) return true;
            return zen ? true : component != null && matches(component.getPackageName());
        }

        public boolean matches(String pkg) {
            if (!filtered) return true;
            return zen ? true : pkg != null && pkg.toLowerCase().contains(pkgFilter);
        }

        @Override
        public String toString() {
            return stats ? "stats" : zen ? "zen" : ('\'' + pkgFilter + '\'');
        }
    }

    @VisibleForTesting
    void resetAssistantUserSet(int userId) {
        checkCallerIsSystemOrShell();
        mAssistants.setUserSet(userId, false);
        handleSavePolicyFile();
    }

    @VisibleForTesting
    @Nullable
    ComponentName getApprovedAssistant(int userId) {
        checkCallerIsSystemOrShell();
        List<ComponentName> allowedComponents = mAssistants.getAllowedComponents(userId);
        return CollectionUtils.firstOrNull(allowedComponents);
    }

    @VisibleForTesting
    protected void simulatePackageSuspendBroadcast(boolean suspend, String pkg) {
        checkCallerIsSystemOrShell();
        // only use for testing: mimic receive broadcast that package is (un)suspended
        // but does not actually (un)suspend the package
        final Bundle extras = new Bundle();
        extras.putStringArray(Intent.EXTRA_CHANGED_PACKAGE_LIST,
                new String[]{pkg});

        final String action = suspend ? Intent.ACTION_PACKAGES_SUSPENDED
                : Intent.ACTION_PACKAGES_UNSUSPENDED;
        final Intent intent = new Intent(action);
        intent.putExtras(extras);

        mPackageIntentReceiver.onReceive(getContext(), intent);
    }

    @VisibleForTesting
    protected void simulatePackageDistractionBroadcast(int flag, String[] pkgs) {
        checkCallerIsSystemOrShell();
        // only use for testing: mimic receive broadcast that package is (un)distracting
        // but does not actually register that info with packagemanager
        final Bundle extras = new Bundle();
        extras.putStringArray(Intent.EXTRA_CHANGED_PACKAGE_LIST, pkgs);
        extras.putInt(Intent.EXTRA_DISTRACTION_RESTRICTIONS, flag);

        final Intent intent = new Intent(Intent.ACTION_DISTRACTING_PACKAGES_CHANGED);
        intent.putExtras(extras);

        mPackageIntentReceiver.onReceive(getContext(), intent);
    }

    /**
     * Wrapper for a StatusBarNotification object that allows transfer across a oneway
     * binder without sending large amounts of data over a oneway transaction.
     */
    private static final class StatusBarNotificationHolder
            extends IStatusBarNotificationHolder.Stub {
        private StatusBarNotification mValue;

        public StatusBarNotificationHolder(StatusBarNotification value) {
            mValue = value;
        }

        /** Get the held value and clear it. This function should only be called once per holder */
        @Override
        public StatusBarNotification get() {
            StatusBarNotification value = mValue;
            mValue = null;
            return value;
        }
    }

    private void writeSecureNotificationsPolicy(XmlSerializer out) throws IOException {
        out.startTag(null, LOCKSCREEN_ALLOW_SECURE_NOTIFICATIONS_TAG);
        out.attribute(null, LOCKSCREEN_ALLOW_SECURE_NOTIFICATIONS_VALUE,
                Boolean.toString(mLockScreenAllowSecureNotifications));
        out.endTag(null, LOCKSCREEN_ALLOW_SECURE_NOTIFICATIONS_TAG);
    }

    private static boolean safeBoolean(String val, boolean defValue) {
        if (TextUtils.isEmpty(val)) return defValue;
        return Boolean.parseBoolean(val);
    }
}<|MERGE_RESOLUTION|>--- conflicted
+++ resolved
@@ -189,6 +189,7 @@
 import android.os.ResultReceiver;
 import android.os.ServiceManager;
 import android.os.ShellCallback;
+import android.os.SystemClock;
 import android.os.SystemProperties;
 import android.os.Trace;
 import android.os.UserHandle;
@@ -479,15 +480,12 @@
     final ArrayMap<Integer, ArrayMap<String, String>> mAutobundledSummaries = new ArrayMap<>();
     final ArrayList<ToastRecord> mToastQueue = new ArrayList<>();
     final ArrayMap<String, NotificationRecord> mSummaryByGroupKey = new ArrayMap<>();
-<<<<<<< HEAD
-    final ArrayMap<String, Long> mLastSoundTimestamps = new ArrayMap<>();
-=======
     // Keep track of `CancelNotificationRunnable`s which have been delayed due to awaiting
     // enqueued notifications to post
     @GuardedBy("mNotificationLock")
     final ArrayMap<NotificationRecord, ArrayList<CancelNotificationRunnable>> mDelayedCancelations =
             new ArrayMap<>();
->>>>>>> b17db7a3
+    final ArrayMap<String, Long> mLastSoundTimestamps = new ArrayMap<>();
 
     // The last key in this list owns the hardware.
     ArrayList<String> mLights = new ArrayList<>();
