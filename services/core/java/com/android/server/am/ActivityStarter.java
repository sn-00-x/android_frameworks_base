/*
 * Copyright (C) 2016 The Android Open Source Project
 *
 * Licensed under the Apache License, Version 2.0 (the "License");
 * you may not use this file except in compliance with the License.
 * You may obtain a copy of the License at
 *
 *      http://www.apache.org/licenses/LICENSE-2.0
 *
 * Unless required by applicable law or agreed to in writing, software
 * distributed under the License is distributed on an "AS IS" BASIS,
 * WITHOUT WARRANTIES OR CONDITIONS OF ANY KIND, either express or implied.
 * See the License for the specific language governing permissions and
 * limitations under the License.
 */

package com.android.server.am;

import static android.app.Activity.RESULT_CANCELED;
import static android.app.ActivityManager.START_ABORTED;
import static android.app.ActivityManager.START_CANCELED;
import static android.app.ActivityManager.START_CLASS_NOT_FOUND;
import static android.app.ActivityManager.START_DELIVERED_TO_TOP;
import static android.app.ActivityManager.START_FLAG_ONLY_IF_NEEDED;
import static android.app.ActivityManager.START_RETURN_INTENT_TO_CALLER;
import static android.app.ActivityManager.START_RETURN_LOCK_TASK_MODE_VIOLATION;
import static android.app.ActivityManager.START_SUCCESS;
import static android.app.ActivityManager.START_TASK_TO_FRONT;
import static android.app.WindowConfiguration.WINDOWING_MODE_FREEFORM;
import static android.app.WindowConfiguration.WINDOWING_MODE_FULLSCREEN;
import static android.app.WindowConfiguration.WINDOWING_MODE_PINNED;
import static android.app.WindowConfiguration.WINDOWING_MODE_SPLIT_SCREEN_PRIMARY;
import static android.app.WindowConfiguration.WINDOWING_MODE_SPLIT_SCREEN_SECONDARY;
import static android.app.WindowConfiguration.WINDOWING_MODE_UNDEFINED;
import static android.content.Intent.FLAG_ACTIVITY_CLEAR_TASK;
import static android.content.Intent.FLAG_ACTIVITY_CLEAR_TOP;
import static android.content.Intent.FLAG_ACTIVITY_LAUNCH_ADJACENT;
import static android.content.Intent.FLAG_ACTIVITY_MULTIPLE_TASK;
import static android.content.Intent.FLAG_ACTIVITY_NEW_DOCUMENT;
import static android.content.Intent.FLAG_ACTIVITY_NEW_TASK;
import static android.content.Intent.FLAG_ACTIVITY_NO_ANIMATION;
import static android.content.Intent.FLAG_ACTIVITY_NO_USER_ACTION;
import static android.content.Intent.FLAG_ACTIVITY_PREVIOUS_IS_TOP;
import static android.content.Intent.FLAG_ACTIVITY_REORDER_TO_FRONT;
import static android.content.Intent.FLAG_ACTIVITY_RESET_TASK_IF_NEEDED;
import static android.content.Intent.FLAG_ACTIVITY_RETAIN_IN_RECENTS;
import static android.content.Intent.FLAG_ACTIVITY_SINGLE_TOP;
import static android.content.pm.ActivityInfo.DOCUMENT_LAUNCH_ALWAYS;
import static android.content.pm.ActivityInfo.LAUNCH_MULTIPLE;
import static android.content.pm.ActivityInfo.LAUNCH_SINGLE_INSTANCE;
import static android.content.pm.ActivityInfo.LAUNCH_SINGLE_TASK;
import static android.content.pm.ActivityInfo.LAUNCH_SINGLE_TOP;
import static android.view.Display.DEFAULT_DISPLAY;
import static android.view.Display.INVALID_DISPLAY;
import static com.android.server.am.ActivityManagerDebugConfig.DEBUG_CONFIGURATION;
import static com.android.server.am.ActivityManagerDebugConfig.DEBUG_FOCUS;
import static com.android.server.am.ActivityManagerDebugConfig.DEBUG_PERMISSIONS_REVIEW;
import static com.android.server.am.ActivityManagerDebugConfig.DEBUG_RESULTS;
import static com.android.server.am.ActivityManagerDebugConfig.DEBUG_STACK;
import static com.android.server.am.ActivityManagerDebugConfig.DEBUG_TASKS;
import static com.android.server.am.ActivityManagerDebugConfig.DEBUG_USER_LEAVING;
import static com.android.server.am.ActivityManagerDebugConfig.POSTFIX_CONFIGURATION;
import static com.android.server.am.ActivityManagerDebugConfig.POSTFIX_FOCUS;
import static com.android.server.am.ActivityManagerDebugConfig.POSTFIX_RESULTS;
import static com.android.server.am.ActivityManagerDebugConfig.POSTFIX_USER_LEAVING;
import static com.android.server.am.ActivityManagerDebugConfig.TAG_AM;
import static com.android.server.am.ActivityManagerDebugConfig.TAG_WITH_CLASS_NAME;
import static com.android.server.am.ActivityManagerService.ANIMATE;
import static com.android.server.am.ActivityStack.ActivityState.RESUMED;
import static com.android.server.am.ActivityStackSupervisor.DEFER_RESUME;
import static com.android.server.am.ActivityStackSupervisor.ON_TOP;
import static com.android.server.am.ActivityStackSupervisor.PRESERVE_WINDOWS;
import static com.android.server.am.ActivityStackSupervisor.TAG_TASKS;
import static com.android.server.am.EventLogTags.AM_NEW_INTENT;
import static com.android.server.am.TaskRecord.REPARENT_KEEP_STACK_AT_FRONT;
import static com.android.server.am.TaskRecord.REPARENT_MOVE_STACK_TO_FRONT;

import android.annotation.NonNull;
import android.annotation.Nullable;
import android.app.ActivityManager;
import android.app.ActivityOptions;
import android.app.IApplicationThread;
import android.app.PendingIntent;
import android.app.ProfilerInfo;
import android.app.WaitResult;
import android.content.IIntentSender;
import android.content.Intent;
import android.content.IntentSender;
import android.content.pm.ActivityInfo;
import android.content.pm.ApplicationInfo;
import android.content.pm.AuxiliaryResolveInfo;
import android.content.pm.PackageManager;
import android.content.pm.ResolveInfo;
import android.content.pm.UserInfo;
import android.content.res.Configuration;
import android.graphics.Rect;
import android.os.Binder;
import android.os.Bundle;
import android.os.IBinder;
import android.os.RemoteException;
import android.os.SystemClock;
import android.os.Trace;
import android.os.UserHandle;
import android.os.UserManager;
import android.service.voice.IVoiceInteractionSession;
import android.text.TextUtils;
import android.util.EventLog;
import android.util.Pools.SynchronizedPool;
import android.util.Slog;

import com.android.internal.annotations.VisibleForTesting;
import com.android.internal.app.HeavyWeightSwitcherActivity;
import com.android.internal.app.IVoiceInteractor;
import com.android.server.am.ActivityStackSupervisor.PendingActivityLaunch;
import com.android.server.am.LaunchParamsController.LaunchParams;
import com.android.server.pm.InstantAppResolver;

import java.io.PrintWriter;
import java.text.DateFormat;
import java.util.Date;

/**
 * Controller for interpreting how and then launching an activity.
 *
 * This class collects all the logic for determining how an intent and flags should be turned into
 * an activity and associated task and stack.
 */
class ActivityStarter {
    private static final String TAG = TAG_WITH_CLASS_NAME ? "ActivityStarter" : TAG_AM;
    private static final String TAG_RESULTS = TAG + POSTFIX_RESULTS;
    private static final String TAG_FOCUS = TAG + POSTFIX_FOCUS;
    private static final String TAG_CONFIGURATION = TAG + POSTFIX_CONFIGURATION;
    private static final String TAG_USER_LEAVING = TAG + POSTFIX_USER_LEAVING;
    private static final int INVALID_LAUNCH_MODE = -1;

    private final ActivityManagerService mService;
    private final ActivityStackSupervisor mSupervisor;
    private final ActivityStartInterceptor mInterceptor;
    private final ActivityStartController mController;

    // Share state variable among methods when starting an activity.
    private ActivityRecord mStartActivity;
    private Intent mIntent;
    private int mCallingUid;
    private ActivityOptions mOptions;

    private int mLaunchMode;
    private boolean mLaunchTaskBehind;
    private int mLaunchFlags;

    private LaunchParams mLaunchParams = new LaunchParams();

    private ActivityRecord mNotTop;
    private boolean mDoResume;
    private int mStartFlags;
    private ActivityRecord mSourceRecord;

    // The display to launch the activity onto, barring any strong reason to do otherwise.
    private int mPreferredDisplayId;

    private TaskRecord mInTask;
    private boolean mAddingToTask;
    private TaskRecord mReuseTask;

    private ActivityInfo mNewTaskInfo;
    private Intent mNewTaskIntent;
    private ActivityStack mSourceStack;
    private ActivityStack mTargetStack;
    private boolean mMovedToFront;
    private boolean mNoAnimation;
    private boolean mKeepCurTransition;
    private boolean mAvoidMoveToFront;

    // We must track when we deliver the new intent since multiple code paths invoke
    // {@link #deliverNewIntent}. This is due to early returns in the code path. This flag is used
    // inside {@link #deliverNewIntent} to suppress duplicate requests and ensure the intent is
    // delivered at most once.
    private boolean mIntentDelivered;

    private IVoiceInteractionSession mVoiceSession;
    private IVoiceInteractor mVoiceInteractor;

    // Last activity record we attempted to start
    private final ActivityRecord[] mLastStartActivityRecord = new ActivityRecord[1];
    // The result of the last activity we attempted to start.
    private int mLastStartActivityResult;
    // Time in milli seconds we attempted to start the last activity.
    private long mLastStartActivityTimeMs;
    // The reason we were trying to start the last activity
    private String mLastStartReason;

    /*
     * Request details provided through setter methods. Should be reset after {@link #execute()}
     * to avoid unnecessarily retaining parameters. Note that the request is ignored when
     * {@link #startResolvedActivity} is invoked directly.
     */
    private Request mRequest = new Request();

    /**
     * An interface that to provide {@link ActivityStarter} instances to the controller. This is
     * used by tests to inject their own starter implementations for verification purposes.
     */
    @VisibleForTesting
    interface Factory {
        /**
         * Sets the {@link ActivityStartController} to be passed to {@link ActivityStarter}.
         */
        void setController(ActivityStartController controller);

        /**
         * Generates an {@link ActivityStarter} that is ready to handle a new start request.
         * @param controller The {@link ActivityStartController} which the starter who will own
         *                   this instance.
         * @return an {@link ActivityStarter}
         */
        ActivityStarter obtain();

        /**
         * Recycles a starter for reuse.
         */
        void recycle(ActivityStarter starter);
    }

    /**
     * Default implementation of {@link StarterFactory}.
     */
    static class DefaultFactory implements Factory {
        /**
         * The maximum count of starters that should be active at one time:
         * 1. last ran starter (for logging and post activity processing)
         * 2. current running starter
         * 3. starter from re-entry in (2)
         */
        private final int MAX_STARTER_COUNT = 3;

        private ActivityStartController mController;
        private ActivityManagerService mService;
        private ActivityStackSupervisor mSupervisor;
        private ActivityStartInterceptor mInterceptor;

        private SynchronizedPool<ActivityStarter> mStarterPool =
                new SynchronizedPool<>(MAX_STARTER_COUNT);

        DefaultFactory(ActivityManagerService service,
                ActivityStackSupervisor supervisor, ActivityStartInterceptor interceptor) {
            mService = service;
            mSupervisor = supervisor;
            mInterceptor = interceptor;
        }

        @Override
        public void setController(ActivityStartController controller) {
            mController = controller;
        }

        @Override
        public ActivityStarter obtain() {
            ActivityStarter starter = mStarterPool.acquire();

            if (starter == null) {
                starter = new ActivityStarter(mController, mService, mSupervisor, mInterceptor);
            }

            return starter;
        }

        @Override
        public void recycle(ActivityStarter starter) {
            starter.reset(true /* clearRequest*/);
            mStarterPool.release(starter);
        }
    }

    /**
     * Container for capturing initial start request details. This information is NOT reset until
     * the {@link ActivityStarter} is recycled, allowing for multiple invocations with the same
     * parameters.
     *
     * TODO(b/64750076): Investigate consolidating member variables of {@link ActivityStarter} with
     * the request object. Note that some member variables are referenced in
     * {@link #dump(PrintWriter, String)} and therefore cannot be cleared immediately after
     * execution.
     */
    private static class Request {
        static final int DEFAULT_REAL_CALLING_PID = 0;
        static final int DEFAULT_REAL_CALLING_UID = UserHandle.USER_NULL;
        private static final int DEFAULT_CALLING_UID = -1;
        private static final int DEFAULT_CALLING_PID = 0;

        IApplicationThread caller;
        Intent intent;
        Intent ephemeralIntent;
        String resolvedType;
        ActivityInfo activityInfo;
        ResolveInfo resolveInfo;
        IVoiceInteractionSession voiceSession;
        IVoiceInteractor voiceInteractor;
        IBinder resultTo;
        String resultWho;
        int requestCode;
        int callingPid = DEFAULT_CALLING_PID;
        int callingUid = DEFAULT_CALLING_UID;
        String callingPackage;
        int realCallingPid = Request.DEFAULT_REAL_CALLING_PID;
        int realCallingUid = Request.DEFAULT_REAL_CALLING_UID;
        int startFlags;
        SafeActivityOptions activityOptions;
        boolean ignoreTargetSecurity;
        boolean componentSpecified;
        boolean avoidMoveToFront;
        ActivityRecord[] outActivity;
        TaskRecord inTask;
        String reason;
        ProfilerInfo profilerInfo;
        Configuration globalConfig;
        int userId;
        WaitResult waitResult;
        int filterCallingUid;
        PendingIntentRecord originatingPendingIntent;

        /**
         * If set to {@code true}, allows this activity start to look into
         * {@link PendingRemoteAnimationRegistry}
         */
        boolean allowPendingRemoteAnimationRegistryLookup;

        /**
         * Indicates that we should wait for the result of the start request. This flag is set when
         * {@link ActivityStarter#setMayWait(int)} is called.
         * {@see ActivityStarter#startActivityMayWait}.
         */
        boolean mayWait;

        /**
         * Ensure constructed request matches reset instance.
         */
        Request() {
            reset();
        }

        /**
         * Sets values back to the initial state, clearing any held references.
         */
        void reset() {
            caller = null;
            intent = null;
            ephemeralIntent = null;
            resolvedType = null;
            activityInfo = null;
            resolveInfo = null;
            voiceSession = null;
            voiceInteractor = null;
            resultTo = null;
            resultWho = null;
            requestCode = 0;
            callingPid = DEFAULT_CALLING_PID;
            callingUid = DEFAULT_CALLING_UID;
            callingPackage = null;
            realCallingPid = Request.DEFAULT_REAL_CALLING_PID;
            realCallingUid = Request.DEFAULT_REAL_CALLING_UID;
            startFlags = 0;
            activityOptions = null;
            ignoreTargetSecurity = false;
            componentSpecified = false;
            outActivity = null;
            inTask = null;
            reason = null;
            profilerInfo = null;
            globalConfig = null;
            userId = 0;
            waitResult = null;
            mayWait = false;
            avoidMoveToFront = false;
            allowPendingRemoteAnimationRegistryLookup = true;
<<<<<<< HEAD
            filterCallingUid = UserHandle.USER_NULL;
            originatingPendingIntent = null;
=======
            filterCallingUid = DEFAULT_REAL_CALLING_UID;
>>>>>>> 06aed105
        }

        /**
         * Adopts all values from passed in request.
         */
        void set(Request request) {
            caller = request.caller;
            intent = request.intent;
            ephemeralIntent = request.ephemeralIntent;
            resolvedType = request.resolvedType;
            activityInfo = request.activityInfo;
            resolveInfo = request.resolveInfo;
            voiceSession = request.voiceSession;
            voiceInteractor = request.voiceInteractor;
            resultTo = request.resultTo;
            resultWho = request.resultWho;
            requestCode = request.requestCode;
            callingPid = request.callingPid;
            callingUid = request.callingUid;
            callingPackage = request.callingPackage;
            realCallingPid = request.realCallingPid;
            realCallingUid = request.realCallingUid;
            startFlags = request.startFlags;
            activityOptions = request.activityOptions;
            ignoreTargetSecurity = request.ignoreTargetSecurity;
            componentSpecified = request.componentSpecified;
            outActivity = request.outActivity;
            inTask = request.inTask;
            reason = request.reason;
            profilerInfo = request.profilerInfo;
            globalConfig = request.globalConfig;
            userId = request.userId;
            waitResult = request.waitResult;
            mayWait = request.mayWait;
            avoidMoveToFront = request.avoidMoveToFront;
            allowPendingRemoteAnimationRegistryLookup
                    = request.allowPendingRemoteAnimationRegistryLookup;
            filterCallingUid = request.filterCallingUid;
            originatingPendingIntent = request.originatingPendingIntent;
        }
    }

    ActivityStarter(ActivityStartController controller, ActivityManagerService service,
            ActivityStackSupervisor supervisor, ActivityStartInterceptor interceptor) {
        mController = controller;
        mService = service;
        mSupervisor = supervisor;
        mInterceptor = interceptor;
        reset(true);
    }

    /**
     * Effectively duplicates the starter passed in. All state and request values will be
     * mirrored.
     * @param starter
     */
    void set(ActivityStarter starter) {
        mStartActivity = starter.mStartActivity;
        mIntent = starter.mIntent;
        mCallingUid = starter.mCallingUid;
        mOptions = starter.mOptions;

        mLaunchTaskBehind = starter.mLaunchTaskBehind;
        mLaunchFlags = starter.mLaunchFlags;
        mLaunchMode = starter.mLaunchMode;

        mLaunchParams.set(starter.mLaunchParams);

        mNotTop = starter.mNotTop;
        mDoResume = starter.mDoResume;
        mStartFlags = starter.mStartFlags;
        mSourceRecord = starter.mSourceRecord;
        mPreferredDisplayId = starter.mPreferredDisplayId;

        mInTask = starter.mInTask;
        mAddingToTask = starter.mAddingToTask;
        mReuseTask = starter.mReuseTask;

        mNewTaskInfo = starter.mNewTaskInfo;
        mNewTaskIntent = starter.mNewTaskIntent;
        mSourceStack = starter.mSourceStack;

        mTargetStack = starter.mTargetStack;
        mMovedToFront = starter.mMovedToFront;
        mNoAnimation = starter.mNoAnimation;
        mKeepCurTransition = starter.mKeepCurTransition;
        mAvoidMoveToFront = starter.mAvoidMoveToFront;

        mVoiceSession = starter.mVoiceSession;
        mVoiceInteractor = starter.mVoiceInteractor;

        mIntentDelivered = starter.mIntentDelivered;

        mRequest.set(starter.mRequest);
    }

    ActivityRecord getStartActivity() {
        return mStartActivity;
    }

    boolean relatedToPackage(String packageName) {
        return (mLastStartActivityRecord[0] != null
                && packageName.equals(mLastStartActivityRecord[0].packageName))
                || (mStartActivity != null && packageName.equals(mStartActivity.packageName));
    }

    /**
     * Starts an activity based on the request parameters provided earlier.
     * @return The starter result.
     */
    int execute() {
        try {
            // TODO(b/64750076): Look into passing request directly to these methods to allow
            // for transactional diffs and preprocessing.
            if (mRequest.mayWait) {
                return startActivityMayWait(mRequest.caller, mRequest.callingUid,
                        mRequest.callingPackage, mRequest.realCallingPid, mRequest.realCallingUid,
                        mRequest.intent, mRequest.resolvedType,
                        mRequest.voiceSession, mRequest.voiceInteractor, mRequest.resultTo,
                        mRequest.resultWho, mRequest.requestCode, mRequest.startFlags,
                        mRequest.profilerInfo, mRequest.waitResult, mRequest.globalConfig,
                        mRequest.activityOptions, mRequest.ignoreTargetSecurity, mRequest.userId,
                        mRequest.inTask, mRequest.reason,
                        mRequest.allowPendingRemoteAnimationRegistryLookup,
                        mRequest.originatingPendingIntent);
            } else {
                return startActivity(mRequest.caller, mRequest.intent, mRequest.ephemeralIntent,
                        mRequest.resolvedType, mRequest.activityInfo, mRequest.resolveInfo,
                        mRequest.voiceSession, mRequest.voiceInteractor, mRequest.resultTo,
                        mRequest.resultWho, mRequest.requestCode, mRequest.callingPid,
                        mRequest.callingUid, mRequest.callingPackage, mRequest.realCallingPid,
                        mRequest.realCallingUid, mRequest.startFlags, mRequest.activityOptions,
                        mRequest.ignoreTargetSecurity, mRequest.componentSpecified,
                        mRequest.outActivity, mRequest.inTask, mRequest.reason,
                        mRequest.allowPendingRemoteAnimationRegistryLookup,
                        mRequest.originatingPendingIntent);
            }
        } finally {
            onExecutionComplete();
        }
    }

    /**
     * Starts an activity based on the provided {@link ActivityRecord} and environment parameters.
     * Note that this method is called internally as well as part of {@link #startActivity}.
     *
     * @return The start result.
     */
    int startResolvedActivity(final ActivityRecord r, ActivityRecord sourceRecord,
            IVoiceInteractionSession voiceSession, IVoiceInteractor voiceInteractor,
            int startFlags, boolean doResume, ActivityOptions options, TaskRecord inTask,
            ActivityRecord[] outActivity) {
        try {
            return startActivity(r, sourceRecord, voiceSession, voiceInteractor, startFlags,
                    doResume, options, inTask, outActivity);
        } finally {
            onExecutionComplete();
        }
    }

    private int startActivity(IApplicationThread caller, Intent intent, Intent ephemeralIntent,
            String resolvedType, ActivityInfo aInfo, ResolveInfo rInfo,
            IVoiceInteractionSession voiceSession, IVoiceInteractor voiceInteractor,
            IBinder resultTo, String resultWho, int requestCode, int callingPid, int callingUid,
            String callingPackage, int realCallingPid, int realCallingUid, int startFlags,
            SafeActivityOptions options, boolean ignoreTargetSecurity, boolean componentSpecified,
            ActivityRecord[] outActivity, TaskRecord inTask, String reason,
            boolean allowPendingRemoteAnimationRegistryLookup,
            PendingIntentRecord originatingPendingIntent) {

        if (TextUtils.isEmpty(reason)) {
            throw new IllegalArgumentException("Need to specify a reason.");
        }
        mLastStartReason = reason;
        mLastStartActivityTimeMs = System.currentTimeMillis();
        mLastStartActivityRecord[0] = null;

        mLastStartActivityResult = startActivity(caller, intent, ephemeralIntent, resolvedType,
                aInfo, rInfo, voiceSession, voiceInteractor, resultTo, resultWho, requestCode,
                callingPid, callingUid, callingPackage, realCallingPid, realCallingUid, startFlags,
                options, ignoreTargetSecurity, componentSpecified, mLastStartActivityRecord,
                inTask, allowPendingRemoteAnimationRegistryLookup, originatingPendingIntent);

        if (outActivity != null) {
            // mLastStartActivityRecord[0] is set in the call to startActivity above.
            outActivity[0] = mLastStartActivityRecord[0];
        }

        return getExternalResult(mLastStartActivityResult);
    }

    static int getExternalResult(int result) {
        // Aborted results are treated as successes externally, but we must track them internally.
        return result != START_ABORTED ? result : START_SUCCESS;
    }

    /**
     * Called when execution is complete. Sets state indicating completion and proceeds with
     * recycling if appropriate.
     */
    private void onExecutionComplete() {
        mController.onExecutionComplete(this);
    }

    private int startActivity(IApplicationThread caller, Intent intent, Intent ephemeralIntent,
            String resolvedType, ActivityInfo aInfo, ResolveInfo rInfo,
            IVoiceInteractionSession voiceSession, IVoiceInteractor voiceInteractor,
            IBinder resultTo, String resultWho, int requestCode, int callingPid, int callingUid,
            String callingPackage, int realCallingPid, int realCallingUid, int startFlags,
            SafeActivityOptions options,
            boolean ignoreTargetSecurity, boolean componentSpecified, ActivityRecord[] outActivity,
            TaskRecord inTask, boolean allowPendingRemoteAnimationRegistryLookup,
            PendingIntentRecord originatingPendingIntent) {
        int err = ActivityManager.START_SUCCESS;
        // Pull the optional Ephemeral Installer-only bundle out of the options early.
        final Bundle verificationBundle
                = options != null ? options.popAppVerificationBundle() : null;

        ProcessRecord callerApp = null;
        if (caller != null) {
            callerApp = mService.getRecordForAppLocked(caller);
            if (callerApp != null) {
                callingPid = callerApp.pid;
                callingUid = callerApp.info.uid;
            } else {
                Slog.w(TAG, "Unable to find app for caller " + caller
                        + " (pid=" + callingPid + ") when starting: "
                        + intent.toString());
                err = ActivityManager.START_PERMISSION_DENIED;
            }
        }

        final int userId = aInfo != null && aInfo.applicationInfo != null
                ? UserHandle.getUserId(aInfo.applicationInfo.uid) : 0;

        if (err == ActivityManager.START_SUCCESS) {
            Slog.i(TAG, "START u" + userId + " {" + intent.toShortString(true, true, true, false)
                    + "} from uid " + callingUid);
        }

        ActivityRecord sourceRecord = null;
        ActivityRecord resultRecord = null;
        if (resultTo != null) {
            sourceRecord = mSupervisor.isInAnyStackLocked(resultTo);
            if (DEBUG_RESULTS) Slog.v(TAG_RESULTS,
                    "Will send result to " + resultTo + " " + sourceRecord);
            if (sourceRecord != null) {
                if (requestCode >= 0 && !sourceRecord.finishing) {
                    resultRecord = sourceRecord;
                }
            }
        }

        final int launchFlags = intent.getFlags();

        if ((launchFlags & Intent.FLAG_ACTIVITY_FORWARD_RESULT) != 0 && sourceRecord != null) {
            // Transfer the result target from the source activity to the new
            // one being started, including any failures.
            if (requestCode >= 0) {
                SafeActivityOptions.abort(options);
                return ActivityManager.START_FORWARD_AND_REQUEST_CONFLICT;
            }
            resultRecord = sourceRecord.resultTo;
            if (resultRecord != null && !resultRecord.isInStackLocked()) {
                resultRecord = null;
            }
            resultWho = sourceRecord.resultWho;
            requestCode = sourceRecord.requestCode;
            sourceRecord.resultTo = null;
            if (resultRecord != null) {
                resultRecord.removeResultsLocked(sourceRecord, resultWho, requestCode);
            }
            if (sourceRecord.launchedFromUid == callingUid) {
                // The new activity is being launched from the same uid as the previous
                // activity in the flow, and asking to forward its result back to the
                // previous.  In this case the activity is serving as a trampoline between
                // the two, so we also want to update its launchedFromPackage to be the
                // same as the previous activity.  Note that this is safe, since we know
                // these two packages come from the same uid; the caller could just as
                // well have supplied that same package name itself.  This specifially
                // deals with the case of an intent picker/chooser being launched in the app
                // flow to redirect to an activity picked by the user, where we want the final
                // activity to consider it to have been launched by the previous app activity.
                callingPackage = sourceRecord.launchedFromPackage;
            }
        }

        if (err == ActivityManager.START_SUCCESS && intent.getComponent() == null) {
            // We couldn't find a class that can handle the given Intent.
            // That's the end of that!
            err = ActivityManager.START_INTENT_NOT_RESOLVED;
        }

        if (err == ActivityManager.START_SUCCESS && aInfo == null) {
            // We couldn't find the specific class specified in the Intent.
            // Also the end of the line.
            err = ActivityManager.START_CLASS_NOT_FOUND;
        }

        if (err == ActivityManager.START_SUCCESS && sourceRecord != null
                && sourceRecord.getTask().voiceSession != null) {
            // If this activity is being launched as part of a voice session, we need
            // to ensure that it is safe to do so.  If the upcoming activity will also
            // be part of the voice session, we can only launch it if it has explicitly
            // said it supports the VOICE category, or it is a part of the calling app.
            if ((launchFlags & FLAG_ACTIVITY_NEW_TASK) == 0
                    && sourceRecord.info.applicationInfo.uid != aInfo.applicationInfo.uid) {
                try {
                    intent.addCategory(Intent.CATEGORY_VOICE);
                    if (!mService.getPackageManager().activitySupportsIntent(
                            intent.getComponent(), intent, resolvedType)) {
                        Slog.w(TAG,
                                "Activity being started in current voice task does not support voice: "
                                        + intent);
                        err = ActivityManager.START_NOT_VOICE_COMPATIBLE;
                    }
                } catch (RemoteException e) {
                    Slog.w(TAG, "Failure checking voice capabilities", e);
                    err = ActivityManager.START_NOT_VOICE_COMPATIBLE;
                }
            }
        }

        if (err == ActivityManager.START_SUCCESS && voiceSession != null) {
            // If the caller is starting a new voice session, just make sure the target
            // is actually allowing it to run this way.
            try {
                if (!mService.getPackageManager().activitySupportsIntent(intent.getComponent(),
                        intent, resolvedType)) {
                    Slog.w(TAG,
                            "Activity being started in new voice task does not support: "
                                    + intent);
                    err = ActivityManager.START_NOT_VOICE_COMPATIBLE;
                }
            } catch (RemoteException e) {
                Slog.w(TAG, "Failure checking voice capabilities", e);
                err = ActivityManager.START_NOT_VOICE_COMPATIBLE;
            }
        }

        final ActivityStack resultStack = resultRecord == null ? null : resultRecord.getStack();

        if (err != START_SUCCESS) {
            if (resultRecord != null) {
                resultStack.sendActivityResultLocked(
                        -1, resultRecord, resultWho, requestCode, RESULT_CANCELED, null);
            }
            SafeActivityOptions.abort(options);
            return err;
        }

        boolean abort = !mSupervisor.checkStartAnyActivityPermission(intent, aInfo, resultWho,
                requestCode, callingPid, callingUid, callingPackage, ignoreTargetSecurity,
                inTask != null, callerApp, resultRecord, resultStack);
        abort |= !mService.mIntentFirewall.checkStartActivity(intent, callingUid,
                callingPid, resolvedType, aInfo.applicationInfo);

        // Merge the two options bundles, while realCallerOptions takes precedence.
        ActivityOptions checkedOptions = options != null
                ? options.getOptions(intent, aInfo, callerApp, mSupervisor)
                : null;
        if (allowPendingRemoteAnimationRegistryLookup) {
            checkedOptions = mService.getActivityStartController()
                    .getPendingRemoteAnimationRegistry()
                    .overrideOptionsIfNeeded(callingPackage, checkedOptions);
        }
        if (mService.mController != null) {
            try {
                // The Intent we give to the watcher has the extra data
                // stripped off, since it can contain private information.
                Intent watchIntent = intent.cloneFilter();
                abort |= !mService.mController.activityStarting(watchIntent,
                        aInfo.applicationInfo.packageName);
            } catch (RemoteException e) {
                mService.mController = null;
            }
        }

        mInterceptor.setStates(userId, realCallingPid, realCallingUid, startFlags, callingPackage);
        if (mInterceptor.intercept(intent, rInfo, aInfo, resolvedType, inTask, callingPid,
                callingUid, checkedOptions)) {
            // activity start was intercepted, e.g. because the target user is currently in quiet
            // mode (turn off work) or the target application is suspended
            intent = mInterceptor.mIntent;
            rInfo = mInterceptor.mRInfo;
            aInfo = mInterceptor.mAInfo;
            resolvedType = mInterceptor.mResolvedType;
            inTask = mInterceptor.mInTask;
            callingPid = mInterceptor.mCallingPid;
            callingUid = mInterceptor.mCallingUid;
            checkedOptions = mInterceptor.mActivityOptions;
        }

        if (abort) {
            if (resultRecord != null) {
                resultStack.sendActivityResultLocked(-1, resultRecord, resultWho, requestCode,
                        RESULT_CANCELED, null);
            }
            // We pretend to the caller that it was really started, but
            // they will just get a cancel result.
            ActivityOptions.abort(checkedOptions);
            return START_ABORTED;
        }

        // If permissions need a review before any of the app components can run, we
        // launch the review activity and pass a pending intent to start the activity
        // we are to launching now after the review is completed.
        if (mService.mPermissionReviewRequired && aInfo != null) {
            if (mService.getPackageManagerInternalLocked().isPermissionsReviewRequired(
                    aInfo.packageName, userId)) {
                IIntentSender target = mService.getIntentSenderLocked(
                        ActivityManager.INTENT_SENDER_ACTIVITY, callingPackage,
                        callingUid, userId, null, null, 0, new Intent[]{intent},
                        new String[]{resolvedType}, PendingIntent.FLAG_CANCEL_CURRENT
                                | PendingIntent.FLAG_ONE_SHOT, null);

                final int flags = intent.getFlags();
                Intent newIntent = new Intent(Intent.ACTION_REVIEW_PERMISSIONS);
                newIntent.setFlags(flags
                        | Intent.FLAG_ACTIVITY_EXCLUDE_FROM_RECENTS);
                newIntent.putExtra(Intent.EXTRA_PACKAGE_NAME, aInfo.packageName);
                newIntent.putExtra(Intent.EXTRA_INTENT, new IntentSender(target));
                if (resultRecord != null) {
                    newIntent.putExtra(Intent.EXTRA_RESULT_NEEDED, true);
                }
                intent = newIntent;

                resolvedType = null;
                callingUid = realCallingUid;
                callingPid = realCallingPid;

                rInfo = mSupervisor.resolveIntent(intent, resolvedType, userId, 0,
                        computeResolveFilterUid(
                                callingUid, realCallingUid, mRequest.filterCallingUid));
                aInfo = mSupervisor.resolveActivity(intent, rInfo, startFlags,
                        null /*profilerInfo*/);

                if (DEBUG_PERMISSIONS_REVIEW) {
                    Slog.i(TAG, "START u" + userId + " {" + intent.toShortString(true, true,
                            true, false) + "} from uid " + callingUid + " on display "
                            + (mSupervisor.mFocusedStack == null
                            ? DEFAULT_DISPLAY : mSupervisor.mFocusedStack.mDisplayId));
                }
            }
        }

        // If we have an ephemeral app, abort the process of launching the resolved intent.
        // Instead, launch the ephemeral installer. Once the installer is finished, it
        // starts either the intent we resolved here [on install error] or the ephemeral
        // app [on install success].
        if (rInfo != null && rInfo.auxiliaryInfo != null) {
            intent = createLaunchIntent(rInfo.auxiliaryInfo, ephemeralIntent,
                    callingPackage, verificationBundle, resolvedType, userId);
            resolvedType = null;
            callingUid = realCallingUid;
            callingPid = realCallingPid;

            aInfo = mSupervisor.resolveActivity(intent, rInfo, startFlags, null /*profilerInfo*/);
        }

        ActivityRecord r = new ActivityRecord(mService, callerApp, callingPid, callingUid,
                callingPackage, intent, resolvedType, aInfo, mService.getGlobalConfiguration(),
                resultRecord, resultWho, requestCode, componentSpecified, voiceSession != null,
                mSupervisor, checkedOptions, sourceRecord);
        if (outActivity != null) {
            outActivity[0] = r;
        }

        if (r.appTimeTracker == null && sourceRecord != null) {
            // If the caller didn't specify an explicit time tracker, we want to continue
            // tracking under any it has.
            r.appTimeTracker = sourceRecord.appTimeTracker;
        }

        final ActivityStack stack = mSupervisor.mFocusedStack;

        // If we are starting an activity that is not from the same uid as the currently resumed
        // one, check whether app switches are allowed.
        if (voiceSession == null && (stack.getResumedActivity() == null
                || stack.getResumedActivity().info.applicationInfo.uid != realCallingUid)) {
            if (!mService.checkAppSwitchAllowedLocked(callingPid, callingUid,
                    realCallingPid, realCallingUid, "Activity start")) {
                mController.addPendingActivityLaunch(new PendingActivityLaunch(r,
                        sourceRecord, startFlags, stack, callerApp));
                ActivityOptions.abort(checkedOptions);
                return ActivityManager.START_SWITCHES_CANCELED;
            }
        }

        if (mService.mDidAppSwitch) {
            // This is the second allowed switch since we stopped switches,
            // so now just generally allow switches.  Use case: user presses
            // home (switches disabled, switch to home, mDidAppSwitch now true);
            // user taps a home icon (coming from home so allowed, we hit here
            // and now allow anyone to switch again).
            mService.mAppSwitchesAllowedTime = 0;
        } else {
            mService.mDidAppSwitch = true;
        }

        mController.doPendingActivityLaunches(false);

        maybeLogActivityStart(callingUid, callingPackage, realCallingUid, intent, callerApp, r,
                originatingPendingIntent);

        return startActivity(r, sourceRecord, voiceSession, voiceInteractor, startFlags,
                true /* doResume */, checkedOptions, inTask, outActivity);
    }

    private void maybeLogActivityStart(int callingUid, String callingPackage, int realCallingUid,
            Intent intent, ProcessRecord callerApp, ActivityRecord r,
            PendingIntentRecord originatingPendingIntent) {
        boolean callerAppHasForegroundActivity = (callerApp != null)
                ? callerApp.foregroundActivities
                : false;
        if (!mService.isActivityStartsLoggingEnabled() || callerAppHasForegroundActivity
                || r == null) {
            // skip logging in this case
            return;
        }

        try {
            Trace.traceBegin(Trace.TRACE_TAG_ACTIVITY_MANAGER, "logActivityStart");
            final int callingUidProcState = mService.getUidStateLocked(callingUid);
            final boolean callingUidHasAnyVisibleWindow =
                    mService.mWindowManager.isAnyWindowVisibleForUid(callingUid);
            final int realCallingUidProcState = (callingUid == realCallingUid)
                    ? callingUidProcState
                    : mService.getUidStateLocked(realCallingUid);
            final boolean realCallingUidHasAnyVisibleWindow = (callingUid == realCallingUid)
                    ? callingUidHasAnyVisibleWindow
                    : mService.mWindowManager.isAnyWindowVisibleForUid(realCallingUid);
            final String targetPackage = r.packageName;
            final int targetUid = (r.appInfo != null) ? r.appInfo.uid : -1;
            final int targetUidProcState = mService.getUidStateLocked(targetUid);
            final boolean targetUidHasAnyVisibleWindow = (targetUid != -1)
                    ? mService.mWindowManager.isAnyWindowVisibleForUid(targetUid)
                    : false;
            final String targetWhitelistTag = (targetUid != -1)
                    ? mService.getPendingTempWhitelistTagForUidLocked(targetUid)
                    : null;

            mSupervisor.getActivityMetricsLogger().logActivityStart(intent, callerApp, r,
                    callingUid, callingPackage, callingUidProcState,
                    callingUidHasAnyVisibleWindow,
                    realCallingUid, realCallingUidProcState,
                    realCallingUidHasAnyVisibleWindow,
                    targetUid, targetPackage, targetUidProcState,
                    targetUidHasAnyVisibleWindow, targetWhitelistTag,
                    (originatingPendingIntent != null));
        } finally {
            Trace.traceEnd(Trace.TRACE_TAG_ACTIVITY_MANAGER);
        }
    }

    /**
     * Creates a launch intent for the given auxiliary resolution data.
     */
    private @NonNull Intent createLaunchIntent(@Nullable AuxiliaryResolveInfo auxiliaryResponse,
            Intent originalIntent, String callingPackage, Bundle verificationBundle,
            String resolvedType, int userId) {
        if (auxiliaryResponse != null && auxiliaryResponse.needsPhaseTwo) {
            // request phase two resolution
            mService.getPackageManagerInternalLocked().requestInstantAppResolutionPhaseTwo(
                    auxiliaryResponse, originalIntent, resolvedType, callingPackage,
                    verificationBundle, userId);
        }
        return InstantAppResolver.buildEphemeralInstallerIntent(
                originalIntent,
                InstantAppResolver.sanitizeIntent(originalIntent),
                auxiliaryResponse == null ? null : auxiliaryResponse.failureIntent,
                callingPackage,
                verificationBundle,
                resolvedType,
                userId,
                auxiliaryResponse == null ? null : auxiliaryResponse.installFailureActivity,
                auxiliaryResponse == null ? null : auxiliaryResponse.token,
                auxiliaryResponse != null && auxiliaryResponse.needsPhaseTwo,
                auxiliaryResponse == null ? null : auxiliaryResponse.filters);
    }

    void postStartActivityProcessing(ActivityRecord r, int result, ActivityStack targetStack) {
        if (ActivityManager.isStartResultFatalError(result)) {
            return;
        }

        // We're waiting for an activity launch to finish, but that activity simply
        // brought another activity to front. We must also handle the case where the task is already
        // in the front as a result of the trampoline activity being in the same task (it will be
        // considered focused as the trampoline will be finished). Let startActivityMayWait() know
        // about this, so it waits for the new activity to become visible instead.
        mSupervisor.reportWaitingActivityLaunchedIfNeeded(r, result);

        ActivityStack startedActivityStack = null;
        final ActivityStack currentStack = r.getStack();
        if (currentStack != null) {
            startedActivityStack = currentStack;
        } else if (mTargetStack != null) {
            startedActivityStack = targetStack;
        }

        if (startedActivityStack == null) {
            return;
        }

        final int clearTaskFlags = FLAG_ACTIVITY_NEW_TASK | FLAG_ACTIVITY_CLEAR_TASK;
        boolean clearedTask = (mLaunchFlags & clearTaskFlags) == clearTaskFlags
                && mReuseTask != null;
        if (result == START_TASK_TO_FRONT || result == START_DELIVERED_TO_TOP || clearedTask) {
            // The activity was already running so it wasn't started, but either brought to the
            // front or the new intent was delivered to it since it was already in front. Notify
            // anyone interested in this piece of information.
            switch (startedActivityStack.getWindowingMode()) {
                case WINDOWING_MODE_PINNED:
                    mService.mTaskChangeNotificationController.notifyPinnedActivityRestartAttempt(
                            clearedTask);
                    break;
                case WINDOWING_MODE_SPLIT_SCREEN_PRIMARY:
                    final ActivityStack homeStack = mSupervisor.mHomeStack;
                    if (homeStack != null && homeStack.shouldBeVisible(null /* starting */)) {
                        mService.mWindowManager.showRecentApps();
                    }
                    break;
            }
        }
    }

    private int startActivityMayWait(IApplicationThread caller, int callingUid,
            String callingPackage, int requestRealCallingPid, int requestRealCallingUid,
            Intent intent, String resolvedType,
            IVoiceInteractionSession voiceSession, IVoiceInteractor voiceInteractor,
            IBinder resultTo, String resultWho, int requestCode, int startFlags,
            ProfilerInfo profilerInfo, WaitResult outResult,
            Configuration globalConfig, SafeActivityOptions options, boolean ignoreTargetSecurity,
            int userId, TaskRecord inTask, String reason,
            boolean allowPendingRemoteAnimationRegistryLookup,
            PendingIntentRecord originatingPendingIntent) {
        // Refuse possible leaked file descriptors
        if (intent != null && intent.hasFileDescriptors()) {
            throw new IllegalArgumentException("File descriptors passed in Intent");
        }
        mSupervisor.getActivityMetricsLogger().notifyActivityLaunching();
        boolean componentSpecified = intent.getComponent() != null;

        final int realCallingPid = requestRealCallingPid != Request.DEFAULT_REAL_CALLING_PID
                                   ? requestRealCallingPid
                                   : Binder.getCallingPid();
        final int realCallingUid = requestRealCallingUid != Request.DEFAULT_REAL_CALLING_UID
                                   ? requestRealCallingUid
                                   : Binder.getCallingUid();

        int callingPid;
        if (callingUid >= 0) {
            callingPid = -1;
        } else if (caller == null) {
            callingPid = realCallingPid;
            callingUid = realCallingUid;
        } else {
            callingPid = callingUid = -1;
        }

        // Save a copy in case ephemeral needs it
        final Intent ephemeralIntent = new Intent(intent);
        // Don't modify the client's object!
        intent = new Intent(intent);
        if (componentSpecified
                && !(Intent.ACTION_VIEW.equals(intent.getAction()) && intent.getData() == null)
                && !Intent.ACTION_INSTALL_INSTANT_APP_PACKAGE.equals(intent.getAction())
                && !Intent.ACTION_RESOLVE_INSTANT_APP_PACKAGE.equals(intent.getAction())
                && mService.getPackageManagerInternalLocked()
                        .isInstantAppInstallerComponent(intent.getComponent())) {
            // intercept intents targeted directly to the ephemeral installer the
            // ephemeral installer should never be started with a raw Intent; instead
            // adjust the intent so it looks like a "normal" instant app launch
            intent.setComponent(null /*component*/);
            componentSpecified = false;
        }

        ResolveInfo rInfo = mSupervisor.resolveIntent(intent, resolvedType, userId,
                0 /* matchFlags */,
                        computeResolveFilterUid(
                                callingUid, realCallingUid, mRequest.filterCallingUid));
        if (rInfo == null) {
            UserInfo userInfo = mSupervisor.getUserInfo(userId);
            if (userInfo != null && userInfo.isManagedProfile()) {
                // Special case for managed profiles, if attempting to launch non-cryto aware
                // app in a locked managed profile from an unlocked parent allow it to resolve
                // as user will be sent via confirm credentials to unlock the profile.
                UserManager userManager = UserManager.get(mService.mContext);
                boolean profileLockedAndParentUnlockingOrUnlocked = false;
                long token = Binder.clearCallingIdentity();
                try {
                    UserInfo parent = userManager.getProfileParent(userId);
                    profileLockedAndParentUnlockingOrUnlocked = (parent != null)
                            && userManager.isUserUnlockingOrUnlocked(parent.id)
                            && !userManager.isUserUnlockingOrUnlocked(userId);
                } finally {
                    Binder.restoreCallingIdentity(token);
                }
                if (profileLockedAndParentUnlockingOrUnlocked) {
                    rInfo = mSupervisor.resolveIntent(intent, resolvedType, userId,
                            PackageManager.MATCH_DIRECT_BOOT_AWARE
                                    | PackageManager.MATCH_DIRECT_BOOT_UNAWARE,
                            computeResolveFilterUid(
                                    callingUid, realCallingUid, mRequest.filterCallingUid));
                }
            }
        }
        // Collect information about the target of the Intent.
        ActivityInfo aInfo = mSupervisor.resolveActivity(intent, rInfo, startFlags, profilerInfo);

        synchronized (mService) {
            final ActivityStack stack = mSupervisor.mFocusedStack;
            stack.mConfigWillChange = globalConfig != null
                    && mService.getGlobalConfiguration().diff(globalConfig) != 0;
            if (DEBUG_CONFIGURATION) Slog.v(TAG_CONFIGURATION,
                    "Starting activity when config will change = " + stack.mConfigWillChange);

            final long origId = Binder.clearCallingIdentity();

            if (aInfo != null &&
                    (aInfo.applicationInfo.privateFlags
                            & ApplicationInfo.PRIVATE_FLAG_CANT_SAVE_STATE) != 0 &&
                    mService.mHasHeavyWeightFeature) {
                // This may be a heavy-weight process!  Check to see if we already
                // have another, different heavy-weight process running.
                if (aInfo.processName.equals(aInfo.applicationInfo.packageName)) {
                    final ProcessRecord heavy = mService.mHeavyWeightProcess;
                    if (heavy != null && (heavy.info.uid != aInfo.applicationInfo.uid
                            || !heavy.processName.equals(aInfo.processName))) {
                        int appCallingUid = callingUid;
                        if (caller != null) {
                            ProcessRecord callerApp = mService.getRecordForAppLocked(caller);
                            if (callerApp != null) {
                                appCallingUid = callerApp.info.uid;
                            } else {
                                Slog.w(TAG, "Unable to find app for caller " + caller
                                        + " (pid=" + callingPid + ") when starting: "
                                        + intent.toString());
                                SafeActivityOptions.abort(options);
                                return ActivityManager.START_PERMISSION_DENIED;
                            }
                        }

                        IIntentSender target = mService.getIntentSenderLocked(
                                ActivityManager.INTENT_SENDER_ACTIVITY, "android",
                                appCallingUid, userId, null, null, 0, new Intent[] { intent },
                                new String[] { resolvedType }, PendingIntent.FLAG_CANCEL_CURRENT
                                        | PendingIntent.FLAG_ONE_SHOT, null);

                        Intent newIntent = new Intent();
                        if (requestCode >= 0) {
                            // Caller is requesting a result.
                            newIntent.putExtra(HeavyWeightSwitcherActivity.KEY_HAS_RESULT, true);
                        }
                        newIntent.putExtra(HeavyWeightSwitcherActivity.KEY_INTENT,
                                new IntentSender(target));
                        if (heavy.activities.size() > 0) {
                            ActivityRecord hist = heavy.activities.get(0);
                            newIntent.putExtra(HeavyWeightSwitcherActivity.KEY_CUR_APP,
                                    hist.packageName);
                            newIntent.putExtra(HeavyWeightSwitcherActivity.KEY_CUR_TASK,
                                    hist.getTask().taskId);
                        }
                        newIntent.putExtra(HeavyWeightSwitcherActivity.KEY_NEW_APP,
                                aInfo.packageName);
                        newIntent.setFlags(intent.getFlags());
                        newIntent.setClassName("android",
                                HeavyWeightSwitcherActivity.class.getName());
                        intent = newIntent;
                        resolvedType = null;
                        caller = null;
                        callingUid = Binder.getCallingUid();
                        callingPid = Binder.getCallingPid();
                        componentSpecified = true;
                        rInfo = mSupervisor.resolveIntent(intent, null /*resolvedType*/, userId,
                                0 /* matchFlags */, computeResolveFilterUid(
                                        callingUid, realCallingUid, mRequest.filterCallingUid));
                        aInfo = rInfo != null ? rInfo.activityInfo : null;
                        if (aInfo != null) {
                            aInfo = mService.getActivityInfoForUser(aInfo, userId);
                        }
                    }
                }
            }

            final ActivityRecord[] outRecord = new ActivityRecord[1];
            int res = startActivity(caller, intent, ephemeralIntent, resolvedType, aInfo, rInfo,
                    voiceSession, voiceInteractor, resultTo, resultWho, requestCode, callingPid,
                    callingUid, callingPackage, realCallingPid, realCallingUid, startFlags, options,
                    ignoreTargetSecurity, componentSpecified, outRecord, inTask, reason,
                    allowPendingRemoteAnimationRegistryLookup, originatingPendingIntent);

            Binder.restoreCallingIdentity(origId);

            if (stack.mConfigWillChange) {
                // If the caller also wants to switch to a new configuration,
                // do so now.  This allows a clean switch, as we are waiting
                // for the current activity to pause (so we will not destroy
                // it), and have not yet started the next activity.
                mService.enforceCallingPermission(android.Manifest.permission.CHANGE_CONFIGURATION,
                        "updateConfiguration()");
                stack.mConfigWillChange = false;
                if (DEBUG_CONFIGURATION) Slog.v(TAG_CONFIGURATION,
                        "Updating to new configuration after starting activity.");
                mService.updateConfigurationLocked(globalConfig, null, false);
            }

            // Notify ActivityMetricsLogger that the activity has launched. ActivityMetricsLogger
            // will then wait for the windows to be drawn and populate WaitResult.
            mSupervisor.getActivityMetricsLogger().notifyActivityLaunched(res, outRecord[0]);
            if (outResult != null) {
                outResult.result = res;

                final ActivityRecord r = outRecord[0];

                switch(res) {
                    case START_SUCCESS: {
                        mSupervisor.mWaitingActivityLaunched.add(outResult);
                        do {
                            try {
                                mService.wait();
                            } catch (InterruptedException e) {
                            }
                        } while (outResult.result != START_TASK_TO_FRONT
                                && !outResult.timeout && outResult.who == null);
                        if (outResult.result == START_TASK_TO_FRONT) {
                            res = START_TASK_TO_FRONT;
                        }
                        break;
                    }
                    case START_DELIVERED_TO_TOP: {
                        outResult.timeout = false;
                        outResult.who = r.realActivity;
                        outResult.totalTime = 0;
                        break;
                    }
                    case START_TASK_TO_FRONT: {
                        // ActivityRecord may represent a different activity, but it should not be
                        // in the resumed state.
                        if (r.nowVisible && r.isState(RESUMED)) {
                            outResult.timeout = false;
                            outResult.who = r.realActivity;
                            outResult.totalTime = 0;
                        } else {
                            final long startTimeMs = SystemClock.uptimeMillis();
                            mSupervisor.waitActivityVisible(r.realActivity, outResult, startTimeMs);
                            // Note: the timeout variable is not currently not ever set.
                            do {
                                try {
                                    mService.wait();
                                } catch (InterruptedException e) {
                                }
                            } while (!outResult.timeout && outResult.who == null);
                        }
                        break;
                    }
                }
            }

            return res;
        }
    }

    /**
     * Compute the logical UID based on which the package manager would filter
     * app components i.e. based on which the instant app policy would be applied
     * because it is the logical calling UID.
     *
     * @param customCallingUid The UID on whose behalf to make the call.
     * @param actualCallingUid The UID actually making the call.
     * @param filterCallingUid The UID to be used to filter for instant apps.
     * @return The logical UID making the call.
     */
    static int computeResolveFilterUid(int customCallingUid, int actualCallingUid,
            int filterCallingUid) {
        return filterCallingUid != Request.DEFAULT_REAL_CALLING_UID
                ? filterCallingUid
                : (customCallingUid >= 0 ? customCallingUid : actualCallingUid);
    }

    private int startActivity(final ActivityRecord r, ActivityRecord sourceRecord,
                IVoiceInteractionSession voiceSession, IVoiceInteractor voiceInteractor,
                int startFlags, boolean doResume, ActivityOptions options, TaskRecord inTask,
                ActivityRecord[] outActivity) {
        int result = START_CANCELED;
        try {
            mService.mWindowManager.deferSurfaceLayout();
            result = startActivityUnchecked(r, sourceRecord, voiceSession, voiceInteractor,
                    startFlags, doResume, options, inTask, outActivity);
        } finally {
            // If we are not able to proceed, disassociate the activity from the task. Leaving an
            // activity in an incomplete state can lead to issues, such as performing operations
            // without a window container.
            final ActivityStack stack = mStartActivity.getStack();
            if (!ActivityManager.isStartResultSuccessful(result) && stack != null) {
                stack.finishActivityLocked(mStartActivity, RESULT_CANCELED,
                        null /* intentResultData */, "startActivity", true /* oomAdj */);
            }
            mService.mWindowManager.continueSurfaceLayout();
        }

        postStartActivityProcessing(r, result, mTargetStack);

        return result;
    }

    // Note: This method should only be called from {@link startActivity}.
    private int startActivityUnchecked(final ActivityRecord r, ActivityRecord sourceRecord,
            IVoiceInteractionSession voiceSession, IVoiceInteractor voiceInteractor,
            int startFlags, boolean doResume, ActivityOptions options, TaskRecord inTask,
            ActivityRecord[] outActivity) {

        setInitialState(r, options, inTask, doResume, startFlags, sourceRecord, voiceSession,
                voiceInteractor);

        computeLaunchingTaskFlags();

        computeSourceStack();

        mIntent.setFlags(mLaunchFlags);

        ActivityRecord reusedActivity = getReusableIntentActivity();

        int preferredWindowingMode = WINDOWING_MODE_UNDEFINED;
        int preferredLaunchDisplayId = DEFAULT_DISPLAY;
        if (mOptions != null) {
            preferredWindowingMode = mOptions.getLaunchWindowingMode();
            preferredLaunchDisplayId = mOptions.getLaunchDisplayId();
        }

        // windowing mode and preferred launch display values from {@link LaunchParams} take
        // priority over those specified in {@link ActivityOptions}.
        if (!mLaunchParams.isEmpty()) {
            if (mLaunchParams.hasPreferredDisplay()) {
                preferredLaunchDisplayId = mLaunchParams.mPreferredDisplayId;
            }

            if (mLaunchParams.hasWindowingMode()) {
                preferredWindowingMode = mLaunchParams.mWindowingMode;
            }
        }

        if (reusedActivity != null) {
            // When the flags NEW_TASK and CLEAR_TASK are set, then the task gets reused but
            // still needs to be a lock task mode violation since the task gets cleared out and
            // the device would otherwise leave the locked task.
            if (mService.getLockTaskController().isLockTaskModeViolation(reusedActivity.getTask(),
                    (mLaunchFlags & (FLAG_ACTIVITY_NEW_TASK | FLAG_ACTIVITY_CLEAR_TASK))
                            == (FLAG_ACTIVITY_NEW_TASK | FLAG_ACTIVITY_CLEAR_TASK))) {
                Slog.e(TAG, "startActivityUnchecked: Attempt to violate Lock Task Mode");
                return START_RETURN_LOCK_TASK_MODE_VIOLATION;
            }

            // True if we are clearing top and resetting of a standard (default) launch mode
            // ({@code LAUNCH_MULTIPLE}) activity. The existing activity will be finished.
            final boolean clearTopAndResetStandardLaunchMode =
                    (mLaunchFlags & (FLAG_ACTIVITY_CLEAR_TOP | FLAG_ACTIVITY_RESET_TASK_IF_NEEDED))
                            == (FLAG_ACTIVITY_CLEAR_TOP | FLAG_ACTIVITY_RESET_TASK_IF_NEEDED)
                    && mLaunchMode == LAUNCH_MULTIPLE;

            // If mStartActivity does not have a task associated with it, associate it with the
            // reused activity's task. Do not do so if we're clearing top and resetting for a
            // standard launchMode activity.
            if (mStartActivity.getTask() == null && !clearTopAndResetStandardLaunchMode) {
                mStartActivity.setTask(reusedActivity.getTask());
            }

            if (reusedActivity.getTask().intent == null) {
                // This task was started because of movement of the activity based on affinity...
                // Now that we are actually launching it, we can assign the base intent.
                reusedActivity.getTask().setIntent(mStartActivity);
            }

            // This code path leads to delivering a new intent, we want to make sure we schedule it
            // as the first operation, in case the activity will be resumed as a result of later
            // operations.
            if ((mLaunchFlags & FLAG_ACTIVITY_CLEAR_TOP) != 0
                    || isDocumentLaunchesIntoExisting(mLaunchFlags)
                    || isLaunchModeOneOf(LAUNCH_SINGLE_INSTANCE, LAUNCH_SINGLE_TASK)) {
                final TaskRecord task = reusedActivity.getTask();

                // In this situation we want to remove all activities from the task up to the one
                // being started. In most cases this means we are resetting the task to its initial
                // state.
                final ActivityRecord top = task.performClearTaskForReuseLocked(mStartActivity,
                        mLaunchFlags);

                // The above code can remove {@code reusedActivity} from the task, leading to the
                // the {@code ActivityRecord} removing its reference to the {@code TaskRecord}. The
                // task reference is needed in the call below to
                // {@link setTargetStackAndMoveToFrontIfNeeded}.
                if (reusedActivity.getTask() == null) {
                    reusedActivity.setTask(task);
                }

                if (top != null) {
                    if (top.frontOfTask) {
                        // Activity aliases may mean we use different intents for the top activity,
                        // so make sure the task now has the identity of the new intent.
                        top.getTask().setIntent(mStartActivity);
                    }
                    deliverNewIntent(top);
                }
            }

            mSupervisor.sendPowerHintForLaunchStartIfNeeded(false /* forceSend */, reusedActivity);

            reusedActivity = setTargetStackAndMoveToFrontIfNeeded(reusedActivity);

            final ActivityRecord outResult =
                    outActivity != null && outActivity.length > 0 ? outActivity[0] : null;

            // When there is a reused activity and the current result is a trampoline activity,
            // set the reused activity as the result.
            if (outResult != null && (outResult.finishing || outResult.noDisplay)) {
                outActivity[0] = reusedActivity;
            }

            if ((mStartFlags & START_FLAG_ONLY_IF_NEEDED) != 0) {
                // We don't need to start a new activity, and the client said not to do anything
                // if that is the case, so this is it!  And for paranoia, make sure we have
                // correctly resumed the top activity.
                resumeTargetStackIfNeeded();
                return START_RETURN_INTENT_TO_CALLER;
            }

            if (reusedActivity != null) {
                setTaskFromIntentActivity(reusedActivity);

                if (!mAddingToTask && mReuseTask == null) {
                    // We didn't do anything...  but it was needed (a.k.a., client don't use that
                    // intent!)  And for paranoia, make sure we have correctly resumed the top activity.

                    resumeTargetStackIfNeeded();
                    if (outActivity != null && outActivity.length > 0) {
                        outActivity[0] = reusedActivity;
                    }

                    return mMovedToFront ? START_TASK_TO_FRONT : START_DELIVERED_TO_TOP;
                }
            }
        }

        if (mStartActivity.packageName == null) {
            final ActivityStack sourceStack = mStartActivity.resultTo != null
                    ? mStartActivity.resultTo.getStack() : null;
            if (sourceStack != null) {
                sourceStack.sendActivityResultLocked(-1 /* callingUid */, mStartActivity.resultTo,
                        mStartActivity.resultWho, mStartActivity.requestCode, RESULT_CANCELED,
                        null /* data */);
            }
            ActivityOptions.abort(mOptions);
            return START_CLASS_NOT_FOUND;
        }

        // If the activity being launched is the same as the one currently at the top, then
        // we need to check if it should only be launched once.
        final ActivityStack topStack = mSupervisor.mFocusedStack;
        final ActivityRecord topFocused = topStack.getTopActivity();
        final ActivityRecord top = topStack.topRunningNonDelayedActivityLocked(mNotTop);
        final boolean dontStart = top != null && mStartActivity.resultTo == null
                && top.realActivity.equals(mStartActivity.realActivity)
                && top.userId == mStartActivity.userId
                && top.app != null && top.app.thread != null
                && ((mLaunchFlags & FLAG_ACTIVITY_SINGLE_TOP) != 0
                || isLaunchModeOneOf(LAUNCH_SINGLE_TOP, LAUNCH_SINGLE_TASK));
        if (dontStart) {
            // For paranoia, make sure we have correctly resumed the top activity.
            topStack.mLastPausedActivity = null;
            if (mDoResume) {
                mSupervisor.resumeFocusedStackTopActivityLocked();
            }
            ActivityOptions.abort(mOptions);
            if ((mStartFlags & START_FLAG_ONLY_IF_NEEDED) != 0) {
                // We don't need to start a new activity, and the client said not to do
                // anything if that is the case, so this is it!
                return START_RETURN_INTENT_TO_CALLER;
            }

            deliverNewIntent(top);

            // Don't use mStartActivity.task to show the toast. We're not starting a new activity
            // but reusing 'top'. Fields in mStartActivity may not be fully initialized.
            mSupervisor.handleNonResizableTaskIfNeeded(top.getTask(), preferredWindowingMode,
                    preferredLaunchDisplayId, topStack);

            return START_DELIVERED_TO_TOP;
        }

        boolean newTask = false;
        final TaskRecord taskToAffiliate = (mLaunchTaskBehind && mSourceRecord != null)
                ? mSourceRecord.getTask() : null;

        // Should this be considered a new task?
        int result = START_SUCCESS;
        if (mStartActivity.resultTo == null && mInTask == null && !mAddingToTask
                && (mLaunchFlags & FLAG_ACTIVITY_NEW_TASK) != 0) {
            newTask = true;
            result = setTaskFromReuseOrCreateNewTask(taskToAffiliate, topStack);
        } else if (mSourceRecord != null) {
            result = setTaskFromSourceRecord();
        } else if (mInTask != null) {
            result = setTaskFromInTask();
        } else {
            // This not being started from an existing activity, and not part of a new task...
            // just put it in the top task, though these days this case should never happen.
            setTaskToCurrentTopOrCreateNewTask();
        }
        if (result != START_SUCCESS) {
            return result;
        }

        mService.grantUriPermissionFromIntentLocked(mCallingUid, mStartActivity.packageName,
                mIntent, mStartActivity.getUriPermissionsLocked(), mStartActivity.userId);
        mService.grantEphemeralAccessLocked(mStartActivity.userId, mIntent,
                mStartActivity.appInfo.uid, UserHandle.getAppId(mCallingUid));
        if (newTask) {
            EventLog.writeEvent(EventLogTags.AM_CREATE_TASK, mStartActivity.userId,
                    mStartActivity.getTask().taskId);
        }
        ActivityStack.logStartActivity(
                EventLogTags.AM_CREATE_ACTIVITY, mStartActivity, mStartActivity.getTask());
        mTargetStack.mLastPausedActivity = null;

        mSupervisor.sendPowerHintForLaunchStartIfNeeded(false /* forceSend */, mStartActivity);

        mTargetStack.startActivityLocked(mStartActivity, topFocused, newTask, mKeepCurTransition,
                mOptions);
        if (mDoResume) {
            final ActivityRecord topTaskActivity =
                    mStartActivity.getTask().topRunningActivityLocked();
            if (!mTargetStack.isFocusable()
                    || (topTaskActivity != null && topTaskActivity.mTaskOverlay
                    && mStartActivity != topTaskActivity)) {
                // If the activity is not focusable, we can't resume it, but still would like to
                // make sure it becomes visible as it starts (this will also trigger entry
                // animation). An example of this are PIP activities.
                // Also, we don't want to resume activities in a task that currently has an overlay
                // as the starting activity just needs to be in the visible paused state until the
                // over is removed.
                mTargetStack.ensureActivitiesVisibleLocked(null, 0, !PRESERVE_WINDOWS);
                // Go ahead and tell window manager to execute app transition for this activity
                // since the app transition will not be triggered through the resume channel.
                mService.mWindowManager.executeAppTransition();
            } else {
                // If the target stack was not previously focusable (previous top running activity
                // on that stack was not visible) then any prior calls to move the stack to the
                // will not update the focused stack.  If starting the new activity now allows the
                // task stack to be focusable, then ensure that we now update the focused stack
                // accordingly.
                if (mTargetStack.isFocusable() && !mSupervisor.isFocusedStack(mTargetStack)) {
                    mTargetStack.moveToFront("startActivityUnchecked");
                }
                mSupervisor.resumeFocusedStackTopActivityLocked(mTargetStack, mStartActivity,
                        mOptions);
            }
        } else if (mStartActivity != null) {
            mSupervisor.mRecentTasks.add(mStartActivity.getTask());
        }
        mSupervisor.updateUserStackLocked(mStartActivity.userId, mTargetStack);

        mSupervisor.handleNonResizableTaskIfNeeded(mStartActivity.getTask(), preferredWindowingMode,
                preferredLaunchDisplayId, mTargetStack);

        return START_SUCCESS;
    }

    /**
     * Resets the {@link ActivityStarter} state.
     * @param clearRequest whether the request should be reset to default values.
     */
    void reset(boolean clearRequest) {
        mStartActivity = null;
        mIntent = null;
        mCallingUid = -1;
        mOptions = null;

        mLaunchTaskBehind = false;
        mLaunchFlags = 0;
        mLaunchMode = INVALID_LAUNCH_MODE;

        mLaunchParams.reset();

        mNotTop = null;
        mDoResume = false;
        mStartFlags = 0;
        mSourceRecord = null;
        mPreferredDisplayId = INVALID_DISPLAY;

        mInTask = null;
        mAddingToTask = false;
        mReuseTask = null;

        mNewTaskInfo = null;
        mNewTaskIntent = null;
        mSourceStack = null;

        mTargetStack = null;
        mMovedToFront = false;
        mNoAnimation = false;
        mKeepCurTransition = false;
        mAvoidMoveToFront = false;

        mVoiceSession = null;
        mVoiceInteractor = null;

        mIntentDelivered = false;

        if (clearRequest) {
            mRequest.reset();
        }
    }

    private void setInitialState(ActivityRecord r, ActivityOptions options, TaskRecord inTask,
            boolean doResume, int startFlags, ActivityRecord sourceRecord,
            IVoiceInteractionSession voiceSession, IVoiceInteractor voiceInteractor) {
        reset(false /* clearRequest */);

        mStartActivity = r;
        mIntent = r.intent;
        mOptions = options;
        mCallingUid = r.launchedFromUid;
        mSourceRecord = sourceRecord;
        mVoiceSession = voiceSession;
        mVoiceInteractor = voiceInteractor;

        mPreferredDisplayId = getPreferedDisplayId(mSourceRecord, mStartActivity, options);

        mLaunchParams.reset();

        mSupervisor.getLaunchParamsController().calculate(inTask, null /*layout*/, r, sourceRecord,
                options, mLaunchParams);

        mLaunchMode = r.launchMode;

        mLaunchFlags = adjustLaunchFlagsToDocumentMode(
                r, LAUNCH_SINGLE_INSTANCE == mLaunchMode,
                LAUNCH_SINGLE_TASK == mLaunchMode, mIntent.getFlags());
        mLaunchTaskBehind = r.mLaunchTaskBehind
                && !isLaunchModeOneOf(LAUNCH_SINGLE_TASK, LAUNCH_SINGLE_INSTANCE)
                && (mLaunchFlags & FLAG_ACTIVITY_NEW_DOCUMENT) != 0;

        sendNewTaskResultRequestIfNeeded();

        if ((mLaunchFlags & FLAG_ACTIVITY_NEW_DOCUMENT) != 0 && r.resultTo == null) {
            mLaunchFlags |= FLAG_ACTIVITY_NEW_TASK;
        }

        // If we are actually going to launch in to a new task, there are some cases where
        // we further want to do multiple task.
        if ((mLaunchFlags & FLAG_ACTIVITY_NEW_TASK) != 0) {
            if (mLaunchTaskBehind
                    || r.info.documentLaunchMode == DOCUMENT_LAUNCH_ALWAYS) {
                mLaunchFlags |= FLAG_ACTIVITY_MULTIPLE_TASK;
            }
        }

        // We'll invoke onUserLeaving before onPause only if the launching
        // activity did not explicitly state that this is an automated launch.
        mSupervisor.mUserLeaving = (mLaunchFlags & FLAG_ACTIVITY_NO_USER_ACTION) == 0;
        if (DEBUG_USER_LEAVING) Slog.v(TAG_USER_LEAVING,
                "startActivity() => mUserLeaving=" + mSupervisor.mUserLeaving);

        // If the caller has asked not to resume at this point, we make note
        // of this in the record so that we can skip it when trying to find
        // the top running activity.
        mDoResume = doResume;
        if (!doResume || !r.okToShowLocked()) {
            r.delayedResume = true;
            mDoResume = false;
        }

        if (mOptions != null) {
            if (mOptions.getLaunchTaskId() != -1 && mOptions.getTaskOverlay()) {
                r.mTaskOverlay = true;
                if (!mOptions.canTaskOverlayResume()) {
                    final TaskRecord task = mSupervisor.anyTaskForIdLocked(
                            mOptions.getLaunchTaskId());
                    final ActivityRecord top = task != null ? task.getTopActivity() : null;
                    if (top != null && !top.isState(RESUMED)) {

                        // The caller specifies that we'd like to be avoided to be moved to the
                        // front, so be it!
                        mDoResume = false;
                        mAvoidMoveToFront = true;
                    }
                }
            } else if (mOptions.getAvoidMoveToFront()) {
                mDoResume = false;
                mAvoidMoveToFront = true;
            }
        }

        mNotTop = (mLaunchFlags & FLAG_ACTIVITY_PREVIOUS_IS_TOP) != 0 ? r : null;

        mInTask = inTask;
        // In some flows in to this function, we retrieve the task record and hold on to it
        // without a lock before calling back in to here...  so the task at this point may
        // not actually be in recents.  Check for that, and if it isn't in recents just
        // consider it invalid.
        if (inTask != null && !inTask.inRecents) {
            Slog.w(TAG, "Starting activity in task not in recents: " + inTask);
            mInTask = null;
        }

        mStartFlags = startFlags;
        // If the onlyIfNeeded flag is set, then we can do this if the activity being launched
        // is the same as the one making the call...  or, as a special case, if we do not know
        // the caller then we count the current top activity as the caller.
        if ((startFlags & START_FLAG_ONLY_IF_NEEDED) != 0) {
            ActivityRecord checkedCaller = sourceRecord;
            if (checkedCaller == null) {
                checkedCaller = mSupervisor.mFocusedStack.topRunningNonDelayedActivityLocked(
                        mNotTop);
            }
            if (!checkedCaller.realActivity.equals(r.realActivity)) {
                // Caller is not the same as launcher, so always needed.
                mStartFlags &= ~START_FLAG_ONLY_IF_NEEDED;
            }
        }

        mNoAnimation = (mLaunchFlags & FLAG_ACTIVITY_NO_ANIMATION) != 0;
    }

    private void sendNewTaskResultRequestIfNeeded() {
        final ActivityStack sourceStack = mStartActivity.resultTo != null
                ? mStartActivity.resultTo.getStack() : null;
        if (sourceStack != null && (mLaunchFlags & FLAG_ACTIVITY_NEW_TASK) != 0) {
            // For whatever reason this activity is being launched into a new task...
            // yet the caller has requested a result back.  Well, that is pretty messed up,
            // so instead immediately send back a cancel and let the new task continue launched
            // as normal without a dependency on its originator.
            Slog.w(TAG, "Activity is launching as a new task, so cancelling activity result.");
            sourceStack.sendActivityResultLocked(-1 /* callingUid */, mStartActivity.resultTo,
                    mStartActivity.resultWho, mStartActivity.requestCode, RESULT_CANCELED,
                    null /* data */);
            mStartActivity.resultTo = null;
        }
    }

    private void computeLaunchingTaskFlags() {
        // If the caller is not coming from another activity, but has given us an explicit task into
        // which they would like us to launch the new activity, then let's see about doing that.
        if (mSourceRecord == null && mInTask != null && mInTask.getStack() != null) {
            final Intent baseIntent = mInTask.getBaseIntent();
            final ActivityRecord root = mInTask.getRootActivity();
            if (baseIntent == null) {
                ActivityOptions.abort(mOptions);
                throw new IllegalArgumentException("Launching into task without base intent: "
                        + mInTask);
            }

            // If this task is empty, then we are adding the first activity -- it
            // determines the root, and must be launching as a NEW_TASK.
            if (isLaunchModeOneOf(LAUNCH_SINGLE_INSTANCE, LAUNCH_SINGLE_TASK)) {
                if (!baseIntent.getComponent().equals(mStartActivity.intent.getComponent())) {
                    ActivityOptions.abort(mOptions);
                    throw new IllegalArgumentException("Trying to launch singleInstance/Task "
                            + mStartActivity + " into different task " + mInTask);
                }
                if (root != null) {
                    ActivityOptions.abort(mOptions);
                    throw new IllegalArgumentException("Caller with mInTask " + mInTask
                            + " has root " + root + " but target is singleInstance/Task");
                }
            }

            // If task is empty, then adopt the interesting intent launch flags in to the
            // activity being started.
            if (root == null) {
                final int flagsOfInterest = FLAG_ACTIVITY_NEW_TASK | FLAG_ACTIVITY_MULTIPLE_TASK
                        | FLAG_ACTIVITY_NEW_DOCUMENT | FLAG_ACTIVITY_RETAIN_IN_RECENTS;
                mLaunchFlags = (mLaunchFlags & ~flagsOfInterest)
                        | (baseIntent.getFlags() & flagsOfInterest);
                mIntent.setFlags(mLaunchFlags);
                mInTask.setIntent(mStartActivity);
                mAddingToTask = true;

                // If the task is not empty and the caller is asking to start it as the root of
                // a new task, then we don't actually want to start this on the task. We will
                // bring the task to the front, and possibly give it a new intent.
            } else if ((mLaunchFlags & FLAG_ACTIVITY_NEW_TASK) != 0) {
                mAddingToTask = false;

            } else {
                mAddingToTask = true;
            }

            mReuseTask = mInTask;
        } else {
            mInTask = null;
            // Launch ResolverActivity in the source task, so that it stays in the task bounds
            // when in freeform workspace.
            // Also put noDisplay activities in the source task. These by itself can be placed
            // in any task/stack, however it could launch other activities like ResolverActivity,
            // and we want those to stay in the original task.
            if ((mStartActivity.isResolverActivity() || mStartActivity.noDisplay) && mSourceRecord != null
                    && mSourceRecord.inFreeformWindowingMode())  {
                mAddingToTask = true;
            }
        }

        if (mInTask == null) {
            if (mSourceRecord == null) {
                // This activity is not being started from another...  in this
                // case we -always- start a new task.
                if ((mLaunchFlags & FLAG_ACTIVITY_NEW_TASK) == 0 && mInTask == null) {
                    Slog.w(TAG, "startActivity called from non-Activity context; forcing " +
                            "Intent.FLAG_ACTIVITY_NEW_TASK for: " + mIntent);
                    mLaunchFlags |= FLAG_ACTIVITY_NEW_TASK;
                }
            } else if (mSourceRecord.launchMode == LAUNCH_SINGLE_INSTANCE) {
                // The original activity who is starting us is running as a single
                // instance...  this new activity it is starting must go on its
                // own task.
                mLaunchFlags |= FLAG_ACTIVITY_NEW_TASK;
            } else if (isLaunchModeOneOf(LAUNCH_SINGLE_INSTANCE, LAUNCH_SINGLE_TASK)) {
                // The activity being started is a single instance...  it always
                // gets launched into its own task.
                mLaunchFlags |= FLAG_ACTIVITY_NEW_TASK;
            }
        }
    }

    private void computeSourceStack() {
        if (mSourceRecord == null) {
            mSourceStack = null;
            return;
        }
        if (!mSourceRecord.finishing) {
            mSourceStack = mSourceRecord.getStack();
            return;
        }

        // If the source is finishing, we can't further count it as our source. This is because the
        // task it is associated with may now be empty and on its way out, so we don't want to
        // blindly throw it in to that task.  Instead we will take the NEW_TASK flow and try to find
        // a task for it. But save the task information so it can be used when creating the new task.
        if ((mLaunchFlags & FLAG_ACTIVITY_NEW_TASK) == 0) {
            Slog.w(TAG, "startActivity called from finishing " + mSourceRecord
                    + "; forcing " + "Intent.FLAG_ACTIVITY_NEW_TASK for: " + mIntent);
            mLaunchFlags |= FLAG_ACTIVITY_NEW_TASK;
            mNewTaskInfo = mSourceRecord.info;

            // It is not guaranteed that the source record will have a task associated with it. For,
            // example, if this method is being called for processing a pending activity launch, it
            // is possible that the activity has been removed from the task after the launch was
            // enqueued.
            final TaskRecord sourceTask = mSourceRecord.getTask();
            mNewTaskIntent = sourceTask != null ? sourceTask.intent : null;
        }
        mSourceRecord = null;
        mSourceStack = null;
    }

    /**
     * Decide whether the new activity should be inserted into an existing task. Returns null
     * if not or an ActivityRecord with the task into which the new activity should be added.
     */
    private ActivityRecord getReusableIntentActivity() {
        // We may want to try to place the new activity in to an existing task.  We always
        // do this if the target activity is singleTask or singleInstance; we will also do
        // this if NEW_TASK has been requested, and there is not an additional qualifier telling
        // us to still place it in a new task: multi task, always doc mode, or being asked to
        // launch this as a new task behind the current one.
        boolean putIntoExistingTask = ((mLaunchFlags & FLAG_ACTIVITY_NEW_TASK) != 0 &&
                (mLaunchFlags & FLAG_ACTIVITY_MULTIPLE_TASK) == 0)
                || isLaunchModeOneOf(LAUNCH_SINGLE_INSTANCE, LAUNCH_SINGLE_TASK);
        // If bring to front is requested, and no result is requested and we have not been given
        // an explicit task to launch in to, and we can find a task that was started with this
        // same component, then instead of launching bring that one to the front.
        putIntoExistingTask &= mInTask == null && mStartActivity.resultTo == null;
        ActivityRecord intentActivity = null;
        if (mOptions != null && mOptions.getLaunchTaskId() != -1) {
            final TaskRecord task = mSupervisor.anyTaskForIdLocked(mOptions.getLaunchTaskId());
            intentActivity = task != null ? task.getTopActivity() : null;
        } else if (putIntoExistingTask) {
            if (LAUNCH_SINGLE_INSTANCE == mLaunchMode) {
                // There can be one and only one instance of single instance activity in the
                // history, and it is always in its own unique task, so we do a special search.
               intentActivity = mSupervisor.findActivityLocked(mIntent, mStartActivity.info,
                       mStartActivity.isActivityTypeHome());
            } else if ((mLaunchFlags & FLAG_ACTIVITY_LAUNCH_ADJACENT) != 0) {
                // For the launch adjacent case we only want to put the activity in an existing
                // task if the activity already exists in the history.
                intentActivity = mSupervisor.findActivityLocked(mIntent, mStartActivity.info,
                        !(LAUNCH_SINGLE_TASK == mLaunchMode));
            } else {
                // Otherwise find the best task to put the activity in.
                intentActivity = mSupervisor.findTaskLocked(mStartActivity, mPreferredDisplayId);
            }
        }
        return intentActivity;
    }

    /**
     * Returns the ID of the display to use for a new activity. If the device is in VR mode,
     * then return the Vr mode's virtual display ID. If not,  if the activity was started with
     * a launchDisplayId, use that. Otherwise, if the source activity has a explicit display ID
     * set, use that to launch the activity.
     */
    private int getPreferedDisplayId(
            ActivityRecord sourceRecord, ActivityRecord startingActivity, ActivityOptions options) {
        // Check if the Activity is a VR activity. If so, the activity should be launched in
        // main display.
        if (startingActivity != null && startingActivity.requestedVrComponent != null) {
            return DEFAULT_DISPLAY;
        }

        // Get the virtual display id from ActivityManagerService.
        int displayId = mService.mVr2dDisplayId;
        if (displayId != INVALID_DISPLAY) {
            if (DEBUG_STACK) {
                Slog.d(TAG, "getSourceDisplayId :" + displayId);
            }
            return displayId;
        }

        // If the caller requested a display, prefer that display.
        final int launchDisplayId =
                (options != null) ? options.getLaunchDisplayId() : INVALID_DISPLAY;
        if (launchDisplayId != INVALID_DISPLAY) {
            return launchDisplayId;
        }

        displayId = sourceRecord != null ? sourceRecord.getDisplayId() : INVALID_DISPLAY;
        // If the activity has a displayId set explicitly, launch it on the same displayId.
        if (displayId != INVALID_DISPLAY) {
            return displayId;
        }
        return DEFAULT_DISPLAY;
    }

    /**
     * Figure out which task and activity to bring to front when we have found an existing matching
     * activity record in history. May also clear the task if needed.
     * @param intentActivity Existing matching activity.
     * @return {@link ActivityRecord} brought to front.
     */
    private ActivityRecord setTargetStackAndMoveToFrontIfNeeded(ActivityRecord intentActivity) {
        mTargetStack = intentActivity.getStack();
        mTargetStack.mLastPausedActivity = null;
        // If the target task is not in the front, then we need to bring it to the front...
        // except...  well, with SINGLE_TASK_LAUNCH it's not entirely clear. We'd like to have
        // the same behavior as if a new instance was being started, which means not bringing it
        // to the front if the caller is not itself in the front.
        final ActivityStack focusStack = mSupervisor.getFocusedStack();
        ActivityRecord curTop = (focusStack == null)
                ? null : focusStack.topRunningNonDelayedActivityLocked(mNotTop);

        final TaskRecord topTask = curTop != null ? curTop.getTask() : null;
        if (topTask != null
                && (topTask != intentActivity.getTask() || topTask != focusStack.topTask())
                && !mAvoidMoveToFront) {
            mStartActivity.intent.addFlags(Intent.FLAG_ACTIVITY_BROUGHT_TO_FRONT);
            if (mSourceRecord == null || (mSourceStack.getTopActivity() != null &&
                    mSourceStack.getTopActivity().getTask() == mSourceRecord.getTask())) {
                // We really do want to push this one into the user's face, right now.
                if (mLaunchTaskBehind && mSourceRecord != null) {
                    intentActivity.setTaskToAffiliateWith(mSourceRecord.getTask());
                }

                // If the launch flags carry both NEW_TASK and CLEAR_TASK, the task's activities
                // will be cleared soon by ActivityStarter in setTaskFromIntentActivity().
                // So no point resuming any of the activities here, it just wastes one extra
                // resuming, plus enter AND exit transitions.
                // Here we only want to bring the target stack forward. Transition will be applied
                // to the new activity that's started after the old ones are gone.
                final boolean willClearTask =
                        (mLaunchFlags & (FLAG_ACTIVITY_NEW_TASK | FLAG_ACTIVITY_CLEAR_TASK))
                            == (FLAG_ACTIVITY_NEW_TASK | FLAG_ACTIVITY_CLEAR_TASK);
                if (!willClearTask) {
                    final ActivityStack launchStack = getLaunchStack(
                            mStartActivity, mLaunchFlags, mStartActivity.getTask(), mOptions);
                    final TaskRecord intentTask = intentActivity.getTask();
                    if (launchStack == null || launchStack == mTargetStack) {
                        // We only want to move to the front, if we aren't going to launch on a
                        // different stack. If we launch on a different stack, we will put the
                        // task on top there.
                        mTargetStack.moveTaskToFrontLocked(intentTask, mNoAnimation, mOptions,
                                mStartActivity.appTimeTracker, "bringingFoundTaskToFront");
                        mMovedToFront = true;
                    } else if (launchStack.inSplitScreenWindowingMode()) {
                        if ((mLaunchFlags & FLAG_ACTIVITY_LAUNCH_ADJACENT) != 0) {
                            // If we want to launch adjacent and mTargetStack is not the computed
                            // launch stack - move task to top of computed stack.
                            intentTask.reparent(launchStack, ON_TOP,
                                    REPARENT_MOVE_STACK_TO_FRONT, ANIMATE, DEFER_RESUME,
                                    "launchToSide");
                        } else {
                            // TODO: This should be reevaluated in MW v2.
                            // We choose to move task to front instead of launching it adjacent
                            // when specific stack was requested explicitly and it appeared to be
                            // adjacent stack, but FLAG_ACTIVITY_LAUNCH_ADJACENT was not set.
                            mTargetStack.moveTaskToFrontLocked(intentTask,
                                    mNoAnimation, mOptions, mStartActivity.appTimeTracker,
                                    "bringToFrontInsteadOfAdjacentLaunch");
                        }
                        mMovedToFront = launchStack != launchStack.getDisplay()
                                .getTopStackInWindowingMode(launchStack.getWindowingMode());
                    } else if (launchStack.mDisplayId != mTargetStack.mDisplayId) {
                        // Target and computed stacks are on different displays and we've
                        // found a matching task - move the existing instance to that display and
                        // move it to front.
                        intentActivity.getTask().reparent(launchStack, ON_TOP,
                                REPARENT_MOVE_STACK_TO_FRONT, ANIMATE, DEFER_RESUME,
                                "reparentToDisplay");
                        mMovedToFront = true;
                    } else if (launchStack.isActivityTypeHome()
                            && !mTargetStack.isActivityTypeHome()) {
                        // It is possible for the home activity to be in another stack initially.
                        // For example, the activity may have been initially started with an intent
                        // which placed it in the fullscreen stack. To ensure the proper handling of
                        // the activity based on home stack assumptions, we must move it over.
                        intentActivity.getTask().reparent(launchStack, ON_TOP,
                                REPARENT_MOVE_STACK_TO_FRONT, ANIMATE, DEFER_RESUME,
                                "reparentingHome");
                        mMovedToFront = true;
                    }
                    mOptions = null;

                    // We are moving a task to the front, use starting window to hide initial drawn
                    // delay.
                    intentActivity.showStartingWindow(null /* prev */, false /* newTask */,
                            true /* taskSwitch */);
                }
            }
        }
        // Need to update mTargetStack because if task was moved out of it, the original stack may
        // be destroyed.
        mTargetStack = intentActivity.getStack();
        if (!mMovedToFront && mDoResume) {
            if (DEBUG_TASKS) Slog.d(TAG_TASKS, "Bring to front target: " + mTargetStack
                    + " from " + intentActivity);
            mTargetStack.moveToFront("intentActivityFound");
        }

        mSupervisor.handleNonResizableTaskIfNeeded(intentActivity.getTask(),
                WINDOWING_MODE_UNDEFINED, DEFAULT_DISPLAY, mTargetStack);

        // If the caller has requested that the target task be reset, then do so.
        if ((mLaunchFlags & FLAG_ACTIVITY_RESET_TASK_IF_NEEDED) != 0) {
            return mTargetStack.resetTaskIfNeededLocked(intentActivity, mStartActivity);
        }
        return intentActivity;
    }

    private void setTaskFromIntentActivity(ActivityRecord intentActivity) {
        if ((mLaunchFlags & (FLAG_ACTIVITY_NEW_TASK | FLAG_ACTIVITY_CLEAR_TASK))
                == (FLAG_ACTIVITY_NEW_TASK | FLAG_ACTIVITY_CLEAR_TASK)) {
            // The caller has requested to completely replace any existing task with its new
            // activity. Well that should not be too hard...
            // Note: we must persist the {@link TaskRecord} first as intentActivity could be
            // removed from calling performClearTaskLocked (For example, if it is being brought out
            // of history or if it is finished immediately), thus disassociating the task. Also note
            // that mReuseTask is reset as a result of {@link TaskRecord#performClearTaskLocked}
            // launching another activity.
            // TODO(b/36119896):  We shouldn't trigger activity launches in this path since we are
            // already launching one.
            final TaskRecord task = intentActivity.getTask();
            task.performClearTaskLocked();
            mReuseTask = task;
            mReuseTask.setIntent(mStartActivity);
        } else if ((mLaunchFlags & FLAG_ACTIVITY_CLEAR_TOP) != 0
                || isLaunchModeOneOf(LAUNCH_SINGLE_INSTANCE, LAUNCH_SINGLE_TASK)) {
            ActivityRecord top = intentActivity.getTask().performClearTaskLocked(mStartActivity,
                    mLaunchFlags);
            if (top == null) {
                // A special case: we need to start the activity because it is not currently
                // running, and the caller has asked to clear the current task to have this
                // activity at the top.
                mAddingToTask = true;

                // We are no longer placing the activity in the task we previously thought we were.
                mStartActivity.setTask(null);
                // Now pretend like this activity is being started by the top of its task, so it
                // is put in the right place.
                mSourceRecord = intentActivity;
                final TaskRecord task = mSourceRecord.getTask();
                if (task != null && task.getStack() == null) {
                    // Target stack got cleared when we all activities were removed above.
                    // Go ahead and reset it.
                    mTargetStack = computeStackFocus(mSourceRecord, false /* newTask */,
                            mLaunchFlags, mOptions);
                    mTargetStack.addTask(task,
                            !mLaunchTaskBehind /* toTop */, "startActivityUnchecked");
                }
            }
        } else if (mStartActivity.realActivity.equals(intentActivity.getTask().realActivity)) {
            // In this case the top activity on the task is the same as the one being launched,
            // so we take that as a request to bring the task to the foreground. If the top
            // activity in the task is the root activity, deliver this new intent to it if it
            // desires.
            if (((mLaunchFlags & FLAG_ACTIVITY_SINGLE_TOP) != 0
                        || LAUNCH_SINGLE_TOP == mLaunchMode)
                    && intentActivity.realActivity.equals(mStartActivity.realActivity)) {
                if (intentActivity.frontOfTask) {
                    intentActivity.getTask().setIntent(mStartActivity);
                }
                deliverNewIntent(intentActivity);
            } else if (!intentActivity.getTask().isSameIntentFilter(mStartActivity)) {
                // In this case we are launching the root activity of the task, but with a
                // different intent. We should start a new instance on top.
                mAddingToTask = true;
                mSourceRecord = intentActivity;
            }
        } else if ((mLaunchFlags & FLAG_ACTIVITY_RESET_TASK_IF_NEEDED) == 0) {
            // In this case an activity is being launched in to an existing task, without
            // resetting that task. This is typically the situation of launching an activity
            // from a notification or shortcut. We want to place the new activity on top of the
            // current task.
            mAddingToTask = true;
            mSourceRecord = intentActivity;
        } else if (!intentActivity.getTask().rootWasReset) {
            // In this case we are launching into an existing task that has not yet been started
            // from its front door. The current task has been brought to the front. Ideally,
            // we'd probably like to place this new task at the bottom of its stack, but that's
            // a little hard to do with the current organization of the code so for now we'll
            // just drop it.
            intentActivity.getTask().setIntent(mStartActivity);
        }
    }

    private void resumeTargetStackIfNeeded() {
        if (mDoResume) {
            mSupervisor.resumeFocusedStackTopActivityLocked(mTargetStack, null, mOptions);
        } else {
            ActivityOptions.abort(mOptions);
        }
        mSupervisor.updateUserStackLocked(mStartActivity.userId, mTargetStack);
    }

    private int setTaskFromReuseOrCreateNewTask(
            TaskRecord taskToAffiliate, ActivityStack topStack) {
        mTargetStack = computeStackFocus(mStartActivity, true, mLaunchFlags, mOptions);

        // Do no move the target stack to front yet, as we might bail if
        // isLockTaskModeViolation fails below.

        if (mReuseTask == null) {
            final TaskRecord task = mTargetStack.createTaskRecord(
                    mSupervisor.getNextTaskIdForUserLocked(mStartActivity.userId),
                    mNewTaskInfo != null ? mNewTaskInfo : mStartActivity.info,
                    mNewTaskIntent != null ? mNewTaskIntent : mIntent, mVoiceSession,
                    mVoiceInteractor, !mLaunchTaskBehind /* toTop */, mStartActivity, mSourceRecord,
                    mOptions);
            addOrReparentStartingActivity(task, "setTaskFromReuseOrCreateNewTask - mReuseTask");
            updateBounds(mStartActivity.getTask(), mLaunchParams.mBounds);

            if (DEBUG_TASKS) Slog.v(TAG_TASKS, "Starting new activity " + mStartActivity
                    + " in new task " + mStartActivity.getTask());
        } else {
            addOrReparentStartingActivity(mReuseTask, "setTaskFromReuseOrCreateNewTask");
        }

        if (taskToAffiliate != null) {
            mStartActivity.setTaskToAffiliateWith(taskToAffiliate);
        }

        if (mService.getLockTaskController().isLockTaskModeViolation(mStartActivity.getTask())) {
            Slog.e(TAG, "Attempted Lock Task Mode violation mStartActivity=" + mStartActivity);
            return START_RETURN_LOCK_TASK_MODE_VIOLATION;
        }

        if (mDoResume) {
            mTargetStack.moveToFront("reuseOrNewTask");
        }
        return START_SUCCESS;
    }

    private void deliverNewIntent(ActivityRecord activity) {
        if (mIntentDelivered) {
            return;
        }

        ActivityStack.logStartActivity(AM_NEW_INTENT, activity, activity.getTask());
        activity.deliverNewIntentLocked(mCallingUid, mStartActivity.intent,
                mStartActivity.launchedFromPackage);
        mIntentDelivered = true;
    }

    private int setTaskFromSourceRecord() {
        if (mService.getLockTaskController().isLockTaskModeViolation(mSourceRecord.getTask())) {
            Slog.e(TAG, "Attempted Lock Task Mode violation mStartActivity=" + mStartActivity);
            return START_RETURN_LOCK_TASK_MODE_VIOLATION;
        }

        final TaskRecord sourceTask = mSourceRecord.getTask();
        final ActivityStack sourceStack = mSourceRecord.getStack();
        // We only want to allow changing stack in two cases:
        // 1. If the target task is not the top one. Otherwise we would move the launching task to
        //    the other side, rather than show two side by side.
        // 2. If activity is not allowed on target display.
        final int targetDisplayId = mTargetStack != null ? mTargetStack.mDisplayId
                : sourceStack.mDisplayId;
        final boolean moveStackAllowed = sourceStack.topTask() != sourceTask
                || !mStartActivity.canBeLaunchedOnDisplay(targetDisplayId);
        if (moveStackAllowed) {
            mTargetStack = getLaunchStack(mStartActivity, mLaunchFlags, mStartActivity.getTask(),
                    mOptions);
            // If target stack is not found now - we can't just rely on the source stack, as it may
            // be not suitable. Let's check other displays.
            if (mTargetStack == null && targetDisplayId != sourceStack.mDisplayId) {
                // Can't use target display, lets find a stack on the source display.
                mTargetStack = mService.mStackSupervisor.getValidLaunchStackOnDisplay(
                        sourceStack.mDisplayId, mStartActivity);
            }
            if (mTargetStack == null) {
                // There are no suitable stacks on the target and source display(s). Look on all
                // displays.
                mTargetStack = mService.mStackSupervisor.getNextValidLaunchStackLocked(
                        mStartActivity, -1 /* currentFocus */);
            }
        }

        if (mTargetStack == null) {
            mTargetStack = sourceStack;
        } else if (mTargetStack != sourceStack) {
            sourceTask.reparent(mTargetStack, ON_TOP, REPARENT_MOVE_STACK_TO_FRONT, !ANIMATE,
                    DEFER_RESUME, "launchToSide");
        }

        final TaskRecord topTask = mTargetStack.topTask();
        if (topTask != sourceTask && !mAvoidMoveToFront) {
            mTargetStack.moveTaskToFrontLocked(sourceTask, mNoAnimation, mOptions,
                    mStartActivity.appTimeTracker, "sourceTaskToFront");
        } else if (mDoResume) {
            mTargetStack.moveToFront("sourceStackToFront");
        }

        if (!mAddingToTask && (mLaunchFlags & FLAG_ACTIVITY_CLEAR_TOP) != 0) {
            // In this case, we are adding the activity to an existing task, but the caller has
            // asked to clear that task if the activity is already running.
            ActivityRecord top = sourceTask.performClearTaskLocked(mStartActivity, mLaunchFlags);
            mKeepCurTransition = true;
            if (top != null) {
                ActivityStack.logStartActivity(AM_NEW_INTENT, mStartActivity, top.getTask());
                deliverNewIntent(top);
                // For paranoia, make sure we have correctly resumed the top activity.
                mTargetStack.mLastPausedActivity = null;
                if (mDoResume) {
                    mSupervisor.resumeFocusedStackTopActivityLocked();
                }
                ActivityOptions.abort(mOptions);
                return START_DELIVERED_TO_TOP;
            }
        } else if (!mAddingToTask && (mLaunchFlags & FLAG_ACTIVITY_REORDER_TO_FRONT) != 0) {
            // In this case, we are launching an activity in our own task that may already be
            // running somewhere in the history, and we want to shuffle it to the front of the
            // stack if so.
            final ActivityRecord top = sourceTask.findActivityInHistoryLocked(mStartActivity);
            if (top != null) {
                final TaskRecord task = top.getTask();
                task.moveActivityToFrontLocked(top);
                top.updateOptionsLocked(mOptions);
                ActivityStack.logStartActivity(AM_NEW_INTENT, mStartActivity, task);
                deliverNewIntent(top);
                mTargetStack.mLastPausedActivity = null;
                if (mDoResume) {
                    mSupervisor.resumeFocusedStackTopActivityLocked();
                }
                return START_DELIVERED_TO_TOP;
            }
        }

        // An existing activity is starting this new activity, so we want to keep the new one in
        // the same task as the one that is starting it.
        addOrReparentStartingActivity(sourceTask, "setTaskFromSourceRecord");
        if (DEBUG_TASKS) Slog.v(TAG_TASKS, "Starting new activity " + mStartActivity
                + " in existing task " + mStartActivity.getTask() + " from source " + mSourceRecord);
        return START_SUCCESS;
    }

    private int setTaskFromInTask() {
        // The caller is asking that the new activity be started in an explicit
        // task it has provided to us.
        if (mService.getLockTaskController().isLockTaskModeViolation(mInTask)) {
            Slog.e(TAG, "Attempted Lock Task Mode violation mStartActivity=" + mStartActivity);
            return START_RETURN_LOCK_TASK_MODE_VIOLATION;
        }

        mTargetStack = mInTask.getStack();

        // Check whether we should actually launch the new activity in to the task,
        // or just reuse the current activity on top.
        ActivityRecord top = mInTask.getTopActivity();
        if (top != null && top.realActivity.equals(mStartActivity.realActivity)
                && top.userId == mStartActivity.userId) {
            if ((mLaunchFlags & FLAG_ACTIVITY_SINGLE_TOP) != 0
                    || isLaunchModeOneOf(LAUNCH_SINGLE_TOP, LAUNCH_SINGLE_TASK)) {
                mTargetStack.moveTaskToFrontLocked(mInTask, mNoAnimation, mOptions,
                        mStartActivity.appTimeTracker, "inTaskToFront");
                if ((mStartFlags & START_FLAG_ONLY_IF_NEEDED) != 0) {
                    // We don't need to start a new activity, and the client said not to do
                    // anything if that is the case, so this is it!
                    return START_RETURN_INTENT_TO_CALLER;
                }
                deliverNewIntent(top);
                return START_DELIVERED_TO_TOP;
            }
        }

        if (!mAddingToTask) {
            mTargetStack.moveTaskToFrontLocked(mInTask, mNoAnimation, mOptions,
                    mStartActivity.appTimeTracker, "inTaskToFront");
            // We don't actually want to have this activity added to the task, so just
            // stop here but still tell the caller that we consumed the intent.
            ActivityOptions.abort(mOptions);
            return START_TASK_TO_FRONT;
        }

        if (!mLaunchParams.mBounds.isEmpty()) {
            // TODO: Shouldn't we already know what stack to use by the time we get here?
            ActivityStack stack = mSupervisor.getLaunchStack(null, null, mInTask, ON_TOP);
            if (stack != mInTask.getStack()) {
                mInTask.reparent(stack, ON_TOP, REPARENT_KEEP_STACK_AT_FRONT, !ANIMATE,
                        DEFER_RESUME, "inTaskToFront");
                mTargetStack = mInTask.getStack();
            }

            updateBounds(mInTask, mLaunchParams.mBounds);
        }

        mTargetStack.moveTaskToFrontLocked(
                mInTask, mNoAnimation, mOptions, mStartActivity.appTimeTracker, "inTaskToFront");

        addOrReparentStartingActivity(mInTask, "setTaskFromInTask");
        if (DEBUG_TASKS) Slog.v(TAG_TASKS, "Starting new activity " + mStartActivity
                + " in explicit task " + mStartActivity.getTask());

        return START_SUCCESS;
    }

    @VisibleForTesting
    void updateBounds(TaskRecord task, Rect bounds) {
        if (bounds.isEmpty()) {
            return;
        }

        final ActivityStack stack = task.getStack();
        if (stack != null && stack.resizeStackWithLaunchBounds()) {
            mService.resizeStack(stack.mStackId, bounds, true, !PRESERVE_WINDOWS, ANIMATE, -1);
        } else {
            task.updateOverrideConfiguration(bounds);
        }
    }

    private void setTaskToCurrentTopOrCreateNewTask() {
        mTargetStack = computeStackFocus(mStartActivity, false, mLaunchFlags, mOptions);
        if (mDoResume) {
            mTargetStack.moveToFront("addingToTopTask");
        }
        final ActivityRecord prev = mTargetStack.getTopActivity();
        final TaskRecord task = (prev != null) ? prev.getTask() : mTargetStack.createTaskRecord(
                mSupervisor.getNextTaskIdForUserLocked(mStartActivity.userId), mStartActivity.info,
                mIntent, null, null, true, mStartActivity, mSourceRecord, mOptions);
        addOrReparentStartingActivity(task, "setTaskToCurrentTopOrCreateNewTask");
        mTargetStack.positionChildWindowContainerAtTop(task);
        if (DEBUG_TASKS) Slog.v(TAG_TASKS, "Starting new activity " + mStartActivity
                + " in new guessed " + mStartActivity.getTask());
    }

    private void addOrReparentStartingActivity(TaskRecord parent, String reason) {
        if (mStartActivity.getTask() == null || mStartActivity.getTask() == parent) {
            parent.addActivityToTop(mStartActivity);
        } else {
            mStartActivity.reparent(parent, parent.mActivities.size() /* top */, reason);
        }
    }

    private int adjustLaunchFlagsToDocumentMode(ActivityRecord r, boolean launchSingleInstance,
            boolean launchSingleTask, int launchFlags) {
        if ((launchFlags & Intent.FLAG_ACTIVITY_NEW_DOCUMENT) != 0 &&
                (launchSingleInstance || launchSingleTask)) {
            // We have a conflict between the Intent and the Activity manifest, manifest wins.
            Slog.i(TAG, "Ignoring FLAG_ACTIVITY_NEW_DOCUMENT, launchMode is " +
                    "\"singleInstance\" or \"singleTask\"");
            launchFlags &=
                    ~(Intent.FLAG_ACTIVITY_NEW_DOCUMENT | FLAG_ACTIVITY_MULTIPLE_TASK);
        } else {
            switch (r.info.documentLaunchMode) {
                case ActivityInfo.DOCUMENT_LAUNCH_NONE:
                    break;
                case ActivityInfo.DOCUMENT_LAUNCH_INTO_EXISTING:
                    launchFlags |= Intent.FLAG_ACTIVITY_NEW_DOCUMENT;
                    break;
                case ActivityInfo.DOCUMENT_LAUNCH_ALWAYS:
                    launchFlags |= Intent.FLAG_ACTIVITY_NEW_DOCUMENT;
                    break;
                case ActivityInfo.DOCUMENT_LAUNCH_NEVER:
                    launchFlags &= ~FLAG_ACTIVITY_MULTIPLE_TASK;
                    break;
            }
        }
        return launchFlags;
    }

    private ActivityStack computeStackFocus(ActivityRecord r, boolean newTask, int launchFlags,
            ActivityOptions aOptions) {
        final TaskRecord task = r.getTask();
        ActivityStack stack = getLaunchStack(r, launchFlags, task, aOptions);
        if (stack != null) {
            return stack;
        }

        final ActivityStack currentStack = task != null ? task.getStack() : null;
        if (currentStack != null) {
            if (mSupervisor.mFocusedStack != currentStack) {
                if (DEBUG_FOCUS || DEBUG_STACK) Slog.d(TAG_FOCUS,
                        "computeStackFocus: Setting " + "focused stack to r=" + r
                                + " task=" + task);
            } else {
                if (DEBUG_FOCUS || DEBUG_STACK) Slog.d(TAG_FOCUS,
                        "computeStackFocus: Focused stack already="
                                + mSupervisor.mFocusedStack);
            }
            return currentStack;
        }

        if (canLaunchIntoFocusedStack(r, newTask)) {
            if (DEBUG_FOCUS || DEBUG_STACK) Slog.d(TAG_FOCUS,
                    "computeStackFocus: Have a focused stack=" + mSupervisor.mFocusedStack);
            return mSupervisor.mFocusedStack;
        }

        if (mPreferredDisplayId != DEFAULT_DISPLAY) {
            // Try to put the activity in a stack on a secondary display.
            stack = mSupervisor.getValidLaunchStackOnDisplay(mPreferredDisplayId, r);
            if (stack == null) {
                // If source display is not suitable - look for topmost valid stack in the system.
                if (DEBUG_FOCUS || DEBUG_STACK) Slog.d(TAG_FOCUS,
                        "computeStackFocus: Can't launch on mPreferredDisplayId="
                                + mPreferredDisplayId + ", looking on all displays.");
                stack = mSupervisor.getNextValidLaunchStackLocked(r, mPreferredDisplayId);
            }
        }
        if (stack == null) {
            // We first try to put the task in the first dynamic stack on home display.
            final ActivityDisplay display = mSupervisor.getDefaultDisplay();
            for (int stackNdx = display.getChildCount() - 1; stackNdx >= 0; --stackNdx) {
                stack = display.getChildAt(stackNdx);
                if (!stack.isOnHomeDisplay()) {
                    if (DEBUG_FOCUS || DEBUG_STACK) Slog.d(TAG_FOCUS,
                            "computeStackFocus: Setting focused stack=" + stack);
                    return stack;
                }
            }
            // If there is no suitable dynamic stack then we figure out which static stack to use.
            stack = mSupervisor.getLaunchStack(r, aOptions, task, ON_TOP);
        }
        if (DEBUG_FOCUS || DEBUG_STACK) Slog.d(TAG_FOCUS, "computeStackFocus: New stack r="
                + r + " stackId=" + stack.mStackId);
        return stack;
    }

    /** Check if provided activity record can launch in currently focused stack. */
    // TODO: This method can probably be consolidated into getLaunchStack() below.
    private boolean canLaunchIntoFocusedStack(ActivityRecord r, boolean newTask) {
        final ActivityStack focusedStack = mSupervisor.mFocusedStack;
        final boolean canUseFocusedStack;
        if (focusedStack.isActivityTypeAssistant()) {
            canUseFocusedStack = r.isActivityTypeAssistant();
        } else {
            switch (focusedStack.getWindowingMode()) {
                case WINDOWING_MODE_FULLSCREEN:
                    // The fullscreen stack can contain any task regardless of if the task is
                    // resizeable or not. So, we let the task go in the fullscreen task if it is the
                    // focus stack.
                    canUseFocusedStack = true;
                    break;
                case WINDOWING_MODE_SPLIT_SCREEN_PRIMARY:
                case WINDOWING_MODE_SPLIT_SCREEN_SECONDARY:
                    // Any activity which supports split screen can go in the docked stack.
                    canUseFocusedStack = r.supportsSplitScreenWindowingMode();
                    break;
                case WINDOWING_MODE_FREEFORM:
                    // Any activity which supports freeform can go in the freeform stack.
                    canUseFocusedStack = r.supportsFreeform();
                    break;
                default:
                    // Dynamic stacks behave similarly to the fullscreen stack and can contain any
                    // resizeable task.
                    canUseFocusedStack = !focusedStack.isOnHomeDisplay()
                            && r.canBeLaunchedOnDisplay(focusedStack.mDisplayId);
            }
        }
        return canUseFocusedStack && !newTask
                // Using the focus stack isn't important enough to override the preferred display.
                && (mPreferredDisplayId == focusedStack.mDisplayId);
    }

    private ActivityStack getLaunchStack(ActivityRecord r, int launchFlags, TaskRecord task,
            ActivityOptions aOptions) {
        // We are reusing a task, keep the stack!
        if (mReuseTask != null) {
            return mReuseTask.getStack();
        }

        if (((launchFlags & FLAG_ACTIVITY_LAUNCH_ADJACENT) == 0)
                 || mPreferredDisplayId != DEFAULT_DISPLAY) {
            // We don't pass in the default display id into the get launch stack call so it can do a
            // full resolution.
            final int candidateDisplay =
                    mPreferredDisplayId != DEFAULT_DISPLAY ? mPreferredDisplayId : INVALID_DISPLAY;
            return mSupervisor.getLaunchStack(r, aOptions, task, ON_TOP, candidateDisplay);
        }
        // Otherwise handle adjacent launch.

        // The parent activity doesn't want to launch the activity on top of itself, but
        // instead tries to put it onto other side in side-by-side mode.
        final ActivityStack parentStack = task != null ? task.getStack(): mSupervisor.mFocusedStack;

        if (parentStack != mSupervisor.mFocusedStack) {
            // If task's parent stack is not focused - use it during adjacent launch.
            return parentStack;
        } else {
            if (mSupervisor.mFocusedStack != null && task == mSupervisor.mFocusedStack.topTask()) {
                // If task is already on top of focused stack - use it. We don't want to move the
                // existing focused task to adjacent stack, just deliver new intent in this case.
                return mSupervisor.mFocusedStack;
            }

            if (parentStack != null && parentStack.inSplitScreenPrimaryWindowingMode()) {
                // If parent was in docked stack, the natural place to launch another activity
                // will be fullscreen, so it can appear alongside the docked window.
                final int activityType = mSupervisor.resolveActivityType(r, mOptions, task);
                return parentStack.getDisplay().getOrCreateStack(
                        WINDOWING_MODE_SPLIT_SCREEN_SECONDARY, activityType, ON_TOP);
            } else {
                // If the parent is not in the docked stack, we check if there is docked window
                // and if yes, we will launch into that stack. If not, we just put the new
                // activity into parent's stack, because we can't find a better place.
                final ActivityStack dockedStack =
                        mSupervisor.getDefaultDisplay().getSplitScreenPrimaryStack();
                if (dockedStack != null && !dockedStack.shouldBeVisible(r)) {
                    // There is a docked stack, but it isn't visible, so we can't launch into that.
                    return mSupervisor.getLaunchStack(r, aOptions, task, ON_TOP);
                } else {
                    return dockedStack;
                }
            }
        }
    }

    private boolean isLaunchModeOneOf(int mode1, int mode2) {
        return mode1 == mLaunchMode || mode2 == mLaunchMode;
    }

    static boolean isDocumentLaunchesIntoExisting(int flags) {
        return (flags & Intent.FLAG_ACTIVITY_NEW_DOCUMENT) != 0 &&
                (flags & Intent.FLAG_ACTIVITY_MULTIPLE_TASK) == 0;
    }

    ActivityStarter setIntent(Intent intent) {
        mRequest.intent = intent;
        return this;
    }

    @VisibleForTesting
    Intent getIntent() {
        return mRequest.intent;
    }

    ActivityStarter setReason(String reason) {
        mRequest.reason = reason;
        return this;
    }

    ActivityStarter setCaller(IApplicationThread caller) {
        mRequest.caller = caller;
        return this;
    }

    ActivityStarter setEphemeralIntent(Intent intent) {
        mRequest.ephemeralIntent = intent;
        return this;
    }


    ActivityStarter setResolvedType(String type) {
        mRequest.resolvedType = type;
        return this;
    }

    ActivityStarter setActivityInfo(ActivityInfo info) {
        mRequest.activityInfo = info;
        return this;
    }

    ActivityStarter setResolveInfo(ResolveInfo info) {
        mRequest.resolveInfo = info;
        return this;
    }

    ActivityStarter setVoiceSession(IVoiceInteractionSession voiceSession) {
        mRequest.voiceSession = voiceSession;
        return this;
    }

    ActivityStarter setVoiceInteractor(IVoiceInteractor voiceInteractor) {
        mRequest.voiceInteractor = voiceInteractor;
        return this;
    }

    ActivityStarter setResultTo(IBinder resultTo) {
        mRequest.resultTo = resultTo;
        return this;
    }

    ActivityStarter setResultWho(String resultWho) {
        mRequest.resultWho = resultWho;
        return this;
    }

    ActivityStarter setRequestCode(int requestCode) {
        mRequest.requestCode = requestCode;
        return this;
    }

    ActivityStarter setCallingPid(int pid) {
        mRequest.callingPid = pid;
        return this;
    }

    ActivityStarter setCallingUid(int uid) {
        mRequest.callingUid = uid;
        return this;
    }

    ActivityStarter setCallingPackage(String callingPackage) {
        mRequest.callingPackage = callingPackage;
        return this;
    }

    ActivityStarter setRealCallingPid(int pid) {
        mRequest.realCallingPid = pid;
        return this;
    }

    ActivityStarter setRealCallingUid(int uid) {
        mRequest.realCallingUid = uid;
        return this;
    }

    ActivityStarter setStartFlags(int startFlags) {
        mRequest.startFlags = startFlags;
        return this;
    }

    ActivityStarter setActivityOptions(SafeActivityOptions options) {
        mRequest.activityOptions = options;
        return this;
    }

    ActivityStarter setActivityOptions(Bundle bOptions) {
        return setActivityOptions(SafeActivityOptions.fromBundle(bOptions));
    }

    ActivityStarter setIgnoreTargetSecurity(boolean ignoreTargetSecurity) {
        mRequest.ignoreTargetSecurity = ignoreTargetSecurity;
        return this;
    }

    ActivityStarter setFilterCallingUid(int filterCallingUid) {
        mRequest.filterCallingUid = filterCallingUid;
        return this;
    }

    ActivityStarter setComponentSpecified(boolean componentSpecified) {
        mRequest.componentSpecified = componentSpecified;
        return this;
    }

    ActivityStarter setOutActivity(ActivityRecord[] outActivity) {
        mRequest.outActivity = outActivity;
        return this;
    }

    ActivityStarter setInTask(TaskRecord inTask) {
        mRequest.inTask = inTask;
        return this;
    }

    ActivityStarter setWaitResult(WaitResult result) {
        mRequest.waitResult = result;
        return this;
    }

    ActivityStarter setProfilerInfo(ProfilerInfo info) {
        mRequest.profilerInfo = info;
        return this;
    }

    ActivityStarter setGlobalConfiguration(Configuration config) {
        mRequest.globalConfig = config;
        return this;
    }

    ActivityStarter setUserId(int userId) {
        mRequest.userId = userId;
        return this;
    }

    ActivityStarter setMayWait(int userId) {
        mRequest.mayWait = true;
        mRequest.userId = userId;

        return this;
    }

    ActivityStarter setAllowPendingRemoteAnimationRegistryLookup(boolean allowLookup) {
        mRequest.allowPendingRemoteAnimationRegistryLookup = allowLookup;
        return this;
    }

    ActivityStarter setOriginatingPendingIntent(PendingIntentRecord originatingPendingIntent) {
        mRequest.originatingPendingIntent = originatingPendingIntent;
        return this;
    }

    void dump(PrintWriter pw, String prefix) {
        prefix = prefix + "  ";
        pw.print(prefix);
        pw.print("mCurrentUser=");
        pw.println(mSupervisor.mCurrentUser);
        pw.print(prefix);
        pw.print("mLastStartReason=");
        pw.println(mLastStartReason);
        pw.print(prefix);
        pw.print("mLastStartActivityTimeMs=");
        pw.println(DateFormat.getDateTimeInstance().format(new Date(mLastStartActivityTimeMs)));
        pw.print(prefix);
        pw.print("mLastStartActivityResult=");
        pw.println(mLastStartActivityResult);
        ActivityRecord r = mLastStartActivityRecord[0];
        if (r != null) {
            pw.print(prefix);
            pw.println("mLastStartActivityRecord:");
            r.dump(pw, prefix + "  ");
        }
        if (mStartActivity != null) {
            pw.print(prefix);
            pw.println("mStartActivity:");
            mStartActivity.dump(pw, prefix + "  ");
        }
        if (mIntent != null) {
            pw.print(prefix);
            pw.print("mIntent=");
            pw.println(mIntent);
        }
        if (mOptions != null) {
            pw.print(prefix);
            pw.print("mOptions=");
            pw.println(mOptions);
        }
        pw.print(prefix);
        pw.print("mLaunchSingleTop=");
        pw.print(LAUNCH_SINGLE_TOP == mLaunchMode);
        pw.print(" mLaunchSingleInstance=");
        pw.print(LAUNCH_SINGLE_INSTANCE == mLaunchMode);
        pw.print(" mLaunchSingleTask=");
        pw.println(LAUNCH_SINGLE_TASK == mLaunchMode);
        pw.print(prefix);
        pw.print("mLaunchFlags=0x");
        pw.print(Integer.toHexString(mLaunchFlags));
        pw.print(" mDoResume=");
        pw.print(mDoResume);
        pw.print(" mAddingToTask=");
        pw.println(mAddingToTask);
    }
}<|MERGE_RESOLUTION|>--- conflicted
+++ resolved
@@ -372,12 +372,8 @@
             mayWait = false;
             avoidMoveToFront = false;
             allowPendingRemoteAnimationRegistryLookup = true;
-<<<<<<< HEAD
-            filterCallingUid = UserHandle.USER_NULL;
+            filterCallingUid = DEFAULT_REAL_CALLING_UID;
             originatingPendingIntent = null;
-=======
-            filterCallingUid = DEFAULT_REAL_CALLING_UID;
->>>>>>> 06aed105
         }
 
         /**
