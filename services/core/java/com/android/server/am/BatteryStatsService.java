--- conflicted
+++ resolved
@@ -909,33 +909,22 @@
     @Override
     public void noteBleScanStarted(WorkSource ws) {
         enforceCallingPermission();
-<<<<<<< HEAD
-        Slog.d(TAG, "BLE scan started for " + ws);
-=======
         synchronized (mStats) {
             mStats.noteBluetoothScanStartedFromSourceLocked(ws);
         }
->>>>>>> 29835cc5
     }
 
     @Override
     public void noteBleScanStopped(WorkSource ws) {
         enforceCallingPermission();
-<<<<<<< HEAD
-        Slog.d(TAG, "BLE scan stopped for " + ws);
-=======
         synchronized (mStats) {
             mStats.noteBluetoothScanStoppedFromSourceLocked(ws);
         }
->>>>>>> 29835cc5
     }
 
     @Override
     public void noteResetBleScan() {
         enforceCallingPermission();
-<<<<<<< HEAD
-        Slog.d(TAG, "BLE scan stats reset");
-=======
         synchronized (mStats) {
             mStats.noteResetBluetoothScanLocked();
         }
@@ -980,7 +969,6 @@
         synchronized (mStats) {
             mStats.updateMobileRadioStateLocked(SystemClock.elapsedRealtime(), info);
         }
->>>>>>> 29835cc5
     }
 
     public boolean isOnBattery() {
