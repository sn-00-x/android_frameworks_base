/*
 * Copyright (C) 2006 The Android Open Source Project
 *
 * Licensed under the Apache License, Version 2.0 (the "License");
 * you may not use this file except in compliance with the License.
 * You may obtain a copy of the License at
 *
 *      http://www.apache.org/licenses/LICENSE-2.0
 *
 * Unless required by applicable law or agreed to in writing, software
 * distributed under the License is distributed on an "AS IS" BASIS,
 * WITHOUT WARRANTIES OR CONDITIONS OF ANY KIND, either express or implied.
 * See the License for the specific language governing permissions and
 * limitations under the License.
 */

package com.android.server.policy;

import static android.app.ActivityManager.StackId.DOCKED_STACK_ID;
import static android.app.ActivityManager.StackId.FREEFORM_WORKSPACE_STACK_ID;
import static android.app.ActivityManager.StackId.HOME_STACK_ID;
import static android.content.pm.PackageManager.FEATURE_PICTURE_IN_PICTURE;
import static android.content.pm.PackageManager.FEATURE_TELEVISION;
import static android.content.pm.PackageManager.FEATURE_WATCH;
import static android.content.res.Configuration.EMPTY;
import static android.content.res.Configuration.UI_MODE_TYPE_CAR;
import static android.content.res.Configuration.UI_MODE_TYPE_MASK;
import static android.view.WindowManager.DOCKED_TOP;
import static android.view.WindowManager.DOCKED_LEFT;
import static android.view.WindowManager.DOCKED_RIGHT;
import static android.view.WindowManager.TAKE_SCREENSHOT_FULLSCREEN;
import static android.view.WindowManager.TAKE_SCREENSHOT_SELECTED_REGION;
import static android.view.WindowManager.LayoutParams.*;
import static android.view.WindowManagerPolicy.WindowManagerFuncs.CAMERA_LENS_COVERED;
import static android.view.WindowManagerPolicy.WindowManagerFuncs.CAMERA_LENS_COVER_ABSENT;
import static android.view.WindowManagerPolicy.WindowManagerFuncs.CAMERA_LENS_UNCOVERED;
import static android.view.WindowManagerPolicy.WindowManagerFuncs.LID_ABSENT;
import static android.view.WindowManagerPolicy.WindowManagerFuncs.LID_CLOSED;
import static android.view.WindowManagerPolicy.WindowManagerFuncs.LID_OPEN;

import android.app.ActivityManager;
import android.app.ActivityManager.StackId;
import android.app.ActivityManagerInternal;
import android.app.ActivityManagerInternal.SleepToken;
import android.app.ActivityManagerNative;
import android.app.AppOpsManager;
import android.app.IUiModeManager;
import android.app.ProgressDialog;
import android.app.SearchManager;
import android.app.StatusBarManager;
import android.app.UiModeManager;
import android.content.ActivityNotFoundException;
import android.content.BroadcastReceiver;
import android.content.ComponentName;
import android.content.ContentResolver;
import android.content.Context;
import android.content.ContextWrapper;
import android.content.Intent;
import android.content.IntentFilter;
import android.content.ServiceConnection;
import android.content.pm.ActivityInfo;
import android.content.pm.ApplicationInfo;
import android.content.pm.PackageManager;
import android.content.pm.ResolveInfo;
import android.content.res.CompatibilityInfo;
import android.content.res.Configuration;
import android.content.res.Resources;
import android.content.res.TypedArray;
import android.database.ContentObserver;
import android.graphics.PixelFormat;
import android.graphics.Rect;
import android.hardware.camera2.CameraAccessException;
import android.hardware.camera2.CameraCharacteristics;
import android.hardware.camera2.CameraManager;
import android.hardware.hdmi.HdmiControlManager;
import android.hardware.hdmi.HdmiPlaybackClient;
import android.hardware.hdmi.HdmiPlaybackClient.OneTouchPlayCallback;
import android.hardware.input.InputManagerInternal;
import android.hardware.input.InputManager;
import android.media.AudioAttributes;
import android.media.AudioManager;
import android.media.AudioSystem;
import android.media.IAudioService;
import android.media.Ringtone;
import android.media.RingtoneManager;
import android.media.session.MediaSessionLegacyHelper;
import android.os.Binder;
import android.os.Build;
import android.os.Bundle;
import android.os.Debug;
import android.os.FactoryTest;
import android.os.Handler;
import android.os.IBinder;
import android.os.IDeviceIdleController;
import android.os.Looper;
import android.os.Message;
import android.os.Messenger;
import android.os.PowerManager;
import android.os.PowerManagerInternal;
import android.os.Process;
import android.os.RemoteException;
import android.os.ServiceManager;
import android.os.SystemClock;
import android.os.SystemProperties;
import android.os.UEventObserver;
import android.os.UserHandle;
import android.os.Vibrator;
import android.provider.MediaStore;
import android.provider.Settings;
import android.service.dreams.DreamManagerInternal;
import android.service.dreams.DreamService;
import android.service.dreams.IDreamManager;
import android.speech.RecognizerIntent;
import android.telecom.TelecomManager;
import android.util.DisplayMetrics;
import android.util.EventLog;
import android.util.Log;
import android.util.MutableBoolean;
import android.util.Slog;
import android.util.SparseArray;
import android.util.LongSparseArray;
import android.view.Display;
import android.view.Gravity;
import android.view.HapticFeedbackConstants;
import android.view.IApplicationToken;
import android.view.IWindowManager;
import android.view.InputChannel;
import android.view.InputDevice;
import android.view.InputEvent;
import android.view.InputEventReceiver;
import android.view.KeyCharacterMap;
import android.view.KeyCharacterMap.FallbackAction;
import android.view.KeyEvent;
import android.view.MotionEvent;
import android.view.Surface;
import android.view.View;
import android.view.ViewConfiguration;
import android.view.WindowManager;
import android.view.WindowManagerGlobal;
import android.view.WindowManagerInternal;
import android.view.WindowManagerPolicy;
import android.view.WindowManagerPolicyControl;
import android.view.accessibility.AccessibilityEvent;
import android.view.accessibility.AccessibilityManager;
import android.view.animation.Animation;
import android.view.animation.AnimationSet;
import android.view.animation.AnimationUtils;
import android.widget.Toast;

import com.android.internal.R;
import com.android.internal.annotations.GuardedBy;
import com.android.internal.logging.MetricsLogger;
import com.android.internal.os.DeviceKeyHandler;
import com.android.internal.policy.PhoneWindow;
import com.android.internal.policy.IKeyguardService;
import com.android.internal.policy.IShortcutService;
import com.android.internal.statusbar.IStatusBarService;
import com.android.internal.util.ScreenShapeHelper;
import com.android.internal.util.cm.ActionUtils;
import com.android.internal.view.RotationPolicy;
import com.android.internal.widget.PointerLocationView;
import com.android.server.GestureLauncherService;
import com.android.server.LocalServices;
import com.android.server.policy.keyguard.KeyguardServiceDelegate;
import com.android.server.policy.keyguard.KeyguardServiceDelegate.DrawnListener;
import com.android.server.statusbar.StatusBarManagerInternal;
import com.android.server.vr.VrManagerInternal;

import java.io.File;
import java.io.FileReader;
import java.io.IOException;
import java.io.PrintWriter;
import java.util.ArrayList;
import java.util.HashSet;
import java.util.List;
import java.lang.reflect.Constructor;

import cyanogenmod.hardware.CMHardwareManager;
import cyanogenmod.providers.CMSettings;
import dalvik.system.PathClassLoader;

/**
 * WindowManagerPolicy implementation for the Android phone UI.  This
 * introduces a new method suffix, Lp, for an internal lock of the
 * PhoneWindowManager.  This is used to protect some internal state, and
 * can be acquired with either the Lw and Li lock held, so has the restrictions
 * of both of those when held.
 */
public class PhoneWindowManager implements WindowManagerPolicy {
    static final String TAG = "WindowManager";
    static final boolean DEBUG = false;
    static final boolean localLOGV = false;
    static final boolean DEBUG_INPUT = false;
    static final boolean DEBUG_KEYGUARD = false;
    static final boolean DEBUG_LAYOUT = false;
    static final boolean DEBUG_STARTING_WINDOW = false;
    static final boolean DEBUG_WAKEUP = false;
    static final boolean SHOW_STARTING_ANIMATIONS = true;

    // Whether to allow dock apps with METADATA_DOCK_HOME to temporarily take over the Home key.
    // No longer recommended for desk docks;
    static final boolean ENABLE_DESK_DOCK_HOME_CAPTURE = false;

    static final boolean ALTERNATE_CAR_MODE_NAV_SIZE = false;

    static final int SHORT_PRESS_POWER_NOTHING = 0;
    static final int SHORT_PRESS_POWER_GO_TO_SLEEP = 1;
    static final int SHORT_PRESS_POWER_REALLY_GO_TO_SLEEP = 2;
    static final int SHORT_PRESS_POWER_REALLY_GO_TO_SLEEP_AND_GO_HOME = 3;
    static final int SHORT_PRESS_POWER_GO_HOME = 4;

    static final int LONG_PRESS_POWER_NOTHING = 0;
    static final int LONG_PRESS_POWER_GLOBAL_ACTIONS = 1;
    static final int LONG_PRESS_POWER_SHUT_OFF = 2;
    static final int LONG_PRESS_POWER_SHUT_OFF_NO_CONFIRM = 3;
    static final int LONG_PRESS_POWER_TORCH = 4;

    static final int LONG_PRESS_BACK_NOTHING = 0;
    static final int LONG_PRESS_BACK_GO_TO_VOICE_ASSIST = 1;

    static final int MULTI_PRESS_POWER_NOTHING = 0;
    static final int MULTI_PRESS_POWER_THEATER_MODE = 1;
    static final int MULTI_PRESS_POWER_BRIGHTNESS_BOOST = 2;

    // Number of presses needed before we induce panic press behavior on the back button
    static final int PANIC_PRESS_BACK_COUNT = 4;
    static final int PANIC_PRESS_BACK_NOTHING = 0;
    static final int PANIC_PRESS_BACK_HOME = 1;

    // These need to match the documentation/constant in
    // core/res/res/values/config.xml
    static final int LONG_PRESS_HOME_NOTHING = 0;
    static final int LONG_PRESS_HOME_RECENT_SYSTEM_UI = 1;
    static final int LONG_PRESS_HOME_ASSIST = 2;
    static final int LAST_LONG_PRESS_HOME_BEHAVIOR = LONG_PRESS_HOME_ASSIST;

    static final int DOUBLE_TAP_HOME_NOTHING = 0;
    static final int DOUBLE_TAP_HOME_RECENT_SYSTEM_UI = 1;

    static final int SHORT_PRESS_WINDOW_NOTHING = 0;
    static final int SHORT_PRESS_WINDOW_PICTURE_IN_PICTURE = 1;

    static final int SHORT_PRESS_SLEEP_GO_TO_SLEEP = 0;
    static final int SHORT_PRESS_SLEEP_GO_TO_SLEEP_AND_GO_HOME = 1;

    static final int PENDING_KEY_NULL = -1;

    // Controls navigation bar opacity depending on which workspace stacks are currently
    // visible.
    // Nav bar is always opaque when either the freeform stack or docked stack is visible.
    static final int NAV_BAR_OPAQUE_WHEN_FREEFORM_OR_DOCKED = 0;
    // Nav bar is always translucent when the freeform stack is visible, otherwise always opaque.
    static final int NAV_BAR_TRANSLUCENT_WHEN_FREEFORM_OPAQUE_OTHERWISE = 1;

    static final int APPLICATION_MEDIA_SUBLAYER = -2;
    static final int APPLICATION_MEDIA_OVERLAY_SUBLAYER = -1;
    static final int APPLICATION_PANEL_SUBLAYER = 1;
    static final int APPLICATION_SUB_PANEL_SUBLAYER = 2;
    static final int APPLICATION_ABOVE_SUB_PANEL_SUBLAYER = 3;

    static public final String SYSTEM_DIALOG_REASON_KEY = "reason";
    static public final String SYSTEM_DIALOG_REASON_GLOBAL_ACTIONS = "globalactions";
    static public final String SYSTEM_DIALOG_REASON_RECENT_APPS = "recentapps";
    static public final String SYSTEM_DIALOG_REASON_HOME_KEY = "homekey";
    static public final String SYSTEM_DIALOG_REASON_ASSIST = "assist";

    // Available custom actions to perform on a key press.
    // Must match values for KEY_HOME_LONG_PRESS_ACTION in:
    // core/java/android/provider/Settings.java
    private static final int KEY_ACTION_NOTHING = 0;
    private static final int KEY_ACTION_MENU = 1;
    private static final int KEY_ACTION_APP_SWITCH = 2;
    private static final int KEY_ACTION_SEARCH = 3;
    private static final int KEY_ACTION_VOICE_SEARCH = 4;
    private static final int KEY_ACTION_IN_APP_SEARCH = 5;
    private static final int KEY_ACTION_LAUNCH_CAMERA = 6;
    private static final int KEY_ACTION_SLEEP = 7;
    private static final int KEY_ACTION_LAST_APP = 8;
    private static final int KEY_ACTION_SPLIT_SCREEN = 9;
    private static final int KEY_ACTION_SINGLE_HAND_LEFT = 10;
    private static final int KEY_ACTION_SINGLE_HAND_RIGHT = 11;

    // Masks for checking presence of hardware keys.
    // Must match values in core/res/res/values/config.xml
    private static final int KEY_MASK_HOME = 0x01;
    private static final int KEY_MASK_BACK = 0x02;
    private static final int KEY_MASK_MENU = 0x04;
    private static final int KEY_MASK_ASSIST = 0x08;
    private static final int KEY_MASK_APP_SWITCH = 0x10;
    private static final int KEY_MASK_CAMERA = 0x20;
    private static final int KEY_MASK_VOLUME = 0x40;


    /**
     * These are the system UI flags that, when changing, can cause the layout
     * of the screen to change.
     */
    static final int SYSTEM_UI_CHANGING_LAYOUT =
              View.SYSTEM_UI_FLAG_HIDE_NAVIGATION
            | View.SYSTEM_UI_FLAG_FULLSCREEN
            | View.STATUS_BAR_TRANSLUCENT
            | View.NAVIGATION_BAR_TRANSLUCENT
            | View.STATUS_BAR_TRANSPARENT
            | View.NAVIGATION_BAR_TRANSPARENT;

    private static final AudioAttributes VIBRATION_ATTRIBUTES = new AudioAttributes.Builder()
            .setContentType(AudioAttributes.CONTENT_TYPE_SONIFICATION)
            .setUsage(AudioAttributes.USAGE_ASSISTANCE_SONIFICATION)
            .build();

    /**
     * Broadcast Action: WiFi Display video is enabled or disabled
     *
     * <p>The intent will have the following extra values:</p>
     * <ul>
     *    <li><em>state</em> - 0 for disabled, 1 for enabled. </li>
     * </ul>
     */

    private static final String ACTION_WIFI_DISPLAY_VIDEO =
                                        "org.codeaurora.intent.action.WIFI_DISPLAY_VIDEO";


    // The panic gesture may become active only after the keyguard is dismissed and the immersive
    // app shows again. If that doesn't happen for 30s we drop the gesture.
    private static final long PANIC_GESTURE_EXPIRATION = 30000;

    private static final String SYSUI_PACKAGE = "com.android.systemui";
    private static final String SYSUI_SCREENSHOT_SERVICE =
            "com.android.systemui.screenshot.TakeScreenshotService";
    private static final String SYSUI_SCREENSHOT_ERROR_RECEIVER =
            "com.android.systemui.screenshot.ScreenshotServiceErrorReceiver";

    private static final int NAV_BAR_BOTTOM = 0;
    private static final int NAV_BAR_RIGHT = 1;
    private static final int NAV_BAR_LEFT = 2;

    /**
     * Keyguard stuff
     */
    private WindowState mKeyguardScrim;
    private boolean mKeyguardHidden;
    private boolean mKeyguardDrawnOnce;

    /* Table of Application Launch keys.  Maps from key codes to intent categories.
     *
     * These are special keys that are used to launch particular kinds of applications,
     * such as a web browser.  HID defines nearly a hundred of them in the Consumer (0x0C)
     * usage page.  We don't support quite that many yet...
     */
    static SparseArray<String> sApplicationLaunchKeyCategories;
    static {
        sApplicationLaunchKeyCategories = new SparseArray<String>();
        sApplicationLaunchKeyCategories.append(
                KeyEvent.KEYCODE_EXPLORER, Intent.CATEGORY_APP_BROWSER);
        sApplicationLaunchKeyCategories.append(
                KeyEvent.KEYCODE_ENVELOPE, Intent.CATEGORY_APP_EMAIL);
        sApplicationLaunchKeyCategories.append(
                KeyEvent.KEYCODE_CONTACTS, Intent.CATEGORY_APP_CONTACTS);
        sApplicationLaunchKeyCategories.append(
                KeyEvent.KEYCODE_CALENDAR, Intent.CATEGORY_APP_CALENDAR);
        sApplicationLaunchKeyCategories.append(
                KeyEvent.KEYCODE_MUSIC, Intent.CATEGORY_APP_MUSIC);
        sApplicationLaunchKeyCategories.append(
                KeyEvent.KEYCODE_CALCULATOR, Intent.CATEGORY_APP_CALCULATOR);
    }

    /** Amount of time (in milliseconds) to wait for windows drawn before powering on. */
    static final int WAITING_FOR_DRAWN_TIMEOUT = 1000;

    /** Amount of time (in milliseconds) a toast window can be shown. */
    public static final int TOAST_WINDOW_TIMEOUT = 3500; // 3.5 seconds

    /**
     * Lock protecting internal state.  Must not call out into window
     * manager with lock held.  (This lock will be acquired in places
     * where the window manager is calling in with its own lock held.)
     */
    private final Object mLock = new Object();

    Context mContext;
    IWindowManager mWindowManager;
    WindowManagerFuncs mWindowManagerFuncs;
    WindowManagerInternal mWindowManagerInternal;
    PowerManager mPowerManager;
    ActivityManagerInternal mActivityManagerInternal;
    InputManagerInternal mInputManagerInternal;
    DreamManagerInternal mDreamManagerInternal;
    PowerManagerInternal mPowerManagerInternal;
    IStatusBarService mStatusBarService;
    StatusBarManagerInternal mStatusBarManagerInternal;
    boolean mPreloadedRecentApps;
    final Object mServiceAquireLock = new Object();
    Vibrator mVibrator; // Vibrator for giving feedback of orientation changes
    SearchManager mSearchManager;
    AccessibilityManager mAccessibilityManager;
    BurnInProtectionHelper mBurnInProtectionHelper;
    AppOpsManager mAppOpsManager;
    private boolean mHasFeatureWatch;

    // Vibrator pattern for haptic feedback of a long press.
    long[] mLongPressVibePattern;

    // Vibrator pattern for haptic feedback of virtual key press.
    long[] mVirtualKeyVibePattern;

    // Vibrator pattern for a short vibration.
    long[] mKeyboardTapVibePattern;

    // Vibrator pattern for a short vibration when tapping on an hour/minute tick of a Clock.
    long[] mClockTickVibePattern;

    // Vibrator pattern for a short vibration when tapping on a day/month/year date of a Calendar.
    long[] mCalendarDateVibePattern;

    // Vibrator pattern for haptic feedback during boot when safe mode is disabled.
    long[] mSafeModeDisabledVibePattern;

    // Vibrator pattern for haptic feedback during boot when safe mode is enabled.
    long[] mSafeModeEnabledVibePattern;

    // Vibrator pattern for haptic feedback of a context click.
    long[] mContextClickVibePattern;

    /** If true, hitting shift & menu will broadcast Intent.ACTION_BUG_REPORT */
    boolean mEnableShiftMenuBugReports = false;

    boolean mSafeMode;
    WindowState mStatusBar = null;
    int mStatusBarHeight;
    WindowState mNavigationBar = null;
    boolean mHasNavigationBar = false;
    boolean mNavigationBarCanMove = false; // can the navigation bar ever move to the side?
    int mNavigationBarPosition = NAV_BAR_BOTTOM;
    int[] mNavigationBarHeightForRotationDefault = new int[4];
    int[] mNavigationBarWidthForRotationDefault = new int[4];
    int[] mNavigationBarHeightForRotationInCarMode = new int[4];
    int[] mNavigationBarWidthForRotationInCarMode = new int[4];

    private LongSparseArray<IShortcutService> mShortcutKeyServices = new LongSparseArray<>();

    // Whether to allow dock apps with METADATA_DOCK_HOME to temporarily take over the Home key.
    // This is for car dock and this is updated from resource.
    private boolean mEnableCarDockHomeCapture = true;

    boolean mNavigationBarLeftInLandscape = false; // Navigation bar left handed?

    boolean mBootMessageNeedsHiding;

    WindowState mKeyguardPanel;


    KeyguardServiceDelegate mKeyguardDelegate;
    final Runnable mWindowManagerDrawCallback = new Runnable() {
        @Override
        public void run() {
            if (DEBUG_WAKEUP) Slog.i(TAG, "All windows ready for display!");
            mHandler.sendEmptyMessage(MSG_WINDOW_MANAGER_DRAWN_COMPLETE);
        }
    };
    final DrawnListener mKeyguardDrawnCallback = new DrawnListener() {
        @Override
        public void onDrawn() {
            if (DEBUG_WAKEUP) Slog.d(TAG, "mKeyguardDelegate.ShowListener.onDrawn.");
            mHandler.sendEmptyMessage(MSG_KEYGUARD_DRAWN_COMPLETE);
        }
    };

    GlobalActions mGlobalActions;
    Handler mHandler;
    WindowState mLastInputMethodWindow = null;
    WindowState mLastInputMethodTargetWindow = null;

    // FIXME This state is shared between the input reader and handler thread.
    // Technically it's broken and buggy but it has been like this for many years
    // and we have not yet seen any problems.  Someday we'll rewrite this logic
    // so that only one thread is involved in handling input policy.  Unfortunately
    // it's on a critical path for power management so we can't just post the work to the
    // handler thread.  We'll need to resolve this someday by teaching the input dispatcher
    // to hold wakelocks during dispatch and eliminating the critical path.
    volatile boolean mPowerKeyHandled;
    volatile boolean mBackKeyHandled;
    volatile boolean mBeganFromNonInteractive;
    volatile int mPowerKeyPressCounter;
    volatile int mBackKeyPressCounter;
    volatile boolean mEndCallKeyHandled;
    volatile boolean mCameraGestureTriggeredDuringGoingToSleep;
    volatile boolean mGoingToSleep;
    volatile boolean mRecentsVisible;
    volatile boolean mTvPictureInPictureVisible;

    // Used to hold the last user key used to wake the device.  This helps us prevent up events
    // from being passed to the foregrounded app without a corresponding down event
    volatile int mPendingWakeKey = PENDING_KEY_NULL;

    int mRecentAppsHeldModifiers;
    boolean mLanguageSwitchKeyPressed;

    int mLidState = LID_ABSENT;
    int mCameraLensCoverState = CAMERA_LENS_COVER_ABSENT;
    boolean mHaveBuiltInKeyboard;

    boolean mSystemReady;
    boolean mSystemBooted;
    private boolean mDeferBindKeyguard;
    boolean mHdmiPlugged;
    HdmiControl mHdmiControl;
    IUiModeManager mUiModeManager;
    int mUiMode;
    int mDockMode = Intent.EXTRA_DOCK_STATE_UNDOCKED;
    int mLidOpenRotation;
    int mCarDockRotation;
    int mDeskDockRotation;
    int mUndockedHdmiRotation;
    int mDemoHdmiRotation;
    boolean mDemoHdmiRotationLock;
    int mDemoRotation;
    boolean mDemoRotationLock;

    boolean mWakeGestureEnabledSetting;
    MyWakeGestureListener mWakeGestureListener;

    // Default display does not rotate, apps that require non-default orientation will have to
    // have the orientation emulated.
    private boolean mForceDefaultOrientation = false;

    int mUserRotationMode = WindowManagerPolicy.USER_ROTATION_FREE;
    int mUserRotation = Surface.ROTATION_0;
    int mUserRotationAngles = -1;
    boolean mAccelerometerDefault;

    boolean mSupportAutoRotation;
    int mAllowAllRotations = -1;
    boolean mCarDockEnablesAccelerometer;
    boolean mDeskDockEnablesAccelerometer;
    int mLidKeyboardAccessibility;
    int mLidNavigationAccessibility;
    boolean mLidControlsScreenLock;
    boolean mLidControlsSleep;
    int mShortPressOnPowerBehavior;
    int mLongPressOnPowerBehavior;
    int mDoublePressOnPowerBehavior;
    int mTriplePressOnPowerBehavior;
    int mLongPressOnBackBehavior;
    int mPanicPressOnBackBehavior;
    int mShortPressOnSleepBehavior;
    int mShortPressWindowBehavior;
    boolean mAwake;
    boolean mScreenOnEarly;
    boolean mScreenOnFully;
    ScreenOnListener mScreenOnListener;
    boolean mKeyguardDrawComplete;
    boolean mWindowManagerDrawComplete;
    boolean mOrientationSensorEnabled = false;
    int mCurrentAppOrientation = ActivityInfo.SCREEN_ORIENTATION_UNSPECIFIED;
    boolean mHasSoftInput = false;
    boolean mTranslucentDecorEnabled = true;
    boolean mUseTvRouting;
    int mBackKillTimeout;

    int mDeviceHardwareKeys;

    // Button wake control flags
    boolean mHomeWakeScreen;
    boolean mBackWakeScreen;
    boolean mMenuWakeScreen;
    boolean mAssistWakeScreen;
    boolean mAppSwitchWakeScreen;
    boolean mCameraWakeScreen;
    boolean mVolumeWakeScreen;

    // Camera button control flags and actions
    boolean mCameraSleepOnRelease;
    boolean mIsFocusPressed;
    boolean mCameraLaunch;

    // During wakeup by volume keys, we still need to capture subsequent events
    // until the key is released. This is required since the beep sound is produced
    // post keypressed.
    boolean mVolumeDownWakeTriggered;
    boolean mVolumeUpWakeTriggered;
    boolean mVolumeMuteWakeTriggered;

    int mPointerLocationMode = 0; // guarded by mLock

    // The last window we were told about in focusChanged.
    WindowState mFocusedWindow;
    IApplicationToken mFocusedApp;

    // Behavior of volbtn music controls
    boolean mVolBtnMusicControls;
    boolean mIsLongPress;

    PointerLocationView mPointerLocationView;

    // The current size of the screen; really; extends into the overscan area of
    // the screen and doesn't account for any system elements like the status bar.
    int mOverscanScreenLeft, mOverscanScreenTop;
    int mOverscanScreenWidth, mOverscanScreenHeight;
    // The current visible size of the screen; really; (ir)regardless of whether the status
    // bar can be hidden but not extending into the overscan area.
    int mUnrestrictedScreenLeft, mUnrestrictedScreenTop;
    int mUnrestrictedScreenWidth, mUnrestrictedScreenHeight;
    // Like mOverscanScreen*, but allowed to move into the overscan region where appropriate.
    int mRestrictedOverscanScreenLeft, mRestrictedOverscanScreenTop;
    int mRestrictedOverscanScreenWidth, mRestrictedOverscanScreenHeight;
    // The current size of the screen; these may be different than (0,0)-(dw,dh)
    // if the status bar can't be hidden; in that case it effectively carves out
    // that area of the display from all other windows.
    int mRestrictedScreenLeft, mRestrictedScreenTop;
    int mRestrictedScreenWidth, mRestrictedScreenHeight;
    // During layout, the current screen borders accounting for any currently
    // visible system UI elements.
    int mSystemLeft, mSystemTop, mSystemRight, mSystemBottom;
    // For applications requesting stable content insets, these are them.
    int mStableLeft, mStableTop, mStableRight, mStableBottom;
    // For applications requesting stable content insets but have also set the
    // fullscreen window flag, these are the stable dimensions without the status bar.
    int mStableFullscreenLeft, mStableFullscreenTop;
    int mStableFullscreenRight, mStableFullscreenBottom;
    // For force immersive mode
    int mForceImmersiveLeft, mForceImmersiveTop;
    int mForceImmersiveRight, mForceImmersiveBottom;
    // During layout, the current screen borders with all outer decoration
    // (status bar, input method dock) accounted for.
    int mCurLeft, mCurTop, mCurRight, mCurBottom;
    // During layout, the frame in which content should be displayed
    // to the user, accounting for all screen decoration except for any
    // space they deem as available for other content.  This is usually
    // the same as mCur*, but may be larger if the screen decor has supplied
    // content insets.
    int mContentLeft, mContentTop, mContentRight, mContentBottom;
    // During layout, the frame in which voice content should be displayed
    // to the user, accounting for all screen decoration except for any
    // space they deem as available for other content.
    int mVoiceContentLeft, mVoiceContentTop, mVoiceContentRight, mVoiceContentBottom;
    // During layout, the current screen borders along which input method
    // windows are placed.
    int mDockLeft, mDockTop, mDockRight, mDockBottom;
    // During layout, the layer at which the doc window is placed.
    int mDockLayer;
    // During layout, this is the layer of the status bar.
    int mStatusBarLayer;
    int mLastSystemUiFlags;
    // Bits that we are in the process of clearing, so we want to prevent
    // them from being set by applications until everything has been updated
    // to have them clear.
    int mResettingSystemUiFlags = 0;
    // Bits that we are currently always keeping cleared.
    int mForceClearedSystemUiFlags = 0;
    int mLastFullscreenStackSysUiFlags;
    int mLastDockedStackSysUiFlags;
    final Rect mNonDockedStackBounds = new Rect();
    final Rect mDockedStackBounds = new Rect();
    final Rect mLastNonDockedStackBounds = new Rect();
    final Rect mLastDockedStackBounds = new Rect();

    // What we last reported to system UI about whether the compatibility
    // menu needs to be displayed.
    boolean mLastFocusNeedsMenu = false;
    // If nonzero, a panic gesture was performed at that time in uptime millis and is still pending.
    private long mPendingPanicGestureUptime;

    InputConsumer mInputConsumer = null;

    static final Rect mTmpParentFrame = new Rect();
    static final Rect mTmpDisplayFrame = new Rect();
    static final Rect mTmpOverscanFrame = new Rect();
    static final Rect mTmpContentFrame = new Rect();
    static final Rect mTmpVisibleFrame = new Rect();
    static final Rect mTmpDecorFrame = new Rect();
    static final Rect mTmpStableFrame = new Rect();
    static final Rect mTmpNavigationFrame = new Rect();
    static final Rect mTmpOutsetFrame = new Rect();
    private static final Rect mTmpRect = new Rect();

    WindowState mTopFullscreenOpaqueWindowState;
    WindowState mTopFullscreenOpaqueOrDimmingWindowState;
    WindowState mTopDockedOpaqueWindowState;
    WindowState mTopDockedOpaqueOrDimmingWindowState;
    HashSet<IApplicationToken> mAppsToBeHidden = new HashSet<IApplicationToken>();
    HashSet<IApplicationToken> mAppsThatDismissKeyguard = new HashSet<IApplicationToken>();
    boolean mTopIsFullscreen;
    boolean mForceStatusBar;
    boolean mForceStatusBarFromKeyguard;
    private boolean mForceStatusBarTransparent;
    int mNavBarOpacityMode = NAV_BAR_OPAQUE_WHEN_FREEFORM_OR_DOCKED;
    boolean mHideLockScreen;
    boolean mForcingShowNavBar;
    int mForcingShowNavBarLayer;

    boolean mDevForceNavbar = false;

    // States of keyguard dismiss.
    private static final int DISMISS_KEYGUARD_NONE = 0; // Keyguard not being dismissed.
    private static final int DISMISS_KEYGUARD_START = 1; // Keyguard needs to be dismissed.
    private static final int DISMISS_KEYGUARD_CONTINUE = 2; // Keyguard has been dismissed.
    int mDismissKeyguard = DISMISS_KEYGUARD_NONE;

    /**
     * Indicates that we asked the Keyguard to be dismissed and we just wait for the Keyguard to
     * dismiss itself.
     */
    @GuardedBy("Lw")
    private boolean mCurrentlyDismissingKeyguard;

    /** The window that is currently dismissing the keyguard. Dismissing the keyguard must only
     * be done once per window. */
    private WindowState mWinDismissingKeyguard;

    /** When window is currently dismissing the keyguard, dismissing the keyguard must handle
     * the keygaurd secure state change instantly case, e.g. the use case of inserting a PIN
     * lock SIM card. This variable is used to record the previous keyguard secure state for
     * monitoring secure state change on window dismissing keyguard. */
    private boolean mSecureDismissingKeyguard;

    /** The window that is currently showing "over" the keyguard. If there is an app window
     * belonging to another app on top of this the keyguard shows. If there is a fullscreen
     * app window under this, still dismiss the keyguard but don't show the app underneath. Show
     * the wallpaper. */
    private WindowState mWinShowWhenLocked;

    boolean mShowingLockscreen;
    boolean mShowingDream;
    boolean mDreamingLockscreen;
    boolean mDreamingSleepTokenNeeded;
    SleepToken mDreamingSleepToken;
    SleepToken mScreenOffSleepToken;
    boolean mKeyguardSecure;
    boolean mKeyguardSecureIncludingHidden;
    volatile boolean mKeyguardOccluded;
    boolean mHomePressed;
    boolean mHomeConsumed;
    boolean mHomeDoubleTapPending;
    boolean mMenuPressed;
    boolean mAppSwitchLongPressed;
    Intent mHomeIntent;
    Intent mCarDockIntent;
    Intent mDeskDockIntent;
    boolean mSearchKeyShortcutPending;
    boolean mConsumeSearchKeyUp;
    boolean mAssistKeyLongPressed;
    boolean mPendingMetaAction;
    boolean mPendingCapsLockToggle;
    int mMetaState;
    int mInitialMetaState;
    boolean mForceShowSystemBars;

    // Tracks user-customisable behavior for certain key events
    private int mLongPressOnHomeBehavior = -1;
    private int mPressOnMenuBehavior = -1;
    private int mLongPressOnMenuBehavior = -1;
    private int mPressOnAssistBehavior = -1;
    private int mLongPressOnAssistBehavior = -1;
    private int mPressOnAppSwitchBehavior = -1;
    private int mLongPressOnAppSwitchBehavior = -1;

    // support for activating the lock screen while the screen is on
    boolean mAllowLockscreenWhenOn;
    int mLockScreenTimeout;
    boolean mLockScreenTimerActive;

    // Behavior of ENDCALL Button.  (See Settings.System.END_BUTTON_BEHAVIOR.)
    int mEndcallBehavior;

    // Behavior of POWER button while in-call and screen on.
    // (See Settings.Secure.INCALL_POWER_BUTTON_BEHAVIOR.)
    int mIncallPowerBehavior;

<<<<<<< HEAD
    // Behavior of HOME button during an incoming call.
    // (See CMSettings.Secure.RING_HOME_BUTTON_BEHAVIOR.)
    private int mRingHomeBehavior;
=======
    // Behavior of Back button while in-call and screen on
    int mIncallBackBehavior;
>>>>>>> 6422e8fb

    Display mDisplay;

    private int mDisplayRotation;

    int mLandscapeRotation = 0;  // default landscape rotation
    int mSeascapeRotation = 0;   // "other" landscape rotation, 180 degrees from mLandscapeRotation
    int mPortraitRotation = 0;   // default portrait rotation
    int mUpsideDownRotation = 0; // "other" portrait rotation

    int mOverscanLeft = 0;
    int mOverscanTop = 0;
    int mOverscanRight = 0;
    int mOverscanBottom = 0;

    // What we do when the user double-taps on home
    private int mDoubleTapOnHomeBehavior;

    // Allowed theater mode wake actions
    private boolean mAllowTheaterModeWakeFromKey;
    private boolean mAllowTheaterModeWakeFromPowerKey;
    private boolean mAllowTheaterModeWakeFromMotion;
    private boolean mAllowTheaterModeWakeFromMotionWhenNotDreaming;
    private boolean mAllowTheaterModeWakeFromCameraLens;
    private boolean mAllowTheaterModeWakeFromLidSwitch;
    private boolean mAllowTheaterModeWakeFromWakeGesture;

    // Whether to support long press from power button in non-interactive mode
    private boolean mSupportLongPressPowerWhenNonInteractive;

    // Power long press action saved on key down that should happen on key up
    private int mResolvedLongPressOnPowerBehavior;

    // Whether to go to sleep entering theater mode from power button
    private boolean mGoToSleepOnButtonPressTheaterMode;

    // Screenshot trigger states
    // Time to volume and power must be pressed within this interval of each other.
    private static final long SCREENSHOT_CHORD_DEBOUNCE_DELAY_MILLIS = 150;
    // Increase the chord delay when taking a screenshot from the keyguard
    private static final float KEYGUARD_SCREENSHOT_CHORD_DELAY_MULTIPLIER = 2.5f;
    private boolean mScreenshotChordEnabled;
    private boolean mScreenshotChordVolumeDownKeyTriggered;
    private long mScreenshotChordVolumeDownKeyTime;
    private boolean mScreenshotChordVolumeDownKeyConsumed;
    private boolean mScreenshotChordVolumeUpKeyTriggered;
    private boolean mScreenshotChordPowerKeyTriggered;
    private long mScreenshotChordPowerKeyTime;

    /* The number of steps between min and max brightness */
    private static final int BRIGHTNESS_STEPS = 10;

    SettingsObserver mSettingsObserver;
    ShortcutManager mShortcutManager;
    PowerManager.WakeLock mBroadcastWakeLock;
    PowerManager.WakeLock mPowerKeyWakeLock;
    boolean mHavePendingMediaKeyRepeatWithWakeLock;

    private int mCurrentUserId;

    // Maps global key codes to the components that will handle them.
    private GlobalKeyManager mGlobalKeyManager;

    // Fallback actions by key code.
    private final SparseArray<KeyCharacterMap.FallbackAction> mFallbackActions =
            new SparseArray<KeyCharacterMap.FallbackAction>();

    private final LogDecelerateInterpolator mLogDecelerateInterpolator
            = new LogDecelerateInterpolator(100, 0);

    private final MutableBoolean mTmpBoolean = new MutableBoolean(false);

    private final List<DeviceKeyHandler> mDeviceKeyHandlers = new ArrayList<>();

    private static final int MSG_ENABLE_POINTER_LOCATION = 1;
    private static final int MSG_DISABLE_POINTER_LOCATION = 2;
    private static final int MSG_DISPATCH_MEDIA_KEY_WITH_WAKE_LOCK = 3;
    private static final int MSG_DISPATCH_MEDIA_KEY_REPEAT_WITH_WAKE_LOCK = 4;
    private static final int MSG_KEYGUARD_DRAWN_COMPLETE = 5;
    private static final int MSG_KEYGUARD_DRAWN_TIMEOUT = 6;
    private static final int MSG_WINDOW_MANAGER_DRAWN_COMPLETE = 7;
    private static final int MSG_DISPATCH_SHOW_RECENTS = 9;
    private static final int MSG_DISPATCH_SHOW_GLOBAL_ACTIONS = 10;
    private static final int MSG_HIDE_BOOT_MESSAGE = 11;
    private static final int MSG_LAUNCH_VOICE_ASSIST_WITH_WAKE_LOCK = 12;
    private static final int MSG_POWER_DELAYED_PRESS = 13;
    private static final int MSG_POWER_LONG_PRESS = 14;
    private static final int MSG_UPDATE_DREAMING_SLEEP_TOKEN = 15;
    private static final int MSG_REQUEST_TRANSIENT_BARS = 16;
    private static final int MSG_SHOW_TV_PICTURE_IN_PICTURE_MENU = 17;
    private static final int MSG_BACK_LONG_PRESS = 18;
    private static final int MSG_DISPOSE_INPUT_CONSUMER = 19;
<<<<<<< HEAD
    private static final int MSG_DISPATCH_VOLKEY_WITH_WAKE_LOCK = 20;
    private static final int MSG_CAMERA_LONG_PRESS = 21;
    private static final int MSG_TOGGLE_TORCH = 22;
=======
    private static final int MSG_BACK_DELAYED_PRESS = 20;
>>>>>>> 6422e8fb

    private static final int MSG_REQUEST_TRANSIENT_BARS_ARG_STATUS = 0;
    private static final int MSG_REQUEST_TRANSIENT_BARS_ARG_NAVIGATION = 1;
    boolean mWifiDisplayConnected = false;
    int mWifiDisplayCustomRotation = -1;

    private CMHardwareManager mCMHardware;
    private boolean mClearedBecauseOfForceShow;
    private boolean mTopWindowIsKeyguard;

    private boolean mVolumeAnswerCall;

    private CameraManager mCameraManager;
    private String mRearFlashCameraId;
    private boolean mTorchLongPressPowerEnabled;
    private boolean mTorchEnabled;

    int mDesiredRotation = -1;

    private class PolicyHandler extends Handler {
        @Override
        public void handleMessage(Message msg) {
            switch (msg.what) {
                case MSG_ENABLE_POINTER_LOCATION:
                    enablePointerLocation();
                    break;
                case MSG_DISABLE_POINTER_LOCATION:
                    disablePointerLocation();
                    break;
                case MSG_DISPATCH_MEDIA_KEY_WITH_WAKE_LOCK:
                    dispatchMediaKeyWithWakeLock((KeyEvent)msg.obj);
                    break;
                case MSG_DISPATCH_MEDIA_KEY_REPEAT_WITH_WAKE_LOCK:
                    dispatchMediaKeyRepeatWithWakeLock((KeyEvent)msg.obj);
                    break;
                case MSG_DISPATCH_SHOW_RECENTS:
                    showRecentApps(false, msg.arg1 != 0);
                    break;
                case MSG_DISPATCH_SHOW_GLOBAL_ACTIONS:
                    showGlobalActionsInternal();
                    break;
                case MSG_KEYGUARD_DRAWN_COMPLETE:
                    if (DEBUG_WAKEUP) Slog.w(TAG, "Setting mKeyguardDrawComplete");
                    finishKeyguardDrawn();
                    break;
                case MSG_KEYGUARD_DRAWN_TIMEOUT:
                    Slog.w(TAG, "Keyguard drawn timeout. Setting mKeyguardDrawComplete");
                    finishKeyguardDrawn();
                    break;
                case MSG_WINDOW_MANAGER_DRAWN_COMPLETE:
                    if (DEBUG_WAKEUP) Slog.w(TAG, "Setting mWindowManagerDrawComplete");
                    finishWindowsDrawn();
                    break;
                case MSG_HIDE_BOOT_MESSAGE:
                    handleHideBootMessage();
                    break;
                case MSG_LAUNCH_VOICE_ASSIST_WITH_WAKE_LOCK:
                    launchVoiceAssistWithWakeLock(msg.arg1 != 0);
                    break;
                case MSG_POWER_DELAYED_PRESS:
                    powerPress((Long)msg.obj, msg.arg1 != 0, msg.arg2);
                    finishPowerKeyPress();
                    break;
                case MSG_POWER_LONG_PRESS:
                    powerLongPress();
                    break;
                case MSG_UPDATE_DREAMING_SLEEP_TOKEN:
                    updateDreamingSleepToken(msg.arg1 != 0);
                    break;
                case MSG_REQUEST_TRANSIENT_BARS:
                    WindowState targetBar = (msg.arg1 == MSG_REQUEST_TRANSIENT_BARS_ARG_STATUS) ?
                            mStatusBar : mNavigationBar;
                    if (targetBar != null) {
                        requestTransientBars(targetBar);
                    }
                    break;
                case MSG_SHOW_TV_PICTURE_IN_PICTURE_MENU:
                    showTvPictureInPictureMenuInternal();
                    break;
                case MSG_BACK_LONG_PRESS:
                    backLongPress();
                    finishBackKeyPress();
                    break;
                case MSG_DISPOSE_INPUT_CONSUMER:
                    disposeInputConsumer((InputConsumer) msg.obj);
                    break;
<<<<<<< HEAD
                case MSG_DISPATCH_VOLKEY_WITH_WAKE_LOCK: {
                    KeyEvent event = (KeyEvent) msg.obj;
                    mIsLongPress = true;
                    dispatchMediaKeyWithWakeLockToAudioService(event);
                    dispatchMediaKeyWithWakeLockToAudioService(
                            KeyEvent.changeAction(event, KeyEvent.ACTION_UP));
                    break;
                }
                case MSG_CAMERA_LONG_PRESS: {
                    KeyEvent event = (KeyEvent) msg.obj;
                    mIsLongPress = true;
                    break;
                }
                case MSG_TOGGLE_TORCH: {
                    try {
                        final String rearFlashCameraId = getRearFlashCameraId();
                        if (rearFlashCameraId != null) {
                            mCameraManager.setTorchMode(rearFlashCameraId, !mTorchEnabled);
                            mTorchEnabled = !mTorchEnabled;
                        }
                    } catch (CameraAccessException e) {
                        // Ignore
                    }
                    break;
                }
=======
                case MSG_BACK_DELAYED_PRESS:
                    backMultiPressAction((Long) msg.obj, msg.arg1);
                    finishBackKeyPress();
                    break;
>>>>>>> 6422e8fb
            }
        }
    }

    private UEventObserver mHDMIObserver = new UEventObserver() {
        @Override
        public void onUEvent(UEventObserver.UEvent event) {
            setHdmiPlugged("1".equals(event.get("SWITCH_STATE")));
        }
    };

    class SettingsObserver extends ContentObserver {
        SettingsObserver(Handler handler) {
            super(handler);
        }

        void observe() {
            // Observe all users' changes
            ContentResolver resolver = mContext.getContentResolver();
            resolver.registerContentObserver(Settings.System.getUriFor(
                    Settings.System.END_BUTTON_BEHAVIOR), false, this,
                    UserHandle.USER_ALL);
            resolver.registerContentObserver(Settings.Secure.getUriFor(
                    Settings.Secure.INCALL_POWER_BUTTON_BEHAVIOR), false, this,
                    UserHandle.USER_ALL);
            resolver.registerContentObserver(CMSettings.Secure.getUriFor(
                    CMSettings.Secure.RING_HOME_BUTTON_BEHAVIOR), false, this,
                    UserHandle.USER_ALL);
            resolver.registerContentObserver(CMSettings.System.getUriFor(
                    CMSettings.System.TORCH_LONG_PRESS_POWER_GESTURE), false, this,
                    UserHandle.USER_ALL);
            resolver.registerContentObserver(Settings.Secure.getUriFor(
                    Settings.Secure.INCALL_BACK_BUTTON_BEHAVIOR), false, this,
                    UserHandle.USER_ALL);
            resolver.registerContentObserver(Settings.Secure.getUriFor(
                    Settings.Secure.WAKE_GESTURE_ENABLED), false, this,
                    UserHandle.USER_ALL);
            resolver.registerContentObserver(Settings.System.getUriFor(
                    Settings.System.ACCELEROMETER_ROTATION), false, this,
                    UserHandle.USER_ALL);
            resolver.registerContentObserver(Settings.System.getUriFor(
                    Settings.System.USER_ROTATION), false, this,
                    UserHandle.USER_ALL);
            resolver.registerContentObserver(Settings.System.getUriFor(
                    Settings.System.SCREEN_OFF_TIMEOUT), false, this,
                    UserHandle.USER_ALL);
            resolver.registerContentObserver(Settings.System.getUriFor(
                    Settings.System.POINTER_LOCATION), false, this,
                    UserHandle.USER_ALL);
            resolver.registerContentObserver(CMSettings.System.getUriFor(
                    CMSettings.System.KEY_HOME_LONG_PRESS_ACTION), false, this,
                    UserHandle.USER_ALL);
            resolver.registerContentObserver(CMSettings.System.getUriFor(
                    CMSettings.System.KEY_HOME_DOUBLE_TAP_ACTION), false, this,
                    UserHandle.USER_ALL);
            resolver.registerContentObserver(CMSettings.System.getUriFor(
                    CMSettings.System.KEY_MENU_ACTION), false, this,
                    UserHandle.USER_ALL);
            resolver.registerContentObserver(CMSettings.System.getUriFor(
                    CMSettings.System.KEY_MENU_LONG_PRESS_ACTION), false, this,
                    UserHandle.USER_ALL);
            resolver.registerContentObserver(CMSettings.System.getUriFor(
                    CMSettings.System.KEY_ASSIST_ACTION), false, this,
                    UserHandle.USER_ALL);
            resolver.registerContentObserver(CMSettings.System.getUriFor(
                    CMSettings.System.KEY_ASSIST_LONG_PRESS_ACTION), false, this,
                    UserHandle.USER_ALL);
            resolver.registerContentObserver(CMSettings.System.getUriFor(
                    CMSettings.System.KEY_APP_SWITCH_ACTION), false, this,
                    UserHandle.USER_ALL);
            resolver.registerContentObserver(CMSettings.System.getUriFor(
                    CMSettings.System.KEY_APP_SWITCH_LONG_PRESS_ACTION), false, this,
                    UserHandle.USER_ALL);
            resolver.registerContentObserver(Settings.Secure.getUriFor(
                    Settings.Secure.DEFAULT_INPUT_METHOD), false, this,
                    UserHandle.USER_ALL);
            resolver.registerContentObserver(Settings.Secure.getUriFor(
                    Settings.Secure.IMMERSIVE_MODE_CONFIRMATIONS), false, this,
                    UserHandle.USER_ALL);
            resolver.registerContentObserver(Settings.Global.getUriFor(
                    Settings.Global.POLICY_CONTROL), false, this,
                    UserHandle.USER_ALL);
            resolver.registerContentObserver(Settings.System.getUriFor(
                    Settings.System.ACCELEROMETER_ROTATION_ANGLES), false, this,
                    UserHandle.USER_ALL);
            resolver.registerContentObserver(CMSettings.Global.getUriFor(
                    CMSettings.Global.DEV_FORCE_SHOW_NAVBAR), false, this,
                    UserHandle.USER_ALL);
            resolver.registerContentObserver(CMSettings.System.getUriFor(
                    CMSettings.System.VOLBTN_MUSIC_CONTROLS), false, this,
                    UserHandle.USER_ALL);
            resolver.registerContentObserver(CMSettings.System.getUriFor(
                    CMSettings.System.BACK_WAKE_SCREEN), false, this,
                    UserHandle.USER_ALL);
            resolver.registerContentObserver(CMSettings.System.getUriFor(
                    CMSettings.System.MENU_WAKE_SCREEN), false, this,
                    UserHandle.USER_ALL);
            resolver.registerContentObserver(CMSettings.System.getUriFor(
                    CMSettings.System.ASSIST_WAKE_SCREEN), false, this,
                    UserHandle.USER_ALL);
            resolver.registerContentObserver(CMSettings.System.getUriFor(
                    CMSettings.System.APP_SWITCH_WAKE_SCREEN), false, this,
                    UserHandle.USER_ALL);
            resolver.registerContentObserver(CMSettings.System.getUriFor(
                    CMSettings.System.CAMERA_WAKE_SCREEN), false, this,
                    UserHandle.USER_ALL);
            resolver.registerContentObserver(CMSettings.System.getUriFor(
                    CMSettings.System.CAMERA_SLEEP_ON_RELEASE), false, this,
                    UserHandle.USER_ALL);
            resolver.registerContentObserver(CMSettings.System.getUriFor(
                    CMSettings.System.CAMERA_LAUNCH), false, this,
                    UserHandle.USER_ALL);
            resolver.registerContentObserver(CMSettings.System.getUriFor(
                    CMSettings.System.VOLUME_WAKE_SCREEN), false, this,
                    UserHandle.USER_ALL);
            resolver.registerContentObserver(CMSettings.System.getUriFor(
                    CMSettings.System.HOME_WAKE_SCREEN), false, this,
                    UserHandle.USER_ALL);
            resolver.registerContentObserver(CMSettings.System.getUriFor(
                    CMSettings.System.VOLUME_WAKE_SCREEN), false, this,
                    UserHandle.USER_ALL);
            resolver.registerContentObserver(CMSettings.System.getUriFor(
                    CMSettings.System.VOLUME_ANSWER_CALL), false, this,
                    UserHandle.USER_ALL);
            resolver.registerContentObserver(Settings.System.getUriFor(
                    Settings.System.ACCELEROMETER_ROTATION_ANGLES), false, this,
                    UserHandle.USER_ALL);
            resolver.registerContentObserver(CMSettings.System.getUriFor(
                    CMSettings.System.NAVBAR_LEFT_IN_LANDSCAPE), false, this,
                    UserHandle.USER_ALL);
            updateSettings();
        }

        @Override public void onChange(boolean selfChange) {
            updateSettings();
            updateRotation(false);
        }
    }

    class MyWakeGestureListener extends WakeGestureListener {
        MyWakeGestureListener(Context context, Handler handler) {
            super(context, handler);
        }

        @Override
        public void onWakeUp() {
            synchronized (mLock) {
                if (shouldEnableWakeGestureLp()) {
                    performHapticFeedbackLw(null, HapticFeedbackConstants.VIRTUAL_KEY, false);
                    wakeUp(SystemClock.uptimeMillis(), mAllowTheaterModeWakeFromWakeGesture,
                            "android.policy:GESTURE");
                }
            }
        }
    }

    class MyOrientationListener extends WindowOrientationListener {
        private final Runnable mUpdateRotationRunnable = new Runnable() {
            @Override
            public void run() {
                // send interaction hint to improve redraw performance
                mPowerManagerInternal.powerHint(PowerManagerInternal.POWER_HINT_INTERACTION, 0);
                updateRotation(false);
            }
        };

        MyOrientationListener(Context context, Handler handler) {
            super(context, handler);
        }

        @Override
        public void onProposedRotationChanged(int rotation) {
            if (localLOGV) Slog.v(TAG, "onProposedRotationChanged, rotation=" + rotation);
            mHandler.post(mUpdateRotationRunnable);
        }
    }
    MyOrientationListener mOrientationListener;

    private final StatusBarController mStatusBarController = new StatusBarController();

    private final BarController mNavigationBarController = new BarController("NavigationBar",
            View.NAVIGATION_BAR_TRANSIENT,
            View.NAVIGATION_BAR_UNHIDE,
            View.NAVIGATION_BAR_TRANSLUCENT,
            StatusBarManager.WINDOW_NAVIGATION_BAR,
            WindowManager.LayoutParams.FLAG_TRANSLUCENT_NAVIGATION,
            View.NAVIGATION_BAR_TRANSPARENT);

    private ImmersiveModeConfirmation mImmersiveModeConfirmation;

    private SystemGesturesPointerEventListener mSystemGestures;

    IStatusBarService getStatusBarService() {
        synchronized (mServiceAquireLock) {
            if (mStatusBarService == null) {
                mStatusBarService = IStatusBarService.Stub.asInterface(
                        ServiceManager.getService("statusbar"));
            }
            return mStatusBarService;
        }
    }

    StatusBarManagerInternal getStatusBarManagerInternal() {
        synchronized (mServiceAquireLock) {
            if (mStatusBarManagerInternal == null) {
                mStatusBarManagerInternal =
                        LocalServices.getService(StatusBarManagerInternal.class);
            }
            return mStatusBarManagerInternal;
        }
    }

    /*
     * We always let the sensor be switched on by default except when
     * the user has explicitly disabled sensor based rotation or when the
     * screen is switched off.
     */
    boolean needSensorRunningLp() {
        if (mSupportAutoRotation) {
            if (mCurrentAppOrientation == ActivityInfo.SCREEN_ORIENTATION_SENSOR
                    || mCurrentAppOrientation == ActivityInfo.SCREEN_ORIENTATION_FULL_SENSOR
                    || mCurrentAppOrientation == ActivityInfo.SCREEN_ORIENTATION_SENSOR_PORTRAIT
                    || mCurrentAppOrientation == ActivityInfo.SCREEN_ORIENTATION_SENSOR_LANDSCAPE) {
                // If the application has explicitly requested to follow the
                // orientation, then we need to turn the sensor on.
                return true;
            }
        }
        if ((mCarDockEnablesAccelerometer && mDockMode == Intent.EXTRA_DOCK_STATE_CAR) ||
                (mDeskDockEnablesAccelerometer && (mDockMode == Intent.EXTRA_DOCK_STATE_DESK
                        || mDockMode == Intent.EXTRA_DOCK_STATE_LE_DESK
                        || mDockMode == Intent.EXTRA_DOCK_STATE_HE_DESK))) {
            // enable accelerometer if we are docked in a dock that enables accelerometer
            // orientation management,
            return true;
        }
        if (mUserRotationMode == USER_ROTATION_LOCKED) {
            // If the setting for using the sensor by default is enabled, then
            // we will always leave it on.  Note that the user could go to
            // a window that forces an orientation that does not use the
            // sensor and in theory we could turn it off... however, when next
            // turning it on we won't have a good value for the current
            // orientation for a little bit, which can cause orientation
            // changes to lag, so we'd like to keep it always on.  (It will
            // still be turned off when the screen is off.)
            return false;
        }
        return mSupportAutoRotation;
    }

    /*
     * Various use cases for invoking this function
     * screen turning off, should always disable listeners if already enabled
     * screen turned on and current app has sensor based orientation, enable listeners
     * if not already enabled
     * screen turned on and current app does not have sensor orientation, disable listeners if
     * already enabled
     * screen turning on and current app has sensor based orientation, enable listeners if needed
     * screen turning on and current app has nosensor based orientation, do nothing
     */
    void updateOrientationListenerLp() {
        if (!mOrientationListener.canDetectOrientation()) {
            // If sensor is turned off or nonexistent for some reason
            return;
        }
        // Could have been invoked due to screen turning on or off or
        // change of the currently visible window's orientation.
        if (localLOGV) Slog.v(TAG, "mScreenOnEarly=" + mScreenOnEarly
                + ", mAwake=" + mAwake + ", mCurrentAppOrientation=" + mCurrentAppOrientation
                + ", mOrientationSensorEnabled=" + mOrientationSensorEnabled
                + ", mKeyguardDrawComplete=" + mKeyguardDrawComplete
                + ", mWindowManagerDrawComplete=" + mWindowManagerDrawComplete);
        boolean disable = true;
        // Note: We postpone the rotating of the screen until the keyguard as well as the
        // window manager have reported a draw complete.
        if (mScreenOnEarly && mAwake &&
                mKeyguardDrawComplete && mWindowManagerDrawComplete) {
            if (needSensorRunningLp()) {
                disable = false;
                //enable listener if not already enabled
                if (!mOrientationSensorEnabled) {
                    mOrientationListener.enable();
                    if(localLOGV) Slog.v(TAG, "Enabling listeners");
                    mOrientationSensorEnabled = true;
                }
            }
        }
        //check if sensors need to be disabled
        if (disable && mOrientationSensorEnabled) {
            mOrientationListener.disable();
            if(localLOGV) Slog.v(TAG, "Disabling listeners");
            mOrientationSensorEnabled = false;
        }
    }

    private void interceptBackKeyDown() {
        MetricsLogger.count(mContext, "key_back_down", 1);
        // Reset back key state for long press
        mBackKeyHandled = false;

        // Cancel multi-press detection timeout.
        if (hasPanicPressOnBackBehavior()) {
            if (mBackKeyPressCounter != 0
                    && mBackKeyPressCounter < PANIC_PRESS_BACK_COUNT) {
                mHandler.removeMessages(MSG_BACK_DELAYED_PRESS);
            }
        }

        if (hasLongPressOnBackBehavior()) {
            Message msg = mHandler.obtainMessage(MSG_BACK_LONG_PRESS);
            msg.setAsynchronous(true);
            mHandler.sendMessageDelayed(msg,
                    ViewConfiguration.get(mContext).getDeviceGlobalActionKeyTimeout());
        }
    }

    // returns true if the key was handled and should not be passed to the user
    private boolean interceptBackKeyUp(KeyEvent event) {
        // Cache handled state
        boolean handled = mBackKeyHandled;

        if (hasPanicPressOnBackBehavior()) {
            // Check for back key panic press
            ++mBackKeyPressCounter;

            final long eventTime = event.getDownTime();

            if (mBackKeyPressCounter <= PANIC_PRESS_BACK_COUNT) {
                // This could be a multi-press.  Wait a little bit longer to confirm.
                Message msg = mHandler.obtainMessage(MSG_BACK_DELAYED_PRESS,
                    mBackKeyPressCounter, 0, eventTime);
                msg.setAsynchronous(true);
                mHandler.sendMessageDelayed(msg, ViewConfiguration.getMultiPressTimeout());
            }
        }

        // Reset back long press state
        cancelPendingBackKeyAction();

        if (mHasFeatureWatch) {
            TelecomManager telecomManager = getTelecommService();

            if (telecomManager != null) {
                if (telecomManager.isRinging()) {
                    // Pressing back while there's a ringing incoming
                    // call should silence the ringer.
                    telecomManager.silenceRinger();

                    // It should not prevent navigating away
                    return false;
                } else if (
                    (mIncallBackBehavior & Settings.Secure.INCALL_BACK_BUTTON_BEHAVIOR_HANGUP) != 0
                        && telecomManager.isInCall()) {
                    // Otherwise, if "Back button ends call" is enabled,
                    // the Back button will hang up any current active call.
                    return telecomManager.endCall();
                }
            }
        }

        return handled;
    }

    private void interceptPowerKeyDown(KeyEvent event, boolean interactive) {
        // Hold a wake lock until the power key is released.
        if (!mPowerKeyWakeLock.isHeld()) {
            mPowerKeyWakeLock.acquire();
        }

        // Cancel multi-press detection timeout.
        if (mPowerKeyPressCounter != 0) {
            mHandler.removeMessages(MSG_POWER_DELAYED_PRESS);
        }

        // Detect user pressing the power button in panic when an application has
        // taken over the whole screen.
        boolean panic = mImmersiveModeConfirmation.onPowerKeyDown(interactive,
                SystemClock.elapsedRealtime(), isImmersiveMode(mLastSystemUiFlags),
                isNavBarEmpty(mLastSystemUiFlags));
        if (panic) {
            mHandler.post(mHiddenNavPanic);
        }

        // Latch power key state to detect screenshot chord.
        if (interactive && !mScreenshotChordPowerKeyTriggered
                && (event.getFlags() & KeyEvent.FLAG_FALLBACK) == 0) {
            mScreenshotChordPowerKeyTriggered = true;
            mScreenshotChordPowerKeyTime = event.getDownTime();
            interceptScreenshotChord();
        }

        // Stop ringing or end call if configured to do so when power is pressed.
        TelecomManager telecomManager = getTelecommService();
        boolean hungUp = false;
        if (telecomManager != null) {
            if (telecomManager.isRinging()) {
                // Pressing Power while there's a ringing incoming
                // call should silence the ringer.
                telecomManager.silenceRinger();
            } else if ((mIncallPowerBehavior
                    & Settings.Secure.INCALL_POWER_BUTTON_BEHAVIOR_HANGUP) != 0
                    && telecomManager.isInCall() && interactive) {
                // Otherwise, if "Power button ends call" is enabled,
                // the Power button will hang up any current active call.
                hungUp = telecomManager.endCall();
            }
        }

        GestureLauncherService gestureService = LocalServices.getService(
                GestureLauncherService.class);
        boolean gesturedServiceIntercepted = false;
        if (gestureService != null) {
            gesturedServiceIntercepted = gestureService.interceptPowerKeyDown(event, interactive,
                    mTmpBoolean);
            if (mTmpBoolean.value && mGoingToSleep) {
                mCameraGestureTriggeredDuringGoingToSleep = true;
            }
        }

        // If the power key has still not yet been handled, then detect short
        // press, long press, or multi press and decide what to do.
        mPowerKeyHandled = hungUp || mScreenshotChordVolumeDownKeyTriggered
                || mScreenshotChordVolumeUpKeyTriggered || gesturedServiceIntercepted;
        if (!mPowerKeyHandled) {
            if (interactive) {
                // When interactive, we're already awake.
                // Wait for a long press or for the button to be released to decide what to do.
                if (hasLongPressOnPowerBehavior()) {
                    mResolvedLongPressOnPowerBehavior = getResolvedLongPressOnPowerBehavior();
                    Message msg = mHandler.obtainMessage(MSG_POWER_LONG_PRESS);
                    msg.setAsynchronous(true);
                    mHandler.sendMessageDelayed(msg,
                            ViewConfiguration.get(mContext).getDeviceGlobalActionKeyTimeout());
                }
            } else {
                if (mSupportLongPressPowerWhenNonInteractive && hasLongPressOnPowerBehavior()) {
                    mResolvedLongPressOnPowerBehavior = getResolvedLongPressOnPowerBehavior();
                    if (mResolvedLongPressOnPowerBehavior != LONG_PRESS_POWER_TORCH) {
                        wakeUpFromPowerKey(event.getDownTime());
                    }
                    Message msg = mHandler.obtainMessage(MSG_POWER_LONG_PRESS);
                    msg.setAsynchronous(true);
                    mHandler.sendMessageDelayed(msg,
                            ViewConfiguration.get(mContext).getDeviceGlobalActionKeyTimeout());
                    mBeganFromNonInteractive = true;
                } else {
                    wakeUpFromPowerKey(event.getDownTime());

                    final int maxCount = getMaxMultiPressPowerCount();

                    if (maxCount <= 1) {
                        mPowerKeyHandled = true;
                    } else {
                        mBeganFromNonInteractive = true;
                    }
                }
            }
        }
    }

    private void interceptPowerKeyUp(KeyEvent event, boolean interactive, boolean canceled) {
        final boolean handled = canceled || mPowerKeyHandled;
        mScreenshotChordPowerKeyTriggered = false;
        cancelPendingScreenshotChordAction();
        cancelPendingPowerKeyAction();

        if (!handled) {
            // Figure out how to handle the key now that it has been released.
            mPowerKeyPressCounter += 1;

            final int maxCount = getMaxMultiPressPowerCount();
            final long eventTime = event.getDownTime();
            if (mPowerKeyPressCounter < maxCount) {
                // This could be a multi-press.  Wait a little bit longer to confirm.
                // Continue holding the wake lock.
                Message msg = mHandler.obtainMessage(MSG_POWER_DELAYED_PRESS,
                        interactive ? 1 : 0, mPowerKeyPressCounter, eventTime);
                msg.setAsynchronous(true);
                mHandler.sendMessageDelayed(msg, ViewConfiguration.getDoubleTapTimeout());
                return;
            }

            // No other actions.  Handle it immediately.
            powerPress(eventTime, interactive, mPowerKeyPressCounter);
        }

        // Done.  Reset our state.
        finishPowerKeyPress();
    }

    private void finishPowerKeyPress() {
        mBeganFromNonInteractive = false;
        mPowerKeyPressCounter = 0;
        if (mPowerKeyWakeLock.isHeld()) {
            mPowerKeyWakeLock.release();
        }
    }

    private void finishBackKeyPress() {
        mBackKeyPressCounter = 0;
    }

    private void cancelPendingPowerKeyAction() {
        if (!mPowerKeyHandled) {
            mPowerKeyHandled = true;
            mHandler.removeMessages(MSG_POWER_LONG_PRESS);
            // See if we deferred screen wake because long press power for torch is enabled
            if (mResolvedLongPressOnPowerBehavior == LONG_PRESS_POWER_TORCH && !isScreenOn()) {
                wakeUpFromPowerKey(SystemClock.uptimeMillis());
            }
        }
    }

    private void cancelPendingBackKeyAction() {
        if (!mBackKeyHandled) {
            mBackKeyHandled = true;
            mHandler.removeMessages(MSG_BACK_LONG_PRESS);
        }
    }

    private void backMultiPressAction(long eventTime, int count) {
        if (count >= PANIC_PRESS_BACK_COUNT) {
            switch (mPanicPressOnBackBehavior) {
                case PANIC_PRESS_BACK_NOTHING:
                    break;
                case PANIC_PRESS_BACK_HOME:
                    launchHomeFromHotKey();
                    break;
            }
        }
    }

    private void powerPress(long eventTime, boolean interactive, int count) {
        if (mScreenOnEarly && !mScreenOnFully) {
            Slog.i(TAG, "Suppressed redundant power key press while "
                    + "already in the process of turning the screen on.");
            return;
        }

        if (count == 2) {
            powerMultiPressAction(eventTime, interactive, mDoublePressOnPowerBehavior);
        } else if (count == 3) {
            powerMultiPressAction(eventTime, interactive, mTriplePressOnPowerBehavior);
        } else if (interactive && !mBeganFromNonInteractive) {
            switch (mShortPressOnPowerBehavior) {
                case SHORT_PRESS_POWER_NOTHING:
                    break;
                case SHORT_PRESS_POWER_GO_TO_SLEEP:
                    mPowerManager.goToSleep(eventTime,
                            PowerManager.GO_TO_SLEEP_REASON_POWER_BUTTON, 0);
                    break;
                case SHORT_PRESS_POWER_REALLY_GO_TO_SLEEP:
                    mPowerManager.goToSleep(eventTime,
                            PowerManager.GO_TO_SLEEP_REASON_POWER_BUTTON,
                            PowerManager.GO_TO_SLEEP_FLAG_NO_DOZE);
                    break;
                case SHORT_PRESS_POWER_REALLY_GO_TO_SLEEP_AND_GO_HOME:
                    mPowerManager.goToSleep(eventTime,
                            PowerManager.GO_TO_SLEEP_REASON_POWER_BUTTON,
                            PowerManager.GO_TO_SLEEP_FLAG_NO_DOZE);
                    launchHomeFromHotKey();
                    break;
                case SHORT_PRESS_POWER_GO_HOME:
                    launchHomeFromHotKey(true /* awakenFromDreams */, false /*respectKeyguard*/);
                    break;
            }
        }
    }

    private void powerMultiPressAction(long eventTime, boolean interactive, int behavior) {
        switch (behavior) {
            case MULTI_PRESS_POWER_NOTHING:
                break;
            case MULTI_PRESS_POWER_THEATER_MODE:
                if (!isUserSetupComplete()) {
                    Slog.i(TAG, "Ignoring toggling theater mode - device not setup.");
                    break;
                }

                if (isTheaterModeEnabled()) {
                    Slog.i(TAG, "Toggling theater mode off.");
                    Settings.Global.putInt(mContext.getContentResolver(),
                            Settings.Global.THEATER_MODE_ON, 0);
                    if (!interactive) {
                        wakeUpFromPowerKey(eventTime);
                    }
                } else {
                    Slog.i(TAG, "Toggling theater mode on.");
                    Settings.Global.putInt(mContext.getContentResolver(),
                            Settings.Global.THEATER_MODE_ON, 1);

                    if (mGoToSleepOnButtonPressTheaterMode && interactive) {
                        mPowerManager.goToSleep(eventTime,
                                PowerManager.GO_TO_SLEEP_REASON_POWER_BUTTON, 0);
                    }
                }
                break;
            case MULTI_PRESS_POWER_BRIGHTNESS_BOOST:
                Slog.i(TAG, "Starting brightness boost.");
                if (!interactive) {
                    wakeUpFromPowerKey(eventTime);
                }
                mPowerManager.boostScreenBrightness(eventTime);
                break;
        }
    }

    private int getMaxMultiPressPowerCount() {
        if (mTriplePressOnPowerBehavior != MULTI_PRESS_POWER_NOTHING) {
            return 3;
        }
        if (mDoublePressOnPowerBehavior != MULTI_PRESS_POWER_NOTHING) {
            return 2;
        }
        return 1;
    }

    private void powerLongPress() {
        final int behavior = mResolvedLongPressOnPowerBehavior;
        switch (behavior) {
        case LONG_PRESS_POWER_NOTHING:
            break;
        case LONG_PRESS_POWER_GLOBAL_ACTIONS:
            mPowerKeyHandled = true;
            if (!performHapticFeedbackLw(null, HapticFeedbackConstants.LONG_PRESS, false)) {
                performAuditoryFeedbackForAccessibilityIfNeed();
            }
            showGlobalActionsInternal();
            break;
        case LONG_PRESS_POWER_SHUT_OFF:
        case LONG_PRESS_POWER_SHUT_OFF_NO_CONFIRM:
            mPowerKeyHandled = true;
            performHapticFeedbackLw(null, HapticFeedbackConstants.LONG_PRESS, false);
            sendCloseSystemWindows(SYSTEM_DIALOG_REASON_GLOBAL_ACTIONS);
            mWindowManagerFuncs.shutdown(behavior == LONG_PRESS_POWER_SHUT_OFF);
            break;
        case LONG_PRESS_POWER_TORCH:
            mPowerKeyHandled = true;
            // Toggle torch state asynchronously to help protect against
            // a misbehaving cameraservice from blocking systemui.
            mHandler.removeMessages(MSG_TOGGLE_TORCH);
            Message msg = mHandler.obtainMessage(MSG_TOGGLE_TORCH);
            msg.setAsynchronous(true);
            msg.sendToTarget();
            break;
        }
    }

    private void backLongPress() {
        mBackKeyHandled = true;

        switch (mLongPressOnBackBehavior) {
            case LONG_PRESS_BACK_NOTHING:
                break;
            case LONG_PRESS_BACK_GO_TO_VOICE_ASSIST:
                final boolean keyguardActive = mKeyguardDelegate == null
                        ? false
                        : mKeyguardDelegate.isShowing();
                if (!keyguardActive) {
                    Intent intent = new Intent(Intent.ACTION_VOICE_ASSIST);
                    startActivityAsUser(intent, UserHandle.CURRENT_OR_SELF);
                }
                break;
        }
    }

    private void disposeInputConsumer(InputConsumer inputConsumer) {
        if (inputConsumer != null) {
            inputConsumer.dismiss();
        }
    }

    private void sleepPress(long eventTime) {
        if (mShortPressOnSleepBehavior == SHORT_PRESS_SLEEP_GO_TO_SLEEP_AND_GO_HOME) {
            launchHomeFromHotKey(false /* awakenDreams */, true /*respectKeyguard*/);
        }
    }

    private void sleepRelease(long eventTime) {
        switch (mShortPressOnSleepBehavior) {
            case SHORT_PRESS_SLEEP_GO_TO_SLEEP:
            case SHORT_PRESS_SLEEP_GO_TO_SLEEP_AND_GO_HOME:
                Slog.i(TAG, "sleepRelease() calling goToSleep(GO_TO_SLEEP_REASON_SLEEP_BUTTON)");
                mPowerManager.goToSleep(eventTime,
                       PowerManager.GO_TO_SLEEP_REASON_SLEEP_BUTTON, 0);
                break;
        }
    }

    private int getResolvedLongPressOnPowerBehavior() {
        if (FactoryTest.isLongPressOnPowerOffEnabled()) {
            return LONG_PRESS_POWER_SHUT_OFF_NO_CONFIRM;
        }
        if (mTorchLongPressPowerEnabled && !isScreenOn()) {
            return LONG_PRESS_POWER_TORCH;
        }
        return mLongPressOnPowerBehavior;
    }

    private boolean hasLongPressOnPowerBehavior() {
        return getResolvedLongPressOnPowerBehavior() != LONG_PRESS_POWER_NOTHING;
    }

    private boolean hasLongPressOnBackBehavior() {
        return mLongPressOnBackBehavior != LONG_PRESS_BACK_NOTHING;
    }

    private boolean hasPanicPressOnBackBehavior() {
        return mPanicPressOnBackBehavior != PANIC_PRESS_BACK_NOTHING;
    }

    private void interceptScreenshotChord() {
        if (mScreenshotChordEnabled
                && mScreenshotChordVolumeDownKeyTriggered && mScreenshotChordPowerKeyTriggered
                && !mScreenshotChordVolumeUpKeyTriggered) {
            final long now = SystemClock.uptimeMillis();
            if (now <= mScreenshotChordVolumeDownKeyTime + SCREENSHOT_CHORD_DEBOUNCE_DELAY_MILLIS
                    && now <= mScreenshotChordPowerKeyTime
                            + SCREENSHOT_CHORD_DEBOUNCE_DELAY_MILLIS) {
                mScreenshotChordVolumeDownKeyConsumed = true;
                cancelPendingPowerKeyAction();
                mScreenshotRunnable.setScreenshotType(TAKE_SCREENSHOT_FULLSCREEN);
                mHandler.postDelayed(mScreenshotRunnable, getScreenshotChordLongPressDelay());
            }
        }
    }

    private long getScreenshotChordLongPressDelay() {
        if (mKeyguardDelegate.isShowing()) {
            // Double the time it takes to take a screenshot from the keyguard
            return (long) (KEYGUARD_SCREENSHOT_CHORD_DELAY_MULTIPLIER *
                    ViewConfiguration.get(mContext).getDeviceGlobalActionKeyTimeout());
        }
        return ViewConfiguration.get(mContext).getDeviceGlobalActionKeyTimeout();
    }

    private void cancelPendingScreenshotChordAction() {
        mHandler.removeCallbacks(mScreenshotRunnable);
    }

    private final Runnable mEndCallLongPress = new Runnable() {
        @Override
        public void run() {
            mEndCallKeyHandled = true;
            if (!performHapticFeedbackLw(null, HapticFeedbackConstants.LONG_PRESS, false)) {
                performAuditoryFeedbackForAccessibilityIfNeed();
            }
            showGlobalActionsInternal();
        }
    };

    private class ScreenshotRunnable implements Runnable {
        private int mScreenshotType = TAKE_SCREENSHOT_FULLSCREEN;

        public void setScreenshotType(int screenshotType) {
            mScreenshotType = screenshotType;
        }

        @Override
        public void run() {
            takeScreenshot(mScreenshotType);
        }
    }

    private final ScreenshotRunnable mScreenshotRunnable = new ScreenshotRunnable();

    @Override
    public void showGlobalActions() {
        mHandler.removeMessages(MSG_DISPATCH_SHOW_GLOBAL_ACTIONS);
        mHandler.sendEmptyMessage(MSG_DISPATCH_SHOW_GLOBAL_ACTIONS);
    }

    Runnable mBackLongPress = new Runnable() {
        public void run() {
            if (unpinActivity(false)) {
                return;
            }
            if (ActionUtils.killForegroundApp(mContext, mCurrentUserId)) {
                performHapticFeedbackLw(null, HapticFeedbackConstants.LONG_PRESS, false);
                Toast.makeText(mContext, R.string.app_killed_message, Toast.LENGTH_SHORT).show();
            }
        }
    };

    void showGlobalActionsInternal() {
        sendCloseSystemWindows(SYSTEM_DIALOG_REASON_GLOBAL_ACTIONS);
        if (mGlobalActions == null) {
            mGlobalActions = new GlobalActions(mContext, mWindowManagerFuncs);
        }
        final boolean keyguardShowing = isKeyguardShowingAndNotOccluded();
        mGlobalActions.showDialog(keyguardShowing, isDeviceProvisioned());
        if (keyguardShowing) {
            // since it took two seconds of long press to bring this up,
            // poke the wake lock so they have some time to see the dialog.
            mPowerManager.userActivity(SystemClock.uptimeMillis(), false);
        }
    }

    boolean isDeviceProvisioned() {
        return Settings.Global.getInt(
                mContext.getContentResolver(), Settings.Global.DEVICE_PROVISIONED, 0) != 0;
    }

    boolean isUserSetupComplete() {
        return Settings.Secure.getIntForUser(mContext.getContentResolver(),
                Settings.Secure.USER_SETUP_COMPLETE, 0, UserHandle.USER_CURRENT) != 0;
    }

    private void handleShortPressOnHome() {
        // Turn on the connected TV and switch HDMI input if we're a HDMI playback device.
        getHdmiControl().turnOnTv();

        // If there's a dream running then use home to escape the dream
        // but don't actually go home.
        if (mDreamManagerInternal != null && mDreamManagerInternal.isDreaming()) {
            mDreamManagerInternal.stopDream(false /*immediate*/);
            return;
        }

        // Go home!
        launchHomeFromHotKey();
    }

    /**
     * Creates an accessor to HDMI control service that performs the operation of
     * turning on TV (optional) and switching input to us. If HDMI control service
     * is not available or we're not a HDMI playback device, the operation is no-op.
     */
    private HdmiControl getHdmiControl() {
        if (null == mHdmiControl) {
            HdmiControlManager manager = (HdmiControlManager) mContext.getSystemService(
                        Context.HDMI_CONTROL_SERVICE);
            HdmiPlaybackClient client = null;
            if (manager != null) {
                client = manager.getPlaybackClient();
            }
            mHdmiControl = new HdmiControl(client);
        }
        return mHdmiControl;
    }

    private static class HdmiControl {
        private final HdmiPlaybackClient mClient;

        private HdmiControl(HdmiPlaybackClient client) {
            mClient = client;
        }

        public void turnOnTv() {
            if (mClient == null) {
                return;
            }
            mClient.oneTouchPlay(new OneTouchPlayCallback() {
                @Override
                public void onComplete(int result) {
                    if (result != HdmiControlManager.RESULT_SUCCESS) {
                        Log.w(TAG, "One touch play failed: " + result);
                    }
                }
            });
        }
    }

    private void triggerVirtualKeypress(final int keyCode) {
        InputManager im = InputManager.getInstance();
        long now = SystemClock.uptimeMillis();
        final KeyEvent downEvent = new KeyEvent(now, now, KeyEvent.ACTION_DOWN,
                keyCode, 0, 0, KeyCharacterMap.VIRTUAL_KEYBOARD, 0,
              KeyEvent.FLAG_FROM_SYSTEM, InputDevice.SOURCE_KEYBOARD);
        final KeyEvent upEvent = KeyEvent.changeAction(downEvent, KeyEvent.ACTION_UP);

        im.injectInputEvent(downEvent, InputManager.INJECT_INPUT_EVENT_MODE_ASYNC);
        im.injectInputEvent(upEvent, InputManager.INJECT_INPUT_EVENT_MODE_ASYNC);
    }

    private void launchCameraAction() {
        sendCloseSystemWindows();
        Intent intent = new Intent(Intent.ACTION_CAMERA_BUTTON, null);
        mContext.sendOrderedBroadcastAsUser(intent, UserHandle.CURRENT_OR_SELF,
                null, null, null, 0, null, null);
    }

    private void showTvPictureInPictureMenu(KeyEvent event) {
        if (DEBUG_INPUT) Log.d(TAG, "showTvPictureInPictureMenu event=" + event);
        mHandler.removeMessages(MSG_SHOW_TV_PICTURE_IN_PICTURE_MENU);
        Message msg = mHandler.obtainMessage(MSG_SHOW_TV_PICTURE_IN_PICTURE_MENU);
        msg.setAsynchronous(true);
        msg.sendToTarget();
    }

    private void showTvPictureInPictureMenuInternal() {
        StatusBarManagerInternal statusbar = getStatusBarManagerInternal();
        if (statusbar != null) {
            statusbar.showTvPictureInPictureMenu();
        }
    }

    private void performKeyAction(int behavior, KeyEvent event) {
        switch (behavior) {
            case KEY_ACTION_NOTHING:
                break;
            case KEY_ACTION_MENU:
                triggerVirtualKeypress(KeyEvent.KEYCODE_MENU);
                break;
            case KEY_ACTION_APP_SWITCH:
                toggleRecentApps();
                break;
            case KEY_ACTION_SEARCH:
                launchAssistAction(null, event.getDeviceId());
                break;
            case KEY_ACTION_VOICE_SEARCH:
                launchAssistLongPressAction();
              break;
            case KEY_ACTION_IN_APP_SEARCH:
                triggerVirtualKeypress(KeyEvent.KEYCODE_SEARCH);
                break;
            case KEY_ACTION_LAUNCH_CAMERA:
                launchCameraAction();
                break;
            case KEY_ACTION_SLEEP:
                mPowerManager.goToSleep(SystemClock.uptimeMillis());
                break;
            case KEY_ACTION_LAST_APP:
                ActionUtils.switchToLastApp(mContext, mCurrentUserId);
                break;
            case KEY_ACTION_SPLIT_SCREEN:
                toggleSplitScreen();
                break;
            case KEY_ACTION_SINGLE_HAND_LEFT:
                toggleSingleHand(mContext, true);
                break;
            case KEY_ACTION_SINGLE_HAND_RIGHT:
                toggleSingleHand(mContext, false);
                break;
            default:
                break;
         }
     }

    private final Runnable mHomeDoubleTapTimeoutRunnable = new Runnable() {
        @Override
        public void run() {
            if (mHomeDoubleTapPending) {
                mHomeDoubleTapPending = false;
                handleShortPressOnHome();
            }
        }
    };

    private boolean isRoundWindow() {
        return mContext.getResources().getConfiguration().isScreenRound();
    }

    /** {@inheritDoc} */
    @Override
    public void init(Context context, IWindowManager windowManager,
            WindowManagerFuncs windowManagerFuncs) {
        mContext = context;
        mWindowManager = windowManager;
        mWindowManagerFuncs = windowManagerFuncs;
        mWindowManagerInternal = LocalServices.getService(WindowManagerInternal.class);
        mActivityManagerInternal = LocalServices.getService(ActivityManagerInternal.class);
        mInputManagerInternal = LocalServices.getService(InputManagerInternal.class);
        mDreamManagerInternal = LocalServices.getService(DreamManagerInternal.class);
        mPowerManagerInternal = LocalServices.getService(PowerManagerInternal.class);
        mAppOpsManager = (AppOpsManager) mContext.getSystemService(Context.APP_OPS_SERVICE);
        mHasFeatureWatch = mContext.getPackageManager().hasSystemFeature(FEATURE_WATCH);

        // Init display burn-in protection
        boolean burnInProtectionEnabled = context.getResources().getBoolean(
                com.android.internal.R.bool.config_enableBurnInProtection);
        // Allow a system property to override this. Used by developer settings.
        boolean burnInProtectionDevMode =
                SystemProperties.getBoolean("persist.debug.force_burn_in", false);
        if (burnInProtectionEnabled || burnInProtectionDevMode) {
            final int minHorizontal;
            final int maxHorizontal;
            final int minVertical;
            final int maxVertical;
            final int maxRadius;
            if (burnInProtectionDevMode) {
                minHorizontal = -8;
                maxHorizontal = 8;
                minVertical = -8;
                maxVertical = -4;
                maxRadius = (isRoundWindow()) ? 6 : -1;
            } else {
                Resources resources = context.getResources();
                minHorizontal = resources.getInteger(
                        com.android.internal.R.integer.config_burnInProtectionMinHorizontalOffset);
                maxHorizontal = resources.getInteger(
                        com.android.internal.R.integer.config_burnInProtectionMaxHorizontalOffset);
                minVertical = resources.getInteger(
                        com.android.internal.R.integer.config_burnInProtectionMinVerticalOffset);
                maxVertical = resources.getInteger(
                        com.android.internal.R.integer.config_burnInProtectionMaxVerticalOffset);
                maxRadius = resources.getInteger(
                        com.android.internal.R.integer.config_burnInProtectionMaxRadius);
            }
            mBurnInProtectionHelper = new BurnInProtectionHelper(
                    context, minHorizontal, maxHorizontal, minVertical, maxVertical, maxRadius);
        }

        mHandler = new PolicyHandler();
        mCameraManager = (CameraManager) mContext.getSystemService(Context.CAMERA_SERVICE);
        mCameraManager.registerTorchCallback(new TorchModeCallback(), mHandler);
        mWakeGestureListener = new MyWakeGestureListener(mContext, mHandler);
        mOrientationListener = new MyOrientationListener(mContext, mHandler);
        try {
            mOrientationListener.setCurrentRotation(windowManager.getRotation());
        } catch (RemoteException ex) { }
        mSettingsObserver = new SettingsObserver(mHandler);
        mShortcutManager = new ShortcutManager(context);
        mUiMode = context.getResources().getInteger(
                com.android.internal.R.integer.config_defaultUiModeType);
        mHomeIntent =  new Intent(Intent.ACTION_MAIN, null);
        mHomeIntent.addCategory(Intent.CATEGORY_HOME);
        mHomeIntent.addFlags(Intent.FLAG_ACTIVITY_NEW_TASK
                | Intent.FLAG_ACTIVITY_RESET_TASK_IF_NEEDED);
        mEnableCarDockHomeCapture = context.getResources().getBoolean(
                com.android.internal.R.bool.config_enableCarDockHomeLaunch);
        mCarDockIntent =  new Intent(Intent.ACTION_MAIN, null);
        mCarDockIntent.addCategory(Intent.CATEGORY_CAR_DOCK);
        mCarDockIntent.addFlags(Intent.FLAG_ACTIVITY_NEW_TASK
                | Intent.FLAG_ACTIVITY_RESET_TASK_IF_NEEDED);
        mDeskDockIntent =  new Intent(Intent.ACTION_MAIN, null);
        mDeskDockIntent.addCategory(Intent.CATEGORY_DESK_DOCK);
        mDeskDockIntent.addFlags(Intent.FLAG_ACTIVITY_NEW_TASK
                | Intent.FLAG_ACTIVITY_RESET_TASK_IF_NEEDED);

        mPowerManager = (PowerManager)context.getSystemService(Context.POWER_SERVICE);
        mBroadcastWakeLock = mPowerManager.newWakeLock(PowerManager.PARTIAL_WAKE_LOCK,
                "PhoneWindowManager.mBroadcastWakeLock");
        mPowerKeyWakeLock = mPowerManager.newWakeLock(PowerManager.PARTIAL_WAKE_LOCK,
                "PhoneWindowManager.mPowerKeyWakeLock");
        mEnableShiftMenuBugReports = "1".equals(SystemProperties.get("ro.debuggable"));
        mSupportAutoRotation = mContext.getResources().getBoolean(
                com.android.internal.R.bool.config_supportAutoRotation);
        mLidOpenRotation = readRotation(
                com.android.internal.R.integer.config_lidOpenRotation);
        mCarDockRotation = readRotation(
                com.android.internal.R.integer.config_carDockRotation);
        mDeskDockRotation = readRotation(
                com.android.internal.R.integer.config_deskDockRotation);
        mUndockedHdmiRotation = readRotation(
                com.android.internal.R.integer.config_undockedHdmiRotation);
        mCarDockEnablesAccelerometer = mContext.getResources().getBoolean(
                com.android.internal.R.bool.config_carDockEnablesAccelerometer);
        mDeskDockEnablesAccelerometer = mContext.getResources().getBoolean(
                com.android.internal.R.bool.config_deskDockEnablesAccelerometer);
        mLidKeyboardAccessibility = mContext.getResources().getInteger(
                com.android.internal.R.integer.config_lidKeyboardAccessibility);
        mLidNavigationAccessibility = mContext.getResources().getInteger(
                com.android.internal.R.integer.config_lidNavigationAccessibility);
        mLidControlsScreenLock = mContext.getResources().getBoolean(
                com.android.internal.R.bool.config_lidControlsScreenLock);
        mLidControlsSleep = mContext.getResources().getBoolean(
                com.android.internal.R.bool.config_lidControlsSleep);
        mTranslucentDecorEnabled = mContext.getResources().getBoolean(
                com.android.internal.R.bool.config_enableTranslucentDecor);

        mAllowTheaterModeWakeFromKey = mContext.getResources().getBoolean(
                com.android.internal.R.bool.config_allowTheaterModeWakeFromKey);
        mAllowTheaterModeWakeFromPowerKey = mAllowTheaterModeWakeFromKey
                || mContext.getResources().getBoolean(
                    com.android.internal.R.bool.config_allowTheaterModeWakeFromPowerKey);
        mAllowTheaterModeWakeFromMotion = mContext.getResources().getBoolean(
                com.android.internal.R.bool.config_allowTheaterModeWakeFromMotion);
        mAllowTheaterModeWakeFromMotionWhenNotDreaming = mContext.getResources().getBoolean(
                com.android.internal.R.bool.config_allowTheaterModeWakeFromMotionWhenNotDreaming);
        mAllowTheaterModeWakeFromCameraLens = mContext.getResources().getBoolean(
                com.android.internal.R.bool.config_allowTheaterModeWakeFromCameraLens);
        mAllowTheaterModeWakeFromLidSwitch = mContext.getResources().getBoolean(
                com.android.internal.R.bool.config_allowTheaterModeWakeFromLidSwitch);
        mAllowTheaterModeWakeFromWakeGesture = mContext.getResources().getBoolean(
                com.android.internal.R.bool.config_allowTheaterModeWakeFromGesture);

        mGoToSleepOnButtonPressTheaterMode = mContext.getResources().getBoolean(
                com.android.internal.R.bool.config_goToSleepOnButtonPressTheaterMode);

        mSupportLongPressPowerWhenNonInteractive = mContext.getResources().getBoolean(
                com.android.internal.R.bool.config_supportLongPressPowerWhenNonInteractive);

        mLongPressOnBackBehavior = mContext.getResources().getInteger(
                com.android.internal.R.integer.config_longPressOnBackBehavior);
        mPanicPressOnBackBehavior = mContext.getResources().getInteger(
                com.android.internal.R.integer.config_backPanicBehavior);

        mShortPressOnPowerBehavior = mContext.getResources().getInteger(
                com.android.internal.R.integer.config_shortPressOnPowerBehavior);
        mLongPressOnPowerBehavior = mContext.getResources().getInteger(
                com.android.internal.R.integer.config_longPressOnPowerBehavior);
        mDoublePressOnPowerBehavior = mContext.getResources().getInteger(
                com.android.internal.R.integer.config_doublePressOnPowerBehavior);
        mTriplePressOnPowerBehavior = mContext.getResources().getInteger(
                com.android.internal.R.integer.config_triplePressOnPowerBehavior);
        mShortPressOnSleepBehavior = mContext.getResources().getInteger(
                com.android.internal.R.integer.config_shortPressOnSleepBehavior);

        mUseTvRouting = AudioSystem.getPlatformType(mContext) == AudioSystem.PLATFORM_TELEVISION;

        mDeviceHardwareKeys = mContext.getResources().getInteger(
                com.android.internal.R.integer.config_deviceHardwareKeys);
        mBackKillTimeout = mContext.getResources().getInteger(
                com.android.internal.R.integer.config_backKillTimeout);

        updateKeyAssignments();

        mAccessibilityManager = (AccessibilityManager) context.getSystemService(
                Context.ACCESSIBILITY_SERVICE);

        // register for dock events
        IntentFilter filter = new IntentFilter();
        filter.addAction(UiModeManager.ACTION_ENTER_CAR_MODE);
        filter.addAction(UiModeManager.ACTION_EXIT_CAR_MODE);
        filter.addAction(UiModeManager.ACTION_ENTER_DESK_MODE);
        filter.addAction(UiModeManager.ACTION_EXIT_DESK_MODE);
        filter.addAction(Intent.ACTION_DOCK_EVENT);
        Intent intent = context.registerReceiver(mDockReceiver, filter);
        if (intent != null) {
            // Retrieve current sticky dock event broadcast.
            mDockMode = intent.getIntExtra(Intent.EXTRA_DOCK_STATE,
                    Intent.EXTRA_DOCK_STATE_UNDOCKED);
        }

        // register for dream-related broadcasts
        filter = new IntentFilter();
        filter.addAction(Intent.ACTION_DREAMING_STARTED);
        filter.addAction(Intent.ACTION_DREAMING_STOPPED);
        context.registerReceiver(mDreamReceiver, filter);

        // register for multiuser-relevant broadcasts
        filter = new IntentFilter(Intent.ACTION_USER_SWITCHED);
        context.registerReceiver(mMultiuserReceiver, filter);

        // monitor for system gestures
        mSystemGestures = new SystemGesturesPointerEventListener(context,
                new SystemGesturesPointerEventListener.Callbacks() {
                    @Override
                    public void onSwipeFromTop() {
                        if (mStatusBar != null) {
                            requestTransientBars(mStatusBar);
                        }
                    }
                    @Override
                    public void onSwipeFromBottom() {
                        if (mNavigationBar != null && mNavigationBarPosition == NAV_BAR_BOTTOM) {
                            requestTransientBars(mNavigationBar);
                        }
                    }
                    @Override
                    public void onSwipeFromRight() {
                        if (mNavigationBar != null && mNavigationBarPosition == NAV_BAR_RIGHT) {
                            requestTransientBars(mNavigationBar);
                        }
                    }
                    @Override
                    public void onSwipeFromLeft() {
                        if (mNavigationBar != null && mNavigationBarPosition == NAV_BAR_LEFT) {
                            requestTransientBars(mNavigationBar);
                        }
                    }
                    @Override
                    public void onFling(int duration) {
                        if (mPowerManagerInternal != null) {
                            mPowerManagerInternal.powerHint(
                                    PowerManagerInternal.POWER_HINT_INTERACTION, duration);
                        }
                    }
                    @Override
                    public void onDebug() {
                        // no-op
                    }
                    @Override
                    public void onDown() {
                        mOrientationListener.onTouchStart();
                    }
                    @Override
                    public void onUpOrCancel() {
                        mOrientationListener.onTouchEnd();
                    }
                    @Override
                    public void onMouseHoverAtTop() {
                        mHandler.removeMessages(MSG_REQUEST_TRANSIENT_BARS);
                        Message msg = mHandler.obtainMessage(MSG_REQUEST_TRANSIENT_BARS);
                        msg.arg1 = MSG_REQUEST_TRANSIENT_BARS_ARG_STATUS;
                        mHandler.sendMessageDelayed(msg, 500);
                    }
                    @Override
                    public void onMouseHoverAtBottom() {
                        mHandler.removeMessages(MSG_REQUEST_TRANSIENT_BARS);
                        Message msg = mHandler.obtainMessage(MSG_REQUEST_TRANSIENT_BARS);
                        msg.arg1 = MSG_REQUEST_TRANSIENT_BARS_ARG_NAVIGATION;
                        mHandler.sendMessageDelayed(msg, 500);
                    }
                    @Override
                    public void onMouseLeaveFromEdge() {
                        mHandler.removeMessages(MSG_REQUEST_TRANSIENT_BARS);
                    }
                });
        mImmersiveModeConfirmation = new ImmersiveModeConfirmation(mContext);
        mWindowManagerFuncs.registerPointerEventListener(mSystemGestures);

        mVibrator = (Vibrator)context.getSystemService(Context.VIBRATOR_SERVICE);

        /* Register for WIFI Display Intents */
        IntentFilter wifiDisplayFilter = new IntentFilter(ACTION_WIFI_DISPLAY_VIDEO);
        Intent wifidisplayIntent = context.registerReceiver(
                                        mWifiDisplayReceiver, wifiDisplayFilter);
        mLongPressVibePattern = getLongIntArray(mContext.getResources(),
                com.android.internal.R.array.config_longPressVibePattern);
        mVirtualKeyVibePattern = getLongIntArray(mContext.getResources(),
                com.android.internal.R.array.config_virtualKeyVibePattern);
        mKeyboardTapVibePattern = getLongIntArray(mContext.getResources(),
                com.android.internal.R.array.config_keyboardTapVibePattern);
        mClockTickVibePattern = getLongIntArray(mContext.getResources(),
                com.android.internal.R.array.config_clockTickVibePattern);
        mCalendarDateVibePattern = getLongIntArray(mContext.getResources(),
                com.android.internal.R.array.config_calendarDateVibePattern);
        mSafeModeDisabledVibePattern = getLongIntArray(mContext.getResources(),
                com.android.internal.R.array.config_safeModeDisabledVibePattern);
        mSafeModeEnabledVibePattern = getLongIntArray(mContext.getResources(),
                com.android.internal.R.array.config_safeModeEnabledVibePattern);
        mContextClickVibePattern = getLongIntArray(mContext.getResources(),
                com.android.internal.R.array.config_contextClickVibePattern);

        mScreenshotChordEnabled = mContext.getResources().getBoolean(
                com.android.internal.R.bool.config_enableScreenshotChord);

        mGlobalKeyManager = new GlobalKeyManager(mContext);

        // Controls rotation and the like.
        initializeHdmiState();

        // Match current screen state.
        if (!mPowerManager.isInteractive()) {
            startedGoingToSleep(WindowManagerPolicy.OFF_BECAUSE_OF_USER);
            finishedGoingToSleep(WindowManagerPolicy.OFF_BECAUSE_OF_USER);
        }

        mWindowManagerInternal.registerAppTransitionListener(
                mStatusBarController.getAppTransitionListener());

        final Resources res = mContext.getResources();
        final String[] deviceKeyHandlerLibs = res.getStringArray(
                org.cyanogenmod.platform.internal.R.array.config_deviceKeyHandlerLibs);
        final String[] deviceKeyHandlerClasses = res.getStringArray(
                org.cyanogenmod.platform.internal.R.array.config_deviceKeyHandlerClasses);

        for (int i = 0;
                i < deviceKeyHandlerLibs.length && i < deviceKeyHandlerClasses.length; i++) {
            try {
                PathClassLoader loader = new PathClassLoader(
                        deviceKeyHandlerLibs[i], getClass().getClassLoader());
                Class<?> klass = loader.loadClass(deviceKeyHandlerClasses[i]);
                Constructor<?> constructor = klass.getConstructor(Context.class);
                mDeviceKeyHandlers.add((DeviceKeyHandler) constructor.newInstance(mContext));
            } catch (Exception e) {
                Slog.w(TAG, "Could not instantiate device key handler "
                        + deviceKeyHandlerLibs[i] + " from class "
                        + deviceKeyHandlerClasses[i], e);
            }
        }
        if (DEBUG) Slog.d(TAG, "" + mDeviceKeyHandlers.size() + " device key handlers loaded");
    }

    private void updateKeyAssignments() {
        int activeHardwareKeys = mDeviceHardwareKeys;

        if (mDevForceNavbar) {
            activeHardwareKeys = 0;
        }
        final boolean hasMenu = (activeHardwareKeys & KEY_MASK_MENU) != 0;
        final boolean hasAssist = (activeHardwareKeys & KEY_MASK_ASSIST) != 0;
        final boolean hasAppSwitch = (activeHardwareKeys & KEY_MASK_APP_SWITCH) != 0;

        final ContentResolver resolver = mContext.getContentResolver();
        final Resources res = mContext.getResources();

        // Initialize all assignments to sane defaults.
        mPressOnMenuBehavior = KEY_ACTION_MENU;

        mLongPressOnMenuBehavior = mContext.getResources().getInteger(
                com.android.internal.R.integer.config_longPressOnMenuBehavior);

        if (mLongPressOnMenuBehavior == KEY_ACTION_NOTHING &&
               (hasMenu && !hasAssist)) {
            mLongPressOnMenuBehavior = KEY_ACTION_SEARCH;
        }
        mPressOnAssistBehavior = KEY_ACTION_SEARCH;
        mLongPressOnAssistBehavior = KEY_ACTION_VOICE_SEARCH;
        mPressOnAppSwitchBehavior = KEY_ACTION_APP_SWITCH;
        mLongPressOnAppSwitchBehavior = res.getInteger(
                com.android.internal.R.integer.config_longPressOnAppSwitchBehavior);

        mLongPressOnHomeBehavior = res.getInteger(
                com.android.internal.R.integer.config_longPressOnHomeBehavior);
        if (mLongPressOnHomeBehavior < KEY_ACTION_NOTHING ||
                mLongPressOnHomeBehavior > KEY_ACTION_SLEEP) {
            mLongPressOnHomeBehavior = KEY_ACTION_NOTHING;
        }

        mDoubleTapOnHomeBehavior = res.getInteger(
                com.android.internal.R.integer.config_doubleTapOnHomeBehavior);
        if (mDoubleTapOnHomeBehavior < KEY_ACTION_NOTHING ||
                mDoubleTapOnHomeBehavior > KEY_ACTION_SLEEP) {
            mDoubleTapOnHomeBehavior = KEY_ACTION_NOTHING;
        }

        mLongPressOnHomeBehavior = CMSettings.System.getIntForUser(resolver,
                CMSettings.System.KEY_HOME_LONG_PRESS_ACTION,
                mLongPressOnHomeBehavior, UserHandle.USER_CURRENT);
        mDoubleTapOnHomeBehavior = CMSettings.System.getIntForUser(resolver,
                CMSettings.System.KEY_HOME_DOUBLE_TAP_ACTION,
                mDoubleTapOnHomeBehavior, UserHandle.USER_CURRENT);

        if (hasMenu) {
            mPressOnMenuBehavior = CMSettings.System.getIntForUser(resolver,
                    CMSettings.System.KEY_MENU_ACTION,
                    mPressOnMenuBehavior, UserHandle.USER_CURRENT);
            mLongPressOnMenuBehavior = CMSettings.System.getIntForUser(resolver,
                    CMSettings.System.KEY_MENU_LONG_PRESS_ACTION,
                    mLongPressOnMenuBehavior, UserHandle.USER_CURRENT);
        }
        if (hasAssist) {
            mPressOnAssistBehavior = CMSettings.System.getIntForUser(resolver,
                    CMSettings.System.KEY_ASSIST_ACTION,
                    mPressOnAssistBehavior, UserHandle.USER_CURRENT);
            mLongPressOnAssistBehavior = CMSettings.System.getIntForUser(resolver,
                    CMSettings.System.KEY_ASSIST_LONG_PRESS_ACTION,
                    mLongPressOnAssistBehavior, UserHandle.USER_CURRENT);
        }
        if (hasAppSwitch) {
            mPressOnAppSwitchBehavior = CMSettings.System.getIntForUser(resolver,
                    CMSettings.System.KEY_APP_SWITCH_ACTION,
                    mPressOnAppSwitchBehavior, UserHandle.USER_CURRENT);
            mLongPressOnAppSwitchBehavior = CMSettings.System.getIntForUser(resolver,
                    CMSettings.System.KEY_APP_SWITCH_LONG_PRESS_ACTION,
                    mLongPressOnAppSwitchBehavior, UserHandle.USER_CURRENT);
        }

        mShortPressWindowBehavior = SHORT_PRESS_WINDOW_NOTHING;
        if (mContext.getPackageManager().hasSystemFeature(FEATURE_PICTURE_IN_PICTURE)) {
            mShortPressWindowBehavior = SHORT_PRESS_WINDOW_PICTURE_IN_PICTURE;
        }

        mNavBarOpacityMode = res.getInteger(
                com.android.internal.R.integer.config_navBarOpacityMode);
    }

    @Override
    public void setInitialDisplaySize(Display display, int width, int height, int density) {
        // This method might be called before the policy has been fully initialized
        // or for other displays we don't care about.
        if (mContext == null || display.getDisplayId() != Display.DEFAULT_DISPLAY) {
            return;
        }
        mDisplay = display;

        final Resources res = mContext.getResources();
        int shortSize, longSize;
        if (width > height) {
            shortSize = height;
            longSize = width;
            mLandscapeRotation = Surface.ROTATION_0;
            mSeascapeRotation = Surface.ROTATION_180;
            if (res.getBoolean(com.android.internal.R.bool.config_reverseDefaultRotation)) {
                mPortraitRotation = Surface.ROTATION_90;
                mUpsideDownRotation = Surface.ROTATION_270;
            } else {
                mPortraitRotation = Surface.ROTATION_270;
                mUpsideDownRotation = Surface.ROTATION_90;
            }
        } else {
            shortSize = width;
            longSize = height;
            mPortraitRotation = Surface.ROTATION_0;
            mUpsideDownRotation = Surface.ROTATION_180;
            if (res.getBoolean(com.android.internal.R.bool.config_reverseDefaultRotation)) {
                mLandscapeRotation = Surface.ROTATION_270;
                mSeascapeRotation = Surface.ROTATION_90;
            } else {
                mLandscapeRotation = Surface.ROTATION_90;
                mSeascapeRotation = Surface.ROTATION_270;
            }
        }

        // SystemUI (status bar) layout policy
        int shortSizeDp = shortSize * DisplayMetrics.DENSITY_DEFAULT / density;
        int longSizeDp = longSize * DisplayMetrics.DENSITY_DEFAULT / density;

        // Allow the navigation bar to move on non-square small devices (phones).
        mNavigationBarCanMove = width != height && shortSizeDp < 600;

        mHasNavigationBar = res.getBoolean(com.android.internal.R.bool.config_showNavigationBar);

        // Allow a system property to override this. Used by the emulator.
        // See also hasNavigationBar().
        String navBarOverride = SystemProperties.get("qemu.hw.mainkeys");
        if ("1".equals(navBarOverride)) {
            mHasNavigationBar = false;
        } else if ("0".equals(navBarOverride)) {
            mHasNavigationBar = true;
        }

        // For demo purposes, allow the rotation of the HDMI display to be controlled.
        // By default, HDMI locks rotation to landscape.
        if ("portrait".equals(SystemProperties.get("persist.demo.hdmirotation"))) {
            mDemoHdmiRotation = mPortraitRotation;
        } else {
            mDemoHdmiRotation = mLandscapeRotation;
        }
        mDemoHdmiRotationLock = SystemProperties.getBoolean("persist.demo.hdmirotationlock", false);

        // For demo purposes, allow the rotation of the remote display to be controlled.
        // By default, remote display locks rotation to landscape.
        if ("portrait".equals(SystemProperties.get("persist.demo.remoterotation"))) {
            mDemoRotation = mPortraitRotation;
        } else {
            mDemoRotation = mLandscapeRotation;
        }
        mDemoRotationLock = SystemProperties.getBoolean(
                "persist.demo.rotationlock", false);

        // Only force the default orientation if the screen is xlarge, at least 960dp x 720dp, per
        // http://developer.android.com/guide/practices/screens_support.html#range
        mForceDefaultOrientation = longSizeDp >= 960 && shortSizeDp >= 720 &&
                res.getBoolean(com.android.internal.R.bool.config_forceDefaultOrientation) &&
                // For debug purposes the next line turns this feature off with:
                // $ adb shell setprop config.override_forced_orient true
                // $ adb shell wm size reset
                !"true".equals(SystemProperties.get("config.override_forced_orient"));
    }

    /**
     * @return whether the navigation bar can be hidden, e.g. the device has a
     *         navigation bar and touch exploration is not enabled
     */
    private boolean canHideNavigationBar() {
        return hasNavigationBar();
    }

    @Override
    public boolean isDefaultOrientationForced() {
        return mForceDefaultOrientation;
    }

    @Override
    public void setDisplayOverscan(Display display, int left, int top, int right, int bottom) {
        if (display.getDisplayId() == Display.DEFAULT_DISPLAY) {
            mOverscanLeft = left;
            mOverscanTop = top;
            mOverscanRight = right;
            mOverscanBottom = bottom;
        }
    }

    public void updateSettings() {
        ContentResolver resolver = mContext.getContentResolver();
        boolean updateRotation = false;
        int mDeviceHardwareWakeKeys = mContext.getResources().getInteger(
                com.android.internal.R.integer.config_deviceHardwareWakeKeys);
        synchronized (mLock) {
            mEndcallBehavior = Settings.System.getIntForUser(resolver,
                    Settings.System.END_BUTTON_BEHAVIOR,
                    Settings.System.END_BUTTON_BEHAVIOR_DEFAULT,
                    UserHandle.USER_CURRENT);
            mIncallPowerBehavior = Settings.Secure.getIntForUser(resolver,
                    Settings.Secure.INCALL_POWER_BUTTON_BEHAVIOR,
                    Settings.Secure.INCALL_POWER_BUTTON_BEHAVIOR_DEFAULT,
                    UserHandle.USER_CURRENT);
<<<<<<< HEAD
            mRingHomeBehavior = CMSettings.Secure.getIntForUser(resolver,
                    CMSettings.Secure.RING_HOME_BUTTON_BEHAVIOR,
                    CMSettings.Secure.RING_HOME_BUTTON_BEHAVIOR_DEFAULT,
                    UserHandle.USER_CURRENT);
            mTorchLongPressPowerEnabled = CMSettings.System.getIntForUser(
                    resolver, CMSettings.System.TORCH_LONG_PRESS_POWER_GESTURE, 0,
                    UserHandle.USER_CURRENT) == 1;
            mHomeWakeScreen = (CMSettings.System.getIntForUser(resolver,
                    CMSettings.System.HOME_WAKE_SCREEN, 1, UserHandle.USER_CURRENT) == 1) &&
                    ((mDeviceHardwareWakeKeys & KEY_MASK_HOME) != 0);
            mBackWakeScreen = (CMSettings.System.getIntForUser(resolver,
                    CMSettings.System.BACK_WAKE_SCREEN, 0, UserHandle.USER_CURRENT) == 1) &&
                    ((mDeviceHardwareWakeKeys & KEY_MASK_BACK) != 0);
            mMenuWakeScreen = (CMSettings.System.getIntForUser(resolver,
                    CMSettings.System.MENU_WAKE_SCREEN, 0, UserHandle.USER_CURRENT) == 1) &&
                    ((mDeviceHardwareWakeKeys & KEY_MASK_MENU) != 0);
            mAssistWakeScreen = (CMSettings.System.getIntForUser(resolver,
                    CMSettings.System.ASSIST_WAKE_SCREEN, 0, UserHandle.USER_CURRENT) == 1) &&
                    ((mDeviceHardwareWakeKeys & KEY_MASK_ASSIST) != 0);
            mAppSwitchWakeScreen = (CMSettings.System.getIntForUser(resolver,
                    CMSettings.System.APP_SWITCH_WAKE_SCREEN, 0, UserHandle.USER_CURRENT) == 1) &&
                    ((mDeviceHardwareWakeKeys & KEY_MASK_APP_SWITCH) != 0);
            mCameraWakeScreen = (CMSettings.System.getIntForUser(resolver,
                    CMSettings.System.CAMERA_WAKE_SCREEN, 0, UserHandle.USER_CURRENT) == 1) &&
                    ((mDeviceHardwareWakeKeys & KEY_MASK_CAMERA) != 0);
            mCameraSleepOnRelease = (CMSettings.System.getIntForUser(resolver,
                    CMSettings.System.CAMERA_SLEEP_ON_RELEASE, 0, UserHandle.USER_CURRENT) == 1);
            mCameraLaunch = (CMSettings.System.getIntForUser(resolver,
                    CMSettings.System.CAMERA_LAUNCH, 0, UserHandle.USER_CURRENT) == 1);
            mVolumeWakeScreen = (CMSettings.System.getIntForUser(resolver,
                    CMSettings.System.VOLUME_WAKE_SCREEN, 0, UserHandle.USER_CURRENT) == 1) &&
                    ((mDeviceHardwareWakeKeys & KEY_MASK_VOLUME) != 0);
            mVolBtnMusicControls = (CMSettings.System.getIntForUser(resolver,
                    CMSettings.System.VOLBTN_MUSIC_CONTROLS, 1, UserHandle.USER_CURRENT) == 1);
            mVolumeAnswerCall = CMSettings.System.getIntForUser(resolver,
                    CMSettings.System.VOLUME_ANSWER_CALL, 0, UserHandle.USER_CURRENT) == 1;
=======
            mIncallBackBehavior = Settings.Secure.getIntForUser(resolver,
                    Settings.Secure.INCALL_BACK_BUTTON_BEHAVIOR,
                    Settings.Secure.INCALL_BACK_BUTTON_BEHAVIOR_DEFAULT,
                    UserHandle.USER_CURRENT);
>>>>>>> 6422e8fb

            // Configure wake gesture.
            boolean wakeGestureEnabledSetting = Settings.Secure.getIntForUser(resolver,
                    Settings.Secure.WAKE_GESTURE_ENABLED, 0,
                    UserHandle.USER_CURRENT) != 0;
            if (mWakeGestureEnabledSetting != wakeGestureEnabledSetting) {
                mWakeGestureEnabledSetting = wakeGestureEnabledSetting;
                updateWakeGestureListenerLp();
            }

            boolean devForceNavbar = CMSettings.Global.getIntForUser(resolver,
                    CMSettings.Global.DEV_FORCE_SHOW_NAVBAR, 0, UserHandle.USER_CURRENT) == 1;
            if (devForceNavbar != mDevForceNavbar) {
                mDevForceNavbar = devForceNavbar;
                if (mCMHardware.isSupported(CMHardwareManager.FEATURE_KEY_DISABLE)) {
                    mCMHardware.set(CMHardwareManager.FEATURE_KEY_DISABLE, mDevForceNavbar);
                }
            }

            mNavigationBarLeftInLandscape = CMSettings.System.getIntForUser(resolver,
                    CMSettings.System.NAVBAR_LEFT_IN_LANDSCAPE, 0, UserHandle.USER_CURRENT) == 1;

            updateKeyAssignments();

            // Configure rotation lock.
            int userRotation = Settings.System.getIntForUser(resolver,
                    Settings.System.USER_ROTATION, Surface.ROTATION_0,
                    UserHandle.USER_CURRENT);
            if (mUserRotation != userRotation) {
                mUserRotation = userRotation;
                updateRotation = true;
            }
            int userRotationMode = Settings.System.getIntForUser(resolver,
                    Settings.System.ACCELEROMETER_ROTATION, 0, UserHandle.USER_CURRENT) != 0 ?
                            WindowManagerPolicy.USER_ROTATION_FREE :
                                    WindowManagerPolicy.USER_ROTATION_LOCKED;
            if (mUserRotationMode != userRotationMode) {
                mUserRotationMode = userRotationMode;
                updateRotation = true;
                updateOrientationListenerLp();
            }

            mUserRotationAngles = Settings.System.getInt(resolver,
                    Settings.System.ACCELEROMETER_ROTATION_ANGLES, -1);

            if (mSystemReady) {
                int pointerLocation = Settings.System.getIntForUser(resolver,
                        Settings.System.POINTER_LOCATION, 0, UserHandle.USER_CURRENT);
                if (mPointerLocationMode != pointerLocation) {
                    mPointerLocationMode = pointerLocation;
                    mHandler.sendEmptyMessage(pointerLocation != 0 ?
                            MSG_ENABLE_POINTER_LOCATION : MSG_DISABLE_POINTER_LOCATION);
                }
            }
            // use screen off timeout setting as the timeout for the lockscreen
            mLockScreenTimeout = Settings.System.getIntForUser(resolver,
                    Settings.System.SCREEN_OFF_TIMEOUT, 0, UserHandle.USER_CURRENT);
            String imId = Settings.Secure.getStringForUser(resolver,
                    Settings.Secure.DEFAULT_INPUT_METHOD, UserHandle.USER_CURRENT);
            boolean hasSoftInput = imId != null && imId.length() > 0;
            if (mHasSoftInput != hasSoftInput) {
                mHasSoftInput = hasSoftInput;
                updateRotation = true;
            }
            if (mImmersiveModeConfirmation != null) {
                mImmersiveModeConfirmation.loadSetting(mCurrentUserId);
            }
        }
        synchronized (mWindowManagerFuncs.getWindowManagerLock()) {
            WindowManagerPolicyControl.reloadFromSetting(mContext);
        }
        if (updateRotation) {
            updateRotation(true);
        }
    }

    private void updateWakeGestureListenerLp() {
        if (shouldEnableWakeGestureLp()) {
            mWakeGestureListener.requestWakeUpTrigger();
        } else {
            mWakeGestureListener.cancelWakeUpTrigger();
        }
    }

    private boolean shouldEnableWakeGestureLp() {
        return mWakeGestureEnabledSetting && !mAwake
                && (!mLidControlsSleep || mLidState != LID_CLOSED)
                && mWakeGestureListener.isSupported();
    }

    private void enablePointerLocation() {
        if (mPointerLocationView == null) {
            mPointerLocationView = new PointerLocationView(mContext);
            mPointerLocationView.setPrintCoords(false);
            WindowManager.LayoutParams lp = new WindowManager.LayoutParams(
                    WindowManager.LayoutParams.MATCH_PARENT,
                    WindowManager.LayoutParams.MATCH_PARENT);
            lp.type = WindowManager.LayoutParams.TYPE_SECURE_SYSTEM_OVERLAY;
            lp.flags = WindowManager.LayoutParams.FLAG_FULLSCREEN
                    | WindowManager.LayoutParams.FLAG_NOT_TOUCHABLE
                    | WindowManager.LayoutParams.FLAG_NOT_FOCUSABLE
                    | WindowManager.LayoutParams.FLAG_LAYOUT_IN_SCREEN;
            if (ActivityManager.isHighEndGfx()) {
                lp.flags |= WindowManager.LayoutParams.FLAG_HARDWARE_ACCELERATED;
                lp.privateFlags |=
                        WindowManager.LayoutParams.PRIVATE_FLAG_FORCE_HARDWARE_ACCELERATED;
            }
            lp.format = PixelFormat.TRANSLUCENT;
            lp.setTitle("PointerLocation");
            WindowManager wm = (WindowManager)
                    mContext.getSystemService(Context.WINDOW_SERVICE);
            lp.inputFeatures |= WindowManager.LayoutParams.INPUT_FEATURE_NO_INPUT_CHANNEL;
            wm.addView(mPointerLocationView, lp);
            mWindowManagerFuncs.registerPointerEventListener(mPointerLocationView);
        }
    }

    private void disablePointerLocation() {
        if (mPointerLocationView != null) {
            mWindowManagerFuncs.unregisterPointerEventListener(mPointerLocationView);
            WindowManager wm = (WindowManager) mContext.getSystemService(Context.WINDOW_SERVICE);
            wm.removeView(mPointerLocationView);
            mPointerLocationView = null;
        }
    }

    private int readRotation(int resID) {
        try {
            int rotation = mContext.getResources().getInteger(resID);
            switch (rotation) {
                case 0:
                    return Surface.ROTATION_0;
                case 90:
                    return Surface.ROTATION_90;
                case 180:
                    return Surface.ROTATION_180;
                case 270:
                    return Surface.ROTATION_270;
            }
        } catch (Resources.NotFoundException e) {
            // fall through
        }
        return -1;
    }

    /** {@inheritDoc} */
    @Override
    public int checkAddPermission(WindowManager.LayoutParams attrs, int[] outAppOp) {
        int type = attrs.type;

        outAppOp[0] = AppOpsManager.OP_NONE;

        if (!((type >= FIRST_APPLICATION_WINDOW && type <= LAST_APPLICATION_WINDOW)
                || (type >= FIRST_SUB_WINDOW && type <= LAST_SUB_WINDOW)
                || (type >= FIRST_SYSTEM_WINDOW && type <= LAST_SYSTEM_WINDOW))) {
            return WindowManagerGlobal.ADD_INVALID_TYPE;
        }

        if (type < FIRST_SYSTEM_WINDOW || type > LAST_SYSTEM_WINDOW) {
            // Window manager will make sure these are okay.
            return WindowManagerGlobal.ADD_OKAY;
        }
        String permission = null;
        switch (type) {
            case TYPE_TOAST:
                // XXX right now the app process has complete control over
                // this...  should introduce a token to let the system
                // monitor/control what they are doing.
                outAppOp[0] = AppOpsManager.OP_TOAST_WINDOW;
                break;
            case TYPE_DREAM:
            case TYPE_INPUT_METHOD:
            case TYPE_WALLPAPER:
            case TYPE_PRIVATE_PRESENTATION:
            case TYPE_VOICE_INTERACTION:
            case TYPE_ACCESSIBILITY_OVERLAY:
            case TYPE_QS_DIALOG:
                // The window manager will check these.
                break;
            case TYPE_PHONE:
            case TYPE_PRIORITY_PHONE:
            case TYPE_SYSTEM_ALERT:
            case TYPE_SYSTEM_ERROR:
            case TYPE_SYSTEM_OVERLAY:
                permission = android.Manifest.permission.SYSTEM_ALERT_WINDOW;
                outAppOp[0] = AppOpsManager.OP_SYSTEM_ALERT_WINDOW;
                break;
            case TYPE_KEYGUARD_PANEL:
                permission =
                        org.cyanogenmod.platform.internal.Manifest.permission.THIRD_PARTY_KEYGUARD;
                break;
            default:
                permission = android.Manifest.permission.INTERNAL_SYSTEM_WINDOW;
        }
        if (permission != null) {
            if (android.Manifest.permission.SYSTEM_ALERT_WINDOW.equals(permission)) {
                final int callingUid = Binder.getCallingUid();
                // system processes will be automatically allowed privilege to draw
                if (callingUid == Process.SYSTEM_UID) {
                    return WindowManagerGlobal.ADD_OKAY;
                }

                // check if user has enabled this operation. SecurityException will be thrown if
                // this app has not been allowed by the user
                final int mode = mAppOpsManager.checkOpNoThrow(outAppOp[0], callingUid,
                        attrs.packageName);
                switch (mode) {
                    case AppOpsManager.MODE_ALLOWED:
                    case AppOpsManager.MODE_IGNORED:
                        // although we return ADD_OKAY for MODE_IGNORED, the added window will
                        // actually be hidden in WindowManagerService
                        return WindowManagerGlobal.ADD_OKAY;
                    case AppOpsManager.MODE_ERRORED:
                        try {
                            ApplicationInfo appInfo = mContext.getPackageManager()
                                    .getApplicationInfo(attrs.packageName,
                                            UserHandle.getUserId(callingUid));
                            // Don't crash legacy apps
                            if (appInfo.targetSdkVersion < Build.VERSION_CODES.M) {
                                return WindowManagerGlobal.ADD_OKAY;
                            }
                        } catch (PackageManager.NameNotFoundException e) {
                            /* ignore */
                        }
                        return WindowManagerGlobal.ADD_PERMISSION_DENIED;
                    default:
                        // in the default mode, we will make a decision here based on
                        // checkCallingPermission()
                        if (mContext.checkCallingPermission(permission) !=
                                PackageManager.PERMISSION_GRANTED) {
                            return WindowManagerGlobal.ADD_PERMISSION_DENIED;
                        } else {
                            return WindowManagerGlobal.ADD_OKAY;
                        }
                }
            }

            if (mContext.checkCallingOrSelfPermission(permission)
                    != PackageManager.PERMISSION_GRANTED) {
                return WindowManagerGlobal.ADD_PERMISSION_DENIED;
            }
        }
        return WindowManagerGlobal.ADD_OKAY;
    }

    @Override
    public boolean checkShowToOwnerOnly(WindowManager.LayoutParams attrs) {

        // If this switch statement is modified, modify the comment in the declarations of
        // the type in {@link WindowManager.LayoutParams} as well.
        switch (attrs.type) {
            default:
                // These are the windows that by default are shown only to the user that created
                // them. If this needs to be overridden, set
                // {@link WindowManager.LayoutParams.PRIVATE_FLAG_SHOW_FOR_ALL_USERS} in
                // {@link WindowManager.LayoutParams}. Note that permission
                // {@link android.Manifest.permission.INTERNAL_SYSTEM_WINDOW} is required as well.
                if ((attrs.privateFlags & PRIVATE_FLAG_SHOW_FOR_ALL_USERS) == 0) {
                    return true;
                }
                break;

            // These are the windows that by default are shown to all users. However, to
            // protect against spoofing, check permissions below.
            case TYPE_APPLICATION_STARTING:
            case TYPE_BOOT_PROGRESS:
            case TYPE_DISPLAY_OVERLAY:
            case TYPE_INPUT_CONSUMER:
            case TYPE_KEYGUARD_SCRIM:
            case TYPE_KEYGUARD_DIALOG:
            case TYPE_MAGNIFICATION_OVERLAY:
            case TYPE_NAVIGATION_BAR:
            case TYPE_NAVIGATION_BAR_PANEL:
            case TYPE_PHONE:
            case TYPE_POINTER:
            case TYPE_PRIORITY_PHONE:
            case TYPE_SEARCH_BAR:
            case TYPE_STATUS_BAR:
            case TYPE_STATUS_BAR_PANEL:
            case TYPE_STATUS_BAR_SUB_PANEL:
            case TYPE_SYSTEM_DIALOG:
            case TYPE_VOLUME_OVERLAY:
            case TYPE_PRIVATE_PRESENTATION:
            case TYPE_DOCK_DIVIDER:
            case TYPE_KEYGUARD_PANEL:
                break;
        }

        // Check if third party app has set window to system window type.
        return mContext.checkCallingOrSelfPermission(
                android.Manifest.permission.INTERNAL_SYSTEM_WINDOW)
                        != PackageManager.PERMISSION_GRANTED;
    }

    @Override
    public void adjustWindowParamsLw(WindowManager.LayoutParams attrs) {
        switch (attrs.type) {
            case TYPE_SYSTEM_OVERLAY:
            case TYPE_SECURE_SYSTEM_OVERLAY:
                // These types of windows can't receive input events.
                attrs.flags |= WindowManager.LayoutParams.FLAG_NOT_FOCUSABLE
                        | WindowManager.LayoutParams.FLAG_NOT_TOUCHABLE;
                attrs.flags &= ~WindowManager.LayoutParams.FLAG_WATCH_OUTSIDE_TOUCH;
                break;
            case TYPE_STATUS_BAR:

                // If the Keyguard is in a hidden state (occluded by another window), we force to
                // remove the wallpaper and keyguard flag so that any change in-flight after setting
                // the keyguard as occluded wouldn't set these flags again.
                // See {@link #processKeyguardSetHiddenResultLw}.
                if (mKeyguardHidden) {
                    attrs.flags &= ~WindowManager.LayoutParams.FLAG_SHOW_WALLPAPER;
                    attrs.privateFlags &= ~WindowManager.LayoutParams.PRIVATE_FLAG_KEYGUARD;
                }
                break;

            case TYPE_SCREENSHOT:
                attrs.flags |= WindowManager.LayoutParams.FLAG_NOT_FOCUSABLE;
                break;

            case TYPE_TOAST:
                // While apps should use the dedicated toast APIs to add such windows
                // it possible legacy apps to add the window directly. Therefore, we
                // make windows added directly by the app behave as a toast as much
                // as possible in terms of timeout and animation.
                if (attrs.hideTimeoutMilliseconds < 0
                        || attrs.hideTimeoutMilliseconds > TOAST_WINDOW_TIMEOUT) {
                    attrs.hideTimeoutMilliseconds = TOAST_WINDOW_TIMEOUT;
                }
                attrs.windowAnimations = com.android.internal.R.style.Animation_Toast;
                break;
        }

        if (attrs.type != TYPE_STATUS_BAR) {
            // The status bar is the only window allowed to exhibit keyguard behavior.
            attrs.privateFlags &= ~WindowManager.LayoutParams.PRIVATE_FLAG_KEYGUARD;
        }

        if (ActivityManager.isHighEndGfx()) {
            if ((attrs.flags & FLAG_DRAWS_SYSTEM_BAR_BACKGROUNDS) != 0) {
                attrs.subtreeSystemUiVisibility |= View.SYSTEM_UI_FLAG_LAYOUT_HIDE_NAVIGATION;
            }
            final boolean forceWindowDrawsStatusBarBackground =
                    (attrs.privateFlags & PRIVATE_FLAG_FORCE_DRAW_STATUS_BAR_BACKGROUND)
                            != 0;
            if ((attrs.flags & FLAG_DRAWS_SYSTEM_BAR_BACKGROUNDS) != 0
                    || forceWindowDrawsStatusBarBackground
                            && attrs.height == MATCH_PARENT && attrs.width == MATCH_PARENT) {
                attrs.subtreeSystemUiVisibility |= View.SYSTEM_UI_FLAG_LAYOUT_FULLSCREEN;
            }
        }
    }

    void readLidState() {
        mLidState = mWindowManagerFuncs.getLidState();
    }

    private void readCameraLensCoverState() {
        mCameraLensCoverState = mWindowManagerFuncs.getCameraLensCoverState();
    }

    private boolean isHidden(int accessibilityMode) {
        switch (accessibilityMode) {
            case 1:
                return mLidState == LID_CLOSED;
            case 2:
                return mLidState == LID_OPEN;
            default:
                return false;
        }
    }

    private boolean isBuiltInKeyboardVisible() {
        return mHaveBuiltInKeyboard && !isHidden(mLidKeyboardAccessibility);
    }

    /** {@inheritDoc} */
    @Override
    public void adjustConfigurationLw(Configuration config, int keyboardPresence,
            int navigationPresence) {
        mHaveBuiltInKeyboard = (keyboardPresence & PRESENCE_INTERNAL) != 0;

        readLidState();

        if (config.keyboard == Configuration.KEYBOARD_NOKEYS
                || (keyboardPresence == PRESENCE_INTERNAL
                        && isHidden(mLidKeyboardAccessibility))) {
            config.hardKeyboardHidden = Configuration.HARDKEYBOARDHIDDEN_YES;
            if (!mHasSoftInput) {
                config.keyboardHidden = Configuration.KEYBOARDHIDDEN_YES;
            }
        }

        if (config.navigation == Configuration.NAVIGATION_NONAV
                || (navigationPresence == PRESENCE_INTERNAL
                        && isHidden(mLidNavigationAccessibility))) {
            config.navigationHidden = Configuration.NAVIGATIONHIDDEN_YES;
        }
    }

    @Override
    public void onConfigurationChanged() {
        final Resources res = mContext.getResources();

        mStatusBarHeight =
                res.getDimensionPixelSize(com.android.internal.R.dimen.status_bar_height);

        // Height of the navigation bar when presented horizontally at bottom
        mNavigationBarHeightForRotationDefault[mPortraitRotation] =
        mNavigationBarHeightForRotationDefault[mUpsideDownRotation] =
                res.getDimensionPixelSize(com.android.internal.R.dimen.navigation_bar_height);
        mNavigationBarHeightForRotationDefault[mLandscapeRotation] =
        mNavigationBarHeightForRotationDefault[mSeascapeRotation] = res.getDimensionPixelSize(
                com.android.internal.R.dimen.navigation_bar_height_landscape);

        // Width of the navigation bar when presented vertically along one side
        mNavigationBarWidthForRotationDefault[mPortraitRotation] =
        mNavigationBarWidthForRotationDefault[mUpsideDownRotation] =
        mNavigationBarWidthForRotationDefault[mLandscapeRotation] =
        mNavigationBarWidthForRotationDefault[mSeascapeRotation] =
                res.getDimensionPixelSize(com.android.internal.R.dimen.navigation_bar_width);

        if (ALTERNATE_CAR_MODE_NAV_SIZE) {
            // Height of the navigation bar when presented horizontally at bottom
            mNavigationBarHeightForRotationInCarMode[mPortraitRotation] =
            mNavigationBarHeightForRotationInCarMode[mUpsideDownRotation] =
                    res.getDimensionPixelSize(
                            com.android.internal.R.dimen.navigation_bar_height_car_mode);
            mNavigationBarHeightForRotationInCarMode[mLandscapeRotation] =
            mNavigationBarHeightForRotationInCarMode[mSeascapeRotation] = res.getDimensionPixelSize(
                    com.android.internal.R.dimen.navigation_bar_height_landscape_car_mode);

            // Width of the navigation bar when presented vertically along one side
            mNavigationBarWidthForRotationInCarMode[mPortraitRotation] =
            mNavigationBarWidthForRotationInCarMode[mUpsideDownRotation] =
            mNavigationBarWidthForRotationInCarMode[mLandscapeRotation] =
            mNavigationBarWidthForRotationInCarMode[mSeascapeRotation] =
                    res.getDimensionPixelSize(
                            com.android.internal.R.dimen.navigation_bar_width_car_mode);
        }
    }

    /** {@inheritDoc} */
    @Override
    public int windowTypeToLayerLw(int type) {
        if (type >= FIRST_APPLICATION_WINDOW && type <= LAST_APPLICATION_WINDOW) {
            return 2;
        }
        switch (type) {
        case TYPE_PRIVATE_PRESENTATION:
            return 2;
        case TYPE_WALLPAPER:
            // wallpaper is at the bottom, though the window manager may move it.
            return 2;
        case TYPE_DOCK_DIVIDER:
            return 2;
        case TYPE_QS_DIALOG:
            return 2;
        case TYPE_PHONE:
            return 3;
        case TYPE_SEARCH_BAR:
        case TYPE_VOICE_INTERACTION_STARTING:
            return 4;
        case TYPE_VOICE_INTERACTION:
            // voice interaction layer is almost immediately above apps.
            return 5;
        case TYPE_INPUT_CONSUMER:
            return 6;
        case TYPE_SYSTEM_DIALOG:
            return 7;
        case TYPE_TOAST:
            // toasts and the plugged-in battery thing
            return 8;
        case TYPE_PRIORITY_PHONE:
            // SIM errors and unlock.  Not sure if this really should be in a high layer.
            return 9;
        case TYPE_DREAM:
            // used for Dreams (screensavers with TYPE_DREAM windows)
            return 10;
        case TYPE_SYSTEM_ALERT:
            // like the ANR / app crashed dialogs
            return 11;
        case TYPE_INPUT_METHOD:
            // on-screen keyboards and other such input method user interfaces go here.
            return 12;
        case TYPE_INPUT_METHOD_DIALOG:
            // on-screen keyboards and other such input method user interfaces go here.
            return 13;
        case TYPE_KEYGUARD_SCRIM:
            // the safety window that shows behind keyguard while keyguard is starting
            return 14;
        case TYPE_STATUS_BAR_SUB_PANEL:
        case TYPE_KEYGUARD_PANEL:
            return 15;
        case TYPE_STATUS_BAR:
            return 16;
        case TYPE_STATUS_BAR_PANEL:
            return 17;
        case TYPE_KEYGUARD_DIALOG:
            return 18;
        case TYPE_VOLUME_OVERLAY:
            // the on-screen volume indicator and controller shown when the user
            // changes the device volume
            return 19;
        case TYPE_SYSTEM_OVERLAY:
            // the on-screen volume indicator and controller shown when the user
            // changes the device volume
            return 20;
        case TYPE_NAVIGATION_BAR:
            // the navigation bar, if available, shows atop most things
            return 21;
        case TYPE_NAVIGATION_BAR_PANEL:
            // some panels (e.g. search) need to show on top of the navigation bar
            return 22;
        case TYPE_SCREENSHOT:
            // screenshot selection layer shouldn't go above system error, but it should cover
            // navigation bars at the very least.
            return 23;
        case TYPE_SYSTEM_ERROR:
            // system-level error dialogs
            return 24;
        case TYPE_MAGNIFICATION_OVERLAY:
            // used to highlight the magnified portion of a display
            return 25;
        case TYPE_DISPLAY_OVERLAY:
            // used to simulate secondary display devices
            return 26;
        case TYPE_DRAG:
            // the drag layer: input for drag-and-drop is associated with this window,
            // which sits above all other focusable windows
            return 27;
        case TYPE_ACCESSIBILITY_OVERLAY:
            // overlay put by accessibility services to intercept user interaction
            return 28;
        case TYPE_SECURE_SYSTEM_OVERLAY:
            return 29;
        case TYPE_BOOT_PROGRESS:
            return 30;
        case TYPE_POINTER:
            // the (mouse) pointer layer
            return 31;
        }
        Log.e(TAG, "Unknown window type: " + type);
        return 2;
    }

    /** {@inheritDoc} */
    @Override
    public int subWindowTypeToLayerLw(int type) {
        switch (type) {
        case TYPE_APPLICATION_PANEL:
        case TYPE_APPLICATION_ATTACHED_DIALOG:
            return APPLICATION_PANEL_SUBLAYER;
        case TYPE_APPLICATION_MEDIA:
            return APPLICATION_MEDIA_SUBLAYER;
        case TYPE_APPLICATION_MEDIA_OVERLAY:
            return APPLICATION_MEDIA_OVERLAY_SUBLAYER;
        case TYPE_APPLICATION_SUB_PANEL:
            return APPLICATION_SUB_PANEL_SUBLAYER;
        case TYPE_APPLICATION_ABOVE_SUB_PANEL:
            return APPLICATION_ABOVE_SUB_PANEL_SUBLAYER;
        }
        Log.e(TAG, "Unknown sub-window type: " + type);
        return 0;
    }

    @Override
    public int getMaxWallpaperLayer() {
        return windowTypeToLayerLw(TYPE_STATUS_BAR);
    }

    private int getNavigationBarWidth(int rotation, int uiMode) {
        if (ALTERNATE_CAR_MODE_NAV_SIZE && (uiMode & UI_MODE_TYPE_MASK) == UI_MODE_TYPE_CAR) {
            return mNavigationBarWidthForRotationInCarMode[rotation];
        } else {
            return mNavigationBarWidthForRotationDefault[rotation];
        }
    }

    @Override
    public int getNonDecorDisplayWidth(int fullWidth, int fullHeight, int rotation,
            int uiMode) {
        if (hasNavigationBar()) {
            // For a basic navigation bar, when we are in landscape mode we place
            // the navigation bar to the side.
            if (mNavigationBarCanMove && fullWidth > fullHeight) {
                return fullWidth - getNavigationBarWidth(rotation, uiMode);
            }
        }
        return fullWidth;
    }

    private int getNavigationBarHeight(int rotation, int uiMode) {
        if (ALTERNATE_CAR_MODE_NAV_SIZE && (uiMode & UI_MODE_TYPE_MASK) == UI_MODE_TYPE_CAR) {
            return mNavigationBarHeightForRotationInCarMode[rotation];
        } else {
            return mNavigationBarHeightForRotationDefault[rotation];
        }
    }

    @Override
    public int getNonDecorDisplayHeight(int fullWidth, int fullHeight, int rotation,
            int uiMode) {
        if (hasNavigationBar()) {
            // For a basic navigation bar, when we are in portrait mode we place
            // the navigation bar to the bottom.
            if (!mNavigationBarCanMove || fullWidth < fullHeight) {
                return fullHeight - getNavigationBarHeight(rotation, uiMode);
            }
        }
        return fullHeight;
    }

    @Override
    public int getConfigDisplayWidth(int fullWidth, int fullHeight, int rotation, int uiMode) {
        return getNonDecorDisplayWidth(fullWidth, fullHeight, rotation, uiMode);
    }

    @Override
    public int getConfigDisplayHeight(int fullWidth, int fullHeight, int rotation, int uiMode) {
        // There is a separate status bar at the top of the display.  We don't count that as part
        // of the fixed decor, since it can hide; however, for purposes of configurations,
        // we do want to exclude it since applications can't generally use that part
        // of the screen.
        return getNonDecorDisplayHeight(
                fullWidth, fullHeight, rotation, uiMode) - mStatusBarHeight;
    }

    @Override
    public boolean isForceHiding(WindowManager.LayoutParams attrs) {
        return (attrs.privateFlags & PRIVATE_FLAG_KEYGUARD) != 0 ||
                (isKeyguardHostWindow(attrs) &&
                        (mKeyguardDelegate != null && mKeyguardDelegate.isShowing())) ||
                (attrs.type == TYPE_KEYGUARD_SCRIM);
    }

    @Override
    public boolean isKeyguardHostWindow(WindowManager.LayoutParams attrs) {
        return attrs.type == TYPE_STATUS_BAR;
    }

    @Override
    public boolean canBeForceHidden(WindowState win, WindowManager.LayoutParams attrs) {
        switch (attrs.type) {
            case TYPE_STATUS_BAR:
            case TYPE_NAVIGATION_BAR:
            case TYPE_WALLPAPER:
            case TYPE_DREAM:
            case TYPE_KEYGUARD_SCRIM:
                return false;
            default:
                // Hide only windows below the keyguard host window.
                return windowTypeToLayerLw(win.getBaseType())
                        < windowTypeToLayerLw(TYPE_STATUS_BAR);
        }
    }

    @Override
    public WindowState getWinShowWhenLockedLw() {
        return mWinShowWhenLocked;
    }

    @Override
    public WindowState getWinKeyguardPanelLw() {
        return mKeyguardPanel;
    }

    /** {@inheritDoc} */
    @Override
    public View addStartingWindow(IBinder appToken, String packageName, int theme,
            CompatibilityInfo compatInfo, CharSequence nonLocalizedLabel, int labelRes,
            int icon, int logo, int windowFlags, Configuration overrideConfig) {
        if (!SHOW_STARTING_ANIMATIONS) {
            return null;
        }
        if (packageName == null) {
            return null;
        }

        WindowManager wm = null;
        View view = null;

        try {
            Context context = mContext;
            if (DEBUG_STARTING_WINDOW) Slog.d(TAG, "addStartingWindow " + packageName
                    + ": nonLocalizedLabel=" + nonLocalizedLabel + " theme="
                    + Integer.toHexString(theme));
            if (theme != context.getThemeResId() || labelRes != 0) {
                try {
                    context = context.createPackageContext(packageName, 0);
                    context.setTheme(theme);
                } catch (PackageManager.NameNotFoundException e) {
                    // Ignore
                }
            }

            if (overrideConfig != null && overrideConfig != EMPTY) {
                if (DEBUG_STARTING_WINDOW) Slog.d(TAG, "addStartingWindow: creating context based"
                        + " on overrideConfig" + overrideConfig + " for starting window");
                final Context overrideContext = context.createConfigurationContext(overrideConfig);
                overrideContext.setTheme(theme);
                final TypedArray typedArray = overrideContext.obtainStyledAttributes(
                        com.android.internal.R.styleable.Window);
                final int resId = typedArray.getResourceId(R.styleable.Window_windowBackground, 0);
                if (resId != 0 && overrideContext.getDrawable(resId) != null) {
                    // We want to use the windowBackground for the override context if it is
                    // available, otherwise we use the default one to make sure a themed starting
                    // window is displayed for the app.
                    if (DEBUG_STARTING_WINDOW) Slog.d(TAG, "addStartingWindow: apply overrideConfig"
                            + overrideConfig + " to starting window resId=" + resId);
                    context = overrideContext;
                }
            }

            final PhoneWindow win = new PhoneWindow(context);
            win.setIsStartingWindow(true);

            CharSequence label = context.getResources().getText(labelRes, null);
            // Only change the accessibility title if the label is localized
            if (label != null) {
                win.setTitle(label, true);
            } else {
                win.setTitle(nonLocalizedLabel, false);
            }

            win.setType(
                WindowManager.LayoutParams.TYPE_APPLICATION_STARTING);

            synchronized (mWindowManagerFuncs.getWindowManagerLock()) {
                // Assumes it's safe to show starting windows of launched apps while
                // the keyguard is being hidden. This is okay because starting windows never show
                // secret information.
                if (mKeyguardHidden) {
                    windowFlags |= FLAG_SHOW_WHEN_LOCKED;
                }
            }

            // Force the window flags: this is a fake window, so it is not really
            // touchable or focusable by the user.  We also add in the ALT_FOCUSABLE_IM
            // flag because we do know that the next window will take input
            // focus, so we want to get the IME window up on top of us right away.
            win.setFlags(
                windowFlags|
                WindowManager.LayoutParams.FLAG_NOT_TOUCHABLE|
                WindowManager.LayoutParams.FLAG_NOT_FOCUSABLE|
                WindowManager.LayoutParams.FLAG_ALT_FOCUSABLE_IM,
                windowFlags|
                WindowManager.LayoutParams.FLAG_NOT_TOUCHABLE|
                WindowManager.LayoutParams.FLAG_NOT_FOCUSABLE|
                WindowManager.LayoutParams.FLAG_ALT_FOCUSABLE_IM);

            win.setDefaultIcon(icon);
            win.setDefaultLogo(logo);

            win.setLayout(WindowManager.LayoutParams.MATCH_PARENT,
                    WindowManager.LayoutParams.MATCH_PARENT);

            final WindowManager.LayoutParams params = win.getAttributes();
            params.token = appToken;
            params.packageName = packageName;
            params.windowAnimations = win.getWindowStyle().getResourceId(
                    com.android.internal.R.styleable.Window_windowAnimationStyle, 0);
            params.privateFlags |=
                    WindowManager.LayoutParams.PRIVATE_FLAG_FAKE_HARDWARE_ACCELERATED;
            params.privateFlags |= WindowManager.LayoutParams.PRIVATE_FLAG_SHOW_FOR_ALL_USERS;

            if (!compatInfo.supportsScreen()) {
                params.privateFlags |= WindowManager.LayoutParams.PRIVATE_FLAG_COMPATIBLE_WINDOW;
            }

            params.setTitle("Starting " + packageName);

            wm = (WindowManager)context.getSystemService(Context.WINDOW_SERVICE);
            view = win.getDecorView();

            if (DEBUG_STARTING_WINDOW) Slog.d(TAG, "Adding starting window for "
                + packageName + " / " + appToken + ": " + (view.getParent() != null ? view : null));

            wm.addView(view, params);

            // Only return the view if it was successfully added to the
            // window manager... which we can tell by it having a parent.
            return view.getParent() != null ? view : null;
        } catch (WindowManager.BadTokenException e) {
            // ignore
            Log.w(TAG, appToken + " already running, starting window not displayed. " +
                    e.getMessage());
        } catch (RuntimeException e) {
            // don't crash if something else bad happens, for example a
            // failure loading resources because we are loading from an app
            // on external storage that has been unmounted.
            Log.w(TAG, appToken + " failed creating starting window", e);
        } finally {
            if (view != null && view.getParent() == null) {
                Log.w(TAG, "view not successfully added to wm, removing view");
                wm.removeViewImmediate(view);
            }
        }

        return null;
    }

    /** {@inheritDoc} */
    @Override
    public void removeStartingWindow(IBinder appToken, View window) {
        if (DEBUG_STARTING_WINDOW) Slog.v(TAG, "Removing starting window for " + appToken + ": "
                + window + " Callers=" + Debug.getCallers(4));

        if (window != null) {
            WindowManager wm = (WindowManager)mContext.getSystemService(Context.WINDOW_SERVICE);
            wm.removeView(window);
        }
    }

    /**
     * Preflight adding a window to the system.
     *
     * Currently enforces that three window types are singletons:
     * <ul>
     * <li>STATUS_BAR_TYPE</li>
     * <li>KEYGUARD_TYPE</li>
     * </ul>
     *
     * @param win The window to be added
     * @param attrs Information about the window to be added
     *
     * @return If ok, WindowManagerImpl.ADD_OKAY.  If too many singletons,
     * WindowManagerImpl.ADD_MULTIPLE_SINGLETON
     */
    @Override
    public int prepareAddWindowLw(WindowState win, WindowManager.LayoutParams attrs) {
        switch (attrs.type) {
            case TYPE_STATUS_BAR:
                mContext.enforceCallingOrSelfPermission(
                        android.Manifest.permission.STATUS_BAR_SERVICE,
                        "PhoneWindowManager");
                if (mStatusBar != null) {
                    if (mStatusBar.isAlive()) {
                        return WindowManagerGlobal.ADD_MULTIPLE_SINGLETON;
                    }
                }
                mStatusBar = win;
                mStatusBarController.setWindow(win);
                break;
            case TYPE_NAVIGATION_BAR:
                mContext.enforceCallingOrSelfPermission(
                        android.Manifest.permission.STATUS_BAR_SERVICE,
                        "PhoneWindowManager");
                if (mNavigationBar != null) {
                    if (mNavigationBar.isAlive()) {
                        return WindowManagerGlobal.ADD_MULTIPLE_SINGLETON;
                    }
                }
                mNavigationBar = win;
                mNavigationBarController.setWindow(win);
                if (DEBUG_LAYOUT) Slog.i(TAG, "NAVIGATION BAR: " + mNavigationBar);
                break;
            case TYPE_NAVIGATION_BAR_PANEL:
            case TYPE_STATUS_BAR_PANEL:
            case TYPE_STATUS_BAR_SUB_PANEL:
            case TYPE_VOICE_INTERACTION_STARTING:
                mContext.enforceCallingOrSelfPermission(
                        android.Manifest.permission.STATUS_BAR_SERVICE,
                        "PhoneWindowManager");
                break;
            case TYPE_KEYGUARD_PANEL:
                mContext.enforceCallingOrSelfPermission(
                        org.cyanogenmod.platform.internal.Manifest.permission.THIRD_PARTY_KEYGUARD,
                        "PhoneWindowManager");
                if (mKeyguardPanel != null) {
                    return WindowManagerGlobal.ADD_MULTIPLE_SINGLETON;
                }
                mKeyguardPanel = win;
                break;
            case TYPE_KEYGUARD_SCRIM:
                if (mKeyguardScrim != null) {
                    return WindowManagerGlobal.ADD_MULTIPLE_SINGLETON;
                }
                mKeyguardScrim = win;
                break;
        }
        return WindowManagerGlobal.ADD_OKAY;
    }

    /** {@inheritDoc} */
    @Override
    public void removeWindowLw(WindowState win) {
        if (mStatusBar == win) {
            mStatusBar = null;
            mStatusBarController.setWindow(null);
            mKeyguardDelegate.showScrim();
        } else if (mKeyguardScrim == win) {
            Log.v(TAG, "Removing keyguard scrim");
            mKeyguardScrim = null;
        } else if (mNavigationBar == win) {
            mNavigationBar = null;
            mNavigationBarController.setWindow(null);
        } else if (mKeyguardPanel == win) {
            mKeyguardPanel = null;
        }
    }

    static final boolean PRINT_ANIM = false;

    /** {@inheritDoc} */
    @Override
    public int selectAnimationLw(WindowState win, int transit) {
        if (PRINT_ANIM) Log.i(TAG, "selectAnimation in " + win
              + ": transit=" + transit);
        if (win == mStatusBar) {
            boolean isKeyguard = (win.getAttrs().privateFlags & PRIVATE_FLAG_KEYGUARD) != 0;
            if (transit == TRANSIT_EXIT
                    || transit == TRANSIT_HIDE) {
                return isKeyguard ? -1 : R.anim.dock_top_exit;
            } else if (transit == TRANSIT_ENTER
                    || transit == TRANSIT_SHOW) {
                return isKeyguard ? -1 : R.anim.dock_top_enter;
            }
        } else if (win == mNavigationBar) {
            if (win.getAttrs().windowAnimations != 0) {
                return 0;
            }
            // This can be on either the bottom or the right or the left.
            if (mNavigationBarPosition == NAV_BAR_BOTTOM) {
                if (transit == TRANSIT_EXIT
                        || transit == TRANSIT_HIDE) {
                    if (isKeyguardShowingAndNotOccluded()) {
                        return R.anim.dock_bottom_exit_keyguard;
                    } else {
                        return R.anim.dock_bottom_exit;
                    }
                } else if (transit == TRANSIT_ENTER
                        || transit == TRANSIT_SHOW) {
                    return R.anim.dock_bottom_enter;
                }
            } else if (mNavigationBarPosition == NAV_BAR_RIGHT) {
                if (transit == TRANSIT_EXIT
                        || transit == TRANSIT_HIDE) {
                    return R.anim.dock_right_exit;
                } else if (transit == TRANSIT_ENTER
                        || transit == TRANSIT_SHOW) {
                    return R.anim.dock_right_enter;
                }
            } else if (mNavigationBarPosition == NAV_BAR_LEFT) {
                if (transit == TRANSIT_EXIT
                        || transit == TRANSIT_HIDE) {
                    return R.anim.dock_left_exit;
                } else if (transit == TRANSIT_ENTER
                        || transit == TRANSIT_SHOW) {
                    return R.anim.dock_left_enter;
                }
            }
        } else if (win.getAttrs().type == TYPE_DOCK_DIVIDER) {
            return selectDockedDividerAnimationLw(win, transit);
        }

        if (transit == TRANSIT_PREVIEW_DONE) {
            if (win.hasAppShownWindows()) {
                if (PRINT_ANIM) Log.i(TAG, "**** STARTING EXIT");
                return com.android.internal.R.anim.app_starting_exit;
            }
        } else if (win.getAttrs().type == TYPE_DREAM && mDreamingLockscreen
                && transit == TRANSIT_ENTER) {
            // Special case: we are animating in a dream, while the keyguard
            // is shown.  We don't want an animation on the dream, because
            // we need it shown immediately with the keyguard animating away
            // to reveal it.
            return -1;
        }

        return 0;
    }

    private int selectDockedDividerAnimationLw(WindowState win, int transit) {
        int insets = mWindowManagerFuncs.getDockedDividerInsetsLw();

        // If the divider is behind the navigation bar, don't animate.
        final Rect frame = win.getFrameLw();
        final boolean behindNavBar = mNavigationBar != null
                && ((mNavigationBarPosition == NAV_BAR_BOTTOM
                        && frame.top + insets >= mNavigationBar.getFrameLw().top)
                || (mNavigationBarPosition == NAV_BAR_RIGHT
                        && frame.left + insets >= mNavigationBar.getFrameLw().left)
                || (mNavigationBarPosition == NAV_BAR_LEFT
                        && frame.right - insets <= mNavigationBar.getFrameLw().right));
        final boolean landscape = frame.height() > frame.width();
        final boolean offscreenLandscape = landscape && (frame.right - insets <= 0
                || frame.left + insets >= win.getDisplayFrameLw().right);
        final boolean offscreenPortrait = !landscape && (frame.top - insets <= 0
                || frame.bottom + insets >= win.getDisplayFrameLw().bottom);
        final boolean offscreen = offscreenLandscape || offscreenPortrait;
        if (behindNavBar || offscreen) {
            return 0;
        }
        if (transit == TRANSIT_ENTER || transit == TRANSIT_SHOW) {
            return R.anim.fade_in;
        } else if (transit == TRANSIT_EXIT) {
            return R.anim.fade_out;
        } else {
            return 0;
        }
    }

    @Override
    public void selectRotationAnimationLw(int anim[]) {
        if (PRINT_ANIM) Slog.i(TAG, "selectRotationAnimation mTopFullscreen="
                + mTopFullscreenOpaqueWindowState + " rotationAnimation="
                + (mTopFullscreenOpaqueWindowState == null ?
                        "0" : mTopFullscreenOpaqueWindowState.getAttrs().rotationAnimation));
        if (mTopFullscreenOpaqueWindowState != null) {
            int animationHint = mTopFullscreenOpaqueWindowState.getRotationAnimationHint();
            if (animationHint < 0 && mTopIsFullscreen) {
                animationHint = mTopFullscreenOpaqueWindowState.getAttrs().rotationAnimation;
            }
            switch (animationHint) {
                case ROTATION_ANIMATION_CROSSFADE:
                case ROTATION_ANIMATION_SEAMLESS: // Crossfade is fallback for seamless.
                    anim[0] = R.anim.rotation_animation_xfade_exit;
                    anim[1] = R.anim.rotation_animation_enter;
                    break;
                case ROTATION_ANIMATION_JUMPCUT:
                    anim[0] = R.anim.rotation_animation_jump_exit;
                    anim[1] = R.anim.rotation_animation_enter;
                    break;
                case ROTATION_ANIMATION_ROTATE:
                default:
                    anim[0] = anim[1] = 0;
                    break;
            }
        } else {
            anim[0] = anim[1] = 0;
        }
    }

    @Override
    public boolean validateRotationAnimationLw(int exitAnimId, int enterAnimId,
            boolean forceDefault) {
        switch (exitAnimId) {
            case R.anim.rotation_animation_xfade_exit:
            case R.anim.rotation_animation_jump_exit:
                // These are the only cases that matter.
                if (forceDefault) {
                    return false;
                }
                int anim[] = new int[2];
                selectRotationAnimationLw(anim);
                return (exitAnimId == anim[0] && enterAnimId == anim[1]);
            default:
                return true;
        }
    }

    @Override
    public Animation createForceHideEnterAnimation(boolean onWallpaper,
            boolean goingToNotificationShade) {
        if (goingToNotificationShade) {
            return AnimationUtils.loadAnimation(mContext, R.anim.lock_screen_behind_enter_fade_in);
        }

        AnimationSet set = (AnimationSet) AnimationUtils.loadAnimation(mContext, onWallpaper ?
                    R.anim.lock_screen_behind_enter_wallpaper :
                    R.anim.lock_screen_behind_enter);

        // TODO: Use XML interpolators when we have log interpolators available in XML.
        final List<Animation> animations = set.getAnimations();
        for (int i = animations.size() - 1; i >= 0; --i) {
            animations.get(i).setInterpolator(mLogDecelerateInterpolator);
        }

        return set;
    }


    @Override
    public Animation createForceHideWallpaperExitAnimation(boolean goingToNotificationShade) {
        if (goingToNotificationShade) {
            return null;
        } else {
            return AnimationUtils.loadAnimation(mContext, R.anim.lock_screen_wallpaper_exit);
        }
    }

    private static void awakenDreams() {
        IDreamManager dreamManager = getDreamManager();
        if (dreamManager != null) {
            try {
                dreamManager.awaken();
            } catch (RemoteException e) {
                // fine, stay asleep then
            }
        }
    }

    static IDreamManager getDreamManager() {
        return IDreamManager.Stub.asInterface(
                ServiceManager.checkService(DreamService.DREAM_SERVICE));
    }

    TelecomManager getTelecommService() {
        return (TelecomManager) mContext.getSystemService(Context.TELECOM_SERVICE);
    }

    static IAudioService getAudioService() {
        IAudioService audioService = IAudioService.Stub.asInterface(
                ServiceManager.checkService(Context.AUDIO_SERVICE));
        if (audioService == null) {
            Log.w(TAG, "Unable to find IAudioService interface.");
        }
        return audioService;
    }

    boolean keyguardOn() {
        return isKeyguardShowingAndNotOccluded() || inKeyguardRestrictedKeyInputMode();
    }

    private static final int[] WINDOW_TYPES_WHERE_HOME_DOESNT_WORK = {
            WindowManager.LayoutParams.TYPE_SYSTEM_ALERT,
            WindowManager.LayoutParams.TYPE_SYSTEM_ERROR,
        };

    /** {@inheritDoc} */
    @Override
    public long interceptKeyBeforeDispatching(WindowState win, KeyEvent event, int policyFlags) {
        final boolean keyguardOn = keyguardOn();
        final int repeatCount = event.getRepeatCount();
        final int metaState = event.getMetaState();
        final int flags = event.getFlags();
        final boolean down = event.getAction() == KeyEvent.ACTION_DOWN;
        final boolean canceled = event.isCanceled();
        final boolean longPress = (flags & KeyEvent.FLAG_LONG_PRESS) != 0;
        final boolean virtualKey = event.getDeviceId() == KeyCharacterMap.VIRTUAL_KEYBOARD;
        final int keyCode = event.getKeyCode();

        if (DEBUG_INPUT) {
            Log.d(TAG, "interceptKeyTi keyCode=" + keyCode + " down=" + down + " repeatCount="
                    + repeatCount + " keyguardOn=" + keyguardOn + " mHomePressed=" + mHomePressed
                    + " canceled=" + canceled);
        }

        // If the boot mode is power off alarm, we should not dispatch the several physical keys
        // in power off alarm UI to avoid pausing power off alarm UI.
        boolean isAlarmBoot = SystemProperties.getBoolean("ro.alarm_boot", false);
        if (isAlarmBoot && (keyCode == KeyEvent.KEYCODE_HOME
                || keyCode == KeyEvent.KEYCODE_SEARCH
                || keyCode == KeyEvent.KEYCODE_MENU
                || keyCode == KeyEvent.KEYCODE_APP_SWITCH
                || keyCode == KeyEvent.KEYCODE_BACK)) {
            return -1;
        }

        // If we think we might have a volume down & power key chord on the way
        // but we're not sure, then tell the dispatcher to wait a little while and
        // try again later before dispatching.
        if (mScreenshotChordEnabled && (flags & KeyEvent.FLAG_FALLBACK) == 0) {
            if (mScreenshotChordVolumeDownKeyTriggered && !mScreenshotChordPowerKeyTriggered) {
                final long now = SystemClock.uptimeMillis();
                final long timeoutTime = mScreenshotChordVolumeDownKeyTime
                        + SCREENSHOT_CHORD_DEBOUNCE_DELAY_MILLIS;
                if (now < timeoutTime) {
                    return timeoutTime - now;
                }
            }
            if (keyCode == KeyEvent.KEYCODE_VOLUME_DOWN
                    && mScreenshotChordVolumeDownKeyConsumed) {
                if (!down) {
                    mScreenshotChordVolumeDownKeyConsumed = false;
                }
                return -1;
            }
        }

        // Cancel any pending meta actions if we see any other keys being pressed between the down
        // of the meta key and its corresponding up.
        if (mPendingMetaAction && !KeyEvent.isMetaKey(keyCode)) {
            mPendingMetaAction = false;
        }
        // Any key that is not Alt or Meta cancels Caps Lock combo tracking.
        if (mPendingCapsLockToggle && !KeyEvent.isMetaKey(keyCode) && !KeyEvent.isAltKey(keyCode)) {
            mPendingCapsLockToggle = false;
        }

        if (keyCode == KeyEvent.KEYCODE_BACK && !down) {
            mHandler.removeCallbacks(mBackLongPress);
        }

        // First we always handle the home key here, so applications
        // can never break it, although if keyguard is on, we do let
        // it handle it, because that gives us the correct 5 second
        // timeout.
        if (keyCode == KeyEvent.KEYCODE_HOME) {

            // If we have released the home key, and didn't do anything else
            // while it was pressed, then it is time to go home!
            if (!down) {
                if (mDoubleTapOnHomeBehavior != KEY_ACTION_APP_SWITCH) {
                    cancelPreloadRecentApps();
                }

                mHomePressed = false;
                if (mHomeConsumed) {
                    mHomeConsumed = false;
                    return -1;
                }

                if (canceled) {
                    Log.i(TAG, "Ignoring HOME; event canceled.");
                    return -1;
                }

                if ((mRingHomeBehavior
                        & CMSettings.Secure.RING_HOME_BUTTON_BEHAVIOR_ANSWER) != 0) {
                    final TelecomManager telecomManager = getTelecommService();
                    if (telecomManager != null && telecomManager.isRinging()) {
                        telecomManager.acceptRingingCall();
                        return -1;
                    }
                }

                // Delay handling home if a double-tap is possible.
                if (mDoubleTapOnHomeBehavior != KEY_ACTION_NOTHING) {
                    mHandler.removeCallbacks(mHomeDoubleTapTimeoutRunnable); // just in case
                    mHomeDoubleTapPending = true;
                    mHandler.postDelayed(mHomeDoubleTapTimeoutRunnable,
                            ViewConfiguration.getDoubleTapTimeout());
                    return -1;
                }

                handleShortPressOnHome();
                return -1;
            }

            // If a system window has focus, then it doesn't make sense
            // right now to interact with applications.
            WindowManager.LayoutParams attrs = win != null ? win.getAttrs() : null;
            if (attrs != null) {
                final int type = attrs.type;
                if (type == WindowManager.LayoutParams.TYPE_KEYGUARD_SCRIM
                        || type == WindowManager.LayoutParams.TYPE_KEYGUARD_DIALOG
                        || (attrs.privateFlags & PRIVATE_FLAG_KEYGUARD) != 0) {
                    // the "app" is keyguard, so give it the key
                    return 0;
                }
                final int typeCount = WINDOW_TYPES_WHERE_HOME_DOESNT_WORK.length;
                for (int i=0; i<typeCount; i++) {
                    if (type == WINDOW_TYPES_WHERE_HOME_DOESNT_WORK[i]) {
                        // don't do anything, but also don't pass it to the app
                        return -1;
                    }
                }
            }

            // Remember that home is pressed and handle special actions.
            if (repeatCount == 0) {
                mHomePressed = true;
                if (mHomeDoubleTapPending) {
                    mHomeDoubleTapPending = false;
                    mHandler.removeCallbacks(mHomeDoubleTapTimeoutRunnable);
                    performKeyAction(mDoubleTapOnHomeBehavior, event);
                    mHomeConsumed = true;
                } else if (mLongPressOnHomeBehavior == KEY_ACTION_APP_SWITCH
                        || mDoubleTapOnHomeBehavior == KEY_ACTION_APP_SWITCH) {
                    preloadRecentApps();
                }
            } else if (longPress) {
                if (!keyguardOn && !mHomeConsumed &&
                        mLongPressOnHomeBehavior != KEY_ACTION_NOTHING) {
                    if (mLongPressOnHomeBehavior != KEY_ACTION_APP_SWITCH) {
                        cancelPreloadRecentApps();
                    }
                    mHomePressed = true;
                    performHapticFeedbackLw(null, HapticFeedbackConstants.LONG_PRESS, false);
                    performKeyAction(mLongPressOnHomeBehavior, event);
                    mHomeConsumed = true;
                }
            }
            return -1;
        } else if (keyCode == KeyEvent.KEYCODE_MENU) {
            // Hijack modified menu keys for debugging features
            final int chordBug = KeyEvent.META_SHIFT_ON;
            if (virtualKey || keyguardOn) {
                // Let the app handle the key
                return 0;
            }

            if (down) {
                if (mPressOnMenuBehavior == KEY_ACTION_APP_SWITCH
                        || mLongPressOnMenuBehavior == KEY_ACTION_APP_SWITCH) {
                    preloadRecentApps();
                }
                if (repeatCount == 0) {
                    mMenuPressed = true;
                    if (mEnableShiftMenuBugReports && (metaState & chordBug) == chordBug) {
                        Intent intent = new Intent(Intent.ACTION_BUG_REPORT);
                        mContext.sendOrderedBroadcastAsUser(intent, UserHandle.CURRENT,
                                null, null, null, 0, null, null);
                        return -1;
                     }
                } else if (longPress) {
                    if (!keyguardOn && mLongPressOnMenuBehavior != KEY_ACTION_NOTHING) {
                        if (mLongPressOnMenuBehavior != KEY_ACTION_APP_SWITCH) {
                            cancelPreloadRecentApps();
                        }
                        performHapticFeedbackLw(null, HapticFeedbackConstants.LONG_PRESS, false);
                        performKeyAction(mLongPressOnMenuBehavior, event);
                        mMenuPressed = false;
                        return -1;
                    }
                }
            }
            if (!down && mMenuPressed) {
                if (mPressOnMenuBehavior != KEY_ACTION_APP_SWITCH) {
                    cancelPreloadRecentApps();
                }
                mMenuPressed = false;
                if (!canceled) {
                    performKeyAction(mPressOnMenuBehavior, event);
                }
            }
            return -1;
        } else if (keyCode == KeyEvent.KEYCODE_SEARCH) {
            if (down) {
                if (repeatCount == 0) {
                    mSearchKeyShortcutPending = true;
                    mConsumeSearchKeyUp = false;
                }
            } else {
                mSearchKeyShortcutPending = false;
                if (mConsumeSearchKeyUp) {
                    mConsumeSearchKeyUp = false;
                    return -1;
                }
            }
            return 0;
        } else if (keyCode == KeyEvent.KEYCODE_APP_SWITCH) {
            if (!keyguardOn) {
                if (down) {
                    if (mPressOnAppSwitchBehavior == KEY_ACTION_APP_SWITCH
                            || mLongPressOnAppSwitchBehavior == KEY_ACTION_APP_SWITCH) {
                        preloadRecentApps();
                    }
                    if (repeatCount == 0) {
                        mAppSwitchLongPressed = false;
                    } else if (longPress) {
                        if (!keyguardOn && mLongPressOnAppSwitchBehavior != KEY_ACTION_NOTHING) {
                            if (mLongPressOnAppSwitchBehavior != KEY_ACTION_APP_SWITCH) {
                                cancelPreloadRecentApps();
                            }
                            performHapticFeedbackLw(null, HapticFeedbackConstants.LONG_PRESS, false);
                            performKeyAction(mLongPressOnAppSwitchBehavior, event);
                            mAppSwitchLongPressed = true;
                       }
                    }
                } else {
                    if (mAppSwitchLongPressed) {
                        mAppSwitchLongPressed = false;
                    } else {
                        if (mPressOnAppSwitchBehavior != KEY_ACTION_APP_SWITCH) {
                            cancelPreloadRecentApps();
                        }
                        if (!canceled) {
                            performKeyAction(mPressOnAppSwitchBehavior, event);
                        }
                    }
                }
            }
            return -1;
        } else if (keyCode == KeyEvent.KEYCODE_N && event.isMetaPressed()) {
            if (down) {
                IStatusBarService service = getStatusBarService();
                if (service != null) {
                    try {
                        service.expandNotificationsPanel();
                    } catch (RemoteException e) {
                        // do nothing.
                    }
                }
            }
        } else if (keyCode == KeyEvent.KEYCODE_S && event.isMetaPressed()
                && event.isCtrlPressed()) {
            if (down && repeatCount == 0) {
                int type = event.isShiftPressed() ? TAKE_SCREENSHOT_SELECTED_REGION
                        : TAKE_SCREENSHOT_FULLSCREEN;
                mScreenshotRunnable.setScreenshotType(type);
                mHandler.post(mScreenshotRunnable);
                return -1;
            }
        } else if (keyCode == KeyEvent.KEYCODE_SLASH && event.isMetaPressed()) {
            if (down && repeatCount == 0 && !isKeyguardLocked()) {
                toggleKeyboardShortcutsMenu(event.getDeviceId());
            }
        } else if (keyCode == KeyEvent.KEYCODE_ASSIST) {
            if (down) {
                if (mPressOnAssistBehavior == KEY_ACTION_APP_SWITCH
                        || mLongPressOnAssistBehavior == KEY_ACTION_APP_SWITCH) {
                    preloadRecentApps();
                }
                if (repeatCount == 0) {
                    mAssistKeyLongPressed = false;
                } else if (longPress) {
                    if (!keyguardOn && mLongPressOnAssistBehavior != KEY_ACTION_NOTHING) {
                        if (mLongPressOnAssistBehavior != KEY_ACTION_APP_SWITCH) {
                            cancelPreloadRecentApps();
                        }
                        performHapticFeedbackLw(null, HapticFeedbackConstants.LONG_PRESS, false);
                        performKeyAction(mLongPressOnAssistBehavior, event);
                        mAssistKeyLongPressed = true;
                    }
                }
            } else {
                if (mAssistKeyLongPressed) {
                    mAssistKeyLongPressed = false;
                } else {
                    if (mPressOnAssistBehavior != KEY_ACTION_APP_SWITCH) {
                        cancelPreloadRecentApps();
                    }
                    if (!canceled) {
                        performKeyAction(mPressOnAssistBehavior, event);
                    }
                }
            }
            return -1;
        } else if (keyCode == KeyEvent.KEYCODE_VOICE_ASSIST) {
            if (!down) {
                Intent voiceIntent;
                if (!keyguardOn) {
                    voiceIntent = new Intent(RecognizerIntent.ACTION_WEB_SEARCH);
                } else {
                    IDeviceIdleController dic = IDeviceIdleController.Stub.asInterface(
                            ServiceManager.getService(Context.DEVICE_IDLE_CONTROLLER));
                    if (dic != null) {
                        try {
                            dic.exitIdle("voice-search");
                        } catch (RemoteException e) {
                        }
                    }
                    voiceIntent = new Intent(RecognizerIntent.ACTION_VOICE_SEARCH_HANDS_FREE);
                    voiceIntent.putExtra(RecognizerIntent.EXTRA_SECURE, true);
                }
                startActivityAsUser(voiceIntent, UserHandle.CURRENT_OR_SELF);
            }
        } else if (keyCode == KeyEvent.KEYCODE_SYSRQ) {
            if (down && repeatCount == 0) {
                mScreenshotRunnable.setScreenshotType(TAKE_SCREENSHOT_FULLSCREEN);
                mHandler.post(mScreenshotRunnable);
            }
            return -1;
        } else if (keyCode == KeyEvent.KEYCODE_BRIGHTNESS_UP
                || keyCode == KeyEvent.KEYCODE_BRIGHTNESS_DOWN) {
            if (down) {
                int direction = keyCode == KeyEvent.KEYCODE_BRIGHTNESS_UP ? 1 : -1;

                // Disable autobrightness if it's on
                int auto = Settings.System.getIntForUser(
                        mContext.getContentResolver(),
                        Settings.System.SCREEN_BRIGHTNESS_MODE,
                        Settings.System.SCREEN_BRIGHTNESS_MODE_MANUAL,
                        UserHandle.USER_CURRENT_OR_SELF);
                if (auto != 0) {
                    Settings.System.putIntForUser(mContext.getContentResolver(),
                            Settings.System.SCREEN_BRIGHTNESS_MODE,
                            Settings.System.SCREEN_BRIGHTNESS_MODE_MANUAL,
                            UserHandle.USER_CURRENT_OR_SELF);
                }

                int min = mPowerManager.getMinimumScreenBrightnessSetting();
                int max = mPowerManager.getMaximumScreenBrightnessSetting();
                int step = (max - min + BRIGHTNESS_STEPS - 1) / BRIGHTNESS_STEPS * direction;
                int brightness = Settings.System.getIntForUser(mContext.getContentResolver(),
                        Settings.System.SCREEN_BRIGHTNESS,
                        mPowerManager.getDefaultScreenBrightnessSetting(),
                        UserHandle.USER_CURRENT_OR_SELF);
                brightness += step;
                // Make sure we don't go beyond the limits.
                brightness = Math.min(max, brightness);
                brightness = Math.max(min, brightness);

                Settings.System.putIntForUser(mContext.getContentResolver(),
                        Settings.System.SCREEN_BRIGHTNESS, brightness,
                        UserHandle.USER_CURRENT_OR_SELF);
                startActivityAsUser(new Intent(Intent.ACTION_SHOW_BRIGHTNESS_DIALOG),
                        UserHandle.CURRENT_OR_SELF);
            }
            return -1;
        } else if (keyCode == KeyEvent.KEYCODE_VOLUME_UP
                || keyCode == KeyEvent.KEYCODE_VOLUME_DOWN
                || keyCode == KeyEvent.KEYCODE_VOLUME_MUTE) {
            if (mUseTvRouting) {
                // On TVs volume keys never go to the foreground app.
                dispatchDirectAudioEvent(event);
                return -1;
            }
        }

        // Toggle Caps Lock on META-ALT.
        boolean actionTriggered = false;
        if (KeyEvent.isModifierKey(keyCode)) {
            if (!mPendingCapsLockToggle) {
                // Start tracking meta state for combo.
                mInitialMetaState = mMetaState;
                mPendingCapsLockToggle = true;
            } else if (event.getAction() == KeyEvent.ACTION_UP) {
                int altOnMask = mMetaState & KeyEvent.META_ALT_MASK;
                int metaOnMask = mMetaState & KeyEvent.META_META_MASK;

                // Check for Caps Lock toggle
                if ((metaOnMask != 0) && (altOnMask != 0)) {
                    // Check if nothing else is pressed
                    if (mInitialMetaState == (mMetaState ^ (altOnMask | metaOnMask))) {
                        // Handle Caps Lock Toggle
                        mInputManagerInternal.toggleCapsLock(event.getDeviceId());
                        actionTriggered = true;
                    }
                }

                // Always stop tracking when key goes up.
                mPendingCapsLockToggle = false;
            }
        }
        // Store current meta state to be able to evaluate it later.
        mMetaState = metaState;

        if (actionTriggered) {
            return -1;
        }

        if (KeyEvent.isMetaKey(keyCode)) {
            if (down) {
                mPendingMetaAction = true;
            } else if (mPendingMetaAction) {
                launchAssistAction(Intent.EXTRA_ASSIST_INPUT_HINT_KEYBOARD, event.getDeviceId());
            }
            return -1;
        } else if (keyCode == KeyEvent.KEYCODE_BACK) {
            if (unpinActivity(true) || CMSettings.Secure.getInt(mContext.getContentResolver(),
                    CMSettings.Secure.KILL_APP_LONGPRESS_BACK, 0) == 1) {
                if (down && repeatCount == 0) {
                    mHandler.postDelayed(mBackLongPress, mBackKillTimeout);
                }
            }
        }

        // Shortcuts are invoked through Search+key, so intercept those here
        // Any printing key that is chorded with Search should be consumed
        // even if no shortcut was invoked.  This prevents text from being
        // inadvertently inserted when using a keyboard that has built-in macro
        // shortcut keys (that emit Search+x) and some of them are not registered.
        if (mSearchKeyShortcutPending) {
            final KeyCharacterMap kcm = event.getKeyCharacterMap();
            if (kcm.isPrintingKey(keyCode)) {
                mConsumeSearchKeyUp = true;
                mSearchKeyShortcutPending = false;
                if (down && repeatCount == 0 && !keyguardOn) {
                    Intent shortcutIntent = mShortcutManager.getIntent(kcm, keyCode, metaState);
                    if (shortcutIntent != null) {
                        shortcutIntent.addFlags(Intent.FLAG_ACTIVITY_NEW_TASK);
                        try {
                            startActivityAsUser(shortcutIntent, UserHandle.CURRENT);
                            dismissKeyboardShortcutsMenu();
                        } catch (ActivityNotFoundException ex) {
                            Slog.w(TAG, "Dropping shortcut key combination because "
                                    + "the activity to which it is registered was not found: "
                                    + "SEARCH+" + KeyEvent.keyCodeToString(keyCode), ex);
                        }
                    } else {
                        Slog.i(TAG, "Dropping unregistered shortcut key combination: "
                                + "SEARCH+" + KeyEvent.keyCodeToString(keyCode));
                    }
                }
                return -1;
            }
        }

        // Invoke shortcuts using Meta.
        if (down && repeatCount == 0 && !keyguardOn
                && (metaState & KeyEvent.META_META_ON) != 0) {
            final KeyCharacterMap kcm = event.getKeyCharacterMap();
            if (kcm.isPrintingKey(keyCode)) {
                Intent shortcutIntent = mShortcutManager.getIntent(kcm, keyCode,
                        metaState & ~(KeyEvent.META_META_ON
                                | KeyEvent.META_META_LEFT_ON | KeyEvent.META_META_RIGHT_ON));
                if (shortcutIntent != null) {
                    shortcutIntent.addFlags(Intent.FLAG_ACTIVITY_NEW_TASK);
                    try {
                        startActivityAsUser(shortcutIntent, UserHandle.CURRENT);
                        dismissKeyboardShortcutsMenu();
                    } catch (ActivityNotFoundException ex) {
                        Slog.w(TAG, "Dropping shortcut key combination because "
                                + "the activity to which it is registered was not found: "
                                + "META+" + KeyEvent.keyCodeToString(keyCode), ex);
                    }
                    return -1;
                }
            }
        }

        // Handle application launch keys.
        if (down && repeatCount == 0 && !keyguardOn) {
            String category = sApplicationLaunchKeyCategories.get(keyCode);
            if (category != null) {
                Intent intent = Intent.makeMainSelectorActivity(Intent.ACTION_MAIN, category);
                intent.setFlags(Intent.FLAG_ACTIVITY_NEW_TASK);
                try {
                    startActivityAsUser(intent, UserHandle.CURRENT);
                    dismissKeyboardShortcutsMenu();
                } catch (ActivityNotFoundException ex) {
                    Slog.w(TAG, "Dropping application launch key because "
                            + "the activity to which it is registered was not found: "
                            + "keyCode=" + keyCode + ", category=" + category, ex);
                }
                return -1;
            }
        }

        // Display task switcher for ALT-TAB.
        if (down && repeatCount == 0 && keyCode == KeyEvent.KEYCODE_TAB) {
            if (mRecentAppsHeldModifiers == 0 && !keyguardOn && isUserSetupComplete()) {
                final int shiftlessModifiers = event.getModifiers() & ~KeyEvent.META_SHIFT_MASK;
                if (KeyEvent.metaStateHasModifiers(shiftlessModifiers, KeyEvent.META_ALT_ON)) {
                    mRecentAppsHeldModifiers = shiftlessModifiers;
                    showRecentApps(true, false);
                    return -1;
                }
            }
        } else if (!down && mRecentAppsHeldModifiers != 0
                && (metaState & mRecentAppsHeldModifiers) == 0) {
            mRecentAppsHeldModifiers = 0;
            hideRecentApps(true, false);
        }

        // Handle input method switching.
        if (down && repeatCount == 0
                && (keyCode == KeyEvent.KEYCODE_LANGUAGE_SWITCH
                        || (keyCode == KeyEvent.KEYCODE_SPACE
                                && (metaState & KeyEvent.META_META_MASK) != 0))) {
            final boolean forwardDirection = (metaState & KeyEvent.META_SHIFT_MASK) == 0;
            mWindowManagerFuncs.switchInputMethod(forwardDirection);
            return -1;
        }
        if (mLanguageSwitchKeyPressed && !down
                && (keyCode == KeyEvent.KEYCODE_LANGUAGE_SWITCH
                        || keyCode == KeyEvent.KEYCODE_SPACE)) {
            mLanguageSwitchKeyPressed = false;
            return -1;
        }

        if (isValidGlobalKey(keyCode)
                && mGlobalKeyManager.handleGlobalKey(mContext, keyCode, event)) {
            return -1;
        }

        // Specific device key handling
        if (dispatchKeyToKeyHandlers(event)) {
            return -1;
        }

        if (down) {
            long shortcutCode = keyCode;
            if (event.isCtrlPressed()) {
                shortcutCode |= ((long) KeyEvent.META_CTRL_ON) << Integer.SIZE;
            }

            if (event.isAltPressed()) {
                shortcutCode |= ((long) KeyEvent.META_ALT_ON) << Integer.SIZE;
            }

            if (event.isShiftPressed()) {
                shortcutCode |= ((long) KeyEvent.META_SHIFT_ON) << Integer.SIZE;
            }

            if (event.isMetaPressed()) {
                shortcutCode |= ((long) KeyEvent.META_META_ON) << Integer.SIZE;
            }

            IShortcutService shortcutService = mShortcutKeyServices.get(shortcutCode);
            if (shortcutService != null) {
                try {
                    if (isUserSetupComplete()) {
                        shortcutService.notifyShortcutKeyPressed(shortcutCode);
                    }
                } catch (RemoteException e) {
                    mShortcutKeyServices.delete(shortcutCode);
                }
                return -1;
            }
        }

        // Reserve all the META modifier combos for system behavior
        if ((metaState & KeyEvent.META_META_ON) != 0) {
            return -1;
        }

        // Let the application handle the key.
        return 0;
    }

    private boolean dispatchKeyToKeyHandlers(KeyEvent event) {
        for (DeviceKeyHandler handler : mDeviceKeyHandlers) {
            try {
                if (DEBUG_INPUT) {
                    Log.d(TAG, "Dispatching key event " + event + " to handler " + handler);
                }
                if (handler.handleKeyEvent(event)) {
                    return true;
                }
            } catch (Exception e) {
                Slog.w(TAG, "Could not dispatch event to device key handler", e);
            }
        }
        return false;
    }

    private boolean unpinActivity(boolean checkOnly) {
        try {
            if (ActivityManagerNative.getDefault().isInLockTaskMode()) {
                if (!checkOnly) {
                    ActivityManagerNative.getDefault().stopSystemLockTaskMode();
                }
                return true;
            }
        } catch (RemoteException e) {
            // ignore
        }
        return false;
    }

    /** {@inheritDoc} */
    @Override
    public KeyEvent dispatchUnhandledKey(WindowState win, KeyEvent event, int policyFlags) {
        // Note: This method is only called if the initial down was unhandled.
        if (DEBUG_INPUT) {
            Slog.d(TAG, "Unhandled key: win=" + win + ", action=" + event.getAction()
                    + ", flags=" + event.getFlags()
                    + ", keyCode=" + event.getKeyCode()
                    + ", scanCode=" + event.getScanCode()
                    + ", metaState=" + event.getMetaState()
                    + ", repeatCount=" + event.getRepeatCount()
                    + ", policyFlags=" + policyFlags);
        }

        KeyEvent fallbackEvent = null;
        if ((event.getFlags() & KeyEvent.FLAG_FALLBACK) == 0) {
            final KeyCharacterMap kcm = event.getKeyCharacterMap();
            final int keyCode = event.getKeyCode();
            final int metaState = event.getMetaState();
            final boolean initialDown = event.getAction() == KeyEvent.ACTION_DOWN
                    && event.getRepeatCount() == 0;

            // Check for fallback actions specified by the key character map.
            final FallbackAction fallbackAction;
            if (initialDown) {
                fallbackAction = kcm.getFallbackAction(keyCode, metaState);
            } else {
                fallbackAction = mFallbackActions.get(keyCode);
            }

            if (fallbackAction != null) {
                if (DEBUG_INPUT) {
                    Slog.d(TAG, "Fallback: keyCode=" + fallbackAction.keyCode
                            + " metaState=" + Integer.toHexString(fallbackAction.metaState));
                }

                final int flags = event.getFlags() | KeyEvent.FLAG_FALLBACK;
                fallbackEvent = KeyEvent.obtain(
                        event.getDownTime(), event.getEventTime(),
                        event.getAction(), fallbackAction.keyCode,
                        event.getRepeatCount(), fallbackAction.metaState,
                        event.getDeviceId(), event.getScanCode(),
                        flags, event.getSource(), null);

                if (!interceptFallback(win, fallbackEvent, policyFlags)) {
                    fallbackEvent.recycle();
                    fallbackEvent = null;
                }

                if (initialDown) {
                    mFallbackActions.put(keyCode, fallbackAction);
                } else if (event.getAction() == KeyEvent.ACTION_UP) {
                    mFallbackActions.remove(keyCode);
                    fallbackAction.recycle();
                }
            }
        }

        if (DEBUG_INPUT) {
            if (fallbackEvent == null) {
                Slog.d(TAG, "No fallback.");
            } else {
                Slog.d(TAG, "Performing fallback: " + fallbackEvent);
            }
        }
        return fallbackEvent;
    }

    private boolean interceptFallback(WindowState win, KeyEvent fallbackEvent, int policyFlags) {
        int actions = interceptKeyBeforeQueueing(fallbackEvent, policyFlags);
        if ((actions & ACTION_PASS_TO_USER) != 0) {
            long delayMillis = interceptKeyBeforeDispatching(
                    win, fallbackEvent, policyFlags);
            if (delayMillis == 0) {
                return true;
            }
        }
        return false;
    }

    @Override
    public void registerShortcutKey(long shortcutCode, IShortcutService shortcutService)
            throws RemoteException {
        synchronized (mLock) {
            IShortcutService service = mShortcutKeyServices.get(shortcutCode);
            if (service != null && service.asBinder().pingBinder()) {
                throw new RemoteException("Key already exists.");
            }

            mShortcutKeyServices.put(shortcutCode, shortcutService);
        }
    }

    @Override
    public boolean canShowDismissingWindowWhileLockedLw() {
        // If the keyguard is trusted, it will unlock without a challenge. Therefore, if we are in
        // the process of dismissing Keyguard, we don't need to hide them as the phone will be
        // unlocked right away in any case.
        return mKeyguardDelegate != null && mKeyguardDelegate.isTrusted()
                && mCurrentlyDismissingKeyguard;
    }

    private void launchAssistLongPressAction() {
        performHapticFeedbackLw(null, HapticFeedbackConstants.LONG_PRESS, false);
        sendCloseSystemWindows(SYSTEM_DIALOG_REASON_ASSIST);

        // launch the search activity
        Intent intent = new Intent(Intent.ACTION_SEARCH_LONG_PRESS);
        intent.setFlags(Intent.FLAG_ACTIVITY_NEW_TASK);
        try {
            // TODO: This only stops the factory-installed search manager.
            // Need to formalize an API to handle others
            SearchManager searchManager = getSearchManager();
            if (searchManager != null) {
                searchManager.stopSearch();
            }
            startActivityAsUser(intent, UserHandle.CURRENT);
        } catch (ActivityNotFoundException e) {
            Slog.w(TAG, "No activity to handle assist long press action.", e);
        }
    }

    private void launchAssistAction(String hint, int deviceId) {
        sendCloseSystemWindows(SYSTEM_DIALOG_REASON_ASSIST);
        if (!isUserSetupComplete()) {
            // Disable opening assist window during setup
            return;
        }
        Bundle args = null;
        if (deviceId > Integer.MIN_VALUE) {
            args = new Bundle();
            args.putInt(Intent.EXTRA_ASSIST_INPUT_DEVICE_ID, deviceId);
        }
        if ((mContext.getResources().getConfiguration().uiMode
                & Configuration.UI_MODE_TYPE_MASK) == Configuration.UI_MODE_TYPE_TELEVISION) {
            // On TV, use legacy handling until assistants are implemented in the proper way.
            ((SearchManager) mContext.getSystemService(Context.SEARCH_SERVICE))
                    .launchLegacyAssist(hint, UserHandle.myUserId(), args);
        } else {
            if (hint != null) {
                if (args == null) {
                    args = new Bundle();
                }
                args.putBoolean(hint, true);
            }
            StatusBarManagerInternal statusbar = getStatusBarManagerInternal();
            if (statusbar != null) {
                statusbar.startAssist(args);
            }
        }
    }

    private void startActivityAsUser(Intent intent, UserHandle handle) {
        if (isUserSetupComplete()) {
            mContext.startActivityAsUser(intent, handle);
        } else {
            Slog.i(TAG, "Not starting activity because user setup is in progress: " + intent);
        }
    }

    private SearchManager getSearchManager() {
        if (mSearchManager == null) {
            mSearchManager = (SearchManager) mContext.getSystemService(Context.SEARCH_SERVICE);
        }
        return mSearchManager;
    }

    private void preloadRecentApps() {
        mPreloadedRecentApps = true;
        StatusBarManagerInternal statusbar = getStatusBarManagerInternal();
        if (statusbar != null) {
            statusbar.preloadRecentApps();
        }
    }

    private void cancelPreloadRecentApps() {
        if (mPreloadedRecentApps) {
            mPreloadedRecentApps = false;
            StatusBarManagerInternal statusbar = getStatusBarManagerInternal();
            if (statusbar != null) {
                statusbar.cancelPreloadRecentApps();
            }
        }
    }

    private void toggleRecentApps() {
        mPreloadedRecentApps = false; // preloading no longer needs to be canceled
        StatusBarManagerInternal statusbar = getStatusBarManagerInternal();
        if (statusbar != null) {
            statusbar.toggleRecentApps();
        }
    }

    private void toggleSplitScreen() {
        StatusBarManagerInternal statusbar = getStatusBarManagerInternal();
        if (statusbar != null) {
            statusbar.toggleSplitScreen();
        }
    }

    @Override
    public void showRecentApps(boolean fromHome) {
        mHandler.removeMessages(MSG_DISPATCH_SHOW_RECENTS);
        mHandler.obtainMessage(MSG_DISPATCH_SHOW_RECENTS, fromHome ? 1 : 0, 0).sendToTarget();
    }

    private void showRecentApps(boolean triggeredFromAltTab, boolean fromHome) {
        mPreloadedRecentApps = false; // preloading no longer needs to be canceled
        StatusBarManagerInternal statusbar = getStatusBarManagerInternal();
        if (statusbar != null) {
            statusbar.showRecentApps(triggeredFromAltTab, fromHome);
        }
    }

    private void toggleKeyboardShortcutsMenu(int deviceId) {
        StatusBarManagerInternal statusbar = getStatusBarManagerInternal();
        if (statusbar != null) {
            statusbar.toggleKeyboardShortcutsMenu(deviceId);
        }
    }

    private void dismissKeyboardShortcutsMenu() {
        StatusBarManagerInternal statusbar = getStatusBarManagerInternal();
        if (statusbar != null) {
            statusbar.dismissKeyboardShortcutsMenu();
        }
    }

    private void hideRecentApps(boolean triggeredFromAltTab, boolean triggeredFromHome) {
        mPreloadedRecentApps = false; // preloading no longer needs to be canceled
        StatusBarManagerInternal statusbar = getStatusBarManagerInternal();
        if (statusbar != null) {
            statusbar.hideRecentApps(triggeredFromAltTab, triggeredFromHome);
        }
    }

    void launchHomeFromHotKey() {
        launchHomeFromHotKey(true /* awakenFromDreams */, true /*respectKeyguard*/);
    }

    /**
     * A home key -> launch home action was detected.  Take the appropriate action
     * given the situation with the keyguard.
     */
    void launchHomeFromHotKey(final boolean awakenFromDreams, final boolean respectKeyguard) {
        if (respectKeyguard) {
            if (isKeyguardShowingAndNotOccluded()) {
                // don't launch home if keyguard showing
                return;
            }

            if (!mHideLockScreen && mKeyguardDelegate.isInputRestricted()) {
                // when in keyguard restricted mode, must first verify unlock
                // before launching home
                mKeyguardDelegate.verifyUnlock(new OnKeyguardExitResult() {
                    @Override
                    public void onKeyguardExitResult(boolean success) {
                        if (success) {
                            try {
                                ActivityManagerNative.getDefault().stopAppSwitches();
                            } catch (RemoteException e) {
                            }
                            sendCloseSystemWindows(SYSTEM_DIALOG_REASON_HOME_KEY);
                            startDockOrHome(true /*fromHomeKey*/, awakenFromDreams);
                        }
                    }
                });
                return;
            }
        }

        // no keyguard stuff to worry about, just launch home!
        try {
            ActivityManagerNative.getDefault().stopAppSwitches();
        } catch (RemoteException e) {
        }
        if (mRecentsVisible) {
            // Hide Recents and notify it to launch Home
            if (awakenFromDreams) {
                awakenDreams();
            }
            hideRecentApps(false, true);
        } else if (mScreenOnFully) {
            // check if screen is fully on before going home
            // to avoid hardware home button wake going home
            sendCloseSystemWindows(SYSTEM_DIALOG_REASON_HOME_KEY);
            startDockOrHome(true /*fromHomeKey*/, awakenFromDreams);
        }
    }

    private final Runnable mClearHideNavigationFlag = new Runnable() {
        @Override
        public void run() {
            synchronized (mWindowManagerFuncs.getWindowManagerLock()) {
                // Clear flags.
                mForceClearedSystemUiFlags &=
                        ~View.SYSTEM_UI_FLAG_HIDE_NAVIGATION;
            }
            mWindowManagerFuncs.reevaluateStatusBarVisibility();
        }
    };

    /**
     * Input handler used while nav bar is hidden.  Captures any touch on the screen,
     * to determine when the nav bar should be shown and prevent applications from
     * receiving those touches.
     */
    final class HideNavInputEventReceiver extends InputEventReceiver {
        public HideNavInputEventReceiver(InputChannel inputChannel, Looper looper) {
            super(inputChannel, looper);
        }

        @Override
        public void onInputEvent(InputEvent event) {
            boolean handled = false;
            try {
                if (event instanceof MotionEvent
                        && (event.getSource() & InputDevice.SOURCE_CLASS_POINTER) != 0) {
                    final MotionEvent motionEvent = (MotionEvent)event;
                    if (motionEvent.getAction() == MotionEvent.ACTION_DOWN) {
                        // When the user taps down, we re-show the nav bar.
                        boolean changed = false;
                        synchronized (mWindowManagerFuncs.getWindowManagerLock()) {
                            if (mInputConsumer == null) {
                                return;
                            }
                            // Any user activity always causes us to show the
                            // navigation controls, if they had been hidden.
                            // We also clear the low profile and only content
                            // flags so that tapping on the screen will atomically
                            // restore all currently hidden screen decorations.
                            int newVal = mResettingSystemUiFlags |
                                    View.SYSTEM_UI_FLAG_HIDE_NAVIGATION |
                                    View.SYSTEM_UI_FLAG_LOW_PROFILE |
                                    View.SYSTEM_UI_FLAG_FULLSCREEN;
                            if (mResettingSystemUiFlags != newVal) {
                                mResettingSystemUiFlags = newVal;
                                changed = true;
                            }
                            // We don't allow the system's nav bar to be hidden
                            // again for 1 second, to prevent applications from
                            // spamming us and keeping it from being shown.
                            newVal = mForceClearedSystemUiFlags |
                                    View.SYSTEM_UI_FLAG_HIDE_NAVIGATION;
                            if (mForceClearedSystemUiFlags != newVal) {
                                mForceClearedSystemUiFlags = newVal;
                                changed = true;
                                mHandler.postDelayed(mClearHideNavigationFlag, 1000);
                            }
                        }
                        if (changed) {
                            mWindowManagerFuncs.reevaluateStatusBarVisibility();
                        }
                    }
                }
            } finally {
                finishInputEvent(event, handled);
            }
        }
    }
    final InputEventReceiver.Factory mHideNavInputEventReceiverFactory =
            new InputEventReceiver.Factory() {
        @Override
        public InputEventReceiver createInputEventReceiver(
                InputChannel inputChannel, Looper looper) {
            return new HideNavInputEventReceiver(inputChannel, looper);
        }
    };

    @Override
    public void setRecentsVisibilityLw(boolean visible) {
        mRecentsVisible = visible;
    }

    @Override
    public void setTvPipVisibilityLw(boolean visible) {
        mTvPictureInPictureVisible = visible;
    }

    @Override
    public int adjustSystemUiVisibilityLw(int visibility) {
        mStatusBarController.adjustSystemUiVisibilityLw(mLastSystemUiFlags, visibility);
        mNavigationBarController.adjustSystemUiVisibilityLw(mLastSystemUiFlags, visibility);

        // Reset any bits in mForceClearingStatusBarVisibility that
        // are now clear.
        mResettingSystemUiFlags &= visibility;
        // Clear any bits in the new visibility that are currently being
        // force cleared, before reporting it.
        return visibility & ~mResettingSystemUiFlags
                & ~mForceClearedSystemUiFlags;
    }

    @Override
    public boolean getInsetHintLw(WindowManager.LayoutParams attrs, Rect taskBounds,
            int displayRotation, int displayWidth, int displayHeight, Rect outContentInsets,
            Rect outStableInsets, Rect outOutsets) {
        final int fl = WindowManagerPolicyControl.getWindowFlags(null, attrs);
        final int sysuiVis = WindowManagerPolicyControl.getSystemUiVisibility(null, attrs);
        final int systemUiVisibility = (sysuiVis | attrs.subtreeSystemUiVisibility);

        final boolean useOutsets = outOutsets != null && shouldUseOutsets(attrs, fl);
        if (useOutsets) {
            int outset = ScreenShapeHelper.getWindowOutsetBottomPx(mContext.getResources());
            if (outset > 0) {
                if (displayRotation == Surface.ROTATION_0) {
                    outOutsets.bottom += outset;
                } else if (displayRotation == Surface.ROTATION_90) {
                    outOutsets.right += outset;
                } else if (displayRotation == Surface.ROTATION_180) {
                    outOutsets.top += outset;
                } else if (displayRotation == Surface.ROTATION_270) {
                    outOutsets.left += outset;
                }
            }
        }

        if ((fl & (FLAG_LAYOUT_IN_SCREEN | FLAG_LAYOUT_INSET_DECOR))
                == (FLAG_LAYOUT_IN_SCREEN | FLAG_LAYOUT_INSET_DECOR)) {
            int availRight, availBottom;
            if (canHideNavigationBar() &&
                    (systemUiVisibility & View.SYSTEM_UI_FLAG_LAYOUT_HIDE_NAVIGATION) != 0) {
                availRight = mUnrestrictedScreenLeft + mUnrestrictedScreenWidth;
                availBottom = mUnrestrictedScreenTop + mUnrestrictedScreenHeight;
            } else {
                availRight = mRestrictedScreenLeft + mRestrictedScreenWidth;
                availBottom = mRestrictedScreenTop + mRestrictedScreenHeight;
            }
            if ((systemUiVisibility & View.SYSTEM_UI_FLAG_LAYOUT_STABLE) != 0) {
                if ((fl & FLAG_FULLSCREEN) != 0) {
                    outContentInsets.set(mStableFullscreenLeft, mStableFullscreenTop,
                            availRight - mStableFullscreenRight,
                            availBottom - mStableFullscreenBottom);
                } else {
                    outContentInsets.set(mStableLeft, mStableTop,
                            availRight - mStableRight, availBottom - mStableBottom);
                }
            } else if ((fl & FLAG_FULLSCREEN) != 0 || (fl & FLAG_LAYOUT_IN_OVERSCAN) != 0) {
                outContentInsets.setEmpty();
            } else if ((systemUiVisibility & (View.SYSTEM_UI_FLAG_FULLSCREEN
                        | View.SYSTEM_UI_FLAG_LAYOUT_FULLSCREEN)) == 0) {
                outContentInsets.set(mCurLeft, mCurTop,
                        availRight - mCurRight, availBottom - mCurBottom);
            } else {
                outContentInsets.set(mCurLeft, mCurTop,
                        availRight - mCurRight, availBottom - mCurBottom);
            }

            outStableInsets.set(mStableLeft, mStableTop,
                    availRight - mStableRight, availBottom - mStableBottom);
            if (taskBounds != null) {
                calculateRelevantTaskInsets(taskBounds, outContentInsets,
                        displayWidth, displayHeight);
                calculateRelevantTaskInsets(taskBounds, outStableInsets,
                        displayWidth, displayHeight);
            }
            return mForceShowSystemBars;
        }
        outContentInsets.setEmpty();
        outStableInsets.setEmpty();
        return mForceShowSystemBars;
    }

    /**
     * For any given task bounds, the insets relevant for these bounds given the insets relevant
     * for the entire display.
     */
    private void calculateRelevantTaskInsets(Rect taskBounds, Rect inOutInsets, int displayWidth,
            int displayHeight) {
        mTmpRect.set(0, 0, displayWidth, displayHeight);
        mTmpRect.inset(inOutInsets);
        mTmpRect.intersect(taskBounds);
        int leftInset = mTmpRect.left - taskBounds.left;
        int topInset = mTmpRect.top - taskBounds.top;
        int rightInset = taskBounds.right - mTmpRect.right;
        int bottomInset = taskBounds.bottom - mTmpRect.bottom;
        inOutInsets.set(leftInset, topInset, rightInset, bottomInset);
    }

    private boolean shouldUseOutsets(WindowManager.LayoutParams attrs, int fl) {
        return attrs.type == TYPE_WALLPAPER || (fl & (WindowManager.LayoutParams.FLAG_FULLSCREEN
                | WindowManager.LayoutParams.FLAG_LAYOUT_IN_OVERSCAN)) != 0;
    }

    /** {@inheritDoc} */
    @Override
    public void beginLayoutLw(boolean isDefaultDisplay, int displayWidth, int displayHeight,
                              int displayRotation, int uiMode) {
        mDisplayRotation = displayRotation;
        final int overscanLeft, overscanTop, overscanRight, overscanBottom;
        if (isDefaultDisplay) {
            switch (displayRotation) {
                case Surface.ROTATION_90:
                    overscanLeft = mOverscanTop;
                    overscanTop = mOverscanRight;
                    overscanRight = mOverscanBottom;
                    overscanBottom = mOverscanLeft;
                    break;
                case Surface.ROTATION_180:
                    overscanLeft = mOverscanRight;
                    overscanTop = mOverscanBottom;
                    overscanRight = mOverscanLeft;
                    overscanBottom = mOverscanTop;
                    break;
                case Surface.ROTATION_270:
                    overscanLeft = mOverscanBottom;
                    overscanTop = mOverscanLeft;
                    overscanRight = mOverscanTop;
                    overscanBottom = mOverscanRight;
                    break;
                default:
                    overscanLeft = mOverscanLeft;
                    overscanTop = mOverscanTop;
                    overscanRight = mOverscanRight;
                    overscanBottom = mOverscanBottom;
                    break;
            }
        } else {
            overscanLeft = 0;
            overscanTop = 0;
            overscanRight = 0;
            overscanBottom = 0;
        }
        mOverscanScreenLeft = mRestrictedOverscanScreenLeft = 0;
        mOverscanScreenTop = mRestrictedOverscanScreenTop = 0;
        mOverscanScreenWidth = mRestrictedOverscanScreenWidth = displayWidth;
        mOverscanScreenHeight = mRestrictedOverscanScreenHeight = displayHeight;
        mSystemLeft = 0;
        mSystemTop = 0;
        mSystemRight = displayWidth;
        mSystemBottom = displayHeight;
        mUnrestrictedScreenLeft = overscanLeft;
        mUnrestrictedScreenTop = overscanTop;
        mUnrestrictedScreenWidth = displayWidth - overscanLeft - overscanRight;
        mUnrestrictedScreenHeight = displayHeight - overscanTop - overscanBottom;
        mRestrictedScreenLeft = mUnrestrictedScreenLeft;
        mRestrictedScreenTop = mUnrestrictedScreenTop;
        mRestrictedScreenWidth = mSystemGestures.screenWidth = mUnrestrictedScreenWidth;
        mRestrictedScreenHeight = mSystemGestures.screenHeight = mUnrestrictedScreenHeight;
        mDockLeft = mContentLeft = mVoiceContentLeft = mStableLeft = mStableFullscreenLeft
                = mCurLeft = mForceImmersiveLeft = mUnrestrictedScreenLeft;
        mDockTop = mContentTop = mVoiceContentTop = mStableTop = mStableFullscreenTop
                = mCurTop = mForceImmersiveTop = mUnrestrictedScreenTop;
        mDockRight = mContentRight = mVoiceContentRight = mStableRight = mStableFullscreenRight
                = mCurRight = mForceImmersiveRight = displayWidth - overscanRight;
        mDockBottom = mContentBottom = mVoiceContentBottom = mStableBottom = mStableFullscreenBottom
                = mCurBottom = mForceImmersiveBottom = displayHeight - overscanBottom;
        mDockLayer = 0x10000000;
        mStatusBarLayer = -1;

        // start with the current dock rect, which will be (0,0,displayWidth,displayHeight)
        final Rect pf = mTmpParentFrame;
        final Rect df = mTmpDisplayFrame;
        final Rect of = mTmpOverscanFrame;
        final Rect vf = mTmpVisibleFrame;
        final Rect dcf = mTmpDecorFrame;
        pf.left = df.left = of.left = vf.left = mDockLeft;
        pf.top = df.top = of.top = vf.top = mDockTop;
        pf.right = df.right = of.right = vf.right = mDockRight;
        pf.bottom = df.bottom = of.bottom = vf.bottom = mDockBottom;
        dcf.setEmpty();  // Decor frame N/A for system bars.

        if (isDefaultDisplay) {
            // For purposes of putting out fake window up to steal focus, we will
            // drive nav being hidden only by whether it is requested.
            final int sysui = mLastSystemUiFlags;
            boolean navVisible = (sysui & View.SYSTEM_UI_FLAG_HIDE_NAVIGATION) == 0;
            boolean navTranslucent = (sysui
                    & (View.NAVIGATION_BAR_TRANSLUCENT | View.NAVIGATION_BAR_TRANSPARENT)) != 0;
            boolean immersive = (sysui & View.SYSTEM_UI_FLAG_IMMERSIVE) != 0;
            boolean immersiveSticky = (sysui & View.SYSTEM_UI_FLAG_IMMERSIVE_STICKY) != 0;
            boolean navAllowedHidden = immersive || immersiveSticky;
            navTranslucent &= !immersiveSticky;  // transient trumps translucent
            boolean isKeyguardShowing = isStatusBarKeyguard() && !mHideLockScreen;
            if (!isKeyguardShowing) {
                navTranslucent &= areTranslucentBarsAllowed();
            }
            boolean statusBarExpandedNotKeyguard = !isKeyguardShowing && mStatusBar != null
                    && mStatusBar.getAttrs().height == MATCH_PARENT
                    && mStatusBar.getAttrs().width == MATCH_PARENT;

            // When the navigation bar isn't visible, we put up a fake
            // input window to catch all touch events.  This way we can
            // detect when the user presses anywhere to bring back the nav
            // bar and ensure the application doesn't see the event.
            if (navVisible || navAllowedHidden) {
                if (mInputConsumer != null) {
                    mHandler.sendMessage(
                            mHandler.obtainMessage(MSG_DISPOSE_INPUT_CONSUMER, mInputConsumer));
                    mInputConsumer = null;
                }
            } else if (mInputConsumer == null) {
                mInputConsumer = mWindowManagerFuncs.addInputConsumer(mHandler.getLooper(),
                        mHideNavInputEventReceiverFactory);
            }

            // For purposes of positioning and showing the nav bar, if we have
            // decided that it can't be hidden (because of the screen aspect ratio),
            // then take that into account.
            navVisible |= !canHideNavigationBar();

            boolean updateSysUiVisibility = layoutNavigationBar(displayWidth, displayHeight,
                    displayRotation, uiMode, overscanLeft, overscanRight, overscanBottom,
                    dcf, navVisible, navTranslucent, navAllowedHidden, statusBarExpandedNotKeyguard);
            if (DEBUG_LAYOUT) Slog.i(TAG, String.format("mDock rect: (%d,%d - %d,%d)",
                    mDockLeft, mDockTop, mDockRight, mDockBottom));
            updateSysUiVisibility |= layoutStatusBar(pf, df, of, vf, dcf, sysui, isKeyguardShowing);
            if (updateSysUiVisibility) {
                updateSystemUiVisibilityLw();
            }
        }
    }

    private boolean layoutStatusBar(Rect pf, Rect df, Rect of, Rect vf, Rect dcf, int sysui,
            boolean isKeyguardShowing) {
        // decide where the status bar goes ahead of time
        if (mStatusBar != null) {
            // apply any navigation bar insets
            pf.left = df.left = of.left = mUnrestrictedScreenLeft;
            pf.top = df.top = of.top = mUnrestrictedScreenTop;
            pf.right = df.right = of.right = mUnrestrictedScreenWidth + mUnrestrictedScreenLeft;
            pf.bottom = df.bottom = of.bottom = mUnrestrictedScreenHeight
                    + mUnrestrictedScreenTop;
            vf.left = mStableLeft;
            vf.top = mStableTop;
            vf.right = mStableRight;
            vf.bottom = mStableBottom;

            mStatusBarLayer = mStatusBar.getSurfaceLayer();

            // Let the status bar determine its size.
            mStatusBar.computeFrameLw(pf /* parentFrame */, df /* displayFrame */,
                    vf /* overlayFrame */, vf /* contentFrame */, vf /* visibleFrame */,
                    dcf /* decorFrame */, vf /* stableFrame */, vf /* outsetFrame */);

            // For layout, the status bar is always at the top with our fixed height.
            mStableTop = mUnrestrictedScreenTop + mStatusBarHeight;

            boolean statusBarTransient = (sysui & View.STATUS_BAR_TRANSIENT) != 0;
            boolean statusBarTranslucent = (sysui
                    & (View.STATUS_BAR_TRANSLUCENT | View.STATUS_BAR_TRANSPARENT)) != 0;
            if (!isKeyguardShowing) {
                statusBarTranslucent &= areTranslucentBarsAllowed();
            }

            // If the status bar is hidden, we don't want to cause
            // windows behind it to scroll.
            if (mStatusBar.isVisibleLw() && !statusBarTransient) {
                // Status bar may go away, so the screen area it occupies
                // is available to apps but just covering them when the
                // status bar is visible.
                mDockTop = mUnrestrictedScreenTop + mStatusBarHeight;

                mContentTop = mVoiceContentTop = mCurTop = mDockTop;
                mContentBottom = mVoiceContentBottom = mCurBottom = mDockBottom;
                mContentLeft = mVoiceContentLeft = mCurLeft = mDockLeft;
                mContentRight = mVoiceContentRight = mCurRight = mDockRight;

                if (DEBUG_LAYOUT) Slog.v(TAG, "Status bar: " +
                        String.format(
                                "dock=[%d,%d][%d,%d] content=[%d,%d][%d,%d] cur=[%d,%d][%d,%d]",
                                mDockLeft, mDockTop, mDockRight, mDockBottom,
                                mContentLeft, mContentTop, mContentRight, mContentBottom,
                                mCurLeft, mCurTop, mCurRight, mCurBottom));
            }
            if (mStatusBar.isVisibleLw() && !mStatusBar.isAnimatingLw()
                    && !statusBarTransient && !statusBarTranslucent
                    && !mStatusBarController.wasRecentlyTranslucent()) {
                // If the opaque status bar is currently requested to be visible,
                // and not in the process of animating on or off, then
                // we can tell the app that it is covered by it.
                mSystemTop = mUnrestrictedScreenTop + mStatusBarHeight;
            }
            if (mStatusBarController.checkHiddenLw()) {
                return true;
            }
        }
        return false;
    }

    private boolean layoutNavigationBar(int displayWidth, int displayHeight, int displayRotation,
            int uiMode, int overscanLeft, int overscanRight, int overscanBottom, Rect dcf,
            boolean navVisible, boolean navTranslucent, boolean navAllowedHidden,
            boolean statusBarExpandedNotKeyguard) {
        if (mNavigationBar != null) {
            boolean transientNavBarShowing = mNavigationBarController.isTransientShowing();
            // Force the navigation bar to its appropriate place and
            // size.  We need to do this directly, instead of relying on
            // it to bubble up from the nav bar, because this needs to
            // change atomically with screen rotations.
            mNavigationBarPosition = navigationBarPosition(displayWidth, displayHeight,
                    displayRotation);
            if (mNavigationBarPosition == NAV_BAR_BOTTOM) {
                // It's a system nav bar or a portrait screen; nav bar goes on bottom.
                int top = displayHeight - overscanBottom
                        - getNavigationBarHeight(displayRotation, uiMode);
                mTmpNavigationFrame.set(0, top, displayWidth, displayHeight - overscanBottom);
                mStableBottom = mStableFullscreenBottom = mTmpNavigationFrame.top;
                if (transientNavBarShowing) {
                    mNavigationBarController.setBarShowingLw(true);
                } else if (navVisible) {
                    mNavigationBarController.setBarShowingLw(true);
                    mDockBottom = mTmpNavigationFrame.top;
                    mRestrictedScreenHeight = mDockBottom - mRestrictedScreenTop;
                    mRestrictedOverscanScreenHeight = mDockBottom - mRestrictedOverscanScreenTop;
                } else {
                    // We currently want to hide the navigation UI - unless we expanded the status
                    // bar.
                    mNavigationBarController.setBarShowingLw(statusBarExpandedNotKeyguard);
                }
                if (navVisible && !navTranslucent && !navAllowedHidden
                        && !mNavigationBar.isAnimatingLw()
                        && !mNavigationBarController.wasRecentlyTranslucent()) {
                    // If the opaque nav bar is currently requested to be visible,
                    // and not in the process of animating on or off, then
                    // we can tell the app that it is covered by it.
                    mSystemBottom = mTmpNavigationFrame.top;
                }
            } else if (mNavigationBarPosition == NAV_BAR_LEFT) {
                // Landscape screen; nav bar goes to the left.
                int right = overscanLeft + getNavigationBarWidth(displayRotation, uiMode);
                mTmpNavigationFrame.set(0, 0, right, displayHeight);
                mStableLeft = mStableFullscreenLeft = mTmpNavigationFrame.right;
                if (transientNavBarShowing) {
                    mNavigationBarController.setBarShowingLw(true);
                } else if (navVisible) {
                    mNavigationBarController.setBarShowingLw(true);
                    mDockLeft = mTmpNavigationFrame.right;
                    mRestrictedScreenLeft = mDockLeft;
                    mRestrictedScreenWidth = mDockRight - mRestrictedScreenLeft;
                    mRestrictedOverscanScreenLeft = mRestrictedScreenLeft;
                    mRestrictedOverscanScreenWidth = mDockRight
                            - mRestrictedOverscanScreenLeft;
                } else {
                    // We currently want to hide the navigation UI - unless we expanded the status
                    // bar.
                    mNavigationBarController.setBarShowingLw(statusBarExpandedNotKeyguard);
                }
                if (navVisible && !navTranslucent && !navAllowedHidden
                        && !mNavigationBar.isAnimatingLw()
                        && !mNavigationBarController.wasRecentlyTranslucent()) {
                    // If the nav bar is currently requested to be visible,
                    // and not in the process of animating on or off, then
                    // we can tell the app that it is covered by it.
                    mSystemLeft = mTmpNavigationFrame.right;
                }
            } else if (mNavigationBarPosition == NAV_BAR_RIGHT) {
                // Landscape screen; nav bar goes to the right.
                int left = displayWidth - overscanRight
                        - getNavigationBarWidth(displayRotation, uiMode);
                mTmpNavigationFrame.set(left, 0, displayWidth - overscanRight, displayHeight);
                mStableRight = mStableFullscreenRight = mTmpNavigationFrame.left;
                if (transientNavBarShowing) {
                    mNavigationBarController.setBarShowingLw(true);
                } else if (navVisible) {
                    mNavigationBarController.setBarShowingLw(true);
                    mDockRight = mTmpNavigationFrame.left;
                    mRestrictedScreenWidth = mDockRight - mRestrictedScreenLeft;
                    mRestrictedOverscanScreenWidth = mDockRight - mRestrictedOverscanScreenLeft;
                } else {
                    // We currently want to hide the navigation UI - unless we expanded the status
                    // bar.
                    mNavigationBarController.setBarShowingLw(statusBarExpandedNotKeyguard);
                }
                if (navVisible && !navTranslucent && !navAllowedHidden
                        && !mNavigationBar.isAnimatingLw()
                        && !mNavigationBarController.wasRecentlyTranslucent()) {
                    // If the nav bar is currently requested to be visible,
                    // and not in the process of animating on or off, then
                    // we can tell the app that it is covered by it.
                    mSystemRight = mTmpNavigationFrame.left;
                }
            } else if (mNavigationBarPosition == NAV_BAR_LEFT) {
                // Seascape screen; nav bar goes to the left.
                int right = overscanLeft + getNavigationBarWidth(displayRotation, uiMode);
                mTmpNavigationFrame.set(overscanLeft, 0, right, displayHeight);
                mStableLeft = mStableFullscreenLeft = mTmpNavigationFrame.right;
                if (transientNavBarShowing) {
                    mNavigationBarController.setBarShowingLw(true);
                } else if (navVisible) {
                    mNavigationBarController.setBarShowingLw(true);
                    mDockLeft = mTmpNavigationFrame.right;
                    // TODO: not so sure about those:
                    mRestrictedScreenLeft = mRestrictedOverscanScreenLeft = mDockLeft;
                    mRestrictedScreenWidth = mDockRight - mRestrictedScreenLeft;
                    mRestrictedOverscanScreenWidth = mDockRight - mRestrictedOverscanScreenLeft;
                } else {
                    // We currently want to hide the navigation UI - unless we expanded the status
                    // bar.
                    mNavigationBarController.setBarShowingLw(statusBarExpandedNotKeyguard);
                }
                if (navVisible && !navTranslucent && !navAllowedHidden
                        && !mNavigationBar.isAnimatingLw()
                        && !mNavigationBarController.wasRecentlyTranslucent()) {
                    // If the nav bar is currently requested to be visible,
                    // and not in the process of animating on or off, then
                    // we can tell the app that it is covered by it.
                    mSystemLeft = mTmpNavigationFrame.right;
                }
            }
            // Make sure the content and current rectangles are updated to
            // account for the restrictions from the navigation bar.
            mContentTop = mVoiceContentTop = mCurTop = mDockTop;
            mContentBottom = mVoiceContentBottom = mCurBottom = mDockBottom;
            mContentLeft = mVoiceContentLeft = mCurLeft = mDockLeft;
            mContentRight = mVoiceContentRight = mCurRight = mDockRight;
            mStatusBarLayer = mNavigationBar.getSurfaceLayer();
            // And compute the final frame.
            mNavigationBar.computeFrameLw(mTmpNavigationFrame, mTmpNavigationFrame,
                    mTmpNavigationFrame, mTmpNavigationFrame, mTmpNavigationFrame, dcf,
                    mTmpNavigationFrame, mTmpNavigationFrame);
            if (DEBUG_LAYOUT) Slog.i(TAG, "mNavigationBar frame: " + mTmpNavigationFrame);
            if (mNavigationBarController.checkHiddenLw()) {
                return true;
            }
        }
        return false;
    }

    private int navigationBarPosition(int displayWidth, int displayHeight, int displayRotation) {
        if (mNavigationBarCanMove && displayWidth > displayHeight) {
            if (mNavigationBarLeftInLandscape) {
                return NAV_BAR_LEFT;
            } else {
                return NAV_BAR_RIGHT;
            }
        }
        return NAV_BAR_BOTTOM;
    }

    /** {@inheritDoc} */
    @Override
    public int getSystemDecorLayerLw() {
        if (mStatusBar != null && mStatusBar.isVisibleLw()) {
            return mStatusBar.getSurfaceLayer();
        }

        if (mNavigationBar != null && mNavigationBar.isVisibleLw()) {
            return mNavigationBar.getSurfaceLayer();
        }

        return 0;
    }

    @Override
    public void getContentRectLw(Rect r) {
        r.set(mContentLeft, mContentTop, mContentRight, mContentBottom);
    }

    void setAttachedWindowFrames(WindowState win, int fl, int adjust, WindowState attached,
            boolean insetDecors, Rect pf, Rect df, Rect of, Rect cf, Rect vf) {
        if (win.getSurfaceLayer() > mDockLayer && attached.getSurfaceLayer() < mDockLayer) {
            // Here's a special case: if this attached window is a panel that is
            // above the dock window, and the window it is attached to is below
            // the dock window, then the frames we computed for the window it is
            // attached to can not be used because the dock is effectively part
            // of the underlying window and the attached window is floating on top
            // of the whole thing.  So, we ignore the attached window and explicitly
            // compute the frames that would be appropriate without the dock.
            df.left = of.left = cf.left = vf.left = mDockLeft;
            df.top = of.top = cf.top = vf.top = mDockTop;
            df.right = of.right = cf.right = vf.right = mDockRight;
            df.bottom = of.bottom = cf.bottom = vf.bottom = mDockBottom;
        } else {
            // The effective display frame of the attached window depends on
            // whether it is taking care of insetting its content.  If not,
            // we need to use the parent's content frame so that the entire
            // window is positioned within that content.  Otherwise we can use
            // the overscan frame and let the attached window take care of
            // positioning its content appropriately.
            if (adjust != SOFT_INPUT_ADJUST_RESIZE) {
                // Set the content frame of the attached window to the parent's decor frame
                // (same as content frame when IME isn't present) if specifically requested by
                // setting {@link WindowManager.LayoutParams#FLAG_LAYOUT_ATTACHED_IN_DECOR} flag.
                // Otherwise, use the overscan frame.
                cf.set((fl & FLAG_LAYOUT_ATTACHED_IN_DECOR) != 0
                        ? attached.getContentFrameLw() : attached.getOverscanFrameLw());
            } else {
                // If the window is resizing, then we want to base the content
                // frame on our attached content frame to resize...  however,
                // things can be tricky if the attached window is NOT in resize
                // mode, in which case its content frame will be larger.
                // Ungh.  So to deal with that, make sure the content frame
                // we end up using is not covering the IM dock.
                cf.set(attached.getContentFrameLw());
                if (attached.isVoiceInteraction()) {
                    if (cf.left < mVoiceContentLeft) cf.left = mVoiceContentLeft;
                    if (cf.top < mVoiceContentTop) cf.top = mVoiceContentTop;
                    if (cf.right > mVoiceContentRight) cf.right = mVoiceContentRight;
                    if (cf.bottom > mVoiceContentBottom) cf.bottom = mVoiceContentBottom;
                } else if (attached.getSurfaceLayer() < mDockLayer) {
                    if (cf.left < mContentLeft) cf.left = mContentLeft;
                    if (cf.top < mContentTop) cf.top = mContentTop;
                    if (cf.right > mContentRight) cf.right = mContentRight;
                    if (cf.bottom > mContentBottom) cf.bottom = mContentBottom;
                }
            }
            df.set(insetDecors ? attached.getDisplayFrameLw() : cf);
            of.set(insetDecors ? attached.getOverscanFrameLw() : cf);
            vf.set(attached.getVisibleFrameLw());
        }
        // The LAYOUT_IN_SCREEN flag is used to determine whether the attached
        // window should be positioned relative to its parent or the entire
        // screen.
        pf.set((fl & FLAG_LAYOUT_IN_SCREEN) == 0
                ? attached.getFrameLw() : df);
    }

    private void applyForceImmersiveMode(int pfl, Rect r) {
        if ((pfl & PRIVATE_FLAG_STATUS_HIDE_FORCED) != 0) {
            r.top = mForceImmersiveTop;
        }
        if ((pfl & PRIVATE_FLAG_NAV_HIDE_FORCED) != 0) {
            if (mNavigationBarPosition == NAV_BAR_BOTTOM) {
                r.bottom = mForceImmersiveBottom;
            } else {
                r.right = mForceImmersiveRight;
            }
        }
    }

    private void applyStableConstraints(int sysui, int fl, Rect r) {
        if ((sysui & View.SYSTEM_UI_FLAG_LAYOUT_STABLE) != 0) {
            // If app is requesting a stable layout, don't let the
            // content insets go below the stable values.
            if ((fl & FLAG_FULLSCREEN) != 0) {
                if (r.left < mStableFullscreenLeft) r.left = mStableFullscreenLeft;
                if (r.top < mStableFullscreenTop) r.top = mStableFullscreenTop;
                if (r.right > mStableFullscreenRight) r.right = mStableFullscreenRight;
                if (r.bottom > mStableFullscreenBottom) r.bottom = mStableFullscreenBottom;
            } else {
                if (r.left < mStableLeft) r.left = mStableLeft;
                if (r.top < mStableTop) r.top = mStableTop;
                if (r.right > mStableRight) r.right = mStableRight;
                if (r.bottom > mStableBottom) r.bottom = mStableBottom;
            }
        }
    }

    private boolean canReceiveInput(WindowState win) {
        boolean notFocusable =
                (win.getAttrs().flags & WindowManager.LayoutParams.FLAG_NOT_FOCUSABLE) != 0;
        boolean altFocusableIm =
                (win.getAttrs().flags & WindowManager.LayoutParams.FLAG_ALT_FOCUSABLE_IM) != 0;
        boolean notFocusableForIm = notFocusable ^ altFocusableIm;
        return !notFocusableForIm;
    }

    /** {@inheritDoc} */
    @Override
    public void layoutWindowLw(WindowState win, WindowState attached) {
        // We've already done the navigation bar and status bar. If the status bar can receive
        // input, we need to layout it again to accomodate for the IME window.
        if ((win == mStatusBar && !canReceiveInput(win)) || win == mNavigationBar) {
            return;
        }
        final WindowManager.LayoutParams attrs = win.getAttrs();
        final boolean isDefaultDisplay = win.isDefaultDisplay();
        final boolean needsToOffsetInputMethodTarget = isDefaultDisplay &&
                (win == mLastInputMethodTargetWindow && mLastInputMethodWindow != null);
        if (needsToOffsetInputMethodTarget) {
            if (DEBUG_LAYOUT) Slog.i(TAG, "Offset ime target window by the last ime window state");
            offsetInputMethodWindowLw(mLastInputMethodWindow);
        }

        final int fl = WindowManagerPolicyControl.getWindowFlags(win, attrs);
        final int pfl = WindowManagerPolicyControl.getPrivateWindowFlags(win, attrs);
        final int sim = attrs.softInputMode;
        final int sysUiFl = WindowManagerPolicyControl.getSystemUiVisibility(win, null);

        final Rect pf = mTmpParentFrame;
        final Rect df = mTmpDisplayFrame;
        final Rect of = mTmpOverscanFrame;
        final Rect cf = mTmpContentFrame;
        final Rect vf = mTmpVisibleFrame;
        final Rect dcf = mTmpDecorFrame;
        final Rect sf = mTmpStableFrame;
        Rect osf = null;
        dcf.setEmpty();

        final boolean hasNavBar = (isDefaultDisplay && mHasNavigationBar
                && mNavigationBar != null && mNavigationBar.isVisibleLw());

        final int adjust = sim & SOFT_INPUT_MASK_ADJUST;

        if (isDefaultDisplay) {
            sf.set(mStableLeft, mStableTop, mStableRight, mStableBottom);
        } else {
            sf.set(mOverscanLeft, mOverscanTop, mOverscanRight, mOverscanBottom);
        }

        if (!isDefaultDisplay) {
            if (attached != null) {
                // If this window is attached to another, our display
                // frame is the same as the one we are attached to.
                setAttachedWindowFrames(win, fl, adjust, attached, true, pf, df, of, cf, vf);
            } else {
                // Give the window full screen.
                pf.left = df.left = of.left = cf.left = mOverscanScreenLeft;
                pf.top = df.top = of.top = cf.top = mOverscanScreenTop;
                pf.right = df.right = of.right = cf.right
                        = mOverscanScreenLeft + mOverscanScreenWidth;
                pf.bottom = df.bottom = of.bottom = cf.bottom
                        = mOverscanScreenTop + mOverscanScreenHeight;
            }
        } else if (attrs.type == TYPE_INPUT_METHOD) {
            pf.left = df.left = of.left = cf.left = vf.left = mDockLeft;
            pf.top = df.top = of.top = cf.top = vf.top = mDockTop;
            pf.right = df.right = of.right = cf.right = vf.right = mDockRight;
            // IM dock windows layout below the nav bar...
            pf.bottom = df.bottom = of.bottom = mUnrestrictedScreenTop + mUnrestrictedScreenHeight;
            // ...with content insets above the nav bar
            cf.bottom = vf.bottom = mStableBottom;
            if (mStatusBar != null && mFocusedWindow == mStatusBar && canReceiveInput(mStatusBar)) {
                // The status bar forces the navigation bar while it's visible. Make sure the IME
                // avoids the navigation bar in that case.
                if (mNavigationBarPosition == NAV_BAR_RIGHT) {
                    pf.right = df.right = of.right = cf.right = vf.right = mStableRight;
                } else if (mNavigationBarPosition == NAV_BAR_LEFT) {
                    pf.left = df.left = of.left = cf.left = vf.left = mStableLeft;
                }
            }
            // IM dock windows always go to the bottom of the screen.
            attrs.gravity = Gravity.BOTTOM;
            mDockLayer = win.getSurfaceLayer();
        } else if (attrs.type == TYPE_VOICE_INTERACTION) {
            pf.left = df.left = of.left = mUnrestrictedScreenLeft;
            pf.top = df.top = of.top = mUnrestrictedScreenTop;
            pf.right = df.right = of.right = mUnrestrictedScreenLeft + mUnrestrictedScreenWidth;
            pf.bottom = df.bottom = of.bottom = mUnrestrictedScreenTop + mUnrestrictedScreenHeight;
            if (adjust != SOFT_INPUT_ADJUST_RESIZE) {
                cf.left = mDockLeft;
                cf.top = mDockTop;
                cf.right = mDockRight;
                cf.bottom = mDockBottom;
            } else {
                cf.left = mContentLeft;
                cf.top = mContentTop;
                cf.right = mContentRight;
                cf.bottom = mContentBottom;
            }
            if (adjust != SOFT_INPUT_ADJUST_NOTHING) {
                vf.left = mCurLeft;
                vf.top = mCurTop;
                vf.right = mCurRight;
                vf.bottom = mCurBottom;
            } else {
                vf.set(cf);
            }
        } else if (attrs.type == TYPE_WALLPAPER) {
           layoutWallpaper(win, pf, df, of, cf);
        } else if (win == mStatusBar) {
            pf.left = df.left = of.left = mUnrestrictedScreenLeft;
            pf.top = df.top = of.top = mUnrestrictedScreenTop;
            pf.right = df.right = of.right = mUnrestrictedScreenWidth + mUnrestrictedScreenLeft;
            pf.bottom = df.bottom = of.bottom = mUnrestrictedScreenHeight + mUnrestrictedScreenTop;
            cf.left = vf.left = mStableLeft;
            cf.top = vf.top = mStableTop;
            cf.right = vf.right = mStableRight;
            vf.bottom = mStableBottom;

            if (adjust == SOFT_INPUT_ADJUST_RESIZE) {
                cf.bottom = mContentBottom;
            } else {
                cf.bottom = mDockBottom;
                vf.bottom = mContentBottom;
            }
        } else {

            // Default policy decor for the default display
            dcf.left = mSystemLeft;
            dcf.top = mSystemTop;
            dcf.right = mSystemRight;
            dcf.bottom = mSystemBottom;
            final boolean inheritTranslucentDecor = (attrs.privateFlags
                    & WindowManager.LayoutParams.PRIVATE_FLAG_INHERIT_TRANSLUCENT_DECOR) != 0;
            final boolean isAppWindow =
                    attrs.type >= WindowManager.LayoutParams.FIRST_APPLICATION_WINDOW &&
                    attrs.type <= WindowManager.LayoutParams.LAST_APPLICATION_WINDOW;
            final boolean topAtRest =
                    win == mTopFullscreenOpaqueWindowState && !win.isAnimatingLw();
            if (isAppWindow && !inheritTranslucentDecor && !topAtRest) {
                if ((sysUiFl & View.SYSTEM_UI_FLAG_FULLSCREEN) == 0
                        && (fl & WindowManager.LayoutParams.FLAG_FULLSCREEN) == 0
                        && (fl & WindowManager.LayoutParams.FLAG_TRANSLUCENT_STATUS) == 0
                        && (fl & WindowManager.LayoutParams.
                                FLAG_DRAWS_SYSTEM_BAR_BACKGROUNDS) == 0
                        && (pfl & PRIVATE_FLAG_FORCE_DRAW_STATUS_BAR_BACKGROUND) == 0) {
                    // Ensure policy decor includes status bar
                    dcf.top = mStableTop;
                }
                if ((fl & WindowManager.LayoutParams.FLAG_TRANSLUCENT_NAVIGATION) == 0
                        && (sysUiFl & View.SYSTEM_UI_FLAG_HIDE_NAVIGATION) == 0
                        && (fl & WindowManager.LayoutParams.
                                FLAG_DRAWS_SYSTEM_BAR_BACKGROUNDS) == 0) {
                    // Ensure policy decor includes navigation bar
                    dcf.bottom = mStableBottom;
                    dcf.right = mStableRight;
                }
            }

            if ((fl & (FLAG_LAYOUT_IN_SCREEN | FLAG_LAYOUT_INSET_DECOR))
                    == (FLAG_LAYOUT_IN_SCREEN | FLAG_LAYOUT_INSET_DECOR)) {
                if (DEBUG_LAYOUT) Slog.v(TAG, "layoutWindowLw(" + attrs.getTitle()
                            + "): IN_SCREEN, INSET_DECOR");
                // This is the case for a normal activity window: we want it
                // to cover all of the screen space, and it can take care of
                // moving its contents to account for screen decorations that
                // intrude into that space.
                if (attached != null) {
                    // If this window is attached to another, our display
                    // frame is the same as the one we are attached to.
                    setAttachedWindowFrames(win, fl, adjust, attached, true, pf, df, of, cf, vf);
                } else {
                    if (attrs.type == TYPE_STATUS_BAR_PANEL
                            || attrs.type == TYPE_STATUS_BAR_SUB_PANEL) {
                        // Status bar panels are the only windows who can go on top of
                        // the status bar.  They are protected by the STATUS_BAR_SERVICE
                        // permission, so they have the same privileges as the status
                        // bar itself.
                        //
                        // However, they should still dodge the navigation bar if it exists.

                        pf.left = df.left = of.left = hasNavBar
                                ? mDockLeft : mUnrestrictedScreenLeft;
                        pf.top = df.top = of.top = mUnrestrictedScreenTop;
                        pf.right = df.right = of.right = hasNavBar
                                ? mRestrictedScreenLeft+mRestrictedScreenWidth
                                : mUnrestrictedScreenLeft + mUnrestrictedScreenWidth;
                        pf.bottom = df.bottom = of.bottom = hasNavBar
                                ? mRestrictedScreenTop+mRestrictedScreenHeight
                                : mUnrestrictedScreenTop + mUnrestrictedScreenHeight;

                        if (DEBUG_LAYOUT) Slog.v(TAG, String.format(
                                        "Laying out status bar window: (%d,%d - %d,%d)",
                                        pf.left, pf.top, pf.right, pf.bottom));
                    } else if ((fl & FLAG_LAYOUT_IN_OVERSCAN) != 0
                            && attrs.type >= WindowManager.LayoutParams.FIRST_APPLICATION_WINDOW
                            && attrs.type <= WindowManager.LayoutParams.LAST_SUB_WINDOW) {
                        // Asking to layout into the overscan region, so give it that pure
                        // unrestricted area.
                        pf.left = df.left = of.left = mOverscanScreenLeft;
                        pf.top = df.top = of.top = mOverscanScreenTop;
                        pf.right = df.right = of.right = mOverscanScreenLeft + mOverscanScreenWidth;
                        pf.bottom = df.bottom = of.bottom = mOverscanScreenTop
                                + mOverscanScreenHeight;
                    } else if (canHideNavigationBar()
                            && (sysUiFl & View.SYSTEM_UI_FLAG_LAYOUT_HIDE_NAVIGATION) != 0
                            && attrs.type >= WindowManager.LayoutParams.FIRST_APPLICATION_WINDOW
                            && attrs.type <= WindowManager.LayoutParams.LAST_SUB_WINDOW) {
                        // Asking for layout as if the nav bar is hidden, lets the
                        // application extend into the unrestricted overscan screen area.  We
                        // only do this for application windows to ensure no window that
                        // can be above the nav bar can do this.
                        pf.left = df.left = mOverscanScreenLeft;
                        pf.top = df.top = mOverscanScreenTop;
                        pf.right = df.right = mOverscanScreenLeft + mOverscanScreenWidth;
                        pf.bottom = df.bottom = mOverscanScreenTop + mOverscanScreenHeight;
                        // We need to tell the app about where the frame inside the overscan
                        // is, so it can inset its content by that amount -- it didn't ask
                        // to actually extend itself into the overscan region.
                        of.left = mUnrestrictedScreenLeft;
                        of.top = mUnrestrictedScreenTop;
                        of.right = mUnrestrictedScreenLeft + mUnrestrictedScreenWidth;
                        of.bottom = mUnrestrictedScreenTop + mUnrestrictedScreenHeight;
                    } else {
                        pf.left = df.left = mRestrictedOverscanScreenLeft;
                        pf.top = df.top = mRestrictedOverscanScreenTop;
                        pf.right = df.right = mRestrictedOverscanScreenLeft
                                + mRestrictedOverscanScreenWidth;
                        pf.bottom = df.bottom = mRestrictedOverscanScreenTop
                                + mRestrictedOverscanScreenHeight;
                        // We need to tell the app about where the frame inside the overscan
                        // is, so it can inset its content by that amount -- it didn't ask
                        // to actually extend itself into the overscan region.
                        of.left = mUnrestrictedScreenLeft;
                        of.top = mUnrestrictedScreenTop;
                        of.right = mUnrestrictedScreenLeft + mUnrestrictedScreenWidth;
                        of.bottom = mUnrestrictedScreenTop + mUnrestrictedScreenHeight;
                    }

                    if ((fl & FLAG_FULLSCREEN) == 0
                            || (pfl & PRIVATE_FLAG_WAS_NOT_FULLSCREEN) != 0) {
                        if (win.isVoiceInteraction()) {
                            cf.left = mVoiceContentLeft;
                            cf.top = mVoiceContentTop;
                            cf.right = mVoiceContentRight;
                            cf.bottom = mVoiceContentBottom;
                        } else {
                            if (adjust != SOFT_INPUT_ADJUST_RESIZE) {
                                cf.left = mDockLeft;
                                cf.top = mDockTop;
                                cf.right = mDockRight;
                                cf.bottom = mDockBottom;
                            } else {
                                cf.left = mContentLeft;
                                cf.top = mContentTop;
                                cf.right = mContentRight;
                                cf.bottom = mContentBottom;
                            }

                            applyForceImmersiveMode(pfl, cf);
                        }
                    } else {
                        // Full screen windows are always given a layout that is as if the
                        // status bar and other transient decors are gone.  This is to avoid
                        // bad states when moving from a window that is not hding the
                        // status bar to one that is.
                        cf.left = mRestrictedScreenLeft;
                        cf.top = mRestrictedScreenTop;
                        cf.right = mRestrictedScreenLeft + mRestrictedScreenWidth;
                        cf.bottom = mRestrictedScreenTop + mRestrictedScreenHeight;
                    }
                    applyStableConstraints(sysUiFl, fl, cf);
                    if (adjust != SOFT_INPUT_ADJUST_NOTHING) {
                        vf.left = mCurLeft;
                        vf.top = mCurTop;
                        vf.right = mCurRight;
                        vf.bottom = mCurBottom;
                    } else {
                        vf.set(cf);
                    }

                    applyForceImmersiveMode(pfl, vf);
                }
            } else if ((fl & FLAG_LAYOUT_IN_SCREEN) != 0 || (sysUiFl
                    & (View.SYSTEM_UI_FLAG_LAYOUT_FULLSCREEN
                            | View.SYSTEM_UI_FLAG_LAYOUT_HIDE_NAVIGATION)) != 0) {
                if (DEBUG_LAYOUT) Slog.v(TAG, "layoutWindowLw(" + attrs.getTitle() +
                        "): IN_SCREEN");
                // A window that has requested to fill the entire screen just
                // gets everything, period.
                if (attrs.type == TYPE_STATUS_BAR_PANEL
                        || attrs.type == TYPE_STATUS_BAR_SUB_PANEL
                        || attrs.type == TYPE_VOLUME_OVERLAY
                        || attrs.type == TYPE_KEYGUARD_PANEL) {
                    pf.left = df.left = of.left = cf.left = hasNavBar
                            ? mDockLeft : mUnrestrictedScreenLeft;
                    pf.top = df.top = of.top = cf.top = mUnrestrictedScreenTop;
                    pf.right = df.right = of.right = cf.right = hasNavBar
                                        ? mRestrictedScreenLeft+mRestrictedScreenWidth
                                        : mUnrestrictedScreenLeft + mUnrestrictedScreenWidth;
                    pf.bottom = df.bottom = of.bottom = cf.bottom = hasNavBar
                                          ? mRestrictedScreenTop+mRestrictedScreenHeight
                                          : mUnrestrictedScreenTop + mUnrestrictedScreenHeight;
                    if (DEBUG_LAYOUT) Slog.v(TAG, String.format(
                                    "Laying out IN_SCREEN status bar window: (%d,%d - %d,%d)",
                                    pf.left, pf.top, pf.right, pf.bottom));
                } else if (attrs.type == TYPE_NAVIGATION_BAR
                        || attrs.type == TYPE_NAVIGATION_BAR_PANEL) {
                    // The navigation bar has Real Ultimate Power.
                    pf.left = df.left = of.left = mUnrestrictedScreenLeft;
                    pf.top = df.top = of.top = mUnrestrictedScreenTop;
                    pf.right = df.right = of.right = mUnrestrictedScreenLeft
                            + mUnrestrictedScreenWidth;
                    pf.bottom = df.bottom = of.bottom = mUnrestrictedScreenTop
                            + mUnrestrictedScreenHeight;
                    if (DEBUG_LAYOUT) Slog.v(TAG, String.format(
                                    "Laying out navigation bar window: (%d,%d - %d,%d)",
                                    pf.left, pf.top, pf.right, pf.bottom));
                } else if ((attrs.type == TYPE_SECURE_SYSTEM_OVERLAY
                                || attrs.type == TYPE_BOOT_PROGRESS
                                || attrs.type == TYPE_SCREENSHOT)
                        && ((fl & FLAG_FULLSCREEN) != 0)) {
                    // Fullscreen secure system overlays get what they ask for. Screenshot region
                    // selection overlay should also expand to full screen.
                    pf.left = df.left = of.left = cf.left = mOverscanScreenLeft;
                    pf.top = df.top = of.top = cf.top = mOverscanScreenTop;
                    pf.right = df.right = of.right = cf.right = mOverscanScreenLeft
                            + mOverscanScreenWidth;
                    pf.bottom = df.bottom = of.bottom = cf.bottom = mOverscanScreenTop
                            + mOverscanScreenHeight;
                } else if (attrs.type == TYPE_BOOT_PROGRESS) {
                    // Boot progress screen always covers entire display.
                    pf.left = df.left = of.left = cf.left = mOverscanScreenLeft;
                    pf.top = df.top = of.top = cf.top = mOverscanScreenTop;
                    pf.right = df.right = of.right = cf.right = mOverscanScreenLeft
                            + mOverscanScreenWidth;
                    pf.bottom = df.bottom = of.bottom = cf.bottom = mOverscanScreenTop
                            + mOverscanScreenHeight;
                } else if ((fl & FLAG_LAYOUT_IN_OVERSCAN) != 0
                        && attrs.type >= WindowManager.LayoutParams.FIRST_APPLICATION_WINDOW
                        && attrs.type <= WindowManager.LayoutParams.LAST_SUB_WINDOW) {
                    // Asking to layout into the overscan region, so give it that pure
                    // unrestricted area.
                    pf.left = df.left = of.left = cf.left = mOverscanScreenLeft;
                    pf.top = df.top = of.top = cf.top = mOverscanScreenTop;
                    pf.right = df.right = of.right = cf.right
                            = mOverscanScreenLeft + mOverscanScreenWidth;
                    pf.bottom = df.bottom = of.bottom = cf.bottom
                            = mOverscanScreenTop + mOverscanScreenHeight;
                } else if (canHideNavigationBar()
                        && (sysUiFl & View.SYSTEM_UI_FLAG_LAYOUT_HIDE_NAVIGATION) != 0
                        && (attrs.type == TYPE_STATUS_BAR
                            || attrs.type == TYPE_TOAST
                            || attrs.type == TYPE_DOCK_DIVIDER
                            || attrs.type == TYPE_VOICE_INTERACTION_STARTING
                            || (attrs.type >= WindowManager.LayoutParams.FIRST_APPLICATION_WINDOW
                            && attrs.type <= WindowManager.LayoutParams.LAST_SUB_WINDOW))) {
                    // Asking for layout as if the nav bar is hidden, lets the
                    // application extend into the unrestricted screen area.  We
                    // only do this for application windows (or toasts) to ensure no window that
                    // can be above the nav bar can do this.
                    // XXX This assumes that an app asking for this will also
                    // ask for layout in only content.  We can't currently figure out
                    // what the screen would be if only laying out to hide the nav bar.
                    pf.left = df.left = of.left = cf.left = mUnrestrictedScreenLeft;
                    pf.top = df.top = of.top = cf.top = mUnrestrictedScreenTop;
                    pf.right = df.right = of.right = cf.right = mUnrestrictedScreenLeft
                            + mUnrestrictedScreenWidth;
                    pf.bottom = df.bottom = of.bottom = cf.bottom = mUnrestrictedScreenTop
                            + mUnrestrictedScreenHeight;
                } else if ((sysUiFl & View.SYSTEM_UI_FLAG_LAYOUT_FULLSCREEN) != 0) {
                    pf.left = df.left = of.left = mRestrictedScreenLeft;
                    pf.top = df.top = of.top  = mRestrictedScreenTop;
                    pf.right = df.right = of.right = mRestrictedScreenLeft + mRestrictedScreenWidth;
                    pf.bottom = df.bottom = of.bottom = mRestrictedScreenTop
                            + mRestrictedScreenHeight;
                    if (adjust != SOFT_INPUT_ADJUST_RESIZE) {
                        cf.left = mDockLeft;
                        cf.top = mDockTop;
                        cf.right = mDockRight;
                        cf.bottom = mDockBottom;
                    } else {
                        cf.left = mContentLeft;
                        cf.top = mContentTop;
                        cf.right = mContentRight;
                        cf.bottom = mContentBottom;
                    }
                } else {
                    pf.left = df.left = of.left = cf.left = mRestrictedScreenLeft;
                    pf.top = df.top = of.top = cf.top = mRestrictedScreenTop;
                    pf.right = df.right = of.right = cf.right = mRestrictedScreenLeft
                            + mRestrictedScreenWidth;
                    pf.bottom = df.bottom = of.bottom = cf.bottom = mRestrictedScreenTop
                            + mRestrictedScreenHeight;
                }

                applyStableConstraints(sysUiFl, fl, cf);

                if (adjust != SOFT_INPUT_ADJUST_NOTHING) {
                    vf.left = mCurLeft;
                    vf.top = mCurTop;
                    vf.right = mCurRight;
                    vf.bottom = mCurBottom;
                } else {
                    vf.set(cf);
                }

                applyForceImmersiveMode(pfl, vf);
            } else if (attached != null) {
                if (DEBUG_LAYOUT) Slog.v(TAG, "layoutWindowLw(" + attrs.getTitle() +
                        "): attached to " + attached);
                // A child window should be placed inside of the same visible
                // frame that its parent had.
                setAttachedWindowFrames(win, fl, adjust, attached, false, pf, df, of, cf, vf);
            } else {
                if (DEBUG_LAYOUT) Slog.v(TAG, "layoutWindowLw(" + attrs.getTitle() +
                        "): normal window");
                // Otherwise, a normal window must be placed inside the content
                // of all screen decorations.
                if (attrs.type == TYPE_STATUS_BAR_PANEL || attrs.type == TYPE_VOLUME_OVERLAY) {
                    // Status bar panels and the volume dialog are the only windows who can go on
                    // top of the status bar.  They are protected by the STATUS_BAR_SERVICE
                    // permission, so they have the same privileges as the status
                    // bar itself.
                    pf.left = df.left = of.left = cf.left = mRestrictedScreenLeft;
                    pf.top = df.top = of.top = cf.top = mRestrictedScreenTop;
                    pf.right = df.right = of.right = cf.right = mRestrictedScreenLeft
                            + mRestrictedScreenWidth;
                    pf.bottom = df.bottom = of.bottom = cf.bottom = mRestrictedScreenTop
                            + mRestrictedScreenHeight;
                } else if (attrs.type == TYPE_TOAST || attrs.type == TYPE_SYSTEM_ALERT) {
                    // These dialogs are stable to interim decor changes.
                    pf.left = df.left = of.left = cf.left = mStableLeft;
                    pf.top = df.top = of.top = cf.top = mStableTop;
                    pf.right = df.right = of.right = cf.right = mStableRight;
                    pf.bottom = df.bottom = of.bottom = cf.bottom = mStableBottom;
                } else {
                    pf.left = mContentLeft;
                    pf.top = mContentTop;
                    pf.right = mContentRight;
                    pf.bottom = mContentBottom;
                    if (win.isVoiceInteraction()) {
                        df.left = of.left = cf.left = mVoiceContentLeft;
                        df.top = of.top = cf.top = mVoiceContentTop;
                        df.right = of.right = cf.right = mVoiceContentRight;
                        df.bottom = of.bottom = cf.bottom = mVoiceContentBottom;
                    } else if (adjust != SOFT_INPUT_ADJUST_RESIZE) {
                        df.left = of.left = cf.left = mDockLeft;
                        df.top = of.top = cf.top = mDockTop;
                        df.right = of.right = cf.right = mDockRight;
                        df.bottom = of.bottom = cf.bottom = mDockBottom;
                    } else {
                        df.left = of.left = cf.left = mContentLeft;
                        df.top = of.top = cf.top = mContentTop;
                        df.right = of.right = cf.right = mContentRight;
                        df.bottom = of.bottom = cf.bottom = mContentBottom;
                    }
                    if (adjust != SOFT_INPUT_ADJUST_NOTHING) {
                        vf.left = mCurLeft;
                        vf.top = mCurTop;
                        vf.right = mCurRight;
                        vf.bottom = mCurBottom;
                    } else {
                        vf.set(cf);
                    }

                    applyForceImmersiveMode(pfl, vf);
                }
            }
        }

        // TYPE_SYSTEM_ERROR is above the NavigationBar so it can't be allowed to extend over it.
        // Also, we don't allow windows in multi-window mode to extend out of the screen.
        if ((fl & FLAG_LAYOUT_NO_LIMITS) != 0 && attrs.type != TYPE_SYSTEM_ERROR
                && !win.isInMultiWindowMode()) {
            df.left = df.top = -10000;
            df.right = df.bottom = 10000;
            if (attrs.type != TYPE_WALLPAPER) {
                of.left = of.top = cf.left = cf.top = vf.left = vf.top = -10000;
                of.right = of.bottom = cf.right = cf.bottom = vf.right = vf.bottom = 10000;
            }
        }

        // If the device has a chin (e.g. some watches), a dead area at the bottom of the screen we
        // need to provide information to the clients that want to pretend that you can draw there.
        // We only want to apply outsets to certain types of windows. For example, we never want to
        // apply the outsets to floating dialogs, because they wouldn't make sense there.
        final boolean useOutsets = shouldUseOutsets(attrs, fl);
        if (isDefaultDisplay && useOutsets) {
            osf = mTmpOutsetFrame;
            osf.set(cf.left, cf.top, cf.right, cf.bottom);
            int outset = ScreenShapeHelper.getWindowOutsetBottomPx(mContext.getResources());
            if (outset > 0) {
                int rotation = mDisplayRotation;
                if (rotation == Surface.ROTATION_0) {
                    osf.bottom += outset;
                } else if (rotation == Surface.ROTATION_90) {
                    osf.right += outset;
                } else if (rotation == Surface.ROTATION_180) {
                    osf.top -= outset;
                } else if (rotation == Surface.ROTATION_270) {
                    osf.left -= outset;
                }
                if (DEBUG_LAYOUT) Slog.v(TAG, "applying bottom outset of " + outset
                        + " with rotation " + rotation + ", result: " + osf);
            }
        }

        if (DEBUG_LAYOUT) Slog.v(TAG, "Compute frame " + attrs.getTitle()
                + ": sim=#" + Integer.toHexString(sim)
                + " attach=" + attached + " type=" + attrs.type
                + String.format(" flags=0x%08x", fl)
                + " pf=" + pf.toShortString() + " df=" + df.toShortString()
                + " of=" + of.toShortString()
                + " cf=" + cf.toShortString() + " vf=" + vf.toShortString()
                + " dcf=" + dcf.toShortString()
                + " sf=" + sf.toShortString()
                + " osf=" + (osf == null ? "null" : osf.toShortString()));

        win.computeFrameLw(pf, df, of, cf, vf, dcf, sf, osf);

        // Dock windows carve out the bottom of the screen, so normal windows
        // can't appear underneath them.
        if (attrs.type == TYPE_INPUT_METHOD && win.isVisibleOrBehindKeyguardLw()
                && win.isDisplayedLw() && !win.getGivenInsetsPendingLw()) {
            setLastInputMethodWindowLw(null, null);
            offsetInputMethodWindowLw(win);
        }
        if (attrs.type == TYPE_VOICE_INTERACTION && win.isVisibleOrBehindKeyguardLw()
                && !win.getGivenInsetsPendingLw()) {
            offsetVoiceInputWindowLw(win);
        }
    }

    private void layoutWallpaper(WindowState win, Rect pf, Rect df, Rect of, Rect cf) {

        // The wallpaper also has Real Ultimate Power, but we want to tell
        // it about the overscan area.
        pf.left = df.left = mOverscanScreenLeft;
        pf.top = df.top = mOverscanScreenTop;
        pf.right = df.right = mOverscanScreenLeft + mOverscanScreenWidth;
        pf.bottom = df.bottom = mOverscanScreenTop + mOverscanScreenHeight;
        of.left = cf.left = mUnrestrictedScreenLeft;
        of.top = cf.top = mUnrestrictedScreenTop;
        of.right = cf.right = mUnrestrictedScreenLeft + mUnrestrictedScreenWidth;
        of.bottom = cf.bottom = mUnrestrictedScreenTop + mUnrestrictedScreenHeight;
    }

    private void offsetInputMethodWindowLw(WindowState win) {
        int top = Math.max(win.getDisplayFrameLw().top, win.getContentFrameLw().top);
        top += win.getGivenContentInsetsLw().top;
        if (mContentBottom > top) {
            mContentBottom = top;
        }
        if (mForceImmersiveBottom > top) {
            mForceImmersiveBottom = top;
        }
        if (mVoiceContentBottom > top) {
            mVoiceContentBottom = top;
        }
        top = win.getVisibleFrameLw().top;
        top += win.getGivenVisibleInsetsLw().top;
        if (mCurBottom > top) {
            mCurBottom = top;
        }
        if (DEBUG_LAYOUT) Slog.v(TAG, "Input method: mDockBottom="
                + mDockBottom + " mContentBottom="
                + mContentBottom + " mCurBottom=" + mCurBottom);
    }

    private void offsetVoiceInputWindowLw(WindowState win) {
        int top = Math.max(win.getDisplayFrameLw().top, win.getContentFrameLw().top);
        top += win.getGivenContentInsetsLw().top;
        if (mVoiceContentBottom > top) {
            mVoiceContentBottom = top;
        }
    }

    /** {@inheritDoc} */
    @Override
    public void finishLayoutLw() {
        return;
    }

    /** {@inheritDoc} */
    @Override
    public void beginPostLayoutPolicyLw(int displayWidth, int displayHeight) {
        mTopFullscreenOpaqueWindowState = null;
        mTopFullscreenOpaqueOrDimmingWindowState = null;
        mTopDockedOpaqueWindowState = null;
        mTopDockedOpaqueOrDimmingWindowState = null;
        mAppsToBeHidden.clear();
        mAppsThatDismissKeyguard.clear();
        mForceStatusBar = false;
        mForceStatusBarFromKeyguard = false;
        mForceStatusBarTransparent = false;
        mForcingShowNavBar = false;
        mForcingShowNavBarLayer = -1;

        mHideLockScreen = false;
        mAllowLockscreenWhenOn = false;
        mDismissKeyguard = DISMISS_KEYGUARD_NONE;
        mShowingLockscreen = false;
        mShowingDream = false;
        mWinShowWhenLocked = null;
        mKeyguardSecure = isKeyguardSecure(mCurrentUserId);
        mKeyguardSecureIncludingHidden = mKeyguardSecure
                && (mKeyguardDelegate != null && mKeyguardDelegate.isShowing());
    }

    /** {@inheritDoc} */
    @Override
    public void applyPostLayoutPolicyLw(WindowState win, WindowManager.LayoutParams attrs,
            WindowState attached) {
        if (DEBUG_LAYOUT) Slog.i(TAG, "Win " + win + ": isVisibleOrBehindKeyguardLw="
                + win.isVisibleOrBehindKeyguardLw());
        final int fl = WindowManagerPolicyControl.getWindowFlags(win, attrs);
        if (mTopFullscreenOpaqueWindowState == null
                && win.isVisibleLw() && attrs.type == TYPE_INPUT_METHOD) {
            mForcingShowNavBar = true;
            mForcingShowNavBarLayer = win.getSurfaceLayer();
        }
        if (attrs.type == TYPE_STATUS_BAR) {
            if ((attrs.privateFlags & PRIVATE_FLAG_KEYGUARD) != 0) {
                mForceStatusBarFromKeyguard = true;
                mShowingLockscreen = true;
            }
            if ((attrs.privateFlags & PRIVATE_FLAG_FORCE_STATUS_BAR_VISIBLE_TRANSPARENT) != 0) {
                mForceStatusBarTransparent = true;
            }
        }

        boolean appWindow = attrs.type >= FIRST_APPLICATION_WINDOW
                && attrs.type < FIRST_SYSTEM_WINDOW;
        final boolean showWhenLocked = (fl & FLAG_SHOW_WHEN_LOCKED) != 0;
        final boolean dismissKeyguard = (fl & FLAG_DISMISS_KEYGUARD) != 0;
        final int stackId = win.getStackId();
        if (mTopFullscreenOpaqueWindowState == null &&
                win.isVisibleOrBehindKeyguardLw() && !win.isGoneForLayoutLw()) {
            if ((fl & FLAG_FORCE_NOT_FULLSCREEN) != 0) {
                if ((attrs.privateFlags & PRIVATE_FLAG_KEYGUARD) != 0) {
                    mForceStatusBarFromKeyguard = true;
                } else {
                    mForceStatusBar = true;
                }
            }
            if (attrs.type == TYPE_DREAM) {
                // If the lockscreen was showing when the dream started then wait
                // for the dream to draw before hiding the lockscreen.
                if (!mDreamingLockscreen
                        || (win.isVisibleLw() && win.hasDrawnLw())) {
                    mShowingDream = true;
                    appWindow = true;
                }
            }

            final IApplicationToken appToken = win.getAppToken();

            // For app windows that are not attached, we decide if all windows in the app they
            // represent should be hidden or if we should hide the lockscreen. For attached app
            // windows we defer the decision to the window it is attached to.
            if (appWindow && attached == null) {
                if (showWhenLocked) {
                    // Remove any previous windows with the same appToken.
                    mAppsToBeHidden.remove(appToken);
                    mAppsThatDismissKeyguard.remove(appToken);
                    if (mAppsToBeHidden.isEmpty()) {
                        if (dismissKeyguard && !mKeyguardSecure) {
                            mAppsThatDismissKeyguard.add(appToken);
                        } else if (win.isDrawnLw() || win.hasAppShownWindows()) {
                            mWinShowWhenLocked = win;
                            mHideLockScreen = true;
                            mForceStatusBarFromKeyguard = false;
                        }
                    }
                } else if (dismissKeyguard) {
                    if (mKeyguardSecure) {
                        mAppsToBeHidden.add(appToken);
                    } else {
                        mAppsToBeHidden.remove(appToken);
                    }
                    mAppsThatDismissKeyguard.add(appToken);
                } else {
                    mAppsToBeHidden.add(appToken);
                }
                if (isFullscreen(attrs) && StackId.normallyFullscreenWindows(stackId)) {
                    if (DEBUG_LAYOUT) Slog.v(TAG, "Fullscreen window: " + win);
                    mTopFullscreenOpaqueWindowState = win;
                    if (mTopFullscreenOpaqueOrDimmingWindowState == null) {
                        mTopFullscreenOpaqueOrDimmingWindowState = win;
                    }
                    if (!mAppsThatDismissKeyguard.isEmpty() &&
                            mDismissKeyguard == DISMISS_KEYGUARD_NONE) {
                        if (DEBUG_LAYOUT) Slog.v(TAG,
                                "Setting mDismissKeyguard true by win " + win);
                        mDismissKeyguard = (mWinDismissingKeyguard == win
                                && mSecureDismissingKeyguard == mKeyguardSecure)
                                ? DISMISS_KEYGUARD_CONTINUE : DISMISS_KEYGUARD_START;
                        mWinDismissingKeyguard = win;
                        mSecureDismissingKeyguard = mKeyguardSecure;
                        mForceStatusBarFromKeyguard = mShowingLockscreen && mKeyguardSecure;
                    } else if (mAppsToBeHidden.isEmpty() && showWhenLocked
                            && (win.isDrawnLw() || win.hasAppShownWindows())) {
                        if (DEBUG_LAYOUT) Slog.v(TAG,
                                "Setting mHideLockScreen to true by win " + win);
                        mHideLockScreen = true;
                        mForceStatusBarFromKeyguard = false;
                    }
                    if ((fl & FLAG_ALLOW_LOCK_WHILE_SCREEN_ON) != 0) {
                        mAllowLockscreenWhenOn = true;
                    }
                }

                if (!mKeyguardHidden && mWinShowWhenLocked != null &&
                        mWinShowWhenLocked.getAppToken() != win.getAppToken() &&
                        (attrs.flags & FLAG_SHOW_WHEN_LOCKED) == 0) {
                    win.hideLw(false);
                }
            }
        } else if (mTopFullscreenOpaqueWindowState == null && mWinShowWhenLocked == null) {
            // No TopFullscreenOpaqueWindow is showing, but we found a SHOW_WHEN_LOCKED window
            // that is being hidden in an animation - keep the
            // keyguard hidden until the new window shows up and
            // we know whether to show the keyguard or not.
            if (win.isAnimatingLw() && appWindow && showWhenLocked && mKeyguardHidden) {
                mHideLockScreen = true;
                mWinShowWhenLocked = win;
            }
        }

        final boolean reallyVisible = win.isVisibleOrBehindKeyguardLw() && !win.isGoneForLayoutLw();

        // Voice interaction overrides both top fullscreen and top docked.
        if (reallyVisible && win.getAttrs().type == TYPE_VOICE_INTERACTION) {
            if (mTopFullscreenOpaqueWindowState == null) {
                mTopFullscreenOpaqueWindowState = win;
                if (mTopFullscreenOpaqueOrDimmingWindowState == null) {
                    mTopFullscreenOpaqueOrDimmingWindowState = win;
                }
            }
            if (mTopDockedOpaqueWindowState == null) {
                mTopDockedOpaqueWindowState = win;
                if (mTopDockedOpaqueOrDimmingWindowState == null) {
                    mTopDockedOpaqueOrDimmingWindowState = win;
                }
            }
        }

        // Keep track of the window if it's dimming but not necessarily fullscreen.
        if (mTopFullscreenOpaqueOrDimmingWindowState == null && reallyVisible
                && win.isDimming() && StackId.normallyFullscreenWindows(stackId)) {
            mTopFullscreenOpaqueOrDimmingWindowState = win;
        }

        // We need to keep track of the top "fullscreen" opaque window for the docked stack
        // separately, because both the "real fullscreen" opaque window and the one for the docked
        // stack can control View.SYSTEM_UI_FLAG_LIGHT_STATUS_BAR.
        if (mTopDockedOpaqueWindowState == null && reallyVisible && appWindow && attached == null
                && isFullscreen(attrs) && stackId == DOCKED_STACK_ID) {
            mTopDockedOpaqueWindowState = win;
            if (mTopDockedOpaqueOrDimmingWindowState == null) {
                mTopDockedOpaqueOrDimmingWindowState = win;
            }
        }

        // Also keep track of any windows that are dimming but not necessarily fullscreen in the
        // docked stack.
        if (mTopDockedOpaqueOrDimmingWindowState == null && reallyVisible && win.isDimming()
                && stackId == DOCKED_STACK_ID) {
            mTopDockedOpaqueOrDimmingWindowState = win;
        }
    }

    private boolean isFullscreen(WindowManager.LayoutParams attrs) {
        return attrs.x == 0 && attrs.y == 0
                && attrs.width == WindowManager.LayoutParams.MATCH_PARENT
                && attrs.height == WindowManager.LayoutParams.MATCH_PARENT;
    }

    /** {@inheritDoc} */
    @Override
    public int finishPostLayoutPolicyLw() {
        if (mWinShowWhenLocked != null && mTopFullscreenOpaqueWindowState != null &&
                mWinShowWhenLocked.getAppToken() != mTopFullscreenOpaqueWindowState.getAppToken()
                && isKeyguardLocked()) {
            // A dialog is dismissing the keyguard. Put the wallpaper behind it and hide the
            // fullscreen window.
            // TODO: Make sure FLAG_SHOW_WALLPAPER is restored when dialog is dismissed. Or not.
            mWinShowWhenLocked.getAttrs().flags |= FLAG_SHOW_WALLPAPER;
            mTopFullscreenOpaqueWindowState.hideLw(false);
            mTopFullscreenOpaqueWindowState = mWinShowWhenLocked;
        }

        int changes = 0;
        boolean topIsFullscreen = false;

        final WindowManager.LayoutParams lp = (mTopFullscreenOpaqueWindowState != null)
                ? mTopFullscreenOpaqueWindowState.getAttrs()
                : null;

        // If we are not currently showing a dream then remember the current
        // lockscreen state.  We will use this to determine whether the dream
        // started while the lockscreen was showing and remember this state
        // while the dream is showing.
        if (!mShowingDream) {
            mDreamingLockscreen = mShowingLockscreen;
            if (mDreamingSleepTokenNeeded) {
                mDreamingSleepTokenNeeded = false;
                mHandler.obtainMessage(MSG_UPDATE_DREAMING_SLEEP_TOKEN, 0, 1).sendToTarget();
            }
        } else {
            if (!mDreamingSleepTokenNeeded) {
                mDreamingSleepTokenNeeded = true;
                mHandler.obtainMessage(MSG_UPDATE_DREAMING_SLEEP_TOKEN, 1, 1).sendToTarget();
            }
        }

        if (mStatusBar != null) {
            if (DEBUG_LAYOUT) Slog.i(TAG, "force=" + mForceStatusBar
                    + " forcefkg=" + mForceStatusBarFromKeyguard
                    + " top=" + mTopFullscreenOpaqueWindowState);
            boolean shouldBeTransparent = mForceStatusBarTransparent
                    && !mForceStatusBar
                    && !mForceStatusBarFromKeyguard;
            if (!shouldBeTransparent) {
                mStatusBarController.setShowTransparent(false /* transparent */);
            } else if (!mStatusBar.isVisibleLw()) {
                mStatusBarController.setShowTransparent(true /* transparent */);
            }

            WindowManager.LayoutParams statusBarAttrs = mStatusBar.getAttrs();
            boolean statusBarExpanded = statusBarAttrs.height == MATCH_PARENT
                    && statusBarAttrs.width == MATCH_PARENT;
            if (mForceStatusBar || mForceStatusBarFromKeyguard || mForceStatusBarTransparent
                    || statusBarExpanded) {
                if (DEBUG_LAYOUT) Slog.v(TAG, "Showing status bar: forced");
                if (mStatusBarController.setBarShowingLw(true)) {
                    changes |= FINISH_LAYOUT_REDO_LAYOUT;
                }
                // Maintain fullscreen layout until incoming animation is complete.
                topIsFullscreen = mTopIsFullscreen && mStatusBar.isAnimatingLw();
                // Transient status bar on the lockscreen is not allowed
                if (mForceStatusBarFromKeyguard && mStatusBarController.isTransientShowing()) {
                    mStatusBarController.updateVisibilityLw(false /*transientAllowed*/,
                            mLastSystemUiFlags, mLastSystemUiFlags);
                }
                if (statusBarExpanded && mNavigationBar != null) {
                    if (mNavigationBarController.setBarShowingLw(true)) {
                        changes |= FINISH_LAYOUT_REDO_LAYOUT;
                    }
                }
            } else if (mTopFullscreenOpaqueWindowState != null) {
                final int fl = WindowManagerPolicyControl.getWindowFlags(null, lp);
                if (localLOGV) {
                    Slog.d(TAG, "frame: " + mTopFullscreenOpaqueWindowState.getFrameLw()
                            + " shown position: "
                            + mTopFullscreenOpaqueWindowState.getShownPositionLw());
                    Slog.d(TAG, "attr: " + mTopFullscreenOpaqueWindowState.getAttrs()
                            + " lp.flags=0x" + Integer.toHexString(fl));
                }
                topIsFullscreen = (fl & WindowManager.LayoutParams.FLAG_FULLSCREEN) != 0
                        || (mLastSystemUiFlags & View.SYSTEM_UI_FLAG_FULLSCREEN) != 0;
                // The subtle difference between the window for mTopFullscreenOpaqueWindowState
                // and mTopIsFullscreen is that mTopIsFullscreen is set only if the window
                // has the FLAG_FULLSCREEN set.  Not sure if there is another way that to be the
                // case though.
                if (mStatusBarController.isTransientShowing()) {
                    if (mStatusBarController.setBarShowingLw(true)) {
                        changes |= FINISH_LAYOUT_REDO_LAYOUT;
                    }
                } else if (topIsFullscreen
                        && !mWindowManagerInternal.isStackVisible(FREEFORM_WORKSPACE_STACK_ID)
                        && !mWindowManagerInternal.isStackVisible(DOCKED_STACK_ID)) {
                    if (DEBUG_LAYOUT) Slog.v(TAG, "** HIDING status bar");
                    if (mStatusBarController.setBarShowingLw(false)) {
                        changes |= FINISH_LAYOUT_REDO_LAYOUT;
                    } else {
                        if (DEBUG_LAYOUT) Slog.v(TAG, "Status bar already hiding");
                    }
                } else {
                    if (DEBUG_LAYOUT) Slog.v(TAG, "** SHOWING status bar: top is not fullscreen");
                    if (mStatusBarController.setBarShowingLw(true)) {
                        changes |= FINISH_LAYOUT_REDO_LAYOUT;
                    }
                }
            }
        }

        if (mTopIsFullscreen != topIsFullscreen) {
            if (!topIsFullscreen) {
                // Force another layout when status bar becomes fully shown.
                changes |= FINISH_LAYOUT_REDO_LAYOUT;
            }
            mTopIsFullscreen = topIsFullscreen;
        }

        // Hide the key guard if a visible window explicitly specifies that it wants to be
        // displayed when the screen is locked.
        if (mKeyguardDelegate != null && mStatusBar != null) {
            if (localLOGV) Slog.v(TAG, "finishPostLayoutPolicyLw: mHideKeyguard="
                    + mHideLockScreen);
            if (mDismissKeyguard != DISMISS_KEYGUARD_NONE && !mKeyguardSecure) {
                mKeyguardHidden = true;
                if (setKeyguardOccludedLw(true)) {
                    changes |= FINISH_LAYOUT_REDO_LAYOUT
                            | FINISH_LAYOUT_REDO_CONFIG
                            | FINISH_LAYOUT_REDO_WALLPAPER;
                }
                if (mKeyguardDelegate.isShowing()) {
                    mHandler.post(new Runnable() {
                        @Override
                        public void run() {
                            mKeyguardDelegate.keyguardDone(false, false);
                        }
                    });
                }
            } else if (mHideLockScreen) {
                mKeyguardHidden = true;
                mWinDismissingKeyguard = null;
                if (setKeyguardOccludedLw(true)) {
                    changes |= FINISH_LAYOUT_REDO_LAYOUT
                            | FINISH_LAYOUT_REDO_CONFIG
                            | FINISH_LAYOUT_REDO_WALLPAPER;
                }
            } else if (mDismissKeyguard != DISMISS_KEYGUARD_NONE) {
                mKeyguardHidden = false;
                boolean dismissKeyguard = false;
                final boolean trusted = mKeyguardDelegate.isTrusted();
                if (mDismissKeyguard == DISMISS_KEYGUARD_START) {
                    final boolean willDismiss = trusted && mKeyguardOccluded
                            && mKeyguardDelegate != null && mKeyguardDelegate.isShowing();
                    if (willDismiss) {
                        mCurrentlyDismissingKeyguard = true;
                    }
                    dismissKeyguard = true;
                }

                // If we are currently dismissing Keyguard, there is no need to unocclude it.
                if (!mCurrentlyDismissingKeyguard) {
                    if (setKeyguardOccludedLw(false)) {
                        changes |= FINISH_LAYOUT_REDO_LAYOUT
                                | FINISH_LAYOUT_REDO_CONFIG
                                | FINISH_LAYOUT_REDO_WALLPAPER;
                    }
                }

                if (dismissKeyguard) {
                    // Only launch the next keyguard unlock window once per window.
                    mHandler.post(() -> mKeyguardDelegate.dismiss(
                            trusted /* allowWhileOccluded */));
                }
            } else {
                mWinDismissingKeyguard = null;
                mSecureDismissingKeyguard = false;
                mKeyguardHidden = false;
                if (setKeyguardOccludedLw(false)) {
                    changes |= FINISH_LAYOUT_REDO_LAYOUT
                            | FINISH_LAYOUT_REDO_CONFIG
                            | FINISH_LAYOUT_REDO_WALLPAPER;
                }
            }
        }

        if ((updateSystemUiVisibilityLw()&SYSTEM_UI_CHANGING_LAYOUT) != 0) {
            // If the navigation bar has been hidden or shown, we need to do another
            // layout pass to update that window.
            changes |= FINISH_LAYOUT_REDO_LAYOUT;
        }

        // update since mAllowLockscreenWhenOn might have changed
        updateLockScreenTimeout();
        return changes;
    }

    /**
     * Updates the occluded state of the Keyguard.
     *
     * @return Whether the flags have changed and we have to redo the layout.
     */
    private boolean setKeyguardOccludedLw(boolean isOccluded) {
        boolean wasOccluded = mKeyguardOccluded;
        boolean showing = mKeyguardDelegate.isShowing();
        if (wasOccluded && !isOccluded && showing) {
            mKeyguardOccluded = false;
            mKeyguardDelegate.setOccluded(false, true /* animate */);
            mStatusBar.getAttrs().privateFlags |= PRIVATE_FLAG_KEYGUARD;
            if (!mKeyguardDelegate.hasLockscreenWallpaper()) {
                mStatusBar.getAttrs().flags |= FLAG_SHOW_WALLPAPER;
            }
            Animation anim = AnimationUtils.loadAnimation(mContext,
                    com.android.internal.R.anim.wallpaper_open_exit);
            mWindowManagerFuncs.overridePlayingAppAnimationsLw(anim);
            return true;
        } else if (!wasOccluded && isOccluded && showing) {
            mKeyguardOccluded = true;
            mKeyguardDelegate.setOccluded(true, false /* animate */);
            mStatusBar.getAttrs().privateFlags &= ~PRIVATE_FLAG_KEYGUARD;
            mStatusBar.getAttrs().flags &= ~FLAG_SHOW_WALLPAPER;
            return true;
        } else {
            return false;
        }
    }

    private void onKeyguardShowingStateChanged(boolean showing) {
        if (!showing) {
            synchronized (mWindowManagerFuncs.getWindowManagerLock()) {
                mCurrentlyDismissingKeyguard = false;
            }
        }
    }

    private boolean isStatusBarKeyguard() {
        return mStatusBar != null
                && (mStatusBar.getAttrs().privateFlags & PRIVATE_FLAG_KEYGUARD) != 0;
    }

    @Override
    public boolean allowAppAnimationsLw() {
        if (isStatusBarKeyguard() || mShowingDream) {
            // If keyguard or dreams is currently visible, no reason to animate behind it.
            return false;
        }
        return true;
    }

    @Override
    public int focusChangedLw(WindowState lastFocus, WindowState newFocus) {
        mFocusedWindow = newFocus;
        if ((updateSystemUiVisibilityLw()&SYSTEM_UI_CHANGING_LAYOUT) != 0) {
            // If the navigation bar has been hidden or shown, we need to do another
            // layout pass to update that window.
            return FINISH_LAYOUT_REDO_LAYOUT;
        }
        return 0;
    }

    /** {@inheritDoc} */
    @Override
    public void notifyLidSwitchChanged(long whenNanos, boolean lidOpen) {
        // lid changed state
        final int newLidState = lidOpen ? LID_OPEN : LID_CLOSED;
        if (newLidState == mLidState) {
            return;
        }

        mLidState = newLidState;
        applyLidSwitchState();
        updateRotation(true);

        if (lidOpen) {
            wakeUp(SystemClock.uptimeMillis(), mAllowTheaterModeWakeFromLidSwitch,
                    "android.policy:LID");
        } else if (!mLidControlsSleep) {
            mPowerManager.userActivity(SystemClock.uptimeMillis(), false);
        }
    }

    @Override
    public void notifyCameraLensCoverSwitchChanged(long whenNanos, boolean lensCovered) {
        int lensCoverState = lensCovered ? CAMERA_LENS_COVERED : CAMERA_LENS_UNCOVERED;
        if (mCameraLensCoverState == lensCoverState) {
            return;
        }
        if (mCameraLensCoverState == CAMERA_LENS_COVERED &&
                lensCoverState == CAMERA_LENS_UNCOVERED) {
            Intent intent;
            final boolean keyguardActive = mKeyguardDelegate == null ? false :
                    mKeyguardDelegate.isShowing();
            if (keyguardActive) {
                intent = new Intent(MediaStore.INTENT_ACTION_STILL_IMAGE_CAMERA_SECURE);
            } else {
                intent = new Intent(MediaStore.INTENT_ACTION_STILL_IMAGE_CAMERA);
            }
            wakeUp(whenNanos / 1000000, mAllowTheaterModeWakeFromCameraLens,
                    "android.policy:CAMERA_COVER");
            startActivityAsUser(intent, UserHandle.CURRENT_OR_SELF);
        }
        mCameraLensCoverState = lensCoverState;
    }

    void setHdmiPlugged(boolean plugged) {
        if (mHdmiPlugged != plugged) {
            mHdmiPlugged = plugged;
            updateRotation(true, true);
            Intent intent = new Intent(ACTION_HDMI_PLUGGED);
            intent.addFlags(Intent.FLAG_RECEIVER_REGISTERED_ONLY_BEFORE_BOOT);
            intent.putExtra(EXTRA_HDMI_PLUGGED_STATE, plugged);
            mContext.sendStickyBroadcastAsUser(intent, UserHandle.ALL);
        }
    }

    void initializeHdmiState() {
        boolean plugged = false;
        // watch for HDMI plug messages if the hdmi switch exists
        if (new File("/sys/devices/virtual/switch/hdmi/state").exists()) {
            mHDMIObserver.startObserving("DEVPATH=/devices/virtual/switch/hdmi");

            final String filename = "/sys/class/switch/hdmi/state";
            FileReader reader = null;
            try {
                reader = new FileReader(filename);
                char[] buf = new char[15];
                int n = reader.read(buf);
                if (n > 1) {
                    plugged = 0 != Integer.parseInt(new String(buf, 0, n-1));
                }
            } catch (IOException ex) {
                Slog.w(TAG, "Couldn't read hdmi state from " + filename + ": " + ex);
            } catch (NumberFormatException ex) {
                Slog.w(TAG, "Couldn't read hdmi state from " + filename + ": " + ex);
            } finally {
                if (reader != null) {
                    try {
                        reader.close();
                    } catch (IOException ex) {
                    }
                }
            }
        }
        // This dance forces the code in setHdmiPlugged to run.
        // Always do this so the sticky intent is stuck (to false) if there is no hdmi.
        mHdmiPlugged = !plugged;
        setHdmiPlugged(!mHdmiPlugged);
    }

    /**
     * @return Whether music is being played right now "locally" (e.g. on the device's speakers
     *    or wired headphones) or "remotely" (e.g. on a device using the Cast protocol and
     *    controlled by this device, or through remote submix).
     */
    private boolean isMusicActive() {
        final AudioManager am = (AudioManager)mContext.getSystemService(Context.AUDIO_SERVICE);
        if (am == null) {
            Log.w(TAG, "isMusicActive: couldn't get AudioManager reference");
            return false;
        }
        return am.isMusicActive();
    }

    final Object mScreenshotLock = new Object();
    ServiceConnection mScreenshotConnection = null;

    final Runnable mScreenshotTimeout = new Runnable() {
        @Override public void run() {
            synchronized (mScreenshotLock) {
                if (mScreenshotConnection != null) {
                    mContext.unbindService(mScreenshotConnection);
                    mScreenshotConnection = null;
                    notifyScreenshotError();
                }
            }
        }
    };

    // Assume this is called from the Handler thread.
    private void takeScreenshot(final int screenshotType) {
        synchronized (mScreenshotLock) {
            if (mScreenshotConnection != null) {
                return;
            }
            final ComponentName serviceComponent = new ComponentName(SYSUI_PACKAGE,
                    SYSUI_SCREENSHOT_SERVICE);
            final Intent serviceIntent = new Intent();
            serviceIntent.setComponent(serviceComponent);
            ServiceConnection conn = new ServiceConnection() {
                @Override
                public void onServiceConnected(ComponentName name, IBinder service) {
                    synchronized (mScreenshotLock) {
                        if (mScreenshotConnection != this) {
                            return;
                        }
                        Messenger messenger = new Messenger(service);
                        Message msg = Message.obtain(null, screenshotType);
                        final ServiceConnection myConn = this;
                        Handler h = new Handler(mHandler.getLooper()) {
                            @Override
                            public void handleMessage(Message msg) {
                                synchronized (mScreenshotLock) {
                                    if (mScreenshotConnection == myConn) {
                                        mContext.unbindService(mScreenshotConnection);
                                        mScreenshotConnection = null;
                                        mHandler.removeCallbacks(mScreenshotTimeout);
                                    }
                                }
                            }
                        };
                        msg.replyTo = new Messenger(h);
                        msg.arg1 = msg.arg2 = 0;
                        if (mStatusBar != null && mStatusBar.isVisibleLw())
                            msg.arg1 = 1;
                        if (mNavigationBar != null && mNavigationBar.isVisibleLw())
                            msg.arg2 = 1;
                        try {
                            messenger.send(msg);
                        } catch (RemoteException e) {
                        }
                    }
                }

                @Override
                public void onServiceDisconnected(ComponentName name) {
                    synchronized (mScreenshotLock) {
                        if (mScreenshotConnection != null) {
                            mContext.unbindService(mScreenshotConnection);
                            mScreenshotConnection = null;
                            mHandler.removeCallbacks(mScreenshotTimeout);
                            notifyScreenshotError();
                        }
                    }
                }
            };
            if (mContext.bindServiceAsUser(serviceIntent, conn,
                    Context.BIND_AUTO_CREATE | Context.BIND_FOREGROUND_SERVICE_WHILE_AWAKE,
                    UserHandle.CURRENT)) {
                mScreenshotConnection = conn;
                mHandler.postDelayed(mScreenshotTimeout, 10000);
            }
        }
    }

    /**
     * Notifies the screenshot service to show an error.
     */
    private void notifyScreenshotError() {
        // If the service process is killed, then ask it to clean up after itself
        final ComponentName errorComponent = new ComponentName(SYSUI_PACKAGE,
                SYSUI_SCREENSHOT_ERROR_RECEIVER);
        Intent errorIntent = new Intent(Intent.ACTION_USER_PRESENT);
        errorIntent.setComponent(errorComponent);
        errorIntent.addFlags(Intent.FLAG_RECEIVER_REGISTERED_ONLY_BEFORE_BOOT |
                Intent.FLAG_RECEIVER_FOREGROUND);
        mContext.sendBroadcastAsUser(errorIntent, UserHandle.CURRENT);
    }

    private void setVolumeWakeTriggered(final int keyCode, boolean triggered) {
        switch (keyCode) {
            case KeyEvent.KEYCODE_VOLUME_DOWN:
                mVolumeDownWakeTriggered = triggered;
                break;
            case KeyEvent.KEYCODE_VOLUME_UP:
                mVolumeUpWakeTriggered = triggered;
                break;
            case KeyEvent.KEYCODE_VOLUME_MUTE:
                mVolumeMuteWakeTriggered = triggered;
                break;
            default:
                Log.w(TAG, "setVolumeWakeTriggered: unexpected keyCode=" + keyCode);
        }
    }

    private boolean getVolumeWakeTriggered(final int keyCode) {
        switch (keyCode) {
            case KeyEvent.KEYCODE_VOLUME_DOWN:
                return mVolumeDownWakeTriggered;
            case KeyEvent.KEYCODE_VOLUME_UP:
                return mVolumeUpWakeTriggered;
            case KeyEvent.KEYCODE_VOLUME_MUTE:
                return mVolumeMuteWakeTriggered;
            default:
                Log.w(TAG, "getVolumeWakeTriggered: unexpected keyCode=" + keyCode);
                return false;
        }
    }

    /** {@inheritDoc} */
    @Override
    public int interceptKeyBeforeQueueing(KeyEvent event, int policyFlags) {
        if (!mSystemBooted) {
            // If we have not yet booted, don't let key events do anything.
            return 0;
        }

        final boolean interactive = (policyFlags & FLAG_INTERACTIVE) != 0;
        final boolean down = event.getAction() == KeyEvent.ACTION_DOWN;
        final boolean canceled = event.isCanceled();
        final int keyCode = event.getKeyCode();
        final int scanCode = event.getScanCode();

        final boolean isInjected = (policyFlags & WindowManagerPolicy.FLAG_INJECTED) != 0;

        // If screen is off then we treat the case where the keyguard is open but hidden
        // the same as if it were open and in front.
        // This will prevent any keys other than the power button from waking the screen
        // when the keyguard is hidden by another activity.
        final boolean keyguardActive = (mKeyguardDelegate == null ? false :
                                            (interactive ?
                                                isKeyguardShowingAndNotOccluded() :
                                                mKeyguardDelegate.isShowing()));

        if (DEBUG_INPUT) {
            Log.d(TAG, "interceptKeyTq keycode=" + keyCode
                    + " interactive=" + interactive + " keyguardActive=" + keyguardActive
                    + " policyFlags=" + Integer.toHexString(policyFlags));
        }

        // Basic policy based on interactive state.
        int result;
        boolean isWakeKey = (policyFlags & WindowManagerPolicy.FLAG_WAKE) != 0
                || event.isWakeKey();
        if (interactive || (isInjected && !isWakeKey)) {
            // When the device is interactive or the key is injected pass the
            // key to the application.
            result = ACTION_PASS_TO_USER;
            isWakeKey = false;

            if (interactive) {
                // If the screen is awake, but the button pressed was the one that woke the device
                // then don't pass it to the application
                if (keyCode == mPendingWakeKey && !down) {
                    result = 0;
                }
                // Reset the pending key
                mPendingWakeKey = PENDING_KEY_NULL;
            }
        } else if (!interactive && shouldDispatchInputWhenNonInteractive(event)) {
            // If we're currently dozing with the screen on and the keyguard showing, pass the key
            // to the application but preserve its wake key status to make sure we still move
            // from dozing to fully interactive if we would normally go from off to fully
            // interactive, unless the user has explicitly disabled this wake key.
            result = ACTION_PASS_TO_USER;
            isWakeKey = isWakeKey && isWakeKeyEnabled(keyCode);
            // Since we're dispatching the input, reset the pending key
            mPendingWakeKey = PENDING_KEY_NULL;
        } else {
            // When the screen is off and the key is not injected, determine whether
            // to wake the device but don't pass the key to the application.
            result = 0;
            if (isWakeKey && (!down || !isWakeKeyWhenScreenOff(keyCode))) {
                isWakeKey = false;
            }
            // Cache the wake key on down event so we can also avoid sending the up event to the app
            if (isWakeKey && down) {
                mPendingWakeKey = keyCode;
            }
        }

        // If the key would be handled globally, just return the result, don't worry about special
        // key processing.
        if (isValidGlobalKey(keyCode)
                && mGlobalKeyManager.shouldHandleGlobalKey(keyCode, event)) {
            if (isWakeKey) {
                wakeUp(event.getEventTime(), mAllowTheaterModeWakeFromKey,
                       "android.policy:KEY", true);
            }
            return result;
        }

        boolean useHapticFeedback = down
                && (policyFlags & WindowManagerPolicy.FLAG_VIRTUAL) != 0
                && event.getRepeatCount() == 0;

        // Specific device key handling
        if (dispatchKeyToKeyHandlers(event)) {
            return 0;
        }

        // Handle special keys.
        switch (keyCode) {
            case KeyEvent.KEYCODE_BACK: {
                if (down) {
                    interceptBackKeyDown();
                } else {
                    boolean handled = interceptBackKeyUp(event);

                    // Don't pass back press to app if we've already handled it via long press
                    if (handled) {
                        result &= ~ACTION_PASS_TO_USER;
                    }
                }
                break;
            }

            case KeyEvent.KEYCODE_VOLUME_DOWN:
            case KeyEvent.KEYCODE_VOLUME_UP:
            case KeyEvent.KEYCODE_VOLUME_MUTE: {
                // Eat all down & up keys when using volume wake.
                // This disables volume control, music control, and "beep" on key up.
                if (isWakeKey && mVolumeWakeScreen) {
                    setVolumeWakeTriggered(keyCode, true);
                    break;
                } else if (getVolumeWakeTriggered(keyCode) && !down) {
                    result &= ~ACTION_PASS_TO_USER;
                    setVolumeWakeTriggered(keyCode, false);
                    break;
                }

                if (keyCode == KeyEvent.KEYCODE_VOLUME_DOWN) {
                    if (down) {
                        if (interactive && !mScreenshotChordVolumeDownKeyTriggered
                                && (event.getFlags() & KeyEvent.FLAG_FALLBACK) == 0) {
                            mScreenshotChordVolumeDownKeyTriggered = true;
                            mScreenshotChordVolumeDownKeyTime = event.getDownTime();
                            mScreenshotChordVolumeDownKeyConsumed = false;
                            cancelPendingPowerKeyAction();
                            interceptScreenshotChord();
                        }
                    } else {
                        mScreenshotChordVolumeDownKeyTriggered = false;
                        cancelPendingScreenshotChordAction();
                    }
                } else if (keyCode == KeyEvent.KEYCODE_VOLUME_UP) {
                    if (down) {
                        if (interactive && !mScreenshotChordVolumeUpKeyTriggered
                                && (event.getFlags() & KeyEvent.FLAG_FALLBACK) == 0) {
                            mScreenshotChordVolumeUpKeyTriggered = true;
                            cancelPendingPowerKeyAction();
                            cancelPendingScreenshotChordAction();
                        }
                    } else {
                        mScreenshotChordVolumeUpKeyTriggered = false;
                        cancelPendingScreenshotChordAction();
                    }
                }
                if (down) {
                    TelecomManager telecomManager = getTelecommService();
                    if (telecomManager != null) {
                        if (telecomManager.isRinging()) {
                            if (mVolumeAnswerCall) {
                                telecomManager.acceptRingingCall();
                            }
                            // If an incoming call is ringing, either VOLUME key means
                            // "silence ringer".  We handle these keys here, rather than
                            // in the InCallScreen, to make sure we'll respond to them
                            // even if the InCallScreen hasn't come to the foreground yet.
                            // Look for the DOWN event here, to agree with the "fallback"
                            // behavior in the InCallScreen.
                            Log.i(TAG, "interceptKeyBeforeQueueing:"
                                  + " VOLUME key-down while ringing: Silence ringer!");

                            // Silence the ringer.  (It's safe to call this
                            // even if the ringer has already been silenced.)
                            telecomManager.silenceRinger();

                            // And *don't* pass this key thru to the current activity
                            // (which is probably the InCallScreen.)
                            result &= ~ACTION_PASS_TO_USER;
                            break;
                        }
                        if (telecomManager.isInCall()
                                && (result & ACTION_PASS_TO_USER) == 0) {
                            // If we are in call but we decided not to pass the key to
                            // the application, just pass it to the session service.

                            MediaSessionLegacyHelper.getHelper(mContext)
                                    .sendVolumeKeyEvent(event, false);
                            break;
                        }
                    }
                }

                // Disable music and volume control when used as wake key
                if ((result & ACTION_PASS_TO_USER) == 0 && !mVolumeWakeScreen) {
                    boolean mayChangeVolume = false;

                    if (isMusicActive()) {
                        if (mVolBtnMusicControls && (keyCode != KeyEvent.KEYCODE_VOLUME_MUTE)) {
                            // Detect long key presses.
                            if (down) {
                                mIsLongPress = false;
                                // TODO: Long press of MUTE could be mapped to KEYCODE_MEDIA_PLAY_PAUSE
                                int newKeyCode = event.getKeyCode() == KeyEvent.KEYCODE_VOLUME_UP ?
                                        KeyEvent.KEYCODE_MEDIA_NEXT : KeyEvent.KEYCODE_MEDIA_PREVIOUS;
                                scheduleLongPressKeyEvent(event, newKeyCode);
                                // Consume key down events of all presses.
                                break;
                            } else {
                                mHandler.removeMessages(MSG_DISPATCH_VOLKEY_WITH_WAKE_LOCK);
                                // Consume key up events of long presses only.
                                if (mIsLongPress) {
                                    break;
                                }
                                // Change volume only on key up events of short presses.
                                mayChangeVolume = true;
                            }
                        } else {
                            // Long key press detection not applicable, change volume only
                            // on key down events
                            mayChangeVolume = down;
                        }
                    }

                    if (mayChangeVolume) {
                        if (mUseTvRouting) {
                            dispatchDirectAudioEvent(event);
                        } else {
                            // If we aren't passing to the user and no one else
                            // handled it send it to the session manager to figure
                            // out.

                            // Rewrite the event to use key-down as sendVolumeKeyEvent will
                            // only change the volume on key down.
                            KeyEvent newEvent = new KeyEvent(KeyEvent.ACTION_DOWN, keyCode);
                            MediaSessionLegacyHelper.getHelper(mContext)
                                    .sendVolumeKeyEvent(newEvent, true);
                        }
                    }
                    break;
                }
                break;
            }

            case KeyEvent.KEYCODE_HOME:
                if (down && !interactive && mHomeWakeScreen) {
                    isWakeKey = true;
                }
                break;

            case KeyEvent.KEYCODE_FOCUS:
                if (down && !interactive && mCameraSleepOnRelease) {
                    mIsFocusPressed = true;
                } else if ((event.getAction() == KeyEvent.ACTION_UP)
                        && mScreenOnFully && mIsFocusPressed) {
                    // Check if screen is fully on before letting the device go to sleep
                    mPowerManager.goToSleep(SystemClock.uptimeMillis());
                    mIsFocusPressed = false;
                }
                break;

            case KeyEvent.KEYCODE_CAMERA:
                if (down && mIsFocusPressed) {
                    mIsFocusPressed = false;
                }
                if (down) {
                    mIsLongPress = false;
                    scheduleLongPressKeyEvent(event, KeyEvent.KEYCODE_CAMERA);
                    // Consume key down events of all presses.
                    break;
                } else {
                    mHandler.removeMessages(MSG_CAMERA_LONG_PRESS);
                    // Consume key up events of long presses only.
                    if (mIsLongPress && mCameraLaunch) {
                        Intent intent;
                        if (keyguardActive) {
                            intent = new Intent(MediaStore.INTENT_ACTION_STILL_IMAGE_CAMERA_SECURE);
                        } else {
                            intent = new Intent(MediaStore.INTENT_ACTION_STILL_IMAGE_CAMERA);
                        }
                        isWakeKey = true;
                        startActivityAsUser(intent, UserHandle.CURRENT_OR_SELF);
                    }
                }
                break;

            case KeyEvent.KEYCODE_ENDCALL: {
                result &= ~ACTION_PASS_TO_USER;
                if (down) {
                    TelecomManager telecomManager = getTelecommService();
                    boolean hungUp = false;
                    if (telecomManager != null) {
                        hungUp = telecomManager.endCall();
                    }
                    if (interactive && !hungUp) {
                        mEndCallKeyHandled = false;
                        mHandler.postDelayed(mEndCallLongPress,
                                ViewConfiguration.get(mContext).getDeviceGlobalActionKeyTimeout());
                    } else {
                        mEndCallKeyHandled = true;
                    }
                } else {
                    if (!mEndCallKeyHandled) {
                        mHandler.removeCallbacks(mEndCallLongPress);
                        if (!canceled) {
                            if ((mEndcallBehavior
                                    & Settings.System.END_BUTTON_BEHAVIOR_HOME) != 0) {
                                if (goHome()) {
                                    break;
                                }
                            }
                            if ((mEndcallBehavior
                                    & Settings.System.END_BUTTON_BEHAVIOR_SLEEP) != 0) {
                                mPowerManager.goToSleep(event.getEventTime(),
                                        PowerManager.GO_TO_SLEEP_REASON_POWER_BUTTON, 0);
                                isWakeKey = false;
                            }
                        }
                    }
                }
                break;
            }

            case KeyEvent.KEYCODE_POWER: {
                if (mTopFullscreenOpaqueWindowState != null
                        && (mTopFullscreenOpaqueWindowState.getAttrs().privateFlags
                                & WindowManager.LayoutParams.PRIVATE_FLAG_PREVENT_POWER_KEY) != 0
                        && mScreenOnFully) {
                    return result;
                }
                result &= ~ACTION_PASS_TO_USER;
                isWakeKey = false; // wake-up will be handled separately
                if (down) {
                    interceptPowerKeyDown(event, interactive);
                } else {
                    interceptPowerKeyUp(event, interactive, canceled);
                }
                break;
            }

            case KeyEvent.KEYCODE_SYSTEM_NAVIGATION_DOWN:
                // fall through
            case KeyEvent.KEYCODE_SYSTEM_NAVIGATION_UP:
                // fall through
            case KeyEvent.KEYCODE_SYSTEM_NAVIGATION_LEFT:
                // fall through
            case KeyEvent.KEYCODE_SYSTEM_NAVIGATION_RIGHT: {
                result &= ~ACTION_PASS_TO_USER;
                interceptSystemNavigationKey(event);
                break;
            }

            case KeyEvent.KEYCODE_SLEEP: {
                result &= ~ACTION_PASS_TO_USER;
                isWakeKey = false;
                if (!mPowerManager.isInteractive()) {
                    useHapticFeedback = false; // suppress feedback if already non-interactive
                }
                if (down) {
                    sleepPress(event.getEventTime());
                } else {
                    sleepRelease(event.getEventTime());
                }
                break;
            }

            case KeyEvent.KEYCODE_SOFT_SLEEP: {
                result &= ~ACTION_PASS_TO_USER;
                isWakeKey = false;
                if (!down) {
                    mPowerManagerInternal.setUserInactiveOverrideFromWindowManager();
                }
                break;
            }

            case KeyEvent.KEYCODE_WAKEUP: {
                result &= ~ACTION_PASS_TO_USER;
                isWakeKey = true;
                break;
            }

            case KeyEvent.KEYCODE_MEDIA_PLAY:
            case KeyEvent.KEYCODE_MEDIA_PAUSE:
            case KeyEvent.KEYCODE_MEDIA_PLAY_PAUSE:
            case KeyEvent.KEYCODE_HEADSETHOOK:
            case KeyEvent.KEYCODE_MUTE:
            case KeyEvent.KEYCODE_MEDIA_STOP:
            case KeyEvent.KEYCODE_MEDIA_NEXT:
            case KeyEvent.KEYCODE_MEDIA_PREVIOUS:
            case KeyEvent.KEYCODE_MEDIA_REWIND:
            case KeyEvent.KEYCODE_MEDIA_RECORD:
            case KeyEvent.KEYCODE_MEDIA_FAST_FORWARD:
            case KeyEvent.KEYCODE_MEDIA_AUDIO_TRACK: {
                if (MediaSessionLegacyHelper.getHelper(mContext).isGlobalPriorityActive()) {
                    // If the global session is active pass all media keys to it
                    // instead of the active window.
                    result &= ~ACTION_PASS_TO_USER;
                }
                if ((result & ACTION_PASS_TO_USER) == 0) {
                    // Only do this if we would otherwise not pass it to the user. In that
                    // case, the PhoneWindow class will do the same thing, except it will
                    // only do it if the showing app doesn't process the key on its own.
                    // Note that we need to make a copy of the key event here because the
                    // original key event will be recycled when we return.
                    mBroadcastWakeLock.acquire();
                    Message msg = mHandler.obtainMessage(MSG_DISPATCH_MEDIA_KEY_WITH_WAKE_LOCK,
                            new KeyEvent(event));
                    msg.setAsynchronous(true);
                    msg.sendToTarget();
                }
                break;
            }

            case KeyEvent.KEYCODE_CALL: {
                if (down) {
                    TelecomManager telecomManager = getTelecommService();
                    if (telecomManager != null) {
                        if (telecomManager.isRinging()) {
                            Log.i(TAG, "interceptKeyBeforeQueueing:"
                                  + " CALL key-down while ringing: Answer the call!");
                            telecomManager.acceptRingingCall();

                            // And *don't* pass this key thru to the current activity
                            // (which is presumably the InCallScreen.)
                            result &= ~ACTION_PASS_TO_USER;
                        }
                    }
                }
                break;
            }
            case KeyEvent.KEYCODE_VOICE_ASSIST: {
                // Only do this if we would otherwise not pass it to the user. In that case,
                // interceptKeyBeforeDispatching would apply a similar but different policy in
                // order to invoke voice assist actions. Note that we need to make a copy of the
                // key event here because the original key event will be recycled when we return.
                if ((result & ACTION_PASS_TO_USER) == 0 && !down) {
                    mBroadcastWakeLock.acquire();
                    Message msg = mHandler.obtainMessage(MSG_LAUNCH_VOICE_ASSIST_WITH_WAKE_LOCK,
                            keyguardActive ? 1 : 0, 0);
                    msg.setAsynchronous(true);
                    msg.sendToTarget();
                }
                break;
            }
            case KeyEvent.KEYCODE_WINDOW: {
                if (mShortPressWindowBehavior == SHORT_PRESS_WINDOW_PICTURE_IN_PICTURE) {
                    if (mTvPictureInPictureVisible) {
                        // Consumes the key only if picture-in-picture is visible
                        // to show picture-in-picture control menu.
                        // This gives a chance to the foreground activity
                        // to customize PIP key behavior.
                        if (!down) {
                            showTvPictureInPictureMenu(event);
                        }
                        result &= ~ACTION_PASS_TO_USER;
                    }
                }
                break;
            }
        }

        if (useHapticFeedback) {
            performHapticFeedbackLw(null, HapticFeedbackConstants.VIRTUAL_KEY, false);
        }

        if (isWakeKey) {
            wakeUp(event.getEventTime(), mAllowTheaterModeWakeFromKey, "android.policy:KEY",
                    event.getKeyCode() == KeyEvent.KEYCODE_WAKEUP); // Check prox only on wake key
        }

        return result;
    }

    private void scheduleLongPressKeyEvent(KeyEvent origEvent, int keyCode) {
        KeyEvent event = new KeyEvent(origEvent.getDownTime(), origEvent.getEventTime(),
                origEvent.getAction(), keyCode, 0);
        Message msg;
        if (keyCode == KeyEvent.KEYCODE_CAMERA) {
            msg = mHandler.obtainMessage(MSG_CAMERA_LONG_PRESS, event);
        } else {
            msg = mHandler.obtainMessage(MSG_DISPATCH_VOLKEY_WITH_WAKE_LOCK, event);
        }
        msg.setAsynchronous(true);
        mHandler.sendMessageDelayed(msg, ViewConfiguration.getLongPressTimeout());
    }

    /**
     * Handle statusbar expansion events.
     * @param event
     */
    private void interceptSystemNavigationKey(KeyEvent event) {
        if (event.getAction() == KeyEvent.ACTION_UP && areSystemNavigationKeysEnabled()) {
            IStatusBarService sbar = getStatusBarService();
            if (sbar != null) {
                try {
                    sbar.handleSystemNavigationKey(event.getKeyCode());
                } catch (RemoteException e1) {
                    // oops, no statusbar. Ignore event.
                }
            }
        }
    }

    /**
     * Returns true if the key can have global actions attached to it.
     * We reserve all power management keys for the system since they require
     * very careful handling.
     */
    private static boolean isValidGlobalKey(int keyCode) {
        switch (keyCode) {
            case KeyEvent.KEYCODE_POWER:
            case KeyEvent.KEYCODE_WAKEUP:
            case KeyEvent.KEYCODE_SLEEP:
                return false;
            default:
                return true;
        }
    }

    /**
     * Check if the given keyCode represents a key that is considered a wake key
     * and is currently enabled by the user in Settings or for another reason.
     */
    private boolean isWakeKeyEnabled(int keyCode) {
        switch (keyCode) {
            case KeyEvent.KEYCODE_VOLUME_UP:
            case KeyEvent.KEYCODE_VOLUME_DOWN:
            case KeyEvent.KEYCODE_VOLUME_MUTE:
                // Volume keys are still wake keys if the device is docked.
                return mVolumeWakeScreen || mDockMode != Intent.EXTRA_DOCK_STATE_UNDOCKED;
            case KeyEvent.KEYCODE_BACK:
                return mBackWakeScreen;
            case KeyEvent.KEYCODE_MENU:
                return mMenuWakeScreen;
            case KeyEvent.KEYCODE_ASSIST:
                return mAssistWakeScreen;
            case KeyEvent.KEYCODE_APP_SWITCH:
                return mAppSwitchWakeScreen;
            case KeyEvent.KEYCODE_CAMERA:
            case KeyEvent.KEYCODE_FOCUS:
                return mCameraWakeScreen;
        }
        return true;
    }

    /**
     * When the screen is off we ignore some keys that might otherwise typically
     * be considered wake keys.  We filter them out here.
     *
     * {@link KeyEvent#KEYCODE_POWER} is notably absent from this list because it
     * is always considered a wake key.
     */
    private boolean isWakeKeyWhenScreenOff(int keyCode) {
        switch (keyCode) {
            // ignore volume keys unless docked
            case KeyEvent.KEYCODE_VOLUME_UP:
            case KeyEvent.KEYCODE_VOLUME_DOWN:
            case KeyEvent.KEYCODE_VOLUME_MUTE:
                return mVolumeWakeScreen || mDockMode != Intent.EXTRA_DOCK_STATE_UNDOCKED;

            // ignore media keys
            case KeyEvent.KEYCODE_MUTE:
            case KeyEvent.KEYCODE_HEADSETHOOK:
            case KeyEvent.KEYCODE_MEDIA_PLAY:
            case KeyEvent.KEYCODE_MEDIA_PAUSE:
            case KeyEvent.KEYCODE_MEDIA_PLAY_PAUSE:
            case KeyEvent.KEYCODE_MEDIA_STOP:
            case KeyEvent.KEYCODE_MEDIA_NEXT:
            case KeyEvent.KEYCODE_MEDIA_PREVIOUS:
            case KeyEvent.KEYCODE_MEDIA_REWIND:
            case KeyEvent.KEYCODE_MEDIA_RECORD:
            case KeyEvent.KEYCODE_MEDIA_FAST_FORWARD:
            case KeyEvent.KEYCODE_MEDIA_AUDIO_TRACK:
                return false;

            case KeyEvent.KEYCODE_BACK:
                return mBackWakeScreen;
            case KeyEvent.KEYCODE_MENU:
                return mMenuWakeScreen;
            case KeyEvent.KEYCODE_ASSIST:
                return mAssistWakeScreen;
            case KeyEvent.KEYCODE_APP_SWITCH:
                return mAppSwitchWakeScreen;
            case KeyEvent.KEYCODE_CAMERA:
            case KeyEvent.KEYCODE_FOCUS:
                return mCameraWakeScreen;
        }
        return true;
    }


    /** {@inheritDoc} */
    @Override
    public int interceptMotionBeforeQueueingNonInteractive(long whenNanos, int policyFlags) {
        if ((WindowManagerPolicy.POLICY_FLAG_REMOVE_HANDYMODE & policyFlags) !=0) {
            Slog.i(TAG, "interceptMotionBeforeQueueingNonInteractive policyFlags: "+policyFlags);
            Settings.Global.putString(mContext.getContentResolver(),
                Settings.Global.SINGLE_HAND_MODE, "");
            return 0;
        }
        if ((policyFlags & FLAG_WAKE) != 0) {
            if (wakeUp(whenNanos / 1000000, mAllowTheaterModeWakeFromMotion,
                    "android.policy:MOTION")) {
                return 0;
            }
        }

        if (shouldDispatchInputWhenNonInteractive(null)) {
            return ACTION_PASS_TO_USER;
        }

        // If we have not passed the action up and we are in theater mode without dreaming,
        // there will be no dream to intercept the touch and wake into ambient.  The device should
        // wake up in this case.
        if (isTheaterModeEnabled() && (policyFlags & FLAG_WAKE) != 0) {
            wakeUp(whenNanos / 1000000, mAllowTheaterModeWakeFromMotionWhenNotDreaming,
                    "android.policy:MOTION");
        }

        return 0;
    }

    private boolean shouldDispatchInputWhenNonInteractive(KeyEvent event) {
        final boolean displayOff = (mDisplay == null || mDisplay.getState() == Display.STATE_OFF);

        if (displayOff && !mHasFeatureWatch) {
            return false;
        }

        // Send events to keyguard while the screen is on and it's showing.
        if (isKeyguardShowingAndNotOccluded() && !displayOff) {
            return true;
        }

        // Watches handle BACK specially
        if (mHasFeatureWatch
                && event != null
                && (event.getKeyCode() == KeyEvent.KEYCODE_BACK
                        || event.getKeyCode() == KeyEvent.KEYCODE_STEM_PRIMARY)) {
            return false;
        }

        // Send events to a dozing dream even if the screen is off since the dream
        // is in control of the state of the screen.
        IDreamManager dreamManager = getDreamManager();

        try {
            if (dreamManager != null && dreamManager.isDreaming() && !dreamManager.isDozing()) {
                return true;
            }
        } catch (RemoteException e) {
            Slog.e(TAG, "RemoteException when checking if dreaming", e);
        }

        // Otherwise, consume events since the user can't see what is being
        // interacted with.
        return false;
    }

    private void dispatchDirectAudioEvent(KeyEvent event) {
        if (event.getAction() != KeyEvent.ACTION_DOWN) {
            return;
        }
        int keyCode = event.getKeyCode();
        int flags = AudioManager.FLAG_SHOW_UI | AudioManager.FLAG_PLAY_SOUND
                | AudioManager.FLAG_FROM_KEY;
        String pkgName = mContext.getOpPackageName();
        switch (keyCode) {
            case KeyEvent.KEYCODE_VOLUME_UP:
                try {
                    getAudioService().adjustSuggestedStreamVolume(AudioManager.ADJUST_RAISE,
                            AudioManager.USE_DEFAULT_STREAM_TYPE, flags, pkgName, TAG);
                } catch (RemoteException e) {
                    Log.e(TAG, "Error dispatching volume up in dispatchTvAudioEvent.", e);
                }
                break;
            case KeyEvent.KEYCODE_VOLUME_DOWN:
                try {
                    getAudioService().adjustSuggestedStreamVolume(AudioManager.ADJUST_LOWER,
                            AudioManager.USE_DEFAULT_STREAM_TYPE, flags, pkgName, TAG);
                } catch (RemoteException e) {
                    Log.e(TAG, "Error dispatching volume down in dispatchTvAudioEvent.", e);
                }
                break;
            case KeyEvent.KEYCODE_VOLUME_MUTE:
                try {
                    if (event.getRepeatCount() == 0) {
                        getAudioService().adjustSuggestedStreamVolume(
                                AudioManager.ADJUST_TOGGLE_MUTE,
                                AudioManager.USE_DEFAULT_STREAM_TYPE, flags, pkgName, TAG);
                    }
                } catch (RemoteException e) {
                    Log.e(TAG, "Error dispatching mute in dispatchTvAudioEvent.", e);
                }
                break;
        }
    }

    void dispatchMediaKeyWithWakeLock(KeyEvent event) {
        if (DEBUG_INPUT) {
            Slog.d(TAG, "dispatchMediaKeyWithWakeLock: " + event);
        }

        if (mHavePendingMediaKeyRepeatWithWakeLock) {
            if (DEBUG_INPUT) {
                Slog.d(TAG, "dispatchMediaKeyWithWakeLock: canceled repeat");
            }

            mHandler.removeMessages(MSG_DISPATCH_MEDIA_KEY_REPEAT_WITH_WAKE_LOCK);
            mHavePendingMediaKeyRepeatWithWakeLock = false;
            mBroadcastWakeLock.release(); // pending repeat was holding onto the wake lock
        }

        dispatchMediaKeyWithWakeLockToAudioService(event);

        if (event.getAction() == KeyEvent.ACTION_DOWN
                && event.getRepeatCount() == 0) {
            mHavePendingMediaKeyRepeatWithWakeLock = true;

            Message msg = mHandler.obtainMessage(
                    MSG_DISPATCH_MEDIA_KEY_REPEAT_WITH_WAKE_LOCK, event);
            msg.setAsynchronous(true);
            mHandler.sendMessageDelayed(msg, ViewConfiguration.getKeyRepeatTimeout());
        } else {
            mBroadcastWakeLock.release();
        }
    }

    void dispatchMediaKeyRepeatWithWakeLock(KeyEvent event) {
        mHavePendingMediaKeyRepeatWithWakeLock = false;

        KeyEvent repeatEvent = KeyEvent.changeTimeRepeat(event,
                SystemClock.uptimeMillis(), 1, event.getFlags() | KeyEvent.FLAG_LONG_PRESS);
        if (DEBUG_INPUT) {
            Slog.d(TAG, "dispatchMediaKeyRepeatWithWakeLock: " + repeatEvent);
        }

        dispatchMediaKeyWithWakeLockToAudioService(repeatEvent);
        mBroadcastWakeLock.release();
    }

    void dispatchMediaKeyWithWakeLockToAudioService(KeyEvent event) {
        if (ActivityManagerNative.isSystemReady()) {
            MediaSessionLegacyHelper.getHelper(mContext).sendMediaButtonEvent(event, true);
        }
    }

    void launchVoiceAssistWithWakeLock(boolean keyguardActive) {
        IDeviceIdleController dic = IDeviceIdleController.Stub.asInterface(
                ServiceManager.getService(Context.DEVICE_IDLE_CONTROLLER));
        if (dic != null) {
            try {
                dic.exitIdle("voice-search");
            } catch (RemoteException e) {
            }
        }
        Intent voiceIntent =
            new Intent(RecognizerIntent.ACTION_VOICE_SEARCH_HANDS_FREE);
        voiceIntent.putExtra(RecognizerIntent.EXTRA_SECURE, keyguardActive);
        startActivityAsUser(voiceIntent, UserHandle.CURRENT_OR_SELF);
        mBroadcastWakeLock.release();
    }

    BroadcastReceiver mDockReceiver = new BroadcastReceiver() {
        @Override
        public void onReceive(Context context, Intent intent) {
            if (Intent.ACTION_DOCK_EVENT.equals(intent.getAction())) {
                mDockMode = intent.getIntExtra(Intent.EXTRA_DOCK_STATE,
                        Intent.EXTRA_DOCK_STATE_UNDOCKED);
            } else {
                try {
                    IUiModeManager uiModeService = IUiModeManager.Stub.asInterface(
                            ServiceManager.getService(Context.UI_MODE_SERVICE));
                    mUiMode = uiModeService.getCurrentModeType();
                } catch (RemoteException e) {
                }
            }
            updateRotation(true);
            synchronized (mLock) {
                updateOrientationListenerLp();
            }
        }
    };

    BroadcastReceiver mDreamReceiver = new BroadcastReceiver() {
        @Override
        public void onReceive(Context context, Intent intent) {
            if (Intent.ACTION_DREAMING_STARTED.equals(intent.getAction())) {
                if (mKeyguardDelegate != null) {
                    mKeyguardDelegate.onDreamingStarted();
                }
            } else if (Intent.ACTION_DREAMING_STOPPED.equals(intent.getAction())) {
                if (mKeyguardDelegate != null) {
                    mKeyguardDelegate.onDreamingStopped();
                }
            }
        }
    };

    BroadcastReceiver mMultiuserReceiver = new BroadcastReceiver() {
        @Override
        public void onReceive(Context context, Intent intent) {
            if (Intent.ACTION_USER_SWITCHED.equals(intent.getAction())) {
                // tickle the settings observer: this first ensures that we're
                // observing the relevant settings for the newly-active user,
                // and then updates our own bookkeeping based on the now-
                // current user.
                mSettingsObserver.onChange(false);

                if (mGlobalActions != null) {
                    mGlobalActions.updatePowerMenuActions();
                }

                // force a re-application of focused window sysui visibility.
                // the window may never have been shown for this user
                // e.g. the keyguard when going through the new-user setup flow
                synchronized (mWindowManagerFuncs.getWindowManagerLock()) {
                    mLastSystemUiFlags = 0;
                    updateSystemUiVisibilityLw();
                }
            }
        }
    };

    private final Runnable mHiddenNavPanic = new Runnable() {
        @Override
        public void run() {
            synchronized (mWindowManagerFuncs.getWindowManagerLock()) {
                if (!isUserSetupComplete()) {
                    // Swipe-up for navigation bar is disabled during setup
                    return;
                }
                mPendingPanicGestureUptime = SystemClock.uptimeMillis();
                if (!isNavBarEmpty(mLastSystemUiFlags)) {
                    mNavigationBarController.showTransient();
                }
            }
        }
    };

    private void requestTransientBars(WindowState swipeTarget) {
        synchronized (mWindowManagerFuncs.getWindowManagerLock()) {
            if (!isUserSetupComplete()) {
                // Swipe-up for navigation bar is disabled during setup
                return;
            }
            boolean sb = mStatusBarController.checkShowTransientBarLw();
            boolean nb = mNavigationBarController.checkShowTransientBarLw()
                    && !isNavBarEmpty(mLastSystemUiFlags);
            if (sb || nb) {
                // Don't show status bar when swiping on already visible navigation bar
                if (!nb && swipeTarget == mNavigationBar) {
                    if (DEBUG) Slog.d(TAG, "Not showing transient bar, wrong swipe target");
                    return;
                }
                if (sb) mStatusBarController.showTransient();
                if (nb) mNavigationBarController.showTransient();
                mImmersiveModeConfirmation.confirmCurrentPrompt();
                updateSystemUiVisibilityLw();
            }
        }
    }


    BroadcastReceiver mWifiDisplayReceiver = new BroadcastReceiver() {
        public void onReceive(Context context, Intent intent) {
        String action = intent.getAction();
            if (action.equals(ACTION_WIFI_DISPLAY_VIDEO)) {
                int state = intent.getIntExtra("state", 0);
                if(state == 1) {
                    mWifiDisplayConnected = true;
                } else {
                    mWifiDisplayConnected = false;
                }
                mWifiDisplayCustomRotation =
                    intent.getIntExtra("wfd_UIBC_rot", -1);
                updateRotation(true);
            }
        }
    };

    // Called on the PowerManager's Notifier thread.
    @Override
    public void startedGoingToSleep(int why) {
        if (DEBUG_WAKEUP) Slog.i(TAG, "Started going to sleep... (why=" + why + ")");
        mCameraGestureTriggeredDuringGoingToSleep = false;
        mGoingToSleep = true;
        if (mKeyguardDelegate != null) {
            mKeyguardDelegate.onStartedGoingToSleep(why);
        }
    }

    class OverscanTimeout implements Runnable {
        @Override
        public void run() {
            Slog.i(TAG, "OverscanTimeout run");
            Settings.Global.putString(mContext.getContentResolver(), Settings.Global.SINGLE_HAND_MODE, "");
        }
    }
    OverscanTimeout mOverscanTimeout = new OverscanTimeout();

    // Called on the PowerManager's Notifier thread.
    @Override
    public void finishedGoingToSleep(int why) {
        mHandler.removeCallbacks(mOverscanTimeout);
        mHandler.postDelayed(mOverscanTimeout, 200);
        EventLog.writeEvent(70000, 0);
        if (DEBUG_WAKEUP) Slog.i(TAG, "Finished going to sleep... (why=" + why + ")");
        MetricsLogger.histogram(mContext, "screen_timeout", mLockScreenTimeout / 1000);

        mGoingToSleep = false;

        // We must get this work done here because the power manager will drop
        // the wake lock and let the system suspend once this function returns.
        synchronized (mLock) {
            mAwake = false;
            updateWakeGestureListenerLp();
            updateOrientationListenerLp();
            updateLockScreenTimeout();
        }
        if (mKeyguardDelegate != null) {
            mKeyguardDelegate.onFinishedGoingToSleep(why,
                    mCameraGestureTriggeredDuringGoingToSleep);
        }
        mCameraGestureTriggeredDuringGoingToSleep = false;
    }

    // Called on the PowerManager's Notifier thread.
    @Override
    public void startedWakingUp() {
        EventLog.writeEvent(70000, 1);
        if (DEBUG_WAKEUP) Slog.i(TAG, "Started waking up...");

        // Since goToSleep performs these functions synchronously, we must
        // do the same here.  We cannot post this work to a handler because
        // that might cause it to become reordered with respect to what
        // may happen in a future call to goToSleep.
        synchronized (mLock) {
            mAwake = true;

            updateWakeGestureListenerLp();
            updateOrientationListenerLp();
            updateLockScreenTimeout();
        }

        if (mKeyguardDelegate != null) {
            mKeyguardDelegate.onStartedWakingUp();
        }
    }

    // Called on the PowerManager's Notifier thread.
    @Override
    public void finishedWakingUp() {
        if (DEBUG_WAKEUP) Slog.i(TAG, "Finished waking up...");
    }

    private void wakeUpFromPowerKey(long eventTime) {
        wakeUp(eventTime, mAllowTheaterModeWakeFromPowerKey, "android.policy:POWER");
    }

    private boolean wakeUp(long wakeTime, boolean wakeInTheaterMode, String reason) {
        return wakeUp(wakeTime, wakeInTheaterMode, reason, false);
    }

    private boolean wakeUp(long wakeTime, boolean wakeInTheaterMode, String reason,
            final boolean withProximityCheck) {
        final boolean theaterModeEnabled = isTheaterModeEnabled();
        if (!wakeInTheaterMode && theaterModeEnabled) {
            return false;
        }

        if (theaterModeEnabled) {
            Settings.Global.putInt(mContext.getContentResolver(),
                    Settings.Global.THEATER_MODE_ON, 0);
        }

        if (withProximityCheck) {
            mPowerManager.wakeUpWithProximityCheck(wakeTime, reason);
        } else {
            mPowerManager.wakeUp(wakeTime, reason);
        }
        return true;
    }

    private void finishKeyguardDrawn() {
        synchronized (mLock) {
            if (!mScreenOnEarly || mKeyguardDrawComplete) {
                return; // We are not awake yet or we have already informed of this event.
            }

            mKeyguardDrawComplete = true;
            if (mKeyguardDelegate != null) {
                mHandler.removeMessages(MSG_KEYGUARD_DRAWN_TIMEOUT);
            }
            mWindowManagerDrawComplete = false;
        }

        // ... eventually calls finishWindowsDrawn which will finalize our screen turn on
        // as well as enabling the orientation change logic/sensor.
        mWindowManagerInternal.waitForAllWindowsDrawn(mWindowManagerDrawCallback,
                WAITING_FOR_DRAWN_TIMEOUT);
    }

    // Called on the DisplayManager's DisplayPowerController thread.
    @Override
    public void screenTurnedOff() {
        if (DEBUG_WAKEUP) Slog.i(TAG, "Screen turned off...");

        updateScreenOffSleepToken(true);
        synchronized (mLock) {
            mScreenOnEarly = false;
            mScreenOnFully = false;
            mKeyguardDrawComplete = false;
            mWindowManagerDrawComplete = false;
            mScreenOnListener = null;
            updateOrientationListenerLp();

            if (mKeyguardDelegate != null) {
                mKeyguardDelegate.onScreenTurnedOff();
            }
        }
        reportScreenStateToVrManager(false);
    }

    // Called on the DisplayManager's DisplayPowerController thread.
    @Override
    public void screenTurningOn(final ScreenOnListener screenOnListener) {
        if (DEBUG_WAKEUP) Slog.i(TAG, "Screen turning on...");

        updateScreenOffSleepToken(false);
        synchronized (mLock) {
            mScreenOnEarly = true;
            mScreenOnFully = false;
            mKeyguardDrawComplete = false;
            mWindowManagerDrawComplete = false;
            mScreenOnListener = screenOnListener;

            if (mKeyguardDelegate != null) {
                mHandler.removeMessages(MSG_KEYGUARD_DRAWN_TIMEOUT);
                mHandler.sendEmptyMessageDelayed(MSG_KEYGUARD_DRAWN_TIMEOUT, 1000);
                mKeyguardDelegate.onScreenTurningOn(mKeyguardDrawnCallback);
            } else {
                if (DEBUG_WAKEUP) Slog.d(TAG,
                        "null mKeyguardDelegate: setting mKeyguardDrawComplete.");
                finishKeyguardDrawn();
            }
        }
    }

    // Called on the DisplayManager's DisplayPowerController thread.
    @Override
    public void screenTurnedOn() {
        synchronized (mLock) {
            if (mKeyguardDelegate != null) {
                mKeyguardDelegate.onScreenTurnedOn();
            }
        }
        reportScreenStateToVrManager(true);
    }

    private void reportScreenStateToVrManager(boolean isScreenOn) {
        VrManagerInternal vrService = LocalServices.getService(VrManagerInternal.class);
        if (vrService == null) {
            return;
        }
        vrService.onScreenStateChanged(isScreenOn);
    }

    private void finishWindowsDrawn() {
        synchronized (mLock) {
            if (!mScreenOnEarly || mWindowManagerDrawComplete) {
                return; // Screen is not turned on or we did already handle this case earlier.
            }

            mWindowManagerDrawComplete = true;
        }

        finishScreenTurningOn();
    }

    private void finishScreenTurningOn() {
        synchronized (mLock) {
            // We have just finished drawing screen content. Since the orientation listener
            // gets only installed when all windows are drawn, we try to install it again.
            updateOrientationListenerLp();
        }
        final ScreenOnListener listener;
        final boolean enableScreen;
        synchronized (mLock) {
            if (DEBUG_WAKEUP) Slog.d(TAG,
                    "finishScreenTurningOn: mAwake=" + mAwake
                            + ", mScreenOnEarly=" + mScreenOnEarly
                            + ", mScreenOnFully=" + mScreenOnFully
                            + ", mKeyguardDrawComplete=" + mKeyguardDrawComplete
                            + ", mWindowManagerDrawComplete=" + mWindowManagerDrawComplete);

            if (mScreenOnFully || !mScreenOnEarly || !mWindowManagerDrawComplete
                    || (mAwake && !mKeyguardDrawComplete)) {
                return; // spurious or not ready yet
            }

            if (DEBUG_WAKEUP) Slog.i(TAG, "Finished screen turning on...");
            listener = mScreenOnListener;
            mScreenOnListener = null;
            mScreenOnFully = true;

            // Remember the first time we draw the keyguard so we know when we're done with
            // the main part of booting and can enable the screen and hide boot messages.
            if (!mKeyguardDrawnOnce && mAwake) {
                mKeyguardDrawnOnce = true;
                enableScreen = true;
                if (mBootMessageNeedsHiding) {
                    mBootMessageNeedsHiding = false;
                    hideBootMessages();
                }
            } else {
                enableScreen = false;
            }
        }

        if (listener != null) {
            listener.onScreenOn();
        }

        if (enableScreen) {
            try {
                mWindowManager.enableScreenIfNeeded();
            } catch (RemoteException unhandled) {
            }
        }
    }

    private void handleHideBootMessage() {
        synchronized (mLock) {
            if (!mKeyguardDrawnOnce) {
                mBootMessageNeedsHiding = true;
                return; // keyguard hasn't drawn the first time yet, not done booting
            }
        }

        if (mBootMsgDialog != null) {
            if (DEBUG_WAKEUP) Slog.d(TAG, "handleHideBootMessage: dismissing");
            mBootMsgDialog.dismiss();
            mBootMsgDialog = null;
        }
    }

    @Override
    public boolean isScreenOn() {
        return mScreenOnFully;
    }

    /** {@inheritDoc} */
    @Override
    public void enableKeyguard(boolean enabled) {
        if (mKeyguardDelegate != null) {
            mKeyguardDelegate.setKeyguardEnabled(enabled);
        }
    }

    /** {@inheritDoc} */
    @Override
    public void exitKeyguardSecurely(OnKeyguardExitResult callback) {
        if (mKeyguardDelegate != null) {
            mKeyguardDelegate.verifyUnlock(callback);
        }
    }

    private boolean isKeyguardShowingAndNotOccluded() {
        if (mKeyguardDelegate == null) return false;
        return mKeyguardDelegate.isShowing() && !mKeyguardOccluded;
    }

    /** {@inheritDoc} */
    @Override
    public boolean isKeyguardLocked() {
        return keyguardOn();
    }

    /** {@inheritDoc} */
    @Override
    public boolean isKeyguardSecure(int userId) {
        if (mKeyguardDelegate == null) return false;
        return mKeyguardDelegate.isSecure(userId);
    }

    /** {@inheritDoc} */
    @Override
    public boolean isKeyguardShowingOrOccluded() {
        return mKeyguardDelegate == null ? false : mKeyguardDelegate.isShowing();
    }

    /** {@inheritDoc} */
    @Override
    public boolean inKeyguardRestrictedKeyInputMode() {
        if (mKeyguardDelegate == null) return false;
        return mKeyguardDelegate.isInputRestricted();
    }

    @Override
    public void dismissKeyguardLw() {
        if (mKeyguardDelegate != null && mKeyguardDelegate.isShowing()) {
            if (DEBUG_KEYGUARD) Slog.d(TAG, "PWM.dismissKeyguardLw");
            mHandler.post(new Runnable() {
                @Override
                public void run() {
                    // ask the keyguard to prompt the user to authenticate if necessary
                    mKeyguardDelegate.dismiss(false /* allowWhileOccluded */);
                }
            });
        }
    }

    @Override
    public void notifyActivityDrawnForKeyguardLw() {
        if (mKeyguardDelegate != null) {
            mHandler.post(new Runnable() {
                @Override
                public void run() {
                    mKeyguardDelegate.onActivityDrawn();
                }
            });
        }
    }

    @Override
    public boolean isKeyguardDrawnLw() {
        synchronized (mLock) {
            return mKeyguardDrawnOnce;
        }
    }

    @Override
    public void startKeyguardExitAnimation(long startTime, long fadeoutDuration) {
        if (mKeyguardDelegate != null) {
            if (DEBUG_KEYGUARD) Slog.d(TAG, "PWM.startKeyguardExitAnimation");
            mKeyguardDelegate.startKeyguardExitAnimation(startTime, fadeoutDuration);
        }
    }

    @Override
    public void getStableInsetsLw(int displayRotation, int displayWidth, int displayHeight,
            Rect outInsets) {
        outInsets.setEmpty();

        // Navigation bar and status bar.
        getNonDecorInsetsLw(displayRotation, displayWidth, displayHeight, outInsets);
        if (mStatusBar != null) {
            outInsets.top = mStatusBarHeight;
        }
    }

    @Override
    public void getNonDecorInsetsLw(int displayRotation, int displayWidth, int displayHeight,
            Rect outInsets) {
        outInsets.setEmpty();

        // Only navigation bar
        if (mNavigationBar != null) {
            int position = navigationBarPosition(displayWidth, displayHeight, displayRotation);
            if (position == NAV_BAR_BOTTOM) {
                outInsets.bottom = getNavigationBarHeight(displayRotation, mUiMode);
            } else if (position == NAV_BAR_RIGHT) {
                outInsets.right = getNavigationBarWidth(displayRotation, mUiMode);
            } else if (position == NAV_BAR_LEFT) {
                outInsets.left = getNavigationBarWidth(displayRotation, mUiMode);
            }
        }
    }

    @Override
    public boolean isNavBarForcedShownLw(WindowState windowState) {
        return mForceShowSystemBars;
    }

    @Override
    public boolean isDockSideAllowed(int dockSide) {

        // We do not allow all dock sides at which the navigation bar touches the docked stack.
        if (!mNavigationBarCanMove) {
            return dockSide == DOCKED_TOP || dockSide == DOCKED_LEFT || dockSide == DOCKED_RIGHT;
        } else {
            return dockSide == DOCKED_TOP || dockSide == DOCKED_LEFT;
        }
    }

    void sendCloseSystemWindows() {
        PhoneWindow.sendCloseSystemWindows(mContext, null);
    }

    void sendCloseSystemWindows(String reason) {
        PhoneWindow.sendCloseSystemWindows(mContext, reason);
    }

    @Override
    public int rotationForOrientationLw(int orientation, int lastRotation) {
        if (false) {
            Slog.v(TAG, "rotationForOrientationLw(orient="
                        + orientation + ", last=" + lastRotation
                        + "); user=" + mUserRotation + " "
                        + ((mUserRotationMode == WindowManagerPolicy.USER_ROTATION_LOCKED)
                            ? "USER_ROTATION_LOCKED" : "")
                        );
        }

        if (mForceDefaultOrientation) {
            return Surface.ROTATION_0;
        }

        synchronized (mLock) {
            int sensorRotation = mOrientationListener.getProposedRotation(); // may be -1
            if (sensorRotation < 0) {
                sensorRotation = lastRotation;
            }

            final int preferredRotation;
            if (mDesiredRotation >= 0) {
                preferredRotation = mDesiredRotation;
                Slog.i(TAG, "mDesiredRotation:" + mDesiredRotation);
                return preferredRotation;
            }
            if (mLidState == LID_OPEN && mLidOpenRotation >= 0) {
                // Ignore sensor when lid switch is open and rotation is forced.
                preferredRotation = mLidOpenRotation;
            } else if (mDockMode == Intent.EXTRA_DOCK_STATE_CAR
                    && (mCarDockEnablesAccelerometer || mCarDockRotation >= 0)) {
                // Ignore sensor when in car dock unless explicitly enabled.
                // This case can override the behavior of NOSENSOR, and can also
                // enable 180 degree rotation while docked.
                preferredRotation = mCarDockEnablesAccelerometer
                        ? sensorRotation : mCarDockRotation;
            } else if ((mDockMode == Intent.EXTRA_DOCK_STATE_DESK
                    || mDockMode == Intent.EXTRA_DOCK_STATE_LE_DESK
                    || mDockMode == Intent.EXTRA_DOCK_STATE_HE_DESK)
                    && (mDeskDockEnablesAccelerometer || mDeskDockRotation >= 0)) {
                // Ignore sensor when in desk dock unless explicitly enabled.
                // This case can override the behavior of NOSENSOR, and can also
                // enable 180 degree rotation while docked.
                preferredRotation = mDeskDockEnablesAccelerometer
                        ? sensorRotation : mDeskDockRotation;
            } else if ((mHdmiPlugged || mWifiDisplayConnected) && mDemoHdmiRotationLock) {
                // Ignore sensor when plugged into HDMI when demo HDMI rotation lock enabled.
                // Note that the dock orientation overrides the HDMI orientation.
                preferredRotation = mDemoHdmiRotation;
            } else if (mWifiDisplayConnected && (mWifiDisplayCustomRotation > -1)) {
                // Ignore sensor when WFD is active and UIBC rotation is enabled
                 preferredRotation = mWifiDisplayCustomRotation;
            } else if (mHdmiPlugged && mDockMode == Intent.EXTRA_DOCK_STATE_UNDOCKED
                    && mUndockedHdmiRotation >= 0) {
                // Ignore sensor when plugged into HDMI and an undocked orientation has
                // been specified in the configuration (only for legacy devices without
                // full multi-display support).
                // Note that the dock orientation overrides the HDMI orientation.
                preferredRotation = mUndockedHdmiRotation;
            } else if (mDemoRotationLock) {
                // Ignore sensor when demo rotation lock is enabled.
                // Note that the dock orientation and HDMI rotation lock override this.
                preferredRotation = mDemoRotation;
            } else if (orientation == ActivityInfo.SCREEN_ORIENTATION_LOCKED) {
                // Application just wants to remain locked in the last rotation.
                preferredRotation = lastRotation;
            } else if (!mSupportAutoRotation) {
                // If we don't support auto-rotation then bail out here and ignore
                // the sensor and any rotation lock settings.
                preferredRotation = -1;
            } else if ((mUserRotationMode == WindowManagerPolicy.USER_ROTATION_FREE
                            && (orientation == ActivityInfo.SCREEN_ORIENTATION_USER
                                    || orientation == ActivityInfo.SCREEN_ORIENTATION_UNSPECIFIED
                                    || orientation == ActivityInfo.SCREEN_ORIENTATION_USER_LANDSCAPE
                                    || orientation == ActivityInfo.SCREEN_ORIENTATION_USER_PORTRAIT
                                    || orientation == ActivityInfo.SCREEN_ORIENTATION_FULL_USER))
                    || orientation == ActivityInfo.SCREEN_ORIENTATION_SENSOR
                    || orientation == ActivityInfo.SCREEN_ORIENTATION_FULL_SENSOR
                    || orientation == ActivityInfo.SCREEN_ORIENTATION_SENSOR_LANDSCAPE
                    || orientation == ActivityInfo.SCREEN_ORIENTATION_SENSOR_PORTRAIT) {
                // Otherwise, use sensor only if requested by the application or enabled
                // by default for USER or UNSPECIFIED modes.  Does not apply to NOSENSOR.
                if (mAllowAllRotations < 0) {
                    // Can't read this during init() because the context doesn't
                    // have display metrics at that time so we cannot determine
                    // tablet vs. phone then.
                    mAllowAllRotations = mContext.getResources().getBoolean(
                            com.android.internal.R.bool.config_allowAllRotations) ? 1 : 0;
                }
                boolean allowed = true;
                if (orientation != ActivityInfo.SCREEN_ORIENTATION_FULL_SENSOR
                        && orientation != ActivityInfo.SCREEN_ORIENTATION_FULL_USER) {
                   allowed = RotationPolicy.isRotationAllowed(sensorRotation,
                           mUserRotationAngles, mAllowAllRotations != 0);
                }
                if (allowed) {
                    preferredRotation = sensorRotation;
                } else {
                    preferredRotation = lastRotation;
                }
            } else if (mUserRotationMode == WindowManagerPolicy.USER_ROTATION_LOCKED
                    && orientation != ActivityInfo.SCREEN_ORIENTATION_NOSENSOR) {
                // Apply rotation lock.  Does not apply to NOSENSOR.
                // The idea is that the user rotation expresses a weak preference for the direction
                // of gravity and as NOSENSOR is never affected by gravity, then neither should
                // NOSENSOR be affected by rotation lock (although it will be affected by docks).
                preferredRotation = mUserRotation;
            } else {
                // No overriding preference.
                // We will do exactly what the application asked us to do.
                preferredRotation = -1;
            }

            switch (orientation) {
                case ActivityInfo.SCREEN_ORIENTATION_PORTRAIT:
                    // Return portrait unless overridden.
                    if (isAnyPortrait(preferredRotation)) {
                        return preferredRotation;
                    }
                    return mPortraitRotation;

                case ActivityInfo.SCREEN_ORIENTATION_LANDSCAPE:
                    // Return landscape unless overridden.
                    if (isLandscapeOrSeascape(preferredRotation)) {
                        return preferredRotation;
                    }
                    return mLandscapeRotation;

                case ActivityInfo.SCREEN_ORIENTATION_REVERSE_PORTRAIT:
                    // Return reverse portrait unless overridden.
                    if (isAnyPortrait(preferredRotation)) {
                        return preferredRotation;
                    }
                    return mUpsideDownRotation;

                case ActivityInfo.SCREEN_ORIENTATION_REVERSE_LANDSCAPE:
                    // Return seascape unless overridden.
                    if (isLandscapeOrSeascape(preferredRotation)) {
                        return preferredRotation;
                    }
                    return mSeascapeRotation;

                case ActivityInfo.SCREEN_ORIENTATION_SENSOR_LANDSCAPE:
                case ActivityInfo.SCREEN_ORIENTATION_USER_LANDSCAPE:
                    // Return either landscape rotation.
                    if (isLandscapeOrSeascape(preferredRotation)) {
                        return preferredRotation;
                    }
                    if (isLandscapeOrSeascape(lastRotation)) {
                        return lastRotation;
                    }
                    return mLandscapeRotation;

                case ActivityInfo.SCREEN_ORIENTATION_SENSOR_PORTRAIT:
                case ActivityInfo.SCREEN_ORIENTATION_USER_PORTRAIT:
                    // Return either portrait rotation.
                    if (isAnyPortrait(preferredRotation)) {
                        return preferredRotation;
                    }
                    if (isAnyPortrait(lastRotation)) {
                        return lastRotation;
                    }
                    return mPortraitRotation;

                default:
                    // For USER, UNSPECIFIED, NOSENSOR, SENSOR and FULL_SENSOR,
                    // just return the preferred orientation we already calculated.
                    if (preferredRotation >= 0) {
                        return preferredRotation;
                    }
                    return Surface.ROTATION_0;
            }
        }
    }

    @Override
    public boolean rotationHasCompatibleMetricsLw(int orientation, int rotation) {
        switch (orientation) {
            case ActivityInfo.SCREEN_ORIENTATION_PORTRAIT:
            case ActivityInfo.SCREEN_ORIENTATION_REVERSE_PORTRAIT:
            case ActivityInfo.SCREEN_ORIENTATION_SENSOR_PORTRAIT:
                return isAnyPortrait(rotation);

            case ActivityInfo.SCREEN_ORIENTATION_LANDSCAPE:
            case ActivityInfo.SCREEN_ORIENTATION_REVERSE_LANDSCAPE:
            case ActivityInfo.SCREEN_ORIENTATION_SENSOR_LANDSCAPE:
                return isLandscapeOrSeascape(rotation);

            default:
                return true;
        }
    }

    @Override
    public void setRotationLw(int rotation) {
        mOrientationListener.setCurrentRotation(rotation);
    }

    private boolean isLandscapeOrSeascape(int rotation) {
        return rotation == mLandscapeRotation || rotation == mSeascapeRotation;
    }

    private boolean isAnyPortrait(int rotation) {
        return rotation == mPortraitRotation || rotation == mUpsideDownRotation;
    }

    @Override
    public int getUserRotationMode() {
        return Settings.System.getIntForUser(mContext.getContentResolver(),
                Settings.System.ACCELEROMETER_ROTATION, 0, UserHandle.USER_CURRENT) != 0 ?
                        WindowManagerPolicy.USER_ROTATION_FREE :
                                WindowManagerPolicy.USER_ROTATION_LOCKED;
    }

    // User rotation: to be used when all else fails in assigning an orientation to the device
    @Override
    public void setUserRotationMode(int mode, int rot) {
        ContentResolver res = mContext.getContentResolver();

        // mUserRotationMode and mUserRotation will be assigned by the content observer
        if (mode == WindowManagerPolicy.USER_ROTATION_LOCKED) {
            Settings.System.putIntForUser(res,
                    Settings.System.USER_ROTATION,
                    rot,
                    UserHandle.USER_CURRENT);
            Settings.System.putIntForUser(res,
                    Settings.System.ACCELEROMETER_ROTATION,
                    0,
                    UserHandle.USER_CURRENT);
        } else {
            Settings.System.putIntForUser(res,
                    Settings.System.ACCELEROMETER_ROTATION,
                    1,
                    UserHandle.USER_CURRENT);
        }
    }

    @Override
    public void setSafeMode(boolean safeMode) {
        mSafeMode = safeMode;
        performHapticFeedbackLw(null, safeMode
                ? HapticFeedbackConstants.SAFE_MODE_ENABLED
                : HapticFeedbackConstants.SAFE_MODE_DISABLED, true);
    }

    static long[] getLongIntArray(Resources r, int resid) {
        int[] ar = r.getIntArray(resid);
        if (ar == null) {
            return null;
        }
        long[] out = new long[ar.length];
        for (int i=0; i<ar.length; i++) {
            out[i] = ar[i];
        }
        return out;
    }

    /** {@inheritDoc} */
    @Override
    public void systemReady() {
        mKeyguardDelegate = new KeyguardServiceDelegate(mContext,
                this::onKeyguardShowingStateChanged);
        mKeyguardDelegate.onSystemReady();

        mCMHardware = CMHardwareManager.getInstance(mContext);
        // Ensure observe happens in systemReady() since we need
        // CMHardwareService to be up and running
        mSettingsObserver.observe();

        readCameraLensCoverState();
        updateUiMode();
        boolean bindKeyguardNow;
        synchronized (mLock) {
            updateOrientationListenerLp();
            mSystemReady = true;
            mHandler.post(new Runnable() {
                @Override
                public void run() {
                    updateSettings();
                }
            });

            bindKeyguardNow = mDeferBindKeyguard;
            if (bindKeyguardNow) {
                // systemBooted ran but wasn't able to bind to the Keyguard, we'll do it now.
                mDeferBindKeyguard = false;
            }
        }

        if (bindKeyguardNow) {
            mKeyguardDelegate.bindService(mContext);
            mKeyguardDelegate.onBootCompleted();
        }
        mSystemGestures.systemReady();
        mImmersiveModeConfirmation.systemReady();
    }

    /** {@inheritDoc} */
    @Override
    public void systemBooted() {
        boolean bindKeyguardNow = false;
        synchronized (mLock) {
            // Time to bind Keyguard; take care to only bind it once, either here if ready or
            // in systemReady if not.
            if (mKeyguardDelegate != null) {
                bindKeyguardNow = true;
            } else {
                // Because mKeyguardDelegate is null, we know that the synchronized block in
                // systemReady didn't run yet and setting this will actually have an effect.
                mDeferBindKeyguard = true;
            }
        }
        if (bindKeyguardNow) {
            mKeyguardDelegate.bindService(mContext);
            mKeyguardDelegate.onBootCompleted();
        }
        synchronized (mLock) {
            mSystemBooted = true;
        }
        startedWakingUp();
        screenTurningOn(null);
        screenTurnedOn();
    }

    ProgressDialog mBootMsgDialog = null;

    /** {@inheritDoc} */
    @Override
    public void showBootMessage(final CharSequence msg, final boolean always) {
        mHandler.post(new Runnable() {
            @Override public void run() {
                if (mBootMsgDialog == null) {
                    int theme;
                    if (mContext.getPackageManager().hasSystemFeature(FEATURE_TELEVISION)) {
                        theme = com.android.internal.R.style.Theme_Leanback_Dialog_Alert;
                    } else {
                        theme = 0;
                    }

                    mBootMsgDialog = new ProgressDialog(mContext, theme) {
                        // This dialog will consume all events coming in to
                        // it, to avoid it trying to do things too early in boot.
                        @Override public boolean dispatchKeyEvent(KeyEvent event) {
                            return true;
                        }
                        @Override public boolean dispatchKeyShortcutEvent(KeyEvent event) {
                            return true;
                        }
                        @Override public boolean dispatchTouchEvent(MotionEvent ev) {
                            return true;
                        }
                        @Override public boolean dispatchTrackballEvent(MotionEvent ev) {
                            return true;
                        }
                        @Override public boolean dispatchGenericMotionEvent(MotionEvent ev) {
                            return true;
                        }
                        @Override public boolean dispatchPopulateAccessibilityEvent(
                                AccessibilityEvent event) {
                            return true;
                        }
                    };
                    if (mContext.getPackageManager().isUpgrade()) {
                        mBootMsgDialog.setTitle(R.string.android_upgrading_title);
                    } else {
                        mBootMsgDialog.setTitle(R.string.android_start_title);
                    }
                    mBootMsgDialog.setProgressStyle(ProgressDialog.STYLE_SPINNER);
                    mBootMsgDialog.setIndeterminate(true);
                    mBootMsgDialog.getWindow().setType(
                            WindowManager.LayoutParams.TYPE_BOOT_PROGRESS);
                    mBootMsgDialog.getWindow().addFlags(
                            WindowManager.LayoutParams.FLAG_DIM_BEHIND
                            | WindowManager.LayoutParams.FLAG_LAYOUT_IN_SCREEN);
                    mBootMsgDialog.getWindow().setDimAmount(1);
                    WindowManager.LayoutParams lp = mBootMsgDialog.getWindow().getAttributes();
                    lp.screenOrientation = ActivityInfo.SCREEN_ORIENTATION_NOSENSOR;
                    mBootMsgDialog.getWindow().setAttributes(lp);
                    mBootMsgDialog.setCancelable(false);
                    mBootMsgDialog.show();
                }
                mBootMsgDialog.setMessage(msg);
            }
        });
    }

    /** {@inheritDoc} */
    @Override
    public void hideBootMessages() {
        mHandler.sendEmptyMessage(MSG_HIDE_BOOT_MESSAGE);
    }

    /** {@inheritDoc} */
    @Override
    public void userActivity() {
        // ***************************************
        // NOTE NOTE NOTE NOTE NOTE NOTE NOTE NOTE
        // ***************************************
        // THIS IS CALLED FROM DEEP IN THE POWER MANAGER
        // WITH ITS LOCKS HELD.
        //
        // This code must be VERY careful about the locks
        // it acquires.
        // In fact, the current code acquires way too many,
        // and probably has lurking deadlocks.

        synchronized (mScreenLockTimeout) {
            if (mLockScreenTimerActive) {
                // reset the timer
                mHandler.removeCallbacks(mScreenLockTimeout);
                mHandler.postDelayed(mScreenLockTimeout, mLockScreenTimeout);
            }
        }
    }

    class ScreenLockTimeout implements Runnable {
        Bundle options;

        @Override
        public void run() {
            synchronized (this) {
                if (localLOGV) Log.v(TAG, "mScreenLockTimeout activating keyguard");
                if (mKeyguardDelegate != null) {
                    mKeyguardDelegate.doKeyguardTimeout(options);
                }
                mLockScreenTimerActive = false;
                options = null;
            }
        }

        public void setLockOptions(Bundle options) {
            this.options = options;
        }
    }

    ScreenLockTimeout mScreenLockTimeout = new ScreenLockTimeout();

    @Override
    public void lockNow(Bundle options) {
        mContext.enforceCallingOrSelfPermission(android.Manifest.permission.DEVICE_POWER, null);
        mHandler.removeCallbacks(mScreenLockTimeout);
        if (options != null) {
            // In case multiple calls are made to lockNow, we don't wipe out the options
            // until the runnable actually executes.
            mScreenLockTimeout.setLockOptions(options);
        }
        mHandler.post(mScreenLockTimeout);
    }

    private void updateLockScreenTimeout() {
        synchronized (mScreenLockTimeout) {
            boolean enable = (mAllowLockscreenWhenOn && mAwake &&
                    mKeyguardDelegate != null && mKeyguardDelegate.isSecure(mCurrentUserId));
            if (mLockScreenTimerActive != enable) {
                if (enable) {
                    if (localLOGV) Log.v(TAG, "setting lockscreen timer");
                    mHandler.removeCallbacks(mScreenLockTimeout); // remove any pending requests
                    mHandler.postDelayed(mScreenLockTimeout, mLockScreenTimeout);
                } else {
                    if (localLOGV) Log.v(TAG, "clearing lockscreen timer");
                    mHandler.removeCallbacks(mScreenLockTimeout);
                }
                mLockScreenTimerActive = enable;
            }
        }
    }

    private void updateDreamingSleepToken(boolean acquire) {
        if (acquire) {
            if (mDreamingSleepToken == null) {
                mDreamingSleepToken = mActivityManagerInternal.acquireSleepToken("Dream");
            }
        } else {
            if (mDreamingSleepToken != null) {
                mDreamingSleepToken.release();
                mDreamingSleepToken = null;
            }
        }
    }

    private void updateScreenOffSleepToken(boolean acquire) {
        if (acquire) {
            if (mScreenOffSleepToken == null) {
                mScreenOffSleepToken = mActivityManagerInternal.acquireSleepToken("ScreenOff");
            }
        } else {
            if (mScreenOffSleepToken != null) {
                mScreenOffSleepToken.release();
                mScreenOffSleepToken = null;
            }
        }
    }

    /** {@inheritDoc} */
    @Override
    public void enableScreenAfterBoot() {
        readLidState();
        applyLidSwitchState();
        updateRotation(true);
    }

    private void applyLidSwitchState() {
        mPowerManager.setKeyboardVisibility(isBuiltInKeyboardVisible());

        if (mLidState == LID_CLOSED && mLidControlsSleep) {
            mPowerManager.goToSleep(SystemClock.uptimeMillis(),
                    PowerManager.GO_TO_SLEEP_REASON_LID_SWITCH,
                    PowerManager.GO_TO_SLEEP_FLAG_NO_DOZE);
        } else if (mLidState == LID_CLOSED && mLidControlsScreenLock) {
            mWindowManagerFuncs.lockDeviceNow();
        }

        synchronized (mLock) {
            updateWakeGestureListenerLp();
        }
        sendLidChangeBroadcast();
    }

    private void sendLidChangeBroadcast() {
        Log.d(TAG, "Sending cover change broadcast, mLidState=" + mLidState);
        Intent intent = new Intent(cyanogenmod.content.Intent.ACTION_LID_STATE_CHANGED);
        intent.putExtra(cyanogenmod.content.Intent.EXTRA_LID_STATE, mLidState);
        intent.setFlags(Intent.FLAG_RECEIVER_REPLACE_PENDING);
        mContext.sendBroadcastAsUser(intent, UserHandle.SYSTEM);
    }

    void updateUiMode() {
        if (mUiModeManager == null) {
            mUiModeManager = IUiModeManager.Stub.asInterface(
                    ServiceManager.getService(Context.UI_MODE_SERVICE));
        }
        try {
            mUiMode = mUiModeManager.getCurrentModeType();
        } catch (RemoteException e) {
        }
    }

    void updateRotation(boolean alwaysSendConfiguration) {
        try {
            //set orientation on WindowManager
            mWindowManager.updateRotation(alwaysSendConfiguration, false);
        } catch (RemoteException e) {
            // Ignore
        }
    }

    void updateRotation(boolean alwaysSendConfiguration, boolean forceRelayout) {
        try {
            //set orientation on WindowManager
            mWindowManager.updateRotation(alwaysSendConfiguration, forceRelayout);
        } catch (RemoteException e) {
            // Ignore
        }
    }

    /**
     * Return an Intent to launch the currently active dock app as home.  Returns
     * null if the standard home should be launched, which is the case if any of the following is
     * true:
     * <ul>
     *  <li>The device is not in either car mode or desk mode
     *  <li>The device is in car mode but mEnableCarDockHomeCapture is false
     *  <li>The device is in desk mode but ENABLE_DESK_DOCK_HOME_CAPTURE is false
     *  <li>The device is in car mode but there's no CAR_DOCK app with METADATA_DOCK_HOME
     *  <li>The device is in desk mode but there's no DESK_DOCK app with METADATA_DOCK_HOME
     * </ul>
     * @return A dock intent.
     */
    Intent createHomeDockIntent() {
        Intent intent = null;

        // What home does is based on the mode, not the dock state.  That
        // is, when in car mode you should be taken to car home regardless
        // of whether we are actually in a car dock.
        if (mUiMode == Configuration.UI_MODE_TYPE_CAR) {
            if (mEnableCarDockHomeCapture) {
                intent = mCarDockIntent;
            }
        } else if (mUiMode == Configuration.UI_MODE_TYPE_DESK) {
            if (ENABLE_DESK_DOCK_HOME_CAPTURE) {
                intent = mDeskDockIntent;
            }
        } else if (mUiMode == Configuration.UI_MODE_TYPE_WATCH
                && (mDockMode == Intent.EXTRA_DOCK_STATE_DESK
                        || mDockMode == Intent.EXTRA_DOCK_STATE_HE_DESK
                        || mDockMode == Intent.EXTRA_DOCK_STATE_LE_DESK)) {
            // Always launch dock home from home when watch is docked, if it exists.
            intent = mDeskDockIntent;
        }

        if (intent == null) {
            return null;
        }

        ActivityInfo ai = null;
        ResolveInfo info = mContext.getPackageManager().resolveActivityAsUser(
                intent,
                PackageManager.MATCH_DEFAULT_ONLY | PackageManager.GET_META_DATA,
                mCurrentUserId);
        if (info != null) {
            ai = info.activityInfo;
        }
        if (ai != null
                && ai.metaData != null
                && ai.metaData.getBoolean(Intent.METADATA_DOCK_HOME)) {
            intent = new Intent(intent);
            intent.setClassName(ai.packageName, ai.name);
            return intent;
        }

        return null;
    }

    void startDockOrHome(boolean fromHomeKey, boolean awakenFromDreams) {
        if (awakenFromDreams) {
            awakenDreams();
        }

        Intent dock = createHomeDockIntent();
        if (dock != null) {
            try {
                if (fromHomeKey) {
                    dock.putExtra(WindowManagerPolicy.EXTRA_FROM_HOME_KEY, fromHomeKey);
                }
                startActivityAsUser(dock, UserHandle.CURRENT);
                return;
            } catch (ActivityNotFoundException e) {
            }
        }

        Intent intent;

        if (fromHomeKey) {
            intent = new Intent(mHomeIntent);
            intent.putExtra(WindowManagerPolicy.EXTRA_FROM_HOME_KEY, fromHomeKey);
        } else {
            intent = mHomeIntent;
        }

        startActivityAsUser(intent, UserHandle.CURRENT);
    }

    /**
     * goes to the home screen
     * @return whether it did anything
     */
    boolean goHome() {
        if (!isUserSetupComplete()) {
            Slog.i(TAG, "Not going home because user setup is in progress.");
            return false;
        }
        if (false) {
            // This code always brings home to the front.
            try {
                ActivityManagerNative.getDefault().stopAppSwitches();
            } catch (RemoteException e) {
            }
            sendCloseSystemWindows();
            startDockOrHome(false /*fromHomeKey*/, true /* awakenFromDreams */);
        } else {
            // This code brings home to the front or, if it is already
            // at the front, puts the device to sleep.
            try {
                if (SystemProperties.getInt("persist.sys.uts-test-mode", 0) == 1) {
                    /// Roll back EndcallBehavior as the cupcake design to pass P1 lab entry.
                    Log.d(TAG, "UTS-TEST-MODE");
                } else {
                    ActivityManagerNative.getDefault().stopAppSwitches();
                    sendCloseSystemWindows();
                    Intent dock = createHomeDockIntent();
                    if (dock != null) {
                        int result = ActivityManagerNative.getDefault()
                                .startActivityAsUser(null, null, dock,
                                        dock.resolveTypeIfNeeded(mContext.getContentResolver()),
                                        null, null, 0,
                                        ActivityManager.START_FLAG_ONLY_IF_NEEDED,
                                        null, null, UserHandle.USER_CURRENT);
                        if (result == ActivityManager.START_RETURN_INTENT_TO_CALLER) {
                            return false;
                        }
                    }
                }
                int result = ActivityManagerNative.getDefault()
                        .startActivityAsUser(null, null, mHomeIntent,
                                mHomeIntent.resolveTypeIfNeeded(mContext.getContentResolver()),
                                null, null, 0,
                                ActivityManager.START_FLAG_ONLY_IF_NEEDED,
                                null, null, UserHandle.USER_CURRENT);
                if (result == ActivityManager.START_RETURN_INTENT_TO_CALLER) {
                    return false;
                }
            } catch (RemoteException ex) {
                // bummer, the activity manager, which is in this process, is dead
            }
        }
        return true;
    }

    @Override
    public void setCurrentOrientationLw(int newOrientation) {
        synchronized (mLock) {
            if (newOrientation != mCurrentAppOrientation) {
                mCurrentAppOrientation = newOrientation;
                updateOrientationListenerLp();
            }
        }
    }

    private void performAuditoryFeedbackForAccessibilityIfNeed() {
        if (!isGlobalAccessibilityGestureEnabled()) {
            return;
        }
        AudioManager audioManager = (AudioManager) mContext.getSystemService(
                Context.AUDIO_SERVICE);
        if (audioManager.isSilentMode()) {
            return;
        }
        Ringtone ringTone = RingtoneManager.getRingtone(mContext,
                Settings.System.DEFAULT_NOTIFICATION_URI);
        ringTone.setStreamType(AudioManager.STREAM_MUSIC);
        ringTone.play();
    }

    private boolean isTheaterModeEnabled() {
        return Settings.Global.getInt(mContext.getContentResolver(),
                Settings.Global.THEATER_MODE_ON, 0) == 1;
    }

    private boolean isGlobalAccessibilityGestureEnabled() {
        return Settings.Global.getInt(mContext.getContentResolver(),
                Settings.Global.ENABLE_ACCESSIBILITY_GLOBAL_GESTURE_ENABLED, 0) == 1;
    }

    private boolean areSystemNavigationKeysEnabled() {
        return Settings.Secure.getIntForUser(mContext.getContentResolver(),
                Settings.Secure.SYSTEM_NAVIGATION_KEYS_ENABLED, 0, UserHandle.USER_CURRENT) == 1;
    }

    @Override
    public boolean performHapticFeedbackLw(WindowState win, int effectId, boolean always) {
        if (!mVibrator.hasVibrator()) {
            return false;
        }
        final boolean hapticsDisabled = Settings.System.getIntForUser(mContext.getContentResolver(),
                Settings.System.HAPTIC_FEEDBACK_ENABLED, 0, UserHandle.USER_CURRENT) == 0;
        if (hapticsDisabled && !always) {
            return false;
        }
        long[] pattern = null;
        switch (effectId) {
            case HapticFeedbackConstants.LONG_PRESS:
                pattern = mLongPressVibePattern;
                break;
            case HapticFeedbackConstants.VIRTUAL_KEY:
                pattern = mVirtualKeyVibePattern;
                break;
            case HapticFeedbackConstants.KEYBOARD_TAP:
                pattern = mKeyboardTapVibePattern;
                break;
            case HapticFeedbackConstants.CLOCK_TICK:
                pattern = mClockTickVibePattern;
                break;
            case HapticFeedbackConstants.CALENDAR_DATE:
                pattern = mCalendarDateVibePattern;
                break;
            case HapticFeedbackConstants.SAFE_MODE_DISABLED:
                pattern = mSafeModeDisabledVibePattern;
                break;
            case HapticFeedbackConstants.SAFE_MODE_ENABLED:
                pattern = mSafeModeEnabledVibePattern;
                break;
            case HapticFeedbackConstants.CONTEXT_CLICK:
                pattern = mContextClickVibePattern;
                break;
            default:
                return false;
        }
        int owningUid;
        String owningPackage;
        if (win != null) {
            owningUid = win.getOwningUid();
            owningPackage = win.getOwningPackage();
        } else {
            owningUid = android.os.Process.myUid();
            owningPackage = mContext.getOpPackageName();
        }
        if (pattern.length == 1) {
            // One-shot vibration
            mVibrator.vibrate(owningUid, owningPackage, pattern[0], VIBRATION_ATTRIBUTES);
        } else {
            // Pattern vibration
            mVibrator.vibrate(owningUid, owningPackage, pattern, -1, VIBRATION_ATTRIBUTES);
        }
        return true;
    }

    @Override
    public void keepScreenOnStartedLw() {
    }

    @Override
    public void keepScreenOnStoppedLw() {
        if (isKeyguardShowingAndNotOccluded()) {
            mPowerManager.userActivity(SystemClock.uptimeMillis(), false);
        }
    }

    private int updateSystemUiVisibilityLw() {
        // If there is no window focused, there will be nobody to handle the events
        // anyway, so just hang on in whatever state we're in until things settle down.
        WindowState winCandidate = mFocusedWindow != null ? mFocusedWindow
                : mTopFullscreenOpaqueWindowState;
        if (winCandidate == null) {
            return 0;
        }
        if (winCandidate.getAttrs().token == mImmersiveModeConfirmation.getWindowToken()) {
            // The immersive mode confirmation should never affect the system bar visibility,
            // otherwise it will unhide the navigation bar and hide itself.
            winCandidate = isStatusBarKeyguard() ? mStatusBar : mTopFullscreenOpaqueWindowState;
            if (winCandidate == null) {
                return 0;
            }
        }
        final WindowState win = winCandidate;
        if ((win.getAttrs().privateFlags & PRIVATE_FLAG_KEYGUARD) != 0 && mHideLockScreen == true) {
            // We are updating at a point where the keyguard has gotten
            // focus, but we were last in a state where the top window is
            // hiding it.  This is probably because the keyguard as been
            // shown while the top window was displayed, so we want to ignore
            // it here because this is just a very transient change and it
            // will quickly lose focus once it correctly gets hidden.
            return 0;
        }

        int tmpVisibility = WindowManagerPolicyControl.getSystemUiVisibility(win, null)
                & ~mResettingSystemUiFlags
                & ~mForceClearedSystemUiFlags;
        boolean wasCleared = mClearedBecauseOfForceShow;
        if (mForcingShowNavBar && win.getSurfaceLayer() < mForcingShowNavBarLayer) {
            tmpVisibility &=
                    ~WindowManagerPolicyControl.adjustClearableFlags(win, View.SYSTEM_UI_CLEARABLE_FLAGS);
            mClearedBecauseOfForceShow = true;
        } else {
            mClearedBecauseOfForceShow = false;
        }

        // The window who requested navbar force showing disappeared and next window wants
        // to hide navbar. Instead of hiding we will make it transient. SystemUI will take care
        // about hiding after timeout. This should not happen if next window is keyguard because
        // transient state have more priority than translucent (why?) and cause bad UX
        if (wasCleared && !mClearedBecauseOfForceShow
                && (tmpVisibility & View.SYSTEM_UI_FLAG_HIDE_NAVIGATION) != 0) {
            mNavigationBarController.showTransient();
            tmpVisibility |= View.NAVIGATION_BAR_TRANSIENT;
            mWindowManagerFuncs.addSystemUIVisibilityFlag(View.NAVIGATION_BAR_TRANSIENT);
        }

        boolean topWindowWasKeyguard = mTopWindowIsKeyguard;
        mTopWindowIsKeyguard = (win.getAttrs().privateFlags & PRIVATE_FLAG_KEYGUARD) != 0;
        if (topWindowWasKeyguard && !mTopWindowIsKeyguard
                && (tmpVisibility & View.SYSTEM_UI_FLAG_FULLSCREEN) != 0) {
            mStatusBarController.showTransient();
            tmpVisibility |= View.STATUS_BAR_TRANSIENT;
            mWindowManagerFuncs.addSystemUIVisibilityFlag(View.STATUS_BAR_TRANSIENT);
        }

        final int fullscreenVisibility = updateLightStatusBarLw(0 /* vis */,
                mTopFullscreenOpaqueWindowState, mTopFullscreenOpaqueOrDimmingWindowState);
        final int dockedVisibility = updateLightStatusBarLw(0 /* vis */,
                mTopDockedOpaqueWindowState, mTopDockedOpaqueOrDimmingWindowState);
        mWindowManagerFuncs.getStackBounds(HOME_STACK_ID, mNonDockedStackBounds);
        mWindowManagerFuncs.getStackBounds(DOCKED_STACK_ID, mDockedStackBounds);
        final int visibility = updateSystemBarsLw(win, mLastSystemUiFlags, tmpVisibility);
        final int diff = visibility ^ mLastSystemUiFlags;
        final int fullscreenDiff = fullscreenVisibility ^ mLastFullscreenStackSysUiFlags;
        final int dockedDiff = dockedVisibility ^ mLastDockedStackSysUiFlags;
        final boolean needsMenu = win.getNeedsMenuLw(mTopFullscreenOpaqueWindowState);
        if (diff == 0 && fullscreenDiff == 0 && dockedDiff == 0 && mLastFocusNeedsMenu == needsMenu
                && mFocusedApp == win.getAppToken()
                && mLastNonDockedStackBounds.equals(mNonDockedStackBounds)
                && mLastDockedStackBounds.equals(mDockedStackBounds)) {
            return 0;
        }
        mLastSystemUiFlags = visibility;
        mLastFullscreenStackSysUiFlags = fullscreenVisibility;
        mLastDockedStackSysUiFlags = dockedVisibility;
        mLastFocusNeedsMenu = needsMenu;
        mFocusedApp = win.getAppToken();
        final Rect fullscreenStackBounds = new Rect(mNonDockedStackBounds);
        final Rect dockedStackBounds = new Rect(mDockedStackBounds);
        mHandler.post(new Runnable() {
                @Override
                public void run() {
                    StatusBarManagerInternal statusbar = getStatusBarManagerInternal();
                    if (statusbar != null) {
                        statusbar.setSystemUiVisibility(visibility, fullscreenVisibility,
                                dockedVisibility, 0xffffffff, fullscreenStackBounds,
                                dockedStackBounds, win.toString());
                        statusbar.topAppWindowChanged(needsMenu);
                    }
                }
            });
        return diff;
    }

    private int updateLightStatusBarLw(int vis, WindowState opaque, WindowState opaqueOrDimming) {
        WindowState statusColorWin = isStatusBarKeyguard() && !mHideLockScreen
                ? mStatusBar
                : opaqueOrDimming;

        if (statusColorWin != null) {
            if (statusColorWin == opaque) {
                // If the top fullscreen-or-dimming window is also the top fullscreen, respect
                // its light flag.
                vis &= ~View.SYSTEM_UI_FLAG_LIGHT_STATUS_BAR;
                vis |= PolicyControl.getSystemUiVisibility(statusColorWin, null)
                        & View.SYSTEM_UI_FLAG_LIGHT_STATUS_BAR;
            } else if (statusColorWin != null && statusColorWin.isDimming()) {
                // Otherwise if it's dimming, clear the light flag.
                vis &= ~View.SYSTEM_UI_FLAG_LIGHT_STATUS_BAR;
            }
        }
        return vis;
    }

    private boolean drawsSystemBarBackground(WindowState win) {
        return win == null || (win.getAttrs().flags & FLAG_DRAWS_SYSTEM_BAR_BACKGROUNDS) != 0;
    }

    private boolean forcesDrawStatusBarBackground(WindowState win) {
        return win == null || (win.getAttrs().privateFlags
                & PRIVATE_FLAG_FORCE_DRAW_STATUS_BAR_BACKGROUND) != 0;
    }

    private int updateSystemBarsLw(WindowState win, int oldVis, int vis) {
        final boolean dockedStackVisible = mWindowManagerInternal.isStackVisible(DOCKED_STACK_ID);
        final boolean freeformStackVisible =
                mWindowManagerInternal.isStackVisible(FREEFORM_WORKSPACE_STACK_ID);
        final boolean resizing = mWindowManagerInternal.isDockedDividerResizing();

        // We need to force system bars when the docked stack is visible, when the freeform stack
        // is visible but also when we are resizing for the transitions when docked stack
        // visibility changes.
        mForceShowSystemBars = dockedStackVisible || freeformStackVisible || resizing;
        final boolean forceOpaqueStatusBar = mForceShowSystemBars && !mForceStatusBarFromKeyguard;

        // apply translucent bar vis flags
        WindowState fullscreenTransWin = isStatusBarKeyguard() && !mHideLockScreen
                ? mStatusBar
                : mTopFullscreenOpaqueWindowState;
        vis = mStatusBarController.applyTranslucentFlagLw(fullscreenTransWin, vis, oldVis);
        vis = mNavigationBarController.applyTranslucentFlagLw(fullscreenTransWin, vis, oldVis);
        final int dockedVis = mStatusBarController.applyTranslucentFlagLw(
                mTopDockedOpaqueWindowState, 0, 0);

        final boolean fullscreenDrawsStatusBarBackground =
                (drawsSystemBarBackground(mTopFullscreenOpaqueWindowState)
                        && (vis & View.STATUS_BAR_TRANSLUCENT) == 0)
                || forcesDrawStatusBarBackground(mTopFullscreenOpaqueWindowState);
        final boolean dockedDrawsStatusBarBackground =
                (drawsSystemBarBackground(mTopDockedOpaqueWindowState)
                        && (dockedVis & View.STATUS_BAR_TRANSLUCENT) == 0)
                || forcesDrawStatusBarBackground(mTopDockedOpaqueWindowState);

        // prevent status bar interaction from clearing certain flags
        int type = win.getAttrs().type;
        boolean statusBarHasFocus = type == TYPE_STATUS_BAR;
        if (statusBarHasFocus && !isStatusBarKeyguard()) {
            int flags = View.SYSTEM_UI_FLAG_FULLSCREEN
                    | View.SYSTEM_UI_FLAG_HIDE_NAVIGATION
                    | View.SYSTEM_UI_FLAG_IMMERSIVE
                    | View.SYSTEM_UI_FLAG_IMMERSIVE_STICKY
                    | View.SYSTEM_UI_FLAG_LIGHT_STATUS_BAR;
            if (mHideLockScreen) {
                flags |= View.STATUS_BAR_TRANSLUCENT | View.NAVIGATION_BAR_TRANSLUCENT;
            }
            vis = (vis & ~flags) | (oldVis & flags);
        }

        if (fullscreenDrawsStatusBarBackground && dockedDrawsStatusBarBackground) {
            vis |= View.STATUS_BAR_TRANSPARENT;
            vis &= ~View.STATUS_BAR_TRANSLUCENT;
        } else if ((!areTranslucentBarsAllowed() && fullscreenTransWin != mStatusBar)
                || forceOpaqueStatusBar) {
            vis &= ~(View.STATUS_BAR_TRANSLUCENT | View.STATUS_BAR_TRANSPARENT);
        }

        vis = configureNavBarOpacity(vis, dockedStackVisible, freeformStackVisible, resizing);

        // update status bar
        boolean immersiveSticky =
                (vis & View.SYSTEM_UI_FLAG_IMMERSIVE_STICKY) != 0;
        final boolean hideStatusBarWM =
                mTopFullscreenOpaqueWindowState != null
                && (WindowManagerPolicyControl.getWindowFlags(mTopFullscreenOpaqueWindowState, null)
                        & WindowManager.LayoutParams.FLAG_FULLSCREEN) != 0;
        final boolean hideStatusBarSysui =
                (vis & View.SYSTEM_UI_FLAG_FULLSCREEN) != 0;
        final boolean hideNavBarSysui =
                (vis & View.SYSTEM_UI_FLAG_HIDE_NAVIGATION) != 0;

        final boolean transientStatusBarAllowed = mStatusBar != null
                && (statusBarHasFocus || (!mForceShowSystemBars
                        && (hideStatusBarWM || (hideStatusBarSysui && immersiveSticky))));

        final boolean transientNavBarAllowed = mNavigationBar != null
                && !mForceShowSystemBars && hideNavBarSysui && immersiveSticky;

        final long now = SystemClock.uptimeMillis();
        final boolean pendingPanic = mPendingPanicGestureUptime != 0
                && now - mPendingPanicGestureUptime <= PANIC_GESTURE_EXPIRATION;
        if (pendingPanic && hideNavBarSysui && !isStatusBarKeyguard() && mKeyguardDrawComplete) {
            // The user performed the panic gesture recently, we're about to hide the bars,
            // we're no longer on the Keyguard and the screen is ready. We can now request the bars.
            mPendingPanicGestureUptime = 0;
            mStatusBarController.showTransient();
            if (!isNavBarEmpty(vis)) {
                mNavigationBarController.showTransient();
            }
        }

        final boolean denyTransientStatus = mStatusBarController.isTransientShowRequested()
                && !transientStatusBarAllowed && hideStatusBarSysui;
        final boolean denyTransientNav = mNavigationBarController.isTransientShowRequested()
                && !transientNavBarAllowed;
        if (denyTransientStatus || denyTransientNav || mForceShowSystemBars) {
            // clear the clearable flags instead
            clearClearableFlagsLw();
            vis &= ~View.SYSTEM_UI_CLEARABLE_FLAGS;
        }

        final boolean immersive = (vis & View.SYSTEM_UI_FLAG_IMMERSIVE) != 0;
        immersiveSticky = (vis & View.SYSTEM_UI_FLAG_IMMERSIVE_STICKY) != 0;
        final boolean navAllowedHidden = immersive || immersiveSticky;

        if (hideNavBarSysui && !navAllowedHidden && windowTypeToLayerLw(win.getBaseType())
                > windowTypeToLayerLw(TYPE_INPUT_CONSUMER)) {
            // We can't hide the navbar from this window otherwise the input consumer would not get
            // the input events.
            vis = (vis & ~View.SYSTEM_UI_FLAG_HIDE_NAVIGATION);
        }

        vis = mStatusBarController.updateVisibilityLw(transientStatusBarAllowed, oldVis, vis);

        // update navigation bar
        boolean oldImmersiveMode = isImmersiveMode(oldVis);
        boolean newImmersiveMode = isImmersiveMode(vis);
        if (win != null && oldImmersiveMode != newImmersiveMode) {
            final String pkg = win.getOwningPackage();
            mImmersiveModeConfirmation.immersiveModeChangedLw(pkg, newImmersiveMode,
                    isUserSetupComplete(), isNavBarEmpty(win.getSystemUiVisibility()));
        }

        vis = mNavigationBarController.updateVisibilityLw(transientNavBarAllowed, oldVis, vis);

        return vis;
    }

    /**
     * @return the current visibility flags with the nav-bar opacity related flags toggled based
     *         on the nav bar opacity rules chosen by {@link #mNavBarOpacityMode}.
     */
    private int configureNavBarOpacity(int visibility, boolean dockedStackVisible,
            boolean freeformStackVisible, boolean isDockedDividerResizing) {
        if (mNavBarOpacityMode == NAV_BAR_OPAQUE_WHEN_FREEFORM_OR_DOCKED) {
            if (dockedStackVisible || freeformStackVisible || isDockedDividerResizing) {
                visibility = setNavBarOpaqueFlag(visibility);
            }
        } else if (mNavBarOpacityMode == NAV_BAR_TRANSLUCENT_WHEN_FREEFORM_OPAQUE_OTHERWISE) {
            if (isDockedDividerResizing) {
                visibility = setNavBarOpaqueFlag(visibility);
            } else if (freeformStackVisible) {
                visibility = setNavBarTranslucentFlag(visibility);
            } else {
                visibility = setNavBarOpaqueFlag(visibility);
            }
        }

        if (!areTranslucentBarsAllowed()) {
            visibility &= ~View.NAVIGATION_BAR_TRANSLUCENT;
        }
        return visibility;
    }

    private int setNavBarOpaqueFlag(int visibility) {
        return visibility &= ~(View.NAVIGATION_BAR_TRANSLUCENT | View.NAVIGATION_BAR_TRANSPARENT);
    }

    private int setNavBarTranslucentFlag(int visibility) {
        visibility &= ~View.NAVIGATION_BAR_TRANSPARENT;
        return visibility |= View.NAVIGATION_BAR_TRANSLUCENT;
    }

    private void clearClearableFlagsLw() {
        int newVal = mResettingSystemUiFlags | View.SYSTEM_UI_CLEARABLE_FLAGS;
        if (newVal != mResettingSystemUiFlags) {
            mResettingSystemUiFlags = newVal;
            mWindowManagerFuncs.reevaluateStatusBarVisibility();
        }
    }

    private boolean isImmersiveMode(int vis) {
        final int flags = View.SYSTEM_UI_FLAG_IMMERSIVE | View.SYSTEM_UI_FLAG_IMMERSIVE_STICKY;
        return mNavigationBar != null
                && (vis & View.SYSTEM_UI_FLAG_HIDE_NAVIGATION) != 0
                && (vis & flags) != 0
                && canHideNavigationBar();
    }

    private static boolean isNavBarEmpty(int systemUiFlags) {
        final int disableNavigationBar = (View.STATUS_BAR_DISABLE_HOME
                | View.STATUS_BAR_DISABLE_BACK
                | View.STATUS_BAR_DISABLE_RECENT);

        return (systemUiFlags & disableNavigationBar) == disableNavigationBar;
    }

    /**
     * @return whether the navigation or status bar can be made translucent
     *
     * This should return true unless touch exploration is not enabled or
     * R.boolean.config_enableTranslucentDecor is false.
     */
    private boolean areTranslucentBarsAllowed() {
        return mTranslucentDecorEnabled;
    }

    // Use this instead of checking config_showNavigationBar so that it can be consistently
    // overridden by qemu.hw.mainkeys in the emulator.
    @Override
    public boolean hasNavigationBar() {
        return mHasNavigationBar || mDevForceNavbar;
    }

    public boolean needsNavigationBar() {
        return mHasNavigationBar;
    }

    @Override
    public void setLastInputMethodWindowLw(WindowState ime, WindowState target) {
        mLastInputMethodWindow = ime;
        mLastInputMethodTargetWindow = target;
    }

    @Override
    public int getInputMethodWindowVisibleHeightLw() {
        return mDockBottom - mCurBottom;
    }

    @Override
    public void setCurrentUserLw(int newUserId) {
        mCurrentUserId = newUserId;
        if (mKeyguardDelegate != null) {
            mKeyguardDelegate.setCurrentUser(newUserId);
        }
        StatusBarManagerInternal statusBar = getStatusBarManagerInternal();
        if (statusBar != null) {
            statusBar.setCurrentUser(newUserId);
        }
        setLastInputMethodWindowLw(null, null);
    }

    @Override
    public boolean canMagnifyWindow(int windowType) {
        switch (windowType) {
            case WindowManager.LayoutParams.TYPE_INPUT_METHOD:
            case WindowManager.LayoutParams.TYPE_INPUT_METHOD_DIALOG:
            case WindowManager.LayoutParams.TYPE_NAVIGATION_BAR:
            case WindowManager.LayoutParams.TYPE_MAGNIFICATION_OVERLAY: {
                return false;
            }
        }
        return true;
    }

    @Override
    public boolean isTopLevelWindow(int windowType) {
        if (windowType >= WindowManager.LayoutParams.FIRST_SUB_WINDOW
                && windowType <= WindowManager.LayoutParams.LAST_SUB_WINDOW) {
            return (windowType == WindowManager.LayoutParams.TYPE_APPLICATION_ATTACHED_DIALOG);
        }
        return true;
    }

    @Override
    public boolean shouldRotateSeamlessly(int oldRotation, int newRotation) {
        // For the upside down rotation we don't rotate seamlessly as the navigation
        // bar moves position.
        // Note most apps (using orientation:sensor or user as opposed to fullSensor)
        // will not enter the reverse portrait orientation, so actually the
        // orientation won't change at all.
        if (oldRotation == mUpsideDownRotation || newRotation == mUpsideDownRotation) {
            return false;
        }
        int delta = newRotation - oldRotation;
        if (delta < 0) delta += 4;
        // Likewise we don't rotate seamlessly for 180 degree rotations
        // in this case the surfaces never resize, and our logic to
        // revert the transformations on size change will fail. We could
        // fix this in the future with the "tagged" frames idea.
        if (delta == Surface.ROTATION_180) {
            return false;
        }

        final WindowState w = mTopFullscreenOpaqueWindowState;
        if (w != mFocusedWindow) {
            return false;
        }

        // We only enable seamless rotation if the top window has requested
        // it and is in the fullscreen opaque state. Seamless rotation
        // requires freezing various Surface states and won't work well
        // with animations, so we disable it in the animation case for now.
        if (w != null && !w.isAnimatingLw() &&
                ((w.getAttrs().rotationAnimation == ROTATION_ANIMATION_JUMPCUT) ||
                        (w.getAttrs().rotationAnimation == ROTATION_ANIMATION_SEAMLESS))) {
            return true;
        }
        return false;
    }

    @Override
    public void dump(String prefix, PrintWriter pw, String[] args) {
        pw.print(prefix); pw.print("mSafeMode="); pw.print(mSafeMode);
                pw.print(" mSystemReady="); pw.print(mSystemReady);
                pw.print(" mSystemBooted="); pw.println(mSystemBooted);
        pw.print(prefix); pw.print("mLidState="); pw.print(mLidState);
                pw.print(" mLidOpenRotation="); pw.print(mLidOpenRotation);
                pw.print(" mCameraLensCoverState="); pw.print(mCameraLensCoverState);
                pw.print(" mHdmiPlugged="); pw.println(mHdmiPlugged);
        if (mLastSystemUiFlags != 0 || mResettingSystemUiFlags != 0
                || mForceClearedSystemUiFlags != 0) {
            pw.print(prefix); pw.print("mLastSystemUiFlags=0x");
                    pw.print(Integer.toHexString(mLastSystemUiFlags));
                    pw.print(" mResettingSystemUiFlags=0x");
                    pw.print(Integer.toHexString(mResettingSystemUiFlags));
                    pw.print(" mForceClearedSystemUiFlags=0x");
                    pw.println(Integer.toHexString(mForceClearedSystemUiFlags));
        }
        if (mLastFocusNeedsMenu) {
            pw.print(prefix); pw.print("mLastFocusNeedsMenu=");
                    pw.println(mLastFocusNeedsMenu);
        }
        pw.print(prefix); pw.print("mWakeGestureEnabledSetting=");
                pw.println(mWakeGestureEnabledSetting);

        pw.print(prefix); pw.print("mSupportAutoRotation="); pw.println(mSupportAutoRotation);
        pw.print(prefix); pw.print("mUiMode="); pw.print(mUiMode);
                pw.print(" mDockMode="); pw.print(mDockMode);
                pw.print(" mEnableCarDockHomeCapture="); pw.print(mEnableCarDockHomeCapture);
                pw.print(" mCarDockRotation="); pw.print(mCarDockRotation);
                pw.print(" mDeskDockRotation="); pw.println(mDeskDockRotation);
        pw.print(prefix); pw.print("mUserRotationMode="); pw.print(mUserRotationMode);
                pw.print(" mUserRotation="); pw.print(mUserRotation);
                pw.print(" mAllowAllRotations="); pw.println(mAllowAllRotations);
        pw.print(prefix); pw.print("mCurrentAppOrientation="); pw.println(mCurrentAppOrientation);
        pw.print(prefix); pw.print("mCarDockEnablesAccelerometer=");
                pw.print(mCarDockEnablesAccelerometer);
                pw.print(" mDeskDockEnablesAccelerometer=");
                pw.println(mDeskDockEnablesAccelerometer);
        pw.print(prefix); pw.print("mLidKeyboardAccessibility=");
                pw.print(mLidKeyboardAccessibility);
                pw.print(" mLidNavigationAccessibility="); pw.print(mLidNavigationAccessibility);
                pw.print(" mLidControlsScreenLock="); pw.println(mLidControlsScreenLock);
                pw.print(" mLidControlsSleep="); pw.println(mLidControlsSleep);
        pw.print(prefix);
                pw.print(" mLongPressOnBackBehavior="); pw.println(mLongPressOnBackBehavior);
        pw.print(prefix);
                pw.print("mShortPressOnPowerBehavior="); pw.print(mShortPressOnPowerBehavior);
                pw.print(" mLongPressOnPowerBehavior="); pw.println(mLongPressOnPowerBehavior);
        pw.print(prefix);
                pw.print("mDoublePressOnPowerBehavior="); pw.print(mDoublePressOnPowerBehavior);
                pw.print(" mTriplePressOnPowerBehavior="); pw.println(mTriplePressOnPowerBehavior);
        pw.print(prefix); pw.print("mHasSoftInput="); pw.println(mHasSoftInput);
        pw.print(prefix); pw.print("mAwake="); pw.println(mAwake);
        pw.print(prefix); pw.print("mScreenOnEarly="); pw.print(mScreenOnEarly);
                pw.print(" mScreenOnFully="); pw.println(mScreenOnFully);
        pw.print(prefix); pw.print("mKeyguardDrawComplete="); pw.print(mKeyguardDrawComplete);
                pw.print(" mWindowManagerDrawComplete="); pw.println(mWindowManagerDrawComplete);
        pw.print(prefix); pw.print("mOrientationSensorEnabled=");
                pw.println(mOrientationSensorEnabled);
        pw.print(prefix); pw.print("mOverscanScreen=("); pw.print(mOverscanScreenLeft);
                pw.print(","); pw.print(mOverscanScreenTop);
                pw.print(") "); pw.print(mOverscanScreenWidth);
                pw.print("x"); pw.println(mOverscanScreenHeight);
        if (mOverscanLeft != 0 || mOverscanTop != 0
                || mOverscanRight != 0 || mOverscanBottom != 0) {
            pw.print(prefix); pw.print("mOverscan left="); pw.print(mOverscanLeft);
                    pw.print(" top="); pw.print(mOverscanTop);
                    pw.print(" right="); pw.print(mOverscanRight);
                    pw.print(" bottom="); pw.println(mOverscanBottom);
        }
        pw.print(prefix); pw.print("mRestrictedOverscanScreen=(");
                pw.print(mRestrictedOverscanScreenLeft);
                pw.print(","); pw.print(mRestrictedOverscanScreenTop);
                pw.print(") "); pw.print(mRestrictedOverscanScreenWidth);
                pw.print("x"); pw.println(mRestrictedOverscanScreenHeight);
        pw.print(prefix); pw.print("mUnrestrictedScreen=("); pw.print(mUnrestrictedScreenLeft);
                pw.print(","); pw.print(mUnrestrictedScreenTop);
                pw.print(") "); pw.print(mUnrestrictedScreenWidth);
                pw.print("x"); pw.println(mUnrestrictedScreenHeight);
        pw.print(prefix); pw.print("mRestrictedScreen=("); pw.print(mRestrictedScreenLeft);
                pw.print(","); pw.print(mRestrictedScreenTop);
                pw.print(") "); pw.print(mRestrictedScreenWidth);
                pw.print("x"); pw.println(mRestrictedScreenHeight);
        pw.print(prefix); pw.print("mStableFullscreen=("); pw.print(mStableFullscreenLeft);
                pw.print(","); pw.print(mStableFullscreenTop);
                pw.print(")-("); pw.print(mStableFullscreenRight);
                pw.print(","); pw.print(mStableFullscreenBottom); pw.println(")");
        pw.print(prefix); pw.print("mStable=("); pw.print(mStableLeft);
                pw.print(","); pw.print(mStableTop);
                pw.print(")-("); pw.print(mStableRight);
                pw.print(","); pw.print(mStableBottom); pw.println(")");
        pw.print(prefix); pw.print("mSystem=("); pw.print(mSystemLeft);
                pw.print(","); pw.print(mSystemTop);
                pw.print(")-("); pw.print(mSystemRight);
                pw.print(","); pw.print(mSystemBottom); pw.println(")");
        pw.print(prefix); pw.print("mCur=("); pw.print(mCurLeft);
                pw.print(","); pw.print(mCurTop);
                pw.print(")-("); pw.print(mCurRight);
                pw.print(","); pw.print(mCurBottom); pw.println(")");
        pw.print(prefix); pw.print("mContent=("); pw.print(mContentLeft);
                pw.print(","); pw.print(mContentTop);
                pw.print(")-("); pw.print(mContentRight);
                pw.print(","); pw.print(mContentBottom); pw.println(")");
        pw.print(prefix); pw.print("mVoiceContent=("); pw.print(mVoiceContentLeft);
                pw.print(","); pw.print(mVoiceContentTop);
                pw.print(")-("); pw.print(mVoiceContentRight);
                pw.print(","); pw.print(mVoiceContentBottom); pw.println(")");
        pw.print(prefix); pw.print("mDock=("); pw.print(mDockLeft);
                pw.print(","); pw.print(mDockTop);
                pw.print(")-("); pw.print(mDockRight);
                pw.print(","); pw.print(mDockBottom); pw.println(")");
        pw.print(prefix); pw.print("mDockLayer="); pw.print(mDockLayer);
                pw.print(" mStatusBarLayer="); pw.println(mStatusBarLayer);
        pw.print(prefix); pw.print("mShowingLockscreen="); pw.print(mShowingLockscreen);
                pw.print(" mShowingDream="); pw.print(mShowingDream);
                pw.print(" mDreamingLockscreen="); pw.print(mDreamingLockscreen);
                pw.print(" mDreamingSleepToken="); pw.println(mDreamingSleepToken);
        if (mLastInputMethodWindow != null) {
            pw.print(prefix); pw.print("mLastInputMethodWindow=");
                    pw.println(mLastInputMethodWindow);
        }
        if (mLastInputMethodTargetWindow != null) {
            pw.print(prefix); pw.print("mLastInputMethodTargetWindow=");
                    pw.println(mLastInputMethodTargetWindow);
        }
        if (mStatusBar != null) {
            pw.print(prefix); pw.print("mStatusBar=");
                    pw.print(mStatusBar); pw.print(" isStatusBarKeyguard=");
                    pw.println(isStatusBarKeyguard());
        }
        if (mNavigationBar != null) {
            pw.print(prefix); pw.print("mNavigationBar=");
                    pw.println(mNavigationBar);
        }
        if (mFocusedWindow != null) {
            pw.print(prefix); pw.print("mFocusedWindow=");
                    pw.println(mFocusedWindow);
        }
        if (mFocusedApp != null) {
            pw.print(prefix); pw.print("mFocusedApp=");
                    pw.println(mFocusedApp);
        }
        if (mWinDismissingKeyguard != null) {
            pw.print(prefix); pw.print("mWinDismissingKeyguard=");
                    pw.println(mWinDismissingKeyguard);
        }
        if (mTopFullscreenOpaqueWindowState != null) {
            pw.print(prefix); pw.print("mTopFullscreenOpaqueWindowState=");
                    pw.println(mTopFullscreenOpaqueWindowState);
        }
        if (mTopFullscreenOpaqueOrDimmingWindowState != null) {
            pw.print(prefix); pw.print("mTopFullscreenOpaqueOrDimmingWindowState=");
                    pw.println(mTopFullscreenOpaqueOrDimmingWindowState);
        }
        if (mForcingShowNavBar) {
            pw.print(prefix); pw.print("mForcingShowNavBar=");
                    pw.println(mForcingShowNavBar); pw.print( "mForcingShowNavBarLayer=");
                    pw.println(mForcingShowNavBarLayer);
        }
        pw.print(prefix); pw.print("mTopIsFullscreen="); pw.print(mTopIsFullscreen);
                pw.print(" mHideLockScreen="); pw.println(mHideLockScreen);
        pw.print(prefix); pw.print("mForceStatusBar="); pw.print(mForceStatusBar);
                pw.print(" mForceStatusBarFromKeyguard=");
                pw.println(mForceStatusBarFromKeyguard);
        pw.print(prefix); pw.print("mDismissKeyguard="); pw.print(mDismissKeyguard);
                pw.print(" mCurrentlyDismissingKeyguard="); pw.println(mCurrentlyDismissingKeyguard);
                pw.print(" mWinDismissingKeyguard="); pw.print(mWinDismissingKeyguard);
                pw.print(" mHomePressed="); pw.println(mHomePressed);
        pw.print(prefix); pw.print("mAllowLockscreenWhenOn="); pw.print(mAllowLockscreenWhenOn);
                pw.print(" mLockScreenTimeout="); pw.print(mLockScreenTimeout);
                pw.print(" mLockScreenTimerActive="); pw.println(mLockScreenTimerActive);
        pw.print(prefix); pw.print("mEndcallBehavior="); pw.print(mEndcallBehavior);
                pw.print(" mIncallPowerBehavior="); pw.print(mIncallPowerBehavior);
                pw.print(" mIncallBackBehavior="); pw.print(mIncallBackBehavior);
                pw.print(" mLongPressOnHomeBehavior="); pw.println(mLongPressOnHomeBehavior);
        pw.print(prefix); pw.print("mLandscapeRotation="); pw.print(mLandscapeRotation);
                pw.print(" mSeascapeRotation="); pw.println(mSeascapeRotation);
        pw.print(prefix); pw.print("mPortraitRotation="); pw.print(mPortraitRotation);
                pw.print(" mUpsideDownRotation="); pw.println(mUpsideDownRotation);
        pw.print(prefix); pw.print("mDemoHdmiRotation="); pw.print(mDemoHdmiRotation);
                pw.print(" mDemoHdmiRotationLock="); pw.println(mDemoHdmiRotationLock);
        pw.print(prefix); pw.print("mUndockedHdmiRotation="); pw.println(mUndockedHdmiRotation);

        mGlobalKeyManager.dump(prefix, pw);
        mStatusBarController.dump(pw, prefix);
        mNavigationBarController.dump(pw, prefix);
        WindowManagerPolicyControl.dump(prefix, pw);

        if (mWakeGestureListener != null) {
            mWakeGestureListener.dump(pw, prefix);
        }
        if (mOrientationListener != null) {
            mOrientationListener.dump(pw, prefix);
        }
        if (mBurnInProtectionHelper != null) {
            mBurnInProtectionHelper.dump(prefix, pw);
        }
        if (mKeyguardDelegate != null) {
            mKeyguardDelegate.dump(prefix, pw);
        }
    }

    private String getRearFlashCameraId() throws CameraAccessException {
        if (mRearFlashCameraId != null) return mRearFlashCameraId;
        for (final String id : mCameraManager.getCameraIdList()) {
            CameraCharacteristics c = mCameraManager.getCameraCharacteristics(id);
            boolean flashAvailable = c.get(CameraCharacteristics.FLASH_INFO_AVAILABLE);
            int lensDirection = c.get(CameraCharacteristics.LENS_FACING);
            if (flashAvailable && lensDirection == CameraCharacteristics.LENS_FACING_BACK) {
                mRearFlashCameraId = id;
            }
        }
        return mRearFlashCameraId;
    }

    private class TorchModeCallback extends CameraManager.TorchCallback {
        @Override
        public void onTorchModeChanged(String cameraId, boolean enabled) {
            if (!cameraId.equals(mRearFlashCameraId)) return;
            mTorchEnabled = enabled;
        }

        @Override
        public void onTorchModeUnavailable(String cameraId) {
            if (!cameraId.equals(mRearFlashCameraId)) return;
            mTorchEnabled = false;
        }
    }

    public void freezeOrThawRotation(int rotation) {
        mDesiredRotation = rotation;
    }

    private void toggleSingleHand(Context context, boolean isLeft) {
        Settings.Global.putString(context.getContentResolver(), Settings.Global.SINGLE_HAND_MODE,
                Settings.Global.getString(context.getContentResolver(),
                    Settings.Global.SINGLE_HAND_MODE).isEmpty() ?
                    isLeft ? "left" : "right" : "");
    }
}<|MERGE_RESOLUTION|>--- conflicted
+++ resolved
@@ -767,14 +767,12 @@
     // (See Settings.Secure.INCALL_POWER_BUTTON_BEHAVIOR.)
     int mIncallPowerBehavior;
 
-<<<<<<< HEAD
     // Behavior of HOME button during an incoming call.
     // (See CMSettings.Secure.RING_HOME_BUTTON_BEHAVIOR.)
     private int mRingHomeBehavior;
-=======
+
     // Behavior of Back button while in-call and screen on
     int mIncallBackBehavior;
->>>>>>> 6422e8fb
 
     Display mDisplay;
 
@@ -867,13 +865,10 @@
     private static final int MSG_SHOW_TV_PICTURE_IN_PICTURE_MENU = 17;
     private static final int MSG_BACK_LONG_PRESS = 18;
     private static final int MSG_DISPOSE_INPUT_CONSUMER = 19;
-<<<<<<< HEAD
     private static final int MSG_DISPATCH_VOLKEY_WITH_WAKE_LOCK = 20;
     private static final int MSG_CAMERA_LONG_PRESS = 21;
     private static final int MSG_TOGGLE_TORCH = 22;
-=======
-    private static final int MSG_BACK_DELAYED_PRESS = 20;
->>>>>>> 6422e8fb
+    private static final int MSG_BACK_DELAYED_PRESS = 23;
 
     private static final int MSG_REQUEST_TRANSIENT_BARS_ARG_STATUS = 0;
     private static final int MSG_REQUEST_TRANSIENT_BARS_ARG_NAVIGATION = 1;
@@ -960,7 +955,6 @@
                 case MSG_DISPOSE_INPUT_CONSUMER:
                     disposeInputConsumer((InputConsumer) msg.obj);
                     break;
-<<<<<<< HEAD
                 case MSG_DISPATCH_VOLKEY_WITH_WAKE_LOCK: {
                     KeyEvent event = (KeyEvent) msg.obj;
                     mIsLongPress = true;
@@ -986,12 +980,10 @@
                     }
                     break;
                 }
-=======
                 case MSG_BACK_DELAYED_PRESS:
                     backMultiPressAction((Long) msg.obj, msg.arg1);
                     finishBackKeyPress();
                     break;
->>>>>>> 6422e8fb
             }
         }
     }
@@ -2463,7 +2455,6 @@
                     Settings.Secure.INCALL_POWER_BUTTON_BEHAVIOR,
                     Settings.Secure.INCALL_POWER_BUTTON_BEHAVIOR_DEFAULT,
                     UserHandle.USER_CURRENT);
-<<<<<<< HEAD
             mRingHomeBehavior = CMSettings.Secure.getIntForUser(resolver,
                     CMSettings.Secure.RING_HOME_BUTTON_BEHAVIOR,
                     CMSettings.Secure.RING_HOME_BUTTON_BEHAVIOR_DEFAULT,
@@ -2500,12 +2491,10 @@
                     CMSettings.System.VOLBTN_MUSIC_CONTROLS, 1, UserHandle.USER_CURRENT) == 1);
             mVolumeAnswerCall = CMSettings.System.getIntForUser(resolver,
                     CMSettings.System.VOLUME_ANSWER_CALL, 0, UserHandle.USER_CURRENT) == 1;
-=======
             mIncallBackBehavior = Settings.Secure.getIntForUser(resolver,
                     Settings.Secure.INCALL_BACK_BUTTON_BEHAVIOR,
                     Settings.Secure.INCALL_BACK_BUTTON_BEHAVIOR_DEFAULT,
                     UserHandle.USER_CURRENT);
->>>>>>> 6422e8fb
 
             // Configure wake gesture.
             boolean wakeGestureEnabledSetting = Settings.Secure.getIntForUser(resolver,
