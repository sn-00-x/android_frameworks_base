--- conflicted
+++ resolved
@@ -235,18 +235,13 @@
          * @see #syncRestrictedOps
          */
         private final @NonNull ArrayList<OpToRestrict> mOpsToRestrict = new ArrayList<>();
-<<<<<<< HEAD
-=======
-
->>>>>>> 09227707
+
         /**
          * All ops that need to be unrestricted
          *
          * @see #syncRestrictedOps
          */
         private final @NonNull ArrayList<OpToUnrestrict> mOpsToUnrestrict = new ArrayList<>();
-<<<<<<< HEAD
-=======
 
         /**
          * All foreground permissions
@@ -254,7 +249,6 @@
          * @see #syncOpsOfFgPermissions()
          */
         private final @NonNull ArrayList<FgPermission> mFgPermOps = new ArrayList<>();
->>>>>>> 09227707
 
         PermissionToOpSynchroniser(@NonNull Context context) {
             mContext = context;
@@ -355,8 +349,6 @@
         }
 
         /**
-<<<<<<< HEAD
-=======
          * Set app ops that belong to restricted permissions.
          *
          * <p>This processed ops previously added by {@link #addOpIfRestricted}
@@ -387,15 +379,11 @@
         }
 
         /**
->>>>>>> 09227707
          * Synchronize all previously {@link #addPackage added} packages.
          */
         void syncPackages() {
             syncRestrictedOps();
-<<<<<<< HEAD
-=======
             syncOpsOfFgPermissions();
->>>>>>> 09227707
         }
 
         /**
@@ -431,9 +419,6 @@
                 //TODO: Implement soft restrictions like storage here.
             }
         }
-<<<<<<< HEAD
-
-=======
 
         private void addOpIfFgPermissions(@NonNull PermissionInfo permissionInfo,
                 @NonNull PackageInfo pkg) {
@@ -450,7 +435,6 @@
                     permissionInfo.name, permissionInfo.backgroundPermission));
         }
 
->>>>>>> 09227707
         /**
          * Add a package for {@link #syncPackages() processing} later.
          *
@@ -486,10 +470,7 @@
                 }
 
                 addOpIfRestricted(permissionInfo, pkg);
-<<<<<<< HEAD
-=======
                 addOpIfFgPermissions(permissionInfo, pkg);
->>>>>>> 09227707
             }
         }
 
@@ -525,8 +506,6 @@
                 this.packageName = packageName;
                 this.code = code;
             }
-<<<<<<< HEAD
-=======
         }
 
         private class FgPermission {
@@ -542,7 +521,6 @@
                 this.fgPermissionName = fgPermissionName;
                 this.bgPermissionName = bgPermissionName;
             }
->>>>>>> 09227707
         }
     }
 }