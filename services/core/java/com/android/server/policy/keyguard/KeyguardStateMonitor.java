/*
 * Copyright (C) 2013 The Android Open Source Project
 *
 * Licensed under the Apache License, Version 2.0 (the "License");
 * you may not use this file except in compliance with the License.
 * You may obtain a copy of the License at
 *
 *      http://www.apache.org/licenses/LICENSE-2.0
 *
 * Unless required by applicable law or agreed to in writing, software
 * distributed under the License is distributed on an "AS IS" BASIS,
 * WITHOUT WARRANTIES OR CONDITIONS OF ANY KIND, either express or implied.
 * See the License for the specific language governing permissions and
 * limitations under the License.
 */

package com.android.server.policy.keyguard;

import android.app.ActivityManager;
import android.content.Context;
import android.content.ContentResolver;
import android.os.RemoteException;
import android.util.Slog;

import com.android.internal.policy.IKeyguardService;
import com.android.internal.policy.IKeyguardStateCallback;
import com.android.internal.widget.LockPatternUtils;

import lineageos.providers.LineageSettings;
import vendor.lineage.trust.V1_0.IUsbRestrict;

import java.io.PrintWriter;
import java.util.NoSuchElementException;

/**
 * Maintains a cached copy of Keyguard's state.
 * @hide
 */
public class KeyguardStateMonitor extends IKeyguardStateCallback.Stub {
    private static final String TAG = "KeyguardStateMonitor";

    // These cache the current state of Keyguard to improve performance and avoid deadlock. After
    // Keyguard changes its state, it always triggers a layout in window manager. Because
    // IKeyguardStateCallback is synchronous and because these states are declared volatile, it's
    // guaranteed that window manager picks up the new state all the time in the layout caused by
    // the state change of Keyguard. To be extra safe, assume most restrictive values until Keyguard
    // tells us the actual value.
    private volatile boolean mIsShowing = true;
    private volatile boolean mSimSecure = true;
    private volatile boolean mInputRestricted = true;
    private volatile boolean mTrusted = false;
    private volatile boolean mHasLockscreenWallpaper = false;

    private int mCurrentUserId;

    private final LockPatternUtils mLockPatternUtils;
    private final StateCallback mCallback;

<<<<<<< HEAD
    private IUsbRestrict mUsbRestrictor = null;
    private ContentResolver mContentResolver;

    IKeystoreService mKeystoreService;

=======
>>>>>>> 62b1d634
    public KeyguardStateMonitor(Context context, IKeyguardService service, StateCallback callback) {
        mLockPatternUtils = new LockPatternUtils(context);
        mCurrentUserId = ActivityManager.getCurrentUser();
        mCallback = callback;
        mContentResolver = context.getContentResolver();

        try {
            service.addStateMonitorCallback(this);
        } catch (RemoteException e) {
            Slog.w(TAG, "Remote Exception", e);
        }
    }

    public boolean isShowing() {
        return mIsShowing;
    }

    public boolean isSecure(int userId) {
        return mLockPatternUtils.isSecure(userId) || mSimSecure;
    }

    public boolean isInputRestricted() {
        return mInputRestricted;
    }

    public boolean isTrusted() {
        return mTrusted;
    }

    public boolean hasLockscreenWallpaper() {
        return mHasLockscreenWallpaper;
    }

    @Override // Binder interface
    public void onShowingStateChanged(boolean showing) {
        mIsShowing = showing;

        mCallback.onShowingChanged();
<<<<<<< HEAD
        int retry = 2;
        while (retry > 0) {
            try {
                mKeystoreService.onKeyguardVisibilityChanged(showing, mCurrentUserId);
                break;
            } catch (RemoteException e) {
                if (retry == 2) {
                    Slog.w(TAG, "Error informing keystore of screen lock. Keystore may have died"
                            + " -> refreshing service token and retrying");
                    mKeystoreService = IKeystoreService.Stub.asInterface(ServiceManager
                            .getService("android.security.keystore"));
                } else {
                    Slog.e(TAG, "Error informing keystore of screen lock after retrying once", e);
                }
                --retry;
            }
        }

        if (mUsbRestrictor == null) {
            try {
                mUsbRestrictor = IUsbRestrict.getService();
                if (mUsbRestrictor == null) {
                    // Ignore, the hal is not available
                    return;
                }
            } catch (NoSuchElementException | RemoteException ignored) {
                return;
            }
        }

        boolean shouldRestrictUsb = LineageSettings.Secure.getInt(mContentResolver,
                LineageSettings.Secure.TRUST_RESTRICT_USB_KEYGUARD, 0) == 1;
        if (shouldRestrictUsb) {
            try {
                mUsbRestrictor.setEnabled(showing);
            } catch (RemoteException ignored) {
                // This feature is not supported
            }
        }
=======
>>>>>>> 62b1d634
    }

    @Override // Binder interface
    public void onSimSecureStateChanged(boolean simSecure) {
        mSimSecure = simSecure;
    }

    public synchronized void setCurrentUser(int userId) {
        mCurrentUserId = userId;
    }

    @Override // Binder interface
    public void onInputRestrictedStateChanged(boolean inputRestricted) {
        mInputRestricted = inputRestricted;
    }

    @Override // Binder interface
    public void onTrustedChanged(boolean trusted) {
        mTrusted = trusted;
        mCallback.onTrustedChanged();
    }

    @Override // Binder interface
    public void onHasLockscreenWallpaperChanged(boolean hasLockscreenWallpaper) {
        mHasLockscreenWallpaper = hasLockscreenWallpaper;
    }

    public interface StateCallback {
        void onTrustedChanged();
        void onShowingChanged();
    }

    public void dump(String prefix, PrintWriter pw) {
        pw.println(prefix + TAG);
        prefix += "  ";
        pw.println(prefix + "mIsShowing=" + mIsShowing);
        pw.println(prefix + "mSimSecure=" + mSimSecure);
        pw.println(prefix + "mInputRestricted=" + mInputRestricted);
        pw.println(prefix + "mTrusted=" + mTrusted);
        pw.println(prefix + "mCurrentUserId=" + mCurrentUserId);
    }
}<|MERGE_RESOLUTION|>--- conflicted
+++ resolved
@@ -56,14 +56,9 @@
     private final LockPatternUtils mLockPatternUtils;
     private final StateCallback mCallback;
 
-<<<<<<< HEAD
     private IUsbRestrict mUsbRestrictor = null;
     private ContentResolver mContentResolver;
 
-    IKeystoreService mKeystoreService;
-
-=======
->>>>>>> 62b1d634
     public KeyguardStateMonitor(Context context, IKeyguardService service, StateCallback callback) {
         mLockPatternUtils = new LockPatternUtils(context);
         mCurrentUserId = ActivityManager.getCurrentUser();
@@ -102,24 +97,6 @@
         mIsShowing = showing;
 
         mCallback.onShowingChanged();
-<<<<<<< HEAD
-        int retry = 2;
-        while (retry > 0) {
-            try {
-                mKeystoreService.onKeyguardVisibilityChanged(showing, mCurrentUserId);
-                break;
-            } catch (RemoteException e) {
-                if (retry == 2) {
-                    Slog.w(TAG, "Error informing keystore of screen lock. Keystore may have died"
-                            + " -> refreshing service token and retrying");
-                    mKeystoreService = IKeystoreService.Stub.asInterface(ServiceManager
-                            .getService("android.security.keystore"));
-                } else {
-                    Slog.e(TAG, "Error informing keystore of screen lock after retrying once", e);
-                }
-                --retry;
-            }
-        }
 
         if (mUsbRestrictor == null) {
             try {
@@ -142,8 +119,6 @@
                 // This feature is not supported
             }
         }
-=======
->>>>>>> 62b1d634
     }
 
     @Override // Binder interface
