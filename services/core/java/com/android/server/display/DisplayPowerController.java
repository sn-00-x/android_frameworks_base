/*
 * Copyright (C) 2012 The Android Open Source Project
 *
 * Licensed under the Apache License, Version 2.0 (the "License");
 * you may not use this file except in compliance with the License.
 * You may obtain a copy of the License at
 *
 *      http://www.apache.org/licenses/LICENSE-2.0
 *
 * Unless required by applicable law or agreed to in writing, software
 * distributed under the License is distributed on an "AS IS" BASIS,
 * WITHOUT WARRANTIES OR CONDITIONS OF ANY KIND, either express or implied.
 * See the License for the specific language governing permissions and
 * limitations under the License.
 */

package com.android.server.display;

import com.android.internal.app.IBatteryStats;
import com.android.server.LocalServices;
import com.android.server.am.BatteryStatsService;
import com.android.server.lights.LightsManager;

import android.animation.Animator;
import android.animation.ObjectAnimator;
import android.content.Context;
import android.content.res.Resources;
import android.hardware.Sensor;
import android.hardware.SensorEvent;
import android.hardware.SensorEventListener;
import android.hardware.SensorManager;
import android.hardware.display.DisplayManagerInternal.DisplayPowerCallbacks;
import android.hardware.display.DisplayManagerInternal.DisplayPowerRequest;
import android.os.Handler;
import android.os.Looper;
import android.os.Message;
import android.os.PowerManager;
import android.os.RemoteException;
import android.os.SystemClock;
import android.os.Trace;
import android.util.MathUtils;
import android.util.Slog;
import android.util.Spline;
import android.util.TimeUtils;
import android.view.Display;
import android.view.WindowManagerPolicy;

import java.io.PrintWriter;

/**
 * Controls the power state of the display.
 *
 * Handles the proximity sensor, light sensor, and animations between states
 * including the screen off animation.
 *
 * This component acts independently of the rest of the power manager service.
 * In particular, it does not share any state and it only communicates
 * via asynchronous callbacks to inform the power manager that something has
 * changed.
 *
 * Everything this class does internally is serialized on its handler although
 * it may be accessed by other threads from the outside.
 *
 * Note that the power manager service guarantees that it will hold a suspend
 * blocker as long as the display is not ready.  So most of the work done here
 * does not need to worry about holding a suspend blocker unless it happens
 * independently of the display ready signal.
   *
 * For debugging, you can make the color fade and brightness animations run
 * slower by changing the "animator duration scale" option in Development Settings.
 */
final class DisplayPowerController implements AutomaticBrightnessController.Callbacks {
    private static final String TAG = "DisplayPowerController";
    private static final String SCREEN_ON_BLOCKED_TRACE_NAME = "Screen on blocked";

    private static final boolean DEBUG = false;
    private static final boolean DEBUG_PRETEND_PROXIMITY_SENSOR_ABSENT = false;

    // If true, uses the color fade on animation.
    // We might want to turn this off if we cannot get a guarantee that the screen
    // actually turns on and starts showing new content after the call to set the
    // screen state returns.  Playing the animation can also be somewhat slow.
    private static final boolean USE_COLOR_FADE_ON_ANIMATION = false;

    // The minimum reduction in brightness when dimmed.
    private static final int SCREEN_DIM_MINIMUM_REDUCTION = 10;

    private static final int COLOR_FADE_ON_ANIMATION_DURATION_MILLIS = 250;
    private static final int COLOR_FADE_OFF_ANIMATION_DURATION_MILLIS = 400;

    private static final int MSG_UPDATE_POWER_STATE = 1;
    private static final int MSG_PROXIMITY_SENSOR_DEBOUNCED = 2;
    private static final int MSG_SCREEN_ON_UNBLOCKED = 3;

    private static final int PROXIMITY_UNKNOWN = -1;
    private static final int PROXIMITY_NEGATIVE = 0;
    private static final int PROXIMITY_POSITIVE = 1;

    // Proximity sensor debounce delay in milliseconds for positive or negative transitions.
    private static final int PROXIMITY_SENSOR_POSITIVE_DEBOUNCE_DELAY = 0;
    private static final int PROXIMITY_SENSOR_NEGATIVE_DEBOUNCE_DELAY = 250;

    // Trigger proximity if distance is less than 5 cm.
    private static final float TYPICAL_PROXIMITY_THRESHOLD = 5.0f;

    private static final int REPORTED_TO_POLICY_SCREEN_OFF = 0;
    private static final int REPORTED_TO_POLICY_SCREEN_TURNING_ON = 1;
    private static final int REPORTED_TO_POLICY_SCREEN_ON = 2;

    private final Object mLock = new Object();

    private final Context mContext;

    // Our handler.
    private final DisplayControllerHandler mHandler;

    // Asynchronous callbacks into the power manager service.
    // Only invoked from the handler thread while no locks are held.
    private final DisplayPowerCallbacks mCallbacks;

    // Battery stats.
    private final IBatteryStats mBatteryStats;

    // The lights service.
    private final LightsManager mLights;

    // The sensor manager.
    private final SensorManager mSensorManager;

    // The window manager policy.
    private final WindowManagerPolicy mWindowManagerPolicy;

    // The display blanker.
    private final DisplayBlanker mBlanker;

    // The proximity sensor, or null if not available or needed.
    private Sensor mProximitySensor;

    // The doze screen brightness.
    private final int mScreenBrightnessDozeConfig;

    // The dim screen brightness.
    private final int mScreenBrightnessDimConfig;

    // The minimum screen brightness to use in a very dark room.
    private final int mScreenBrightnessDarkConfig;

    // The minimum allowed brightness.
    private final int mScreenBrightnessRangeMinimum;

    // The maximum allowed brightness.
    private final int mScreenBrightnessRangeMaximum;

    // True if auto-brightness should be used.
    private boolean mUseSoftwareAutoBrightnessConfig;

    // True if should use light sensor to automatically determine doze screen brightness.
    private final boolean mAllowAutoBrightnessWhileDozingConfig;

    // True if collecting light sensor samples in doze mode.
    private boolean mUseActiveDozeLightSensorConfig;

    // True if we should fade the screen while turning it off, false if we should play
    // a stylish color fade animation instead.
    private boolean mColorFadeFadesConfig;

    // The pending power request.
    // Initially null until the first call to requestPowerState.
    // Guarded by mLock.
    private DisplayPowerRequest mPendingRequestLocked;

    // True if a request has been made to wait for the proximity sensor to go negative.
    // Guarded by mLock.
    private boolean mPendingWaitForNegativeProximityLocked;

    // True if the pending power request or wait for negative proximity flag
    // has been changed since the last update occurred.
    // Guarded by mLock.
    private boolean mPendingRequestChangedLocked;

    // Set to true when the important parts of the pending power request have been applied.
    // The important parts are mainly the screen state.  Brightness changes may occur
    // concurrently.
    // Guarded by mLock.
    private boolean mDisplayReadyLocked;

    // Set to true if a power state update is required.
    // Guarded by mLock.
    private boolean mPendingUpdatePowerStateLocked;

    /* The following state must only be accessed by the handler thread. */

    // The currently requested power state.
    // The power controller will progressively update its internal state to match
    // the requested power state.  Initially null until the first update.
    private DisplayPowerRequest mPowerRequest;

    // The current power state.
    // Must only be accessed on the handler thread.
    private DisplayPowerState mPowerState;

    // True if the device should wait for negative proximity sensor before
    // waking up the screen.  This is set to false as soon as a negative
    // proximity sensor measurement is observed or when the device is forced to
    // go to sleep by the user.  While true, the screen remains off.
    private boolean mWaitingForNegativeProximity;

    // The actual proximity sensor threshold value.
    private float mProximityThreshold;

    // Set to true if the proximity sensor listener has been registered
    // with the sensor manager.
    private boolean mProximitySensorEnabled;

    // The debounced proximity sensor state.
    private int mProximity = PROXIMITY_UNKNOWN;

    // The raw non-debounced proximity sensor state.
    private int mPendingProximity = PROXIMITY_UNKNOWN;
    private long mPendingProximityDebounceTime = -1; // -1 if fully debounced

    // True if the screen was turned off because of the proximity sensor.
    // When the screen turns on again, we report user activity to the power manager.
    private boolean mScreenOffBecauseOfProximity;

    // The currently active screen on unblocker.  This field is non-null whenever
    // we are waiting for a callback to release it and unblock the screen.
    private ScreenOnUnblocker mPendingScreenOnUnblocker;

    // True if we were in the process of turning off the screen.
    // This allows us to recover more gracefully from situations where we abort
    // turning off the screen.
    private boolean mPendingScreenOff;

    // True if we have unfinished business and are holding a suspend blocker.
    private boolean mUnfinishedBusiness;

    // The elapsed real time when the screen on was blocked.
    private long mScreenOnBlockStartRealTime;

    // Screen state we reported to policy. Must be one of REPORTED_TO_POLICY_SCREEN_* fields.
    private int mReportedScreenStateToPolicy;

    // Remembers whether certain kinds of brightness adjustments
    // were recently applied so that we can decide how to transition.
    private boolean mAppliedAutoBrightness;
    private boolean mAppliedDimming;
    private boolean mAppliedLowPower;

    // Brightness animation ramp rates in brightness units per second
    private final int mBrightnessRampRateFast;
    private final int mBrightnessRampRateSlow;

    // The controller for the automatic brightness level.
    private AutomaticBrightnessController mAutomaticBrightnessController;

    // Animators.
    private ObjectAnimator mColorFadeOnAnimator;
    private ObjectAnimator mColorFadeOffAnimator;
    private RampAnimator<DisplayPowerState> mScreenBrightnessRampAnimator;

    /**
     * Creates the display power controller.
     */
    public DisplayPowerController(Context context,
            DisplayPowerCallbacks callbacks, Handler handler,
            SensorManager sensorManager, DisplayBlanker blanker) {
        mHandler = new DisplayControllerHandler(handler.getLooper());
        mCallbacks = callbacks;

        mBatteryStats = BatteryStatsService.getService();
        mLights = LocalServices.getService(LightsManager.class);
        mSensorManager = sensorManager;
        mWindowManagerPolicy = LocalServices.getService(WindowManagerPolicy.class);
        mBlanker = blanker;
        mContext = context;

        final Resources resources = context.getResources();
        final int screenBrightnessSettingMinimum = clampAbsoluteBrightness(resources.getInteger(
                com.android.internal.R.integer.config_screenBrightnessSettingMinimum));

        mScreenBrightnessDozeConfig = clampAbsoluteBrightness(resources.getInteger(
                com.android.internal.R.integer.config_screenBrightnessDoze));

        mScreenBrightnessDimConfig = clampAbsoluteBrightness(resources.getInteger(
                com.android.internal.R.integer.config_screenBrightnessDim));

        mScreenBrightnessDarkConfig = clampAbsoluteBrightness(resources.getInteger(
                com.android.internal.R.integer.config_screenBrightnessDark));
        if (mScreenBrightnessDarkConfig > mScreenBrightnessDimConfig) {
            Slog.w(TAG, "Expected config_screenBrightnessDark ("
                    + mScreenBrightnessDarkConfig + ") to be less than or equal to "
                    + "config_screenBrightnessDim (" + mScreenBrightnessDimConfig + ").");
        }
        if (mScreenBrightnessDarkConfig > screenBrightnessSettingMinimum) {
            Slog.w(TAG, "Expected config_screenBrightnessDark ("
                    + mScreenBrightnessDarkConfig + ") to be less than or equal to "
                    + "config_screenBrightnessSettingMinimum ("
                    + screenBrightnessSettingMinimum + ").");
        }

        int screenBrightnessRangeMinimum = Math.min(Math.min(
                screenBrightnessSettingMinimum, mScreenBrightnessDimConfig),
                mScreenBrightnessDarkConfig);

        mScreenBrightnessRangeMaximum = PowerManager.BRIGHTNESS_ON;

        mUseSoftwareAutoBrightnessConfig = resources.getBoolean(
                com.android.internal.R.bool.config_automatic_brightness_available);

        mAllowAutoBrightnessWhileDozingConfig = resources.getBoolean(
                com.android.internal.R.bool.config_allowAutoBrightnessWhileDozing);

        mBrightnessRampRateFast = resources.getInteger(
                com.android.internal.R.integer.config_brightness_ramp_rate_fast);
        mBrightnessRampRateSlow = resources.getInteger(
                com.android.internal.R.integer.config_brightness_ramp_rate_slow);

        int lightSensorRate = resources.getInteger(
                com.android.internal.R.integer.config_autoBrightnessLightSensorRate);
        int initialLightSensorRate = resources.getInteger(
                com.android.internal.R.integer.config_autoBrightnessInitialLightSensorRate);
        if (initialLightSensorRate == -1) {
          initialLightSensorRate = lightSensorRate;
        } else if (initialLightSensorRate > lightSensorRate) {
          Slog.w(TAG, "Expected config_autoBrightnessInitialLightSensorRate ("
                  + initialLightSensorRate + ") to be less than or equal to "
                  + "config_autoBrightnessLightSensorRate (" + lightSensorRate + ").");
        }
        long brighteningLightDebounce = resources.getInteger(
                com.android.internal.R.integer.config_autoBrightnessBrighteningLightDebounce);
        long brighteningLightFastDebounce = resources.getInteger(
                com.android.internal.R.integer.config_autoBrightnessBrighteningLightFastDebounce);
        long darkeningLightDebounce = resources.getInteger(
                com.android.internal.R.integer.config_autoBrightnessDarkeningLightDebounce);
        boolean autoBrightnessResetAmbientLuxAfterWarmUp = resources.getBoolean(
                com.android.internal.R.bool.config_autoBrightnessResetAmbientLuxAfterWarmUp);
        int ambientLightHorizon = resources.getInteger(
                com.android.internal.R.integer.config_autoBrightnessAmbientLightHorizon);
        float autoBrightnessAdjustmentMaxGamma = resources.getFraction(
                com.android.internal.R.fraction.config_autoBrightnessAdjustmentMaxGamma,
                1, 1);

        if (mUseSoftwareAutoBrightnessConfig) {
            int[] lux = resources.getIntArray(
                    com.android.internal.R.array.config_autoBrightnessLevels);
            int[] screenBrightness = resources.getIntArray(
                    com.android.internal.R.array.config_autoBrightnessLcdBacklightValues);
            int lightSensorWarmUpTimeConfig = resources.getInteger(
                    com.android.internal.R.integer.config_lightSensorWarmupTime);
            final float dozeScaleFactor = resources.getFraction(
                    com.android.internal.R.fraction.config_screenAutoBrightnessDozeScaleFactor,
                    1, 1);

            // hysteresis configs
            int[] brightHysteresisLevels = resources.getIntArray(
                    com.android.internal.R.array.config_dynamicHysteresisBrightLevels);
            int[] darkHysteresisLevels = resources.getIntArray(
                    com.android.internal.R.array.config_dynamicHysteresisDarkLevels);
            int[] luxHysteresisLevels = resources.getIntArray(
                    com.android.internal.R.array.config_dynamicHysteresisLuxLevels);
            // doze brightness configs
            int[] dozeSensorLuxLevels = resources.getIntArray(
                    com.android.internal.R.array.config_dozeSensorLuxLevels);
            int[] dozeBrightnessBacklightValues = resources.getIntArray(
                    com.android.internal.R.array.config_dozeBrightnessBacklightValues);
            boolean useNewSensorSamplesForDoze = resources.getBoolean(
                    com.android.internal.R.bool.config_useNewSensorSamplesForDoze);
            mUseActiveDozeLightSensorConfig = resources.getBoolean(
                    com.android.internal.R.bool.config_allowAutoBrightnessActiveDozeLightSensor);
            LuxLevels luxLevels = new LuxLevels(brightHysteresisLevels, darkHysteresisLevels,
                    luxHysteresisLevels, dozeSensorLuxLevels, dozeBrightnessBacklightValues);

            Spline screenAutoBrightnessSpline = createAutoBrightnessSpline(lux, screenBrightness);
            if (screenAutoBrightnessSpline == null) {
                Slog.e(TAG, "Error in config.xml.  config_autoBrightnessLcdBacklightValues "
                        + "(size " + screenBrightness.length + ") "
                        + "must be monotic and have exactly one more entry than "
                        + "config_autoBrightnessLevels (size " + lux.length + ") "
                        + "which must be strictly increasing.  "
                        + "Auto-brightness will be disabled.");
                mUseSoftwareAutoBrightnessConfig = false;
            } else {
                int bottom = clampAbsoluteBrightness(screenBrightness[0]);
                if (mScreenBrightnessDarkConfig > bottom) {
                    Slog.w(TAG, "config_screenBrightnessDark (" + mScreenBrightnessDarkConfig
                            + ") should be less than or equal to the first value of "
                            + "config_autoBrightnessLcdBacklightValues ("
                            + bottom + ").");
                }
                if (bottom < screenBrightnessRangeMinimum) {
                    screenBrightnessRangeMinimum = bottom;
                }
                mAutomaticBrightnessController = new AutomaticBrightnessController(this,
                        handler.getLooper(), sensorManager, screenAutoBrightnessSpline,
                        lightSensorWarmUpTimeConfig, screenBrightnessRangeMinimum,
                        mScreenBrightnessRangeMaximum, dozeScaleFactor, lightSensorRate,
<<<<<<< HEAD
                        brighteningLightDebounce, brighteningLightFastDebounce,
                        darkeningLightDebounce, autoBrightnessResetAmbientLuxAfterWarmUp,
                        ambientLightHorizon, autoBrightnessAdjustmentMaxGamma);
=======
                        initialLightSensorRate, brighteningLightDebounce, darkeningLightDebounce,
                        autoBrightnessResetAmbientLuxAfterWarmUp, ambientLightHorizon,
                        autoBrightnessAdjustmentMaxGamma, mUseActiveDozeLightSensorConfig,
                        useNewSensorSamplesForDoze, luxLevels);
>>>>>>> 6422e8fb
            }
        }

        mScreenBrightnessRangeMinimum = screenBrightnessRangeMinimum;

        mColorFadeFadesConfig = resources.getBoolean(
                com.android.internal.R.bool.config_animateScreenLights);

        if (!DEBUG_PRETEND_PROXIMITY_SENSOR_ABSENT) {
            mProximitySensor = mSensorManager.getDefaultSensor(Sensor.TYPE_PROXIMITY);
            if (mProximitySensor != null) {
                mProximityThreshold = Math.min(mProximitySensor.getMaximumRange(),
                        TYPICAL_PROXIMITY_THRESHOLD);
            }
        }

    }

    /**
     * Returns true if the proximity sensor screen-off function is available.
     */
    public boolean isProximitySensorAvailable() {
        return mProximitySensor != null;
    }

    /**
     * Requests a new power state.
     * The controller makes a copy of the provided object and then
     * begins adjusting the power state to match what was requested.
     *
     * @param request The requested power state.
     * @param waitForNegativeProximity If true, issues a request to wait for
     * negative proximity before turning the screen back on, assuming the screen
     * was turned off by the proximity sensor.
     * @return True if display is ready, false if there are important changes that must
     * be made asynchronously (such as turning the screen on), in which case the caller
     * should grab a wake lock, watch for {@link DisplayPowerCallbacks#onStateChanged()}
     * then try the request again later until the state converges.
     */
    public boolean requestPowerState(DisplayPowerRequest request,
            boolean waitForNegativeProximity) {
        if (DEBUG) {
            Slog.d(TAG, "requestPowerState: "
                    + request + ", waitForNegativeProximity=" + waitForNegativeProximity);
        }

        synchronized (mLock) {
            boolean changed = false;

            if (waitForNegativeProximity
                    && !mPendingWaitForNegativeProximityLocked) {
                mPendingWaitForNegativeProximityLocked = true;
                changed = true;
            }

            if (mPendingRequestLocked == null) {
                mPendingRequestLocked = new DisplayPowerRequest(request);
                changed = true;
            } else if (!mPendingRequestLocked.equals(request)) {
                mPendingRequestLocked.copyFrom(request);
                changed = true;
            }

            if (changed) {
                mDisplayReadyLocked = false;
            }

            if (changed && !mPendingRequestChangedLocked) {
                mPendingRequestChangedLocked = true;
                sendUpdatePowerStateLocked();
            }

            return mDisplayReadyLocked;
        }
    }

    private void sendUpdatePowerState() {
        synchronized (mLock) {
            sendUpdatePowerStateLocked();
        }
    }

    private void sendUpdatePowerStateLocked() {
        if (!mPendingUpdatePowerStateLocked) {
            mPendingUpdatePowerStateLocked = true;
            Message msg = mHandler.obtainMessage(MSG_UPDATE_POWER_STATE);
            msg.setAsynchronous(true);
            mHandler.sendMessage(msg);
        }
    }

    private void initialize() {
        // Initialize the power state object for the default display.
        // In the future, we might manage multiple displays independently.
        mPowerState = new DisplayPowerState(mBlanker,
                new ColorFade(Display.DEFAULT_DISPLAY));

        mColorFadeOnAnimator = ObjectAnimator.ofFloat(
                mPowerState, DisplayPowerState.COLOR_FADE_LEVEL, 0.0f, 1.0f);
        mColorFadeOnAnimator.setDuration(COLOR_FADE_ON_ANIMATION_DURATION_MILLIS);
        mColorFadeOnAnimator.addListener(mAnimatorListener);

        mColorFadeOffAnimator = ObjectAnimator.ofFloat(
                mPowerState, DisplayPowerState.COLOR_FADE_LEVEL, 1.0f, 0.0f);
        mColorFadeOffAnimator.setDuration(COLOR_FADE_OFF_ANIMATION_DURATION_MILLIS);
        mColorFadeOffAnimator.addListener(mAnimatorListener);

        mScreenBrightnessRampAnimator = new RampAnimator<DisplayPowerState>(
                mPowerState, DisplayPowerState.SCREEN_BRIGHTNESS);
        mScreenBrightnessRampAnimator.setListener(mRampAnimatorListener);

        // Initialize screen state for battery stats.
        try {
            mBatteryStats.noteScreenState(mPowerState.getScreenState());
            mBatteryStats.noteScreenBrightness(mPowerState.getScreenBrightness());
        } catch (RemoteException ex) {
            // same process
        }
    }

    private final Animator.AnimatorListener mAnimatorListener = new Animator.AnimatorListener() {
        @Override
        public void onAnimationStart(Animator animation) {
        }
        @Override
        public void onAnimationEnd(Animator animation) {
            sendUpdatePowerState();
        }
        @Override
        public void onAnimationRepeat(Animator animation) {
        }
        @Override
        public void onAnimationCancel(Animator animation) {
        }
    };

    private final RampAnimator.Listener mRampAnimatorListener = new RampAnimator.Listener() {
        @Override
        public void onAnimationEnd() {
            sendUpdatePowerState();
        }
    };

    private void updatePowerState() {
        // Update the power state request.
        final boolean mustNotify;
        boolean mustInitialize = false;
        boolean autoBrightnessAdjustmentChanged = false;

        synchronized (mLock) {
            mPendingUpdatePowerStateLocked = false;
            if (mPendingRequestLocked == null) {
                return; // wait until first actual power request
            }

            if (mPowerRequest == null) {
                mPowerRequest = new DisplayPowerRequest(mPendingRequestLocked);
                mWaitingForNegativeProximity = mPendingWaitForNegativeProximityLocked;
                mPendingWaitForNegativeProximityLocked = false;
                mPendingRequestChangedLocked = false;
                mustInitialize = true;
            } else if (mPendingRequestChangedLocked) {
                autoBrightnessAdjustmentChanged = (mPowerRequest.screenAutoBrightnessAdjustment
                        != mPendingRequestLocked.screenAutoBrightnessAdjustment);
                mPowerRequest.copyFrom(mPendingRequestLocked);
                mWaitingForNegativeProximity |= mPendingWaitForNegativeProximityLocked;
                mPendingWaitForNegativeProximityLocked = false;
                mPendingRequestChangedLocked = false;
                mDisplayReadyLocked = false;
            }

            mustNotify = !mDisplayReadyLocked;
        }

        // Initialize things the first time the power state is changed.
        if (mustInitialize) {
            initialize();
        }

        // Compute the basic display state using the policy.
        // We might override this below based on other factors.
        int state;
        int brightness = PowerManager.BRIGHTNESS_DEFAULT;
        boolean performScreenOffTransition = false;
        switch (mPowerRequest.policy) {
            case DisplayPowerRequest.POLICY_OFF:
                state = Display.STATE_OFF;
                performScreenOffTransition = true;
                break;
            case DisplayPowerRequest.POLICY_DOZE:
                if (mPowerRequest.dozeScreenState != Display.STATE_UNKNOWN) {
                    state = mPowerRequest.dozeScreenState;
                } else {
                    state = Display.STATE_DOZE;
                }
                if (!mAllowAutoBrightnessWhileDozingConfig) {
                    brightness = mPowerRequest.dozeScreenBrightness;
                }
                break;
            case DisplayPowerRequest.POLICY_VR:
                state = Display.STATE_VR;
                break;
            case DisplayPowerRequest.POLICY_DIM:
            case DisplayPowerRequest.POLICY_BRIGHT:
            default:
                state = Display.STATE_ON;
                break;
        }
        assert(state != Display.STATE_UNKNOWN);

        // Apply the proximity sensor.
        if (mProximitySensor != null) {
            if (mPowerRequest.useProximitySensor && state != Display.STATE_OFF) {
                setProximitySensorEnabled(true);
                if (!mScreenOffBecauseOfProximity
                        && mProximity == PROXIMITY_POSITIVE) {
                    mScreenOffBecauseOfProximity = true;
                    sendOnProximityPositiveWithWakelock();
                }
            } else if (mWaitingForNegativeProximity
                    && mScreenOffBecauseOfProximity
                    && mProximity == PROXIMITY_POSITIVE
                    && state != Display.STATE_OFF) {
                setProximitySensorEnabled(true);
            } else {
                setProximitySensorEnabled(false);
                mWaitingForNegativeProximity = false;
            }
            if (mScreenOffBecauseOfProximity
                    && mProximity != PROXIMITY_POSITIVE) {
                mScreenOffBecauseOfProximity = false;
                sendOnProximityNegativeWithWakelock();
            }
        } else {
            mWaitingForNegativeProximity = false;
        }
        if (mScreenOffBecauseOfProximity) {
            state = Display.STATE_OFF;
        }

        // Animate the screen state change unless already animating.
        // The transition may be deferred, so after this point we will use the
        // actual state instead of the desired one.
        final int oldState = mPowerState.getScreenState();
        animateScreenStateChange(state, performScreenOffTransition);
        state = mPowerState.getScreenState();

        // Use zero brightness when screen is off.
        if (state == Display.STATE_OFF) {
            brightness = PowerManager.BRIGHTNESS_OFF;
            mLights.getLight(LightsManager.LIGHT_ID_BUTTONS).setBrightness(brightness);
            mLights.getLight(LightsManager.LIGHT_ID_KEYBOARD).setBrightness(brightness);
        }

        // Disable button lights when dozing
        if (state == Display.STATE_DOZE || state == Display.STATE_DOZE_SUSPEND) {
            mLights.getLight(LightsManager.LIGHT_ID_BUTTONS).setBrightness(PowerManager.BRIGHTNESS_OFF);
            mLights.getLight(LightsManager.LIGHT_ID_KEYBOARD).setBrightness(PowerManager.BRIGHTNESS_OFF);
        }

        // Configure auto-brightness.
        boolean autoBrightnessEnabled = false;
        if (mAutomaticBrightnessController != null) {
            final boolean autoBrightnessEnabledInDoze = mAllowAutoBrightnessWhileDozingConfig
                    && (state == Display.STATE_DOZE || state == Display.STATE_DOZE_SUSPEND);
            autoBrightnessEnabled = (mPowerRequest.useAutoBrightness
                    && (state == Display.STATE_ON || autoBrightnessEnabledInDoze)
                    || mUseActiveDozeLightSensorConfig && autoBrightnessEnabledInDoze)
                    && brightness < 0;
            final boolean userInitiatedChange = autoBrightnessAdjustmentChanged
                    && mPowerRequest.brightnessSetByUser;
            mAutomaticBrightnessController.configure(autoBrightnessEnabled,
                    mPowerRequest.screenAutoBrightnessAdjustment, state != Display.STATE_ON,
                    userInitiatedChange);
        }

        // Apply brightness boost.
        // We do this here after configuring auto-brightness so that we don't
        // disable the light sensor during this temporary state.  That way when
        // boost ends we will be able to resume normal auto-brightness behavior
        // without any delay.
        if (mPowerRequest.boostScreenBrightness
                && brightness != PowerManager.BRIGHTNESS_OFF) {
            brightness = PowerManager.BRIGHTNESS_ON;
        }

        // Apply auto-brightness.
        boolean slowChange = false;
        if (brightness < 0) {
            if (autoBrightnessEnabled) {
                brightness = mAutomaticBrightnessController.getAutomaticScreenBrightness();
            }
            if (brightness >= 0) {
                // Use current auto-brightness value and slowly adjust to changes.
                brightness = clampScreenBrightness(brightness);
                if (mAppliedAutoBrightness && !autoBrightnessAdjustmentChanged) {
                    slowChange = true; // slowly adapt to auto-brightness
                }
                mAppliedAutoBrightness = true;
            } else {
                mAppliedAutoBrightness = false;
            }
        } else {
            mAppliedAutoBrightness = false;
        }

        // Use default brightness when dozing unless overridden or if collecting sensor samples.
        if (state == Display.STATE_DOZE || state == Display.STATE_DOZE_SUSPEND) {
            if (brightness < 0) {
                brightness = mScreenBrightnessDozeConfig;
            } else if (mUseActiveDozeLightSensorConfig) {
                brightness = Math.min(brightness, mScreenBrightnessDozeConfig);
                if (DEBUG) {
                    Slog.d(TAG, "updatePowerState: ALS-based doze brightness: " + brightness);
                }
            }
        }

        // Apply manual brightness.
        // Use the current brightness setting from the request, which is expected
        // provide a nominal default value for the case where auto-brightness
        // is not ready yet.
        if (brightness < 0) {
            brightness = clampScreenBrightness(mPowerRequest.screenBrightness);
        }

        // Apply dimming by at least some minimum amount when user activity
        // timeout is about to expire.
        if (mPowerRequest.policy == DisplayPowerRequest.POLICY_DIM) {
            if (brightness > mScreenBrightnessRangeMinimum) {
                brightness = Math.max(Math.min(brightness - SCREEN_DIM_MINIMUM_REDUCTION,
                        mScreenBrightnessDimConfig), mScreenBrightnessRangeMinimum);
            }
            if (!mAppliedDimming) {
                slowChange = false;
            }
            mAppliedDimming = true;
        } else if (mAppliedDimming) {
            slowChange = false;
            mAppliedDimming = false;
        }

        // If low power mode is enabled, cut the brightness level by half
        // as long as it is above the minimum threshold.
        if (mPowerRequest.lowPowerMode) {
            if (brightness > mScreenBrightnessRangeMinimum) {
                brightness = Math.max(brightness / 2, mScreenBrightnessRangeMinimum);
            }
            if (!mAppliedLowPower) {
                slowChange = false;
            }
            mAppliedLowPower = true;
        } else if (mAppliedLowPower) {
            slowChange = false;
            mAppliedLowPower = false;
        }

        // Animate the screen brightness when the screen is on or dozing.
        // Skip the animation when the screen is off or suspended or transition to/from VR.
        if (!mPendingScreenOff) {
            boolean wasOrWillBeInVr = (state == Display.STATE_VR || oldState == Display.STATE_VR);
            if ((state == Display.STATE_ON || state == Display.STATE_DOZE) && !wasOrWillBeInVr) {
                animateScreenBrightness(brightness,
                        slowChange ? mBrightnessRampRateSlow : mBrightnessRampRateFast);
            } else {
                animateScreenBrightness(brightness, 0);
            }
        }

        // Determine whether the display is ready for use in the newly requested state.
        // Note that we do not wait for the brightness ramp animation to complete before
        // reporting the display is ready because we only need to ensure the screen is in the
        // right power state even as it continues to converge on the desired brightness.
        final boolean ready = mPendingScreenOnUnblocker == null
                && !mColorFadeOnAnimator.isStarted()
                && !mColorFadeOffAnimator.isStarted()
                && mPowerState.waitUntilClean(mCleanListener);
        final boolean finished = ready
                && !mScreenBrightnessRampAnimator.isAnimating();

        // Notify policy about screen turned on.
        if (ready && state != Display.STATE_OFF
                && mReportedScreenStateToPolicy == REPORTED_TO_POLICY_SCREEN_TURNING_ON) {
            mReportedScreenStateToPolicy = REPORTED_TO_POLICY_SCREEN_ON;
            mWindowManagerPolicy.screenTurnedOn();
        }

        // Grab a wake lock if we have unfinished business.
        if (!finished && !mUnfinishedBusiness) {
            if (DEBUG) {
                Slog.d(TAG, "Unfinished business...");
            }
            mCallbacks.acquireSuspendBlocker();
            mUnfinishedBusiness = true;
        }

        // Notify the power manager when ready.
        if (ready && mustNotify) {
            // Send state change.
            synchronized (mLock) {
                if (!mPendingRequestChangedLocked) {
                    mDisplayReadyLocked = true;

                    if (DEBUG) {
                        Slog.d(TAG, "Display ready!");
                    }
                }
            }
            sendOnStateChangedWithWakelock();
        }

        // Release the wake lock when we have no unfinished business.
        if (finished && mUnfinishedBusiness) {
            if (DEBUG) {
                Slog.d(TAG, "Finished business...");
            }
            mUnfinishedBusiness = false;
            mCallbacks.releaseSuspendBlocker();
        }
    }

    @Override
    public void updateBrightness() {
        sendUpdatePowerState();
    }

    private void blockScreenOn() {
        if (mPendingScreenOnUnblocker == null) {
            Trace.asyncTraceBegin(Trace.TRACE_TAG_POWER, SCREEN_ON_BLOCKED_TRACE_NAME, 0);
            mPendingScreenOnUnblocker = new ScreenOnUnblocker();
            mScreenOnBlockStartRealTime = SystemClock.elapsedRealtime();
            Slog.i(TAG, "Blocking screen on until initial contents have been drawn.");
        }
    }

    private void unblockScreenOn() {
        if (mPendingScreenOnUnblocker != null) {
            mPendingScreenOnUnblocker = null;
            long delay = SystemClock.elapsedRealtime() - mScreenOnBlockStartRealTime;
            Slog.i(TAG, "Unblocked screen on after " + delay + " ms");
            Trace.asyncTraceEnd(Trace.TRACE_TAG_POWER, SCREEN_ON_BLOCKED_TRACE_NAME, 0);
        }
    }

    private boolean setScreenState(int state) {
        if (mPowerState.getScreenState() != state) {
            final boolean wasOn = (mPowerState.getScreenState() != Display.STATE_OFF);
            mPowerState.setScreenState(state);

            // Tell battery stats about the transition.
            try {
                mBatteryStats.noteScreenState(state);
            } catch (RemoteException ex) {
                // same process
            }
        }

        // Tell the window manager policy when the screen is turned off or on unless it's due
        // to the proximity sensor.  We temporarily block turning the screen on until the
        // window manager is ready by leaving a black surface covering the screen.
        // This surface is essentially the final state of the color fade animation and
        // it is only removed once the window manager tells us that the activity has
        // finished drawing underneath.
        final boolean isOff = (state == Display.STATE_OFF);
        if (isOff && mReportedScreenStateToPolicy != REPORTED_TO_POLICY_SCREEN_OFF
                && !mScreenOffBecauseOfProximity) {
            mReportedScreenStateToPolicy = REPORTED_TO_POLICY_SCREEN_OFF;
            unblockScreenOn();
            mWindowManagerPolicy.screenTurnedOff();
        } else if (!isOff && mReportedScreenStateToPolicy == REPORTED_TO_POLICY_SCREEN_OFF) {
            mReportedScreenStateToPolicy = REPORTED_TO_POLICY_SCREEN_TURNING_ON;
            if (mPowerState.getColorFadeLevel() == 0.0f) {
                blockScreenOn();
            } else {
                unblockScreenOn();
            }
            mWindowManagerPolicy.screenTurningOn(mPendingScreenOnUnblocker);
        }

        // Return true if the screen isn't blocked.
        return mPendingScreenOnUnblocker == null;
    }

    private int clampScreenBrightness(int value) {
        return MathUtils.constrain(
                value, mScreenBrightnessRangeMinimum, mScreenBrightnessRangeMaximum);
    }

    private void animateScreenBrightness(int target, int rate) {
        if (DEBUG) {
            Slog.d(TAG, "Animating brightness: target=" + target +", rate=" + rate);
        }
        if (mScreenBrightnessRampAnimator.animateTo(target, rate)) {
            try {
                mBatteryStats.noteScreenBrightness(target);
            } catch (RemoteException ex) {
                // same process
            }
        }
    }

    private void animateScreenStateChange(int target, boolean performScreenOffTransition) {
        // If there is already an animation in progress, don't interfere with it.
        if (mColorFadeOnAnimator.isStarted()
                || mColorFadeOffAnimator.isStarted()) {
            if (target != Display.STATE_ON) {
                return;
            }
            // If display state changed to on, proceed and stop the color fade and turn screen on.
            mPendingScreenOff = false;
        }

        // If we were in the process of turning off the screen but didn't quite
        // finish.  Then finish up now to prevent a jarring transition back
        // to screen on if we skipped blocking screen on as usual.
        if (mPendingScreenOff && target != Display.STATE_OFF) {
            setScreenState(Display.STATE_OFF);
            mPendingScreenOff = false;
            mPowerState.dismissColorFadeResources();
        }

        if (target == Display.STATE_ON) {
            // Want screen on.  The contents of the screen may not yet
            // be visible if the color fade has not been dismissed because
            // its last frame of animation is solid black.
            if (!setScreenState(Display.STATE_ON)) {
                return; // screen on blocked
            }
            if (USE_COLOR_FADE_ON_ANIMATION && mPowerRequest.isBrightOrDim()) {
                // Perform screen on animation.
                if (mPowerState.getColorFadeLevel() == 1.0f) {
                    mPowerState.dismissColorFade();
                } else if (mPowerState.prepareColorFade(mContext,
                        mColorFadeFadesConfig ?
                                ColorFade.MODE_FADE :
                                        ColorFade.MODE_WARM_UP)) {
                    mColorFadeOnAnimator.start();
                } else {
                    mColorFadeOnAnimator.end();
                }
            } else {
                // Skip screen on animation.
                mPowerState.setColorFadeLevel(1.0f);
                mPowerState.dismissColorFade();
            }
        } else if (target == Display.STATE_VR) {
            // Wait for brightness animation to complete beforehand when entering VR
            // from screen on to prevent a perceptible jump because brightness may operate
            // differently when the display is configured for dozing.
            if (mScreenBrightnessRampAnimator.isAnimating()
                    && mPowerState.getScreenState() == Display.STATE_ON) {
                return;
            }

            // Set screen state.
            if (!setScreenState(Display.STATE_VR)) {
                return; // screen on blocked
            }

            // Dismiss the black surface without fanfare.
            mPowerState.setColorFadeLevel(1.0f);
            mPowerState.dismissColorFade();
        } else if (target == Display.STATE_DOZE) {
            // Want screen dozing.
            // Wait for brightness animation to complete beforehand when entering doze
            // from screen on to prevent a perceptible jump because brightness may operate
            // differently when the display is configured for dozing.
            if (mScreenBrightnessRampAnimator.isAnimating()
                    && mPowerState.getScreenState() == Display.STATE_ON) {
                return;
            }

            // Set screen state.
            if (!setScreenState(Display.STATE_DOZE)) {
                return; // screen on blocked
            }

            // Dismiss the black surface without fanfare.
            mPowerState.setColorFadeLevel(1.0f);
            mPowerState.dismissColorFade();
        } else if (target == Display.STATE_DOZE_SUSPEND) {
            // Want screen dozing and suspended.
            // Wait for brightness animation to complete beforehand unless already
            // suspended because we may not be able to change it after suspension.
            if (mScreenBrightnessRampAnimator.isAnimating()
                    && mPowerState.getScreenState() != Display.STATE_DOZE_SUSPEND) {
                return;
            }

            // If not already suspending, temporarily set the state to doze until the
            // screen on is unblocked, then suspend.
            if (mPowerState.getScreenState() != Display.STATE_DOZE_SUSPEND) {
                if (!setScreenState(Display.STATE_DOZE)) {
                    return; // screen on blocked
                }
                setScreenState(Display.STATE_DOZE_SUSPEND); // already on so can't block
            }

            // Dismiss the black surface without fanfare.
            mPowerState.setColorFadeLevel(1.0f);
            mPowerState.dismissColorFade();
        } else {
            // Want screen off.
            mPendingScreenOff = true;
            if (mPowerState.getColorFadeLevel() == 0.0f) {
                // Turn the screen off.
                // A black surface is already hiding the contents of the screen.
                setScreenState(Display.STATE_OFF);
                mPendingScreenOff = false;
                mPowerState.dismissColorFadeResources();
            } else if (performScreenOffTransition
                    && mPowerState.prepareColorFade(mContext,
                            mColorFadeFadesConfig ?
                                    ColorFade.MODE_FADE : ColorFade.MODE_COOL_DOWN)
                    && mPowerState.getScreenState() != Display.STATE_OFF) {
                // Perform the screen off animation.
                mColorFadeOffAnimator.start();
            } else {
                // Skip the screen off animation and add a black surface to hide the
                // contents of the screen.
                mColorFadeOffAnimator.end();
            }
        }
    }

    private final Runnable mCleanListener = new Runnable() {
        @Override
        public void run() {
            sendUpdatePowerState();
        }
    };

    private void setProximitySensorEnabled(boolean enable) {
        if (enable) {
            if (!mProximitySensorEnabled) {
                // Register the listener.
                // Proximity sensor state already cleared initially.
                mProximitySensorEnabled = true;
                mSensorManager.registerListener(mProximitySensorListener, mProximitySensor,
                        SensorManager.SENSOR_DELAY_NORMAL, mHandler);
            }
        } else {
            if (mProximitySensorEnabled) {
                // Unregister the listener.
                // Clear the proximity sensor state for next time.
                mProximitySensorEnabled = false;
                mProximity = PROXIMITY_UNKNOWN;
                mPendingProximity = PROXIMITY_UNKNOWN;
                mHandler.removeMessages(MSG_PROXIMITY_SENSOR_DEBOUNCED);
                mSensorManager.unregisterListener(mProximitySensorListener);
                clearPendingProximityDebounceTime(); // release wake lock (must be last)
            }
        }
    }

    private void handleProximitySensorEvent(long time, boolean positive) {
        if (mProximitySensorEnabled) {
            if (mPendingProximity == PROXIMITY_NEGATIVE && !positive) {
                return; // no change
            }
            if (mPendingProximity == PROXIMITY_POSITIVE && positive) {
                return; // no change
            }

            // Only accept a proximity sensor reading if it remains
            // stable for the entire debounce delay.  We hold a wake lock while
            // debouncing the sensor.
            mHandler.removeMessages(MSG_PROXIMITY_SENSOR_DEBOUNCED);
            if (positive) {
                mPendingProximity = PROXIMITY_POSITIVE;
                setPendingProximityDebounceTime(
                        time + PROXIMITY_SENSOR_POSITIVE_DEBOUNCE_DELAY); // acquire wake lock
            } else {
                mPendingProximity = PROXIMITY_NEGATIVE;
                setPendingProximityDebounceTime(
                        time + PROXIMITY_SENSOR_NEGATIVE_DEBOUNCE_DELAY); // acquire wake lock
            }

            // Debounce the new sensor reading.
            debounceProximitySensor();
        }
    }

    private void debounceProximitySensor() {
        if (mProximitySensorEnabled
                && mPendingProximity != PROXIMITY_UNKNOWN
                && mPendingProximityDebounceTime >= 0) {
            final long now = SystemClock.uptimeMillis();
            if (mPendingProximityDebounceTime <= now) {
                // Sensor reading accepted.  Apply the change then release the wake lock.
                mProximity = mPendingProximity;
                updatePowerState();
                clearPendingProximityDebounceTime(); // release wake lock (must be last)
            } else {
                // Need to wait a little longer.
                // Debounce again later.  We continue holding a wake lock while waiting.
                Message msg = mHandler.obtainMessage(MSG_PROXIMITY_SENSOR_DEBOUNCED);
                msg.setAsynchronous(true);
                mHandler.sendMessageAtTime(msg, mPendingProximityDebounceTime);
            }
        }
    }

    private void clearPendingProximityDebounceTime() {
        if (mPendingProximityDebounceTime >= 0) {
            mPendingProximityDebounceTime = -1;
            mCallbacks.releaseSuspendBlocker(); // release wake lock
        }
    }

    private void setPendingProximityDebounceTime(long debounceTime) {
        if (mPendingProximityDebounceTime < 0) {
            mCallbacks.acquireSuspendBlocker(); // acquire wake lock
        }
        mPendingProximityDebounceTime = debounceTime;
    }

    private void sendOnStateChangedWithWakelock() {
        mCallbacks.acquireSuspendBlocker();
        mHandler.post(mOnStateChangedRunnable);
    }

    private final Runnable mOnStateChangedRunnable = new Runnable() {
        @Override
        public void run() {
            mCallbacks.onStateChanged();
            mCallbacks.releaseSuspendBlocker();
        }
    };

    private void sendOnProximityPositiveWithWakelock() {
        mCallbacks.acquireSuspendBlocker();
        mHandler.post(mOnProximityPositiveRunnable);
    }

    private final Runnable mOnProximityPositiveRunnable = new Runnable() {
        @Override
        public void run() {
            mCallbacks.onProximityPositive();
            mCallbacks.releaseSuspendBlocker();
        }
    };

    private void sendOnProximityNegativeWithWakelock() {
        mCallbacks.acquireSuspendBlocker();
        mHandler.post(mOnProximityNegativeRunnable);
    }

    private final Runnable mOnProximityNegativeRunnable = new Runnable() {
        @Override
        public void run() {
            mCallbacks.onProximityNegative();
            mCallbacks.releaseSuspendBlocker();
        }
    };

    public void dump(final PrintWriter pw) {
        synchronized (mLock) {
            pw.println();
            pw.println("Display Power Controller Locked State:");
            pw.println("  mDisplayReadyLocked=" + mDisplayReadyLocked);
            pw.println("  mPendingRequestLocked=" + mPendingRequestLocked);
            pw.println("  mPendingRequestChangedLocked=" + mPendingRequestChangedLocked);
            pw.println("  mPendingWaitForNegativeProximityLocked="
                    + mPendingWaitForNegativeProximityLocked);
            pw.println("  mPendingUpdatePowerStateLocked=" + mPendingUpdatePowerStateLocked);
        }

        pw.println();
        pw.println("Display Power Controller Configuration:");
        pw.println("  mScreenBrightnessDozeConfig=" + mScreenBrightnessDozeConfig);
        pw.println("  mScreenBrightnessDimConfig=" + mScreenBrightnessDimConfig);
        pw.println("  mScreenBrightnessDarkConfig=" + mScreenBrightnessDarkConfig);
        pw.println("  mScreenBrightnessRangeMinimum=" + mScreenBrightnessRangeMinimum);
        pw.println("  mScreenBrightnessRangeMaximum=" + mScreenBrightnessRangeMaximum);
        pw.println("  mUseSoftwareAutoBrightnessConfig=" + mUseSoftwareAutoBrightnessConfig);
        pw.println("  mAllowAutoBrightnessWhileDozingConfig=" +
                mAllowAutoBrightnessWhileDozingConfig);
        pw.println("  mColorFadeFadesConfig=" + mColorFadeFadesConfig);

        mHandler.runWithScissors(new Runnable() {
            @Override
            public void run() {
                dumpLocal(pw);
            }
        }, 1000);
    }

    private void dumpLocal(PrintWriter pw) {
        pw.println();
        pw.println("Display Power Controller Thread State:");
        pw.println("  mPowerRequest=" + mPowerRequest);
        pw.println("  mWaitingForNegativeProximity=" + mWaitingForNegativeProximity);

        pw.println("  mProximitySensor=" + mProximitySensor);
        pw.println("  mProximitySensorEnabled=" + mProximitySensorEnabled);
        pw.println("  mProximityThreshold=" + mProximityThreshold);
        pw.println("  mProximity=" + proximityToString(mProximity));
        pw.println("  mPendingProximity=" + proximityToString(mPendingProximity));
        pw.println("  mPendingProximityDebounceTime="
                + TimeUtils.formatUptime(mPendingProximityDebounceTime));
        pw.println("  mScreenOffBecauseOfProximity=" + mScreenOffBecauseOfProximity);
        pw.println("  mAppliedAutoBrightness=" + mAppliedAutoBrightness);
        pw.println("  mAppliedDimming=" + mAppliedDimming);
        pw.println("  mAppliedLowPower=" + mAppliedLowPower);
        pw.println("  mPendingScreenOnUnblocker=" + mPendingScreenOnUnblocker);
        pw.println("  mPendingScreenOff=" + mPendingScreenOff);
        pw.println("  mReportedToPolicy=" + reportedToPolicyToString(mReportedScreenStateToPolicy));

        pw.println("  mScreenBrightnessRampAnimator.isAnimating()=" +
                mScreenBrightnessRampAnimator.isAnimating());

        if (mColorFadeOnAnimator != null) {
            pw.println("  mColorFadeOnAnimator.isStarted()=" +
                    mColorFadeOnAnimator.isStarted());
        }
        if (mColorFadeOffAnimator != null) {
            pw.println("  mColorFadeOffAnimator.isStarted()=" +
                    mColorFadeOffAnimator.isStarted());
        }

        if (mPowerState != null) {
            mPowerState.dump(pw);
        }

        if (mAutomaticBrightnessController != null) {
            mAutomaticBrightnessController.dump(pw);
        }

    }

    private static String proximityToString(int state) {
        switch (state) {
            case PROXIMITY_UNKNOWN:
                return "Unknown";
            case PROXIMITY_NEGATIVE:
                return "Negative";
            case PROXIMITY_POSITIVE:
                return "Positive";
            default:
                return Integer.toString(state);
        }
    }

    private static String reportedToPolicyToString(int state) {
        switch (state) {
            case REPORTED_TO_POLICY_SCREEN_OFF:
                return "REPORTED_TO_POLICY_SCREEN_OFF";
            case REPORTED_TO_POLICY_SCREEN_TURNING_ON:
                return "REPORTED_TO_POLICY_SCREEN_TURNING_ON";
            case REPORTED_TO_POLICY_SCREEN_ON:
                return "REPORTED_TO_POLICY_SCREEN_ON";
            default:
                return Integer.toString(state);
        }
    }

    private static Spline createAutoBrightnessSpline(int[] lux, int[] brightness) {
        if (lux == null || lux.length == 0 || brightness == null || brightness.length == 0) {
            Slog.e(TAG, "Could not create auto-brightness spline.");
            return null;
        }
        try {
            final int n = brightness.length;
            float[] x = new float[n];
            float[] y = new float[n];
            y[0] = normalizeAbsoluteBrightness(brightness[0]);
            for (int i = 1; i < n; i++) {
                x[i] = lux[i - 1];
                y[i] = normalizeAbsoluteBrightness(brightness[i]);
            }

            Spline spline = Spline.createSpline(x, y);
            if (DEBUG) {
                Slog.d(TAG, "Auto-brightness spline: " + spline);
                for (float v = 1f; v < lux[lux.length - 1] * 1.25f; v *= 1.25f) {
                    Slog.d(TAG, String.format("  %7.1f: %7.1f", v, spline.interpolate(v)));
                }
            }
            return spline;
        } catch (IllegalArgumentException ex) {
            Slog.e(TAG, "Could not create auto-brightness spline.", ex);
            return null;
        }
    }

    private static float normalizeAbsoluteBrightness(int value) {
        return (float)clampAbsoluteBrightness(value) / PowerManager.BRIGHTNESS_ON;
    }

    private static int clampAbsoluteBrightness(int value) {
        return MathUtils.constrain(value, PowerManager.BRIGHTNESS_OFF, PowerManager.BRIGHTNESS_ON);
    }

    private final class DisplayControllerHandler extends Handler {
        public DisplayControllerHandler(Looper looper) {
            super(looper, null, true /*async*/);
        }

        @Override
        public void handleMessage(Message msg) {
            switch (msg.what) {
                case MSG_UPDATE_POWER_STATE:
                    updatePowerState();
                    break;

                case MSG_PROXIMITY_SENSOR_DEBOUNCED:
                    debounceProximitySensor();
                    break;

                case MSG_SCREEN_ON_UNBLOCKED:
                    if (mPendingScreenOnUnblocker == msg.obj) {
                        unblockScreenOn();
                        updatePowerState();
                    }
                    break;
            }
        }
    }

    private final SensorEventListener mProximitySensorListener = new SensorEventListener() {
        @Override
        public void onSensorChanged(SensorEvent event) {
            if (mProximitySensorEnabled) {
                final long time = SystemClock.uptimeMillis();
                final float distance = event.values[0];
                boolean positive = distance >= 0.0f && distance < mProximityThreshold;
                handleProximitySensorEvent(time, positive);
            }
        }

        @Override
        public void onAccuracyChanged(Sensor sensor, int accuracy) {
            // Not used.
        }
    };

    private final class ScreenOnUnblocker implements WindowManagerPolicy.ScreenOnListener {
        @Override
        public void onScreenOn() {
            Message msg = mHandler.obtainMessage(MSG_SCREEN_ON_UNBLOCKED, this);
            msg.setAsynchronous(true);
            mHandler.sendMessage(msg);
        }
    }
}<|MERGE_RESOLUTION|>--- conflicted
+++ resolved
@@ -395,16 +395,11 @@
                         handler.getLooper(), sensorManager, screenAutoBrightnessSpline,
                         lightSensorWarmUpTimeConfig, screenBrightnessRangeMinimum,
                         mScreenBrightnessRangeMaximum, dozeScaleFactor, lightSensorRate,
-<<<<<<< HEAD
-                        brighteningLightDebounce, brighteningLightFastDebounce,
+                        initialLightSensorRate, brighteningLightDebounce, brighteningLightFastDebounce,
                         darkeningLightDebounce, autoBrightnessResetAmbientLuxAfterWarmUp,
-                        ambientLightHorizon, autoBrightnessAdjustmentMaxGamma);
-=======
-                        initialLightSensorRate, brighteningLightDebounce, darkeningLightDebounce,
-                        autoBrightnessResetAmbientLuxAfterWarmUp, ambientLightHorizon,
-                        autoBrightnessAdjustmentMaxGamma, mUseActiveDozeLightSensorConfig,
+                        ambientLightHorizon, autoBrightnessAdjustmentMaxGamma, mUseActiveDozeLightSensorConfig,
                         useNewSensorSamplesForDoze, luxLevels);
->>>>>>> 6422e8fb
+
             }
         }
 
