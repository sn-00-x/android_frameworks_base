/*
 * Copyright (C) 2016 The Android Open Source Project
 *
 * Licensed under the Apache License, Version 2.0 (the "License");
 * you may not use this file except in compliance with the License.
 * You may obtain a copy of the License at
 *
 *      http://www.apache.org/licenses/LICENSE-2.0
 *
 * Unless required by applicable law or agreed to in writing, software
 * distributed under the License is distributed on an "AS IS" BASIS,
 * WITHOUT WARRANTIES OR CONDITIONS OF ANY KIND, either express or implied.
 * See the License for the specific language governing permissions and
 * limitations under the License.
 */

package com.android.server.wm;

import android.app.ActivityManager;
import android.app.ActivityManager.RunningTaskInfo;
import android.app.ActivityManager.TaskSnapshot;
import android.app.ITaskStackListener;
import android.app.TaskInfo;
import android.content.ComponentName;
import android.os.Binder;
import android.os.Handler;
import android.os.IBinder;
import android.os.Looper;
import android.os.Message;
import android.os.RemoteCallbackList;
import android.os.RemoteException;

import java.util.ArrayList;

class TaskChangeNotificationController {
    private static final int LOG_STACK_STATE_MSG = 1;
    private static final int NOTIFY_TASK_STACK_CHANGE_LISTENERS_MSG = 2;
    private static final int NOTIFY_ACTIVITY_PINNED_LISTENERS_MSG = 3;
    private static final int NOTIFY_PINNED_ACTIVITY_RESTART_ATTEMPT_LISTENERS_MSG = 4;
    private static final int NOTIFY_PINNED_STACK_ANIMATION_ENDED_LISTENERS_MSG = 5;
    private static final int NOTIFY_FORCED_RESIZABLE_MSG = 6;
    private static final int NOTIFY_ACTIVITY_DISMISSING_DOCKED_STACK_MSG = 7;
    private static final int NOTIFY_TASK_ADDED_LISTENERS_MSG = 8;
    private static final int NOTIFY_TASK_REMOVED_LISTENERS_MSG = 9;
    private static final int NOTIFY_TASK_MOVED_TO_FRONT_LISTENERS_MSG = 10;
    private static final int NOTIFY_TASK_DESCRIPTION_CHANGED_LISTENERS_MSG = 11;
    private static final int NOTIFY_ACTIVITY_REQUESTED_ORIENTATION_CHANGED_LISTENERS = 12;
    private static final int NOTIFY_TASK_REMOVAL_STARTED_LISTENERS = 13;
    private static final int NOTIFY_TASK_PROFILE_LOCKED_LISTENERS_MSG = 14;
    private static final int NOTIFY_TASK_SNAPSHOT_CHANGED_LISTENERS_MSG = 15;
    private static final int NOTIFY_PINNED_STACK_ANIMATION_STARTED_LISTENERS_MSG = 16;
    private static final int NOTIFY_ACTIVITY_UNPINNED_LISTENERS_MSG = 17;
    private static final int NOTIFY_ACTIVITY_LAUNCH_ON_SECONDARY_DISPLAY_FAILED_MSG = 18;
    private static final int NOTIFY_ACTIVITY_LAUNCH_ON_SECONDARY_DISPLAY_REROUTED_MSG = 19;
    private static final int NOTIFY_SIZE_COMPAT_MODE_ACTIVITY_CHANGED_MSG = 20;
    private static final int NOTIFY_BACK_PRESSED_ON_TASK_ROOT = 21;
    private static final int NOTIFY_SINGLE_TASK_DISPLAY_DRAWN = 22;
<<<<<<< HEAD
    private static final int NOTIFY_TASK_DISPLAY_CHANGED_LISTENERS_MSG = 23;
    private static final int NOTIFY_TASK_LIST_UPDATED_LISTENERS_MSG = 24;
=======
    private static final int NOTIFY_SINGLE_TASK_DISPLAY_EMPTY = 23;
    private static final int NOTIFY_TASK_DISPLAY_CHANGED_LISTENERS_MSG = 24;
>>>>>>> af098fbf

    // Delay in notifying task stack change listeners (in millis)
    private static final int NOTIFY_TASK_STACK_CHANGE_LISTENERS_DELAY = 100;

    // Global lock used by the service the instantiate objects of this class.
    private final Object mServiceLock;
    private final ActivityStackSupervisor mStackSupervisor;
    private final Handler mHandler;

    // Task stack change listeners in a remote process.
    private final RemoteCallbackList<ITaskStackListener> mRemoteTaskStackListeners =
            new RemoteCallbackList<>();

    /*
     * Task stack change listeners in a local process. Tracked separately so that they can be
     * called on the same thread.
     */
    private final ArrayList<ITaskStackListener> mLocalTaskStackListeners = new ArrayList<>();

    private final TaskStackConsumer mNotifyTaskStackChanged = (l, m) -> {
        l.onTaskStackChanged();
    };

    private final TaskStackConsumer mNotifyTaskCreated = (l, m) -> {
        l.onTaskCreated(m.arg1, (ComponentName) m.obj);
    };

    private final TaskStackConsumer mNotifyTaskRemoved = (l, m) -> {
        l.onTaskRemoved(m.arg1);
    };

    private final TaskStackConsumer mNotifyTaskMovedToFront = (l, m) -> {
        l.onTaskMovedToFront((RunningTaskInfo) m.obj);
    };

    private final TaskStackConsumer mNotifyTaskDescriptionChanged = (l, m) -> {
        l.onTaskDescriptionChanged((RunningTaskInfo) m.obj);
    };

    private final TaskStackConsumer mNotifyBackPressedOnTaskRoot = (l, m) -> {
        l.onBackPressedOnTaskRoot((RunningTaskInfo) m.obj);
    };

    private final TaskStackConsumer mNotifyActivityRequestedOrientationChanged = (l, m) -> {
        l.onActivityRequestedOrientationChanged(m.arg1, m.arg2);
    };

    private final TaskStackConsumer mNotifyTaskRemovalStarted = (l, m) -> {
        l.onTaskRemovalStarted((RunningTaskInfo) m.obj);
    };

    private final TaskStackConsumer mNotifyActivityPinned = (l, m) -> {
        l.onActivityPinned((String) m.obj /* packageName */, m.sendingUid /* userId */,
                m.arg1 /* taskId */, m.arg2 /* stackId */);
    };

    private final TaskStackConsumer mNotifyActivityUnpinned = (l, m) -> {
        l.onActivityUnpinned();
    };

    private final TaskStackConsumer mNotifyPinnedActivityRestartAttempt = (l, m) -> {
        l.onPinnedActivityRestartAttempt(m.arg1 != 0);
    };

    private final TaskStackConsumer mNotifyPinnedStackAnimationStarted = (l, m) -> {
        l.onPinnedStackAnimationStarted();
    };

    private final TaskStackConsumer mNotifyPinnedStackAnimationEnded = (l, m) -> {
        l.onPinnedStackAnimationEnded();
    };

    private final TaskStackConsumer mNotifyActivityForcedResizable = (l, m) -> {
        l.onActivityForcedResizable((String) m.obj, m.arg1, m.arg2);
    };

    private final TaskStackConsumer mNotifyActivityDismissingDockedStack = (l, m) -> {
        l.onActivityDismissingDockedStack();
    };

    private final TaskStackConsumer mNotifyActivityLaunchOnSecondaryDisplayFailed = (l, m) -> {
        l.onActivityLaunchOnSecondaryDisplayFailed((RunningTaskInfo) m.obj, m.arg1);
    };

    private final TaskStackConsumer mNotifyActivityLaunchOnSecondaryDisplayRerouted = (l, m) -> {
        l.onActivityLaunchOnSecondaryDisplayRerouted((RunningTaskInfo) m.obj, m.arg1);
    };

    private final TaskStackConsumer mNotifyTaskProfileLocked = (l, m) -> {
        l.onTaskProfileLocked(m.arg1, m.arg2);
    };

    private final TaskStackConsumer mNotifyTaskSnapshotChanged = (l, m) -> {
        l.onTaskSnapshotChanged(m.arg1, (TaskSnapshot) m.obj);
    };

    private final TaskStackConsumer mOnSizeCompatModeActivityChanged = (l, m) -> {
        l.onSizeCompatModeActivityChanged(m.arg1, (IBinder) m.obj);
    };

    private final TaskStackConsumer mNotifySingleTaskDisplayDrawn = (l, m) -> {
        l.onSingleTaskDisplayDrawn(m.arg1);
    };

    private final TaskStackConsumer mNotifySingleTaskDisplayEmpty = (l, m) -> {
        l.onSingleTaskDisplayEmpty(m.arg1);
    };

    private final TaskStackConsumer mNotifyTaskDisplayChanged = (l, m) -> {
        l.onTaskDisplayChanged(m.arg1, m.arg2);
    };

    private final TaskStackConsumer mNotifyTaskListUpdated = (l, m) -> {
        l.onRecentTaskListUpdated();
    };

    @FunctionalInterface
    public interface TaskStackConsumer {
        void accept(ITaskStackListener t, Message m) throws RemoteException;
    }

    private class MainHandler extends Handler {
        public MainHandler(Looper looper) {
            super(looper);
        }

        @Override
        public void handleMessage(Message msg) {
            switch (msg.what) {
                case LOG_STACK_STATE_MSG: {
                    synchronized (mServiceLock) {
                        mStackSupervisor.logStackState();
                    }
                    break;
                }
                case NOTIFY_TASK_STACK_CHANGE_LISTENERS_MSG:
                    forAllRemoteListeners(mNotifyTaskStackChanged, msg);
                    break;
                case NOTIFY_TASK_ADDED_LISTENERS_MSG:
                    forAllRemoteListeners(mNotifyTaskCreated, msg);
                    break;
                case NOTIFY_TASK_REMOVED_LISTENERS_MSG:
                    forAllRemoteListeners(mNotifyTaskRemoved, msg);
                    break;
                case NOTIFY_TASK_MOVED_TO_FRONT_LISTENERS_MSG:
                    forAllRemoteListeners(mNotifyTaskMovedToFront, msg);
                    break;
                case NOTIFY_TASK_DESCRIPTION_CHANGED_LISTENERS_MSG:
                    forAllRemoteListeners(mNotifyTaskDescriptionChanged, msg);
                    break;
                case NOTIFY_ACTIVITY_REQUESTED_ORIENTATION_CHANGED_LISTENERS:
                    forAllRemoteListeners(mNotifyActivityRequestedOrientationChanged, msg);
                    break;
                case NOTIFY_TASK_REMOVAL_STARTED_LISTENERS:
                    forAllRemoteListeners(mNotifyTaskRemovalStarted, msg);
                    break;
                case NOTIFY_ACTIVITY_PINNED_LISTENERS_MSG:
                    forAllRemoteListeners(mNotifyActivityPinned, msg);
                    break;
                case NOTIFY_ACTIVITY_UNPINNED_LISTENERS_MSG:
                    forAllRemoteListeners(mNotifyActivityUnpinned, msg);
                    break;
                case NOTIFY_PINNED_ACTIVITY_RESTART_ATTEMPT_LISTENERS_MSG:
                    forAllRemoteListeners(mNotifyPinnedActivityRestartAttempt, msg);
                    break;
                case NOTIFY_PINNED_STACK_ANIMATION_STARTED_LISTENERS_MSG:
                    forAllRemoteListeners(mNotifyPinnedStackAnimationStarted, msg);
                    break;
                case NOTIFY_PINNED_STACK_ANIMATION_ENDED_LISTENERS_MSG:
                    forAllRemoteListeners(mNotifyPinnedStackAnimationEnded, msg);
                    break;
                case NOTIFY_FORCED_RESIZABLE_MSG:
                    forAllRemoteListeners(mNotifyActivityForcedResizable, msg);
                    break;
                case NOTIFY_ACTIVITY_DISMISSING_DOCKED_STACK_MSG:
                    forAllRemoteListeners(mNotifyActivityDismissingDockedStack, msg);
                    break;
                case NOTIFY_ACTIVITY_LAUNCH_ON_SECONDARY_DISPLAY_FAILED_MSG:
                    forAllRemoteListeners(mNotifyActivityLaunchOnSecondaryDisplayFailed, msg);
                    break;
                case NOTIFY_ACTIVITY_LAUNCH_ON_SECONDARY_DISPLAY_REROUTED_MSG:
                    forAllRemoteListeners(mNotifyActivityLaunchOnSecondaryDisplayRerouted, msg);
                    break;
                case NOTIFY_TASK_PROFILE_LOCKED_LISTENERS_MSG:
                    forAllRemoteListeners(mNotifyTaskProfileLocked, msg);
                    break;
                case NOTIFY_TASK_SNAPSHOT_CHANGED_LISTENERS_MSG:
                    forAllRemoteListeners(mNotifyTaskSnapshotChanged, msg);
                    break;
                case NOTIFY_SIZE_COMPAT_MODE_ACTIVITY_CHANGED_MSG:
                    forAllRemoteListeners(mOnSizeCompatModeActivityChanged, msg);
                    break;
                case NOTIFY_BACK_PRESSED_ON_TASK_ROOT:
                    forAllRemoteListeners(mNotifyBackPressedOnTaskRoot, msg);
                    break;
                case NOTIFY_SINGLE_TASK_DISPLAY_DRAWN:
                    forAllRemoteListeners(mNotifySingleTaskDisplayDrawn, msg);
                    break;
                case NOTIFY_SINGLE_TASK_DISPLAY_EMPTY:
                    forAllRemoteListeners(mNotifySingleTaskDisplayEmpty, msg);
                    break;
                case NOTIFY_TASK_DISPLAY_CHANGED_LISTENERS_MSG:
                    forAllRemoteListeners(mNotifyTaskDisplayChanged, msg);
                    break;
                case NOTIFY_TASK_LIST_UPDATED_LISTENERS_MSG:
                    forAllRemoteListeners(mNotifyTaskListUpdated, msg);
                    break;
            }
        }
    }

    public TaskChangeNotificationController(Object serviceLock,
            ActivityStackSupervisor stackSupervisor, Handler handler) {
        mServiceLock = serviceLock;
        mStackSupervisor = stackSupervisor;
        mHandler = new MainHandler(handler.getLooper());
    }

    public void registerTaskStackListener(ITaskStackListener listener) {
        synchronized (mServiceLock) {
            if (listener != null) {
                if (Binder.getCallingPid() == android.os.Process.myPid()) {
                    if (!mLocalTaskStackListeners.contains(listener)) {
                        mLocalTaskStackListeners.add(listener);
                    }
                } else {
                    mRemoteTaskStackListeners.register(listener);
                }
            }
        }
    }

    public void unregisterTaskStackListener(ITaskStackListener listener) {
        synchronized (mServiceLock) {
            if (listener != null) {
                if (Binder.getCallingPid() == android.os.Process.myPid()) {
                    mLocalTaskStackListeners.remove(listener);
                } else {
                    mRemoteTaskStackListeners.unregister(listener);
                }
            }
        }
    }

    private void forAllRemoteListeners(TaskStackConsumer callback, Message message) {
        synchronized (mServiceLock) {
            for (int i = mRemoteTaskStackListeners.beginBroadcast() - 1; i >= 0; i--) {
                try {
                    // Make a one-way callback to the listener
                    callback.accept(mRemoteTaskStackListeners.getBroadcastItem(i), message);
                } catch (RemoteException e) {
                    // Handled by the RemoteCallbackList.
                }
            }
            mRemoteTaskStackListeners.finishBroadcast();
        }
    }

    private void forAllLocalListeners(TaskStackConsumer callback, Message message) {
        synchronized (mServiceLock) {
            for (int i = mLocalTaskStackListeners.size() - 1; i >= 0; i--) {
                try {
                    callback.accept(mLocalTaskStackListeners.get(i), message);
                } catch (RemoteException e) {
                    // Never thrown since this is called locally.
                }
            }
        }
    }

    /** Notifies all listeners when the task stack has changed. */
    void notifyTaskStackChanged() {
        mHandler.sendEmptyMessage(LOG_STACK_STATE_MSG);
        mHandler.removeMessages(NOTIFY_TASK_STACK_CHANGE_LISTENERS_MSG);
        final Message msg = mHandler.obtainMessage(NOTIFY_TASK_STACK_CHANGE_LISTENERS_MSG);
        forAllLocalListeners(mNotifyTaskStackChanged, msg);
        // Only the main task stack change notification requires a delay.
        mHandler.sendMessageDelayed(msg, NOTIFY_TASK_STACK_CHANGE_LISTENERS_DELAY);
    }

    /** Notifies all listeners when an Activity is pinned. */
    void notifyActivityPinned(ActivityRecord r) {
        mHandler.removeMessages(NOTIFY_ACTIVITY_PINNED_LISTENERS_MSG);
        final Message msg = mHandler.obtainMessage(NOTIFY_ACTIVITY_PINNED_LISTENERS_MSG,
                r.getTaskRecord().taskId, r.getStackId(), r.packageName);
        msg.sendingUid = r.mUserId;
        forAllLocalListeners(mNotifyActivityPinned, msg);
        msg.sendToTarget();
    }

    /** Notifies all listeners when an Activity is unpinned. */
    void notifyActivityUnpinned() {
        mHandler.removeMessages(NOTIFY_ACTIVITY_UNPINNED_LISTENERS_MSG);
        final Message msg = mHandler.obtainMessage(NOTIFY_ACTIVITY_UNPINNED_LISTENERS_MSG);
        forAllLocalListeners(mNotifyActivityUnpinned, msg);
        msg.sendToTarget();
    }

    /**
     * Notifies all listeners when an attempt was made to start an an activity that is already
     * running in the pinned stack and the activity was not actually started, but the task is
     * either brought to the front or a new Intent is delivered to it.
     */
    void notifyPinnedActivityRestartAttempt(boolean clearedTask) {
        mHandler.removeMessages(NOTIFY_PINNED_ACTIVITY_RESTART_ATTEMPT_LISTENERS_MSG);
        final Message msg =
                mHandler.obtainMessage(NOTIFY_PINNED_ACTIVITY_RESTART_ATTEMPT_LISTENERS_MSG,
                        clearedTask ? 1 : 0, 0);
        forAllLocalListeners(mNotifyPinnedActivityRestartAttempt, msg);
        msg.sendToTarget();
    }

    /** Notifies all listeners when the pinned stack animation starts. */
    void notifyPinnedStackAnimationStarted() {
        mHandler.removeMessages(NOTIFY_PINNED_STACK_ANIMATION_STARTED_LISTENERS_MSG);
        final Message msg =
                mHandler.obtainMessage(NOTIFY_PINNED_STACK_ANIMATION_STARTED_LISTENERS_MSG);
        forAllLocalListeners(mNotifyPinnedStackAnimationStarted, msg);
        msg.sendToTarget();
    }

    /** Notifies all listeners when the pinned stack animation ends. */
    void notifyPinnedStackAnimationEnded() {
        mHandler.removeMessages(NOTIFY_PINNED_STACK_ANIMATION_ENDED_LISTENERS_MSG);
        final Message msg =
                mHandler.obtainMessage(NOTIFY_PINNED_STACK_ANIMATION_ENDED_LISTENERS_MSG);
        forAllLocalListeners(mNotifyPinnedStackAnimationEnded, msg);
        msg.sendToTarget();
    }

    void notifyActivityDismissingDockedStack() {
        mHandler.removeMessages(NOTIFY_ACTIVITY_DISMISSING_DOCKED_STACK_MSG);
        final Message msg = mHandler.obtainMessage(NOTIFY_ACTIVITY_DISMISSING_DOCKED_STACK_MSG);
        forAllLocalListeners(mNotifyActivityDismissingDockedStack, msg);
        msg.sendToTarget();
    }

    void notifyActivityForcedResizable(int taskId, int reason, String packageName) {
        mHandler.removeMessages(NOTIFY_FORCED_RESIZABLE_MSG);
        final Message msg = mHandler.obtainMessage(NOTIFY_FORCED_RESIZABLE_MSG, taskId, reason,
                packageName);
        forAllLocalListeners(mNotifyActivityForcedResizable, msg);
        msg.sendToTarget();
    }

    void notifyActivityLaunchOnSecondaryDisplayFailed(TaskInfo ti, int requestedDisplayId) {
        mHandler.removeMessages(NOTIFY_ACTIVITY_LAUNCH_ON_SECONDARY_DISPLAY_FAILED_MSG);
        final Message msg = mHandler.obtainMessage(
                NOTIFY_ACTIVITY_LAUNCH_ON_SECONDARY_DISPLAY_FAILED_MSG, requestedDisplayId,
                0 /* unused */, ti);
        forAllLocalListeners(mNotifyActivityLaunchOnSecondaryDisplayFailed, msg);
        msg.sendToTarget();
    }

    void notifyActivityLaunchOnSecondaryDisplayRerouted(TaskInfo ti, int requestedDisplayId) {
        mHandler.removeMessages(NOTIFY_ACTIVITY_LAUNCH_ON_SECONDARY_DISPLAY_REROUTED_MSG);
        final Message msg = mHandler.obtainMessage(
                NOTIFY_ACTIVITY_LAUNCH_ON_SECONDARY_DISPLAY_REROUTED_MSG, requestedDisplayId,
                0 /* unused */, ti);
        forAllLocalListeners(mNotifyActivityLaunchOnSecondaryDisplayRerouted, msg);
        msg.sendToTarget();
    }

    void notifyTaskCreated(int taskId, ComponentName componentName) {
        final Message msg = mHandler.obtainMessage(NOTIFY_TASK_ADDED_LISTENERS_MSG,
                taskId, 0 /* unused */, componentName);
        forAllLocalListeners(mNotifyTaskCreated, msg);
        msg.sendToTarget();
    }

    void notifyTaskRemoved(int taskId) {
        final Message msg = mHandler.obtainMessage(NOTIFY_TASK_REMOVED_LISTENERS_MSG,
                taskId, 0 /* unused */);
        forAllLocalListeners(mNotifyTaskRemoved, msg);
        msg.sendToTarget();
    }

    void notifyTaskMovedToFront(TaskInfo ti) {
        final Message msg = mHandler.obtainMessage(NOTIFY_TASK_MOVED_TO_FRONT_LISTENERS_MSG, ti);
        forAllLocalListeners(mNotifyTaskMovedToFront, msg);
        msg.sendToTarget();
    }

    void notifyTaskDescriptionChanged(TaskInfo taskInfo) {
        final Message msg = mHandler.obtainMessage(NOTIFY_TASK_DESCRIPTION_CHANGED_LISTENERS_MSG,
                taskInfo);
        forAllLocalListeners(mNotifyTaskDescriptionChanged, msg);
        msg.sendToTarget();

    }

    void notifyActivityRequestedOrientationChanged(int taskId, int orientation) {
        final Message msg = mHandler.obtainMessage(
                NOTIFY_ACTIVITY_REQUESTED_ORIENTATION_CHANGED_LISTENERS, taskId, orientation);
        forAllLocalListeners(mNotifyActivityRequestedOrientationChanged, msg);
        msg.sendToTarget();
    }

    /**
     * Notify listeners that the task is about to be finished before its surfaces are removed from
     * the window manager. This allows interested parties to perform relevant animations before
     * the window disappears.
     */
    void notifyTaskRemovalStarted(ActivityManager.RunningTaskInfo taskInfo) {
        final Message msg = mHandler.obtainMessage(NOTIFY_TASK_REMOVAL_STARTED_LISTENERS, taskInfo);
        forAllLocalListeners(mNotifyTaskRemovalStarted, msg);
        msg.sendToTarget();
    }

    /**
     * Notify listeners that the task has been put in a locked state because one or more of the
     * activities inside it belong to a managed profile user that has been locked.
     */
    void notifyTaskProfileLocked(int taskId, int userId) {
        final Message msg = mHandler.obtainMessage(NOTIFY_TASK_PROFILE_LOCKED_LISTENERS_MSG, taskId,
                userId);
        forAllLocalListeners(mNotifyTaskProfileLocked, msg);
        msg.sendToTarget();
    }

    /**
     * Notify listeners that the snapshot of a task has changed.
     */
    void notifyTaskSnapshotChanged(int taskId, TaskSnapshot snapshot) {
        final Message msg = mHandler.obtainMessage(NOTIFY_TASK_SNAPSHOT_CHANGED_LISTENERS_MSG,
                taskId, 0, snapshot);
        forAllLocalListeners(mNotifyTaskSnapshotChanged, msg);
        msg.sendToTarget();
    }

    /**
     * Notify listeners that whether a size compatibility mode activity is using the override
     * bounds which is not fit its parent.
     */
    void notifySizeCompatModeActivityChanged(int displayId, IBinder activityToken) {
        final Message msg = mHandler.obtainMessage(NOTIFY_SIZE_COMPAT_MODE_ACTIVITY_CHANGED_MSG,
                displayId, 0 /* unused */, activityToken);
        forAllLocalListeners(mOnSizeCompatModeActivityChanged, msg);
        msg.sendToTarget();
    }

    /**
     * Notify listeners that an activity received a back press when there are no other activities
     * in the back stack.
     */
    void notifyBackPressedOnTaskRoot(TaskInfo taskInfo) {
        final Message msg = mHandler.obtainMessage(NOTIFY_BACK_PRESSED_ON_TASK_ROOT,
                taskInfo);
        forAllLocalListeners(mNotifyBackPressedOnTaskRoot, msg);
        msg.sendToTarget();
    }

    /**
     * Notify listeners that contents are drawn for the first time on a single task display.
     */
    void notifySingleTaskDisplayDrawn(int displayId) {
        final Message msg = mHandler.obtainMessage(NOTIFY_SINGLE_TASK_DISPLAY_DRAWN,
                displayId, 0 /* unused */);
        forAllLocalListeners(mNotifySingleTaskDisplayDrawn, msg);
        msg.sendToTarget();
    }

    /**
     * Notify listeners that the last task is removed from a single task display.
     */
    void notifySingleTaskDisplayEmpty(int displayId) {
        final Message msg = mHandler.obtainMessage(
                NOTIFY_SINGLE_TASK_DISPLAY_EMPTY,
                displayId, 0 /* unused */);
        forAllLocalListeners(mNotifySingleTaskDisplayEmpty, msg);
        msg.sendToTarget();
    }

    /**
     * Notify listeners that a task is reparented to another display.
     */
    void notifyTaskDisplayChanged(int taskId, int newDisplayId) {
        final Message msg = mHandler.obtainMessage(NOTIFY_TASK_DISPLAY_CHANGED_LISTENERS_MSG,
                taskId, newDisplayId);
        forAllLocalListeners(mNotifyTaskStackChanged, msg);
        msg.sendToTarget();
    }

    /**
     * Called when any additions or deletions to the recent tasks list have been made.
     */
    void notifyTaskListUpdated() {
        final Message msg = mHandler.obtainMessage(NOTIFY_TASK_LIST_UPDATED_LISTENERS_MSG);
        forAllLocalListeners(mNotifyTaskListUpdated, msg);
        msg.sendToTarget();
    }
}<|MERGE_RESOLUTION|>--- conflicted
+++ resolved
@@ -55,13 +55,9 @@
     private static final int NOTIFY_SIZE_COMPAT_MODE_ACTIVITY_CHANGED_MSG = 20;
     private static final int NOTIFY_BACK_PRESSED_ON_TASK_ROOT = 21;
     private static final int NOTIFY_SINGLE_TASK_DISPLAY_DRAWN = 22;
-<<<<<<< HEAD
     private static final int NOTIFY_TASK_DISPLAY_CHANGED_LISTENERS_MSG = 23;
     private static final int NOTIFY_TASK_LIST_UPDATED_LISTENERS_MSG = 24;
-=======
-    private static final int NOTIFY_SINGLE_TASK_DISPLAY_EMPTY = 23;
-    private static final int NOTIFY_TASK_DISPLAY_CHANGED_LISTENERS_MSG = 24;
->>>>>>> af098fbf
+    private static final int NOTIFY_SINGLE_TASK_DISPLAY_EMPTY = 25;
 
     // Delay in notifying task stack change listeners (in millis)
     private static final int NOTIFY_TASK_STACK_CHANGE_LISTENERS_DELAY = 100;
