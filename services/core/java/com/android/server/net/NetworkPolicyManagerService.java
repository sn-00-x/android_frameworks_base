--- conflicted
+++ resolved
@@ -2324,18 +2324,12 @@
     private boolean isUidIdle(int uid) {
         final String[] packages = mContext.getPackageManager().getPackagesForUid(uid);
 
-<<<<<<< HEAD
         if (packages != null) {
             final int userId = UserHandle.getUserId(uid);
             for (String packageName : packages) {
                 if (!mUsageStats.isAppIdle(packageName, uid, userId)) {
                     return false;
                 }
-=======
-        for (String packageName : packages) {
-            if (!mUsageStats.isAppIdle(packageName, uid, userId)) {
-                return false;
->>>>>>> e342181a
             }
         }
         return true;
