--- conflicted
+++ resolved
@@ -249,11 +249,8 @@
     private static native void nativeSetCustomPointerIcon(long ptr, PointerIcon icon);
     private static native void nativeSetPointerCapture(long ptr, boolean detached);
     private static native boolean nativeCanDispatchToDisplay(long ptr, int deviceId, int displayId);
-<<<<<<< HEAD
     private static native void nativeNotifyPortAssociationsChanged(long ptr);
-=======
     private static native void nativeSetMotionClassifierEnabled(long ptr, boolean enabled);
->>>>>>> 7e0769b2
 
     // Input event injection constants defined in InputDispatcher.h.
     private static final int INPUT_EVENT_INJECTION_SUCCEEDED = 0;
