<manifest xmlns:android="http://schemas.android.com/apk/res/android"
        package="com.android.documentsui">

    <uses-permission android:name="android.permission.GET_APP_GRANTED_URI_PERMISSIONS" />
    <uses-permission android:name="android.permission.MANAGE_DOCUMENTS" />
    <uses-permission android:name="android.permission.REMOVE_TASKS" />
    <uses-permission android:name="android.permission.WAKE_LOCK" />
    <uses-permission android:name="android.permission.CACHE_CONTENT" />
    <uses-permission android:name="android.permission.RECEIVE_BOOT_COMPLETED" />

    <application
        android:name=".DocumentsApplication"
        android:label="@string/app_label"
<<<<<<< HEAD
        android:icon="@mipmap/ic_launcher_filemanager"
        android:roundIcon="@mipmap/ic_app_icon"
=======
        android:icon="@drawable/app_icon"
>>>>>>> 6422e8fb
        android:supportsRtl="true">

        <activity
            android:name=".DocumentsActivity"
            android:theme="@style/DocumentsTheme"
            android:icon="@drawable/picker_icon">
            <intent-filter>
                <action android:name="android.intent.action.OPEN_DOCUMENT" />
                <category android:name="android.intent.category.DEFAULT" />
                <category android:name="android.intent.category.OPENABLE" />
                <data android:mimeType="*/*" />
            </intent-filter>
            <intent-filter>
                <action android:name="android.intent.action.CREATE_DOCUMENT" />
                <category android:name="android.intent.category.DEFAULT" />
                <category android:name="android.intent.category.OPENABLE" />
                <data android:mimeType="*/*" />
            </intent-filter>
            <intent-filter android:priority="100">
                <action android:name="android.intent.action.GET_CONTENT" />
                <category android:name="android.intent.category.DEFAULT" />
                <category android:name="android.intent.category.OPENABLE" />
                <data android:mimeType="*/*" />
            </intent-filter>
            <intent-filter>
                <action android:name="android.intent.action.OPEN_DOCUMENT_TREE" />
                <category android:name="android.intent.category.DEFAULT" />
            </intent-filter>
        </activity>

        <activity
            android:name=".LauncherActivity"
<<<<<<< HEAD
            android:label="@string/app_label"
            android:icon="@mipmap/ic_launcher_filemanager"
=======
            android:label="@string/downloads_label"
            android:icon="@drawable/files_icon"
>>>>>>> 6422e8fb
            android:theme="@android:style/Theme.NoDisplay">
            <intent-filter>
                <action android:name="android.intent.action.MAIN" />
                <category android:name="android.intent.category.LAUNCHER" />
            </intent-filter>
        </activity>

        <activity
            android:name=".FilesActivity"
<<<<<<< HEAD
            android:label="@string/app_label"
            android:icon="@mipmap/ic_launcher_filemanager"
=======
            android:label="@string/downloads_label"
            android:icon="@drawable/files_icon"
>>>>>>> 6422e8fb
            android:documentLaunchMode="intoExisting"
            android:theme="@style/DocumentsTheme">
            <intent-filter>
                <action android:name="android.intent.action.MAIN" />
            </intent-filter>
            <intent-filter>
                <action android:name="android.provider.action.BROWSE" />
                <category android:name="android.intent.category.DEFAULT" />
                <data android:mimeType="vnd.android.document/root" />
            </intent-filter>
            <intent-filter>
                <action android:name="android.intent.action.VIEW_DOWNLOADS" />
                <category android:name="android.intent.category.DEFAULT" />
            </intent-filter>
            <intent-filter>
                <action android:name="android.intent.action.VIEW" />
                <category android:name="android.intent.category.DEFAULT" />
                <data android:mimeType="application/zip"
                    android:host="com.android.providers.downloads.documents"
                    android:scheme="content" />
                <data android:mimeType="application/x-zip"
                    android:host="com.android.providers.downloads.documents"
                    android:scheme="content" />
                <data android:mimeType="application/x-zip-compressed"
                    android:host="com.android.providers.downloads.documents"
                    android:scheme="content" />
            </intent-filter>
        </activity>

        <activity
            android:name=".OpenExternalDirectoryActivity"
            android:theme="@android:style/Theme.Translucent.NoTitleBar">
            <intent-filter>
                <action android:name="android.os.storage.action.OPEN_EXTERNAL_DIRECTORY" />
                <category android:name="android.intent.category.DEFAULT" />
            </intent-filter>
        </activity>

        <provider
            android:name=".RecentsProvider"
            android:authorities="com.android.documentsui.recents"
            android:exported="false"/>

        <receiver android:name=".PackageReceiver">
            <intent-filter>
                <action android:name="android.intent.action.PACKAGE_FULLY_REMOVED" />
                <action android:name="android.intent.action.PACKAGE_DATA_CLEARED" />
                <data android:scheme="package" />
            </intent-filter>
        </receiver>

        <receiver android:name=".BootReceiver" android:enabled="false">
            <intent-filter>
                <action android:name="android.intent.action.BOOT_COMPLETED" />
            </intent-filter>
        </receiver>

        <service
            android:name=".services.FileOperationService"
            android:exported="false">
        </service>
    </application>
</manifest><|MERGE_RESOLUTION|>--- conflicted
+++ resolved
@@ -11,12 +11,8 @@
     <application
         android:name=".DocumentsApplication"
         android:label="@string/app_label"
-<<<<<<< HEAD
         android:icon="@mipmap/ic_launcher_filemanager"
         android:roundIcon="@mipmap/ic_app_icon"
-=======
-        android:icon="@drawable/app_icon"
->>>>>>> 6422e8fb
         android:supportsRtl="true">
 
         <activity
@@ -49,13 +45,8 @@
 
         <activity
             android:name=".LauncherActivity"
-<<<<<<< HEAD
             android:label="@string/app_label"
             android:icon="@mipmap/ic_launcher_filemanager"
-=======
-            android:label="@string/downloads_label"
-            android:icon="@drawable/files_icon"
->>>>>>> 6422e8fb
             android:theme="@android:style/Theme.NoDisplay">
             <intent-filter>
                 <action android:name="android.intent.action.MAIN" />
@@ -65,13 +56,8 @@
 
         <activity
             android:name=".FilesActivity"
-<<<<<<< HEAD
             android:label="@string/app_label"
             android:icon="@mipmap/ic_launcher_filemanager"
-=======
-            android:label="@string/downloads_label"
-            android:icon="@drawable/files_icon"
->>>>>>> 6422e8fb
             android:documentLaunchMode="intoExisting"
             android:theme="@style/DocumentsTheme">
             <intent-filter>
