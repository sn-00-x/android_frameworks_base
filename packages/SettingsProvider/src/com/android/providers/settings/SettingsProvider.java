/*
 * Copyright (C) 2007 The Android Open Source Project
 *
 * Licensed under the Apache License, Version 2.0 (the "License");
 * you may not use this file except in compliance with the License.
 * You may obtain a copy of the License at
 *
 *      http://www.apache.org/licenses/LICENSE-2.0
 *
 * Unless required by applicable law or agreed to in writing, software
 * distributed under the License is distributed on an "AS IS" BASIS,
 * WITHOUT WARRANTIES OR CONDITIONS OF ANY KIND, either express or implied.
 * See the License for the specific language governing permissions and
 * limitations under the License.
 */

package com.android.providers.settings;

import android.Manifest;
import android.app.ActivityManager;
import android.app.AppOpsManager;
import android.app.backup.BackupManager;
import android.content.BroadcastReceiver;
import android.content.ContentProvider;
import android.content.ContentResolver;
import android.content.ContentValues;
import android.content.Context;
import android.content.Intent;
import android.content.IntentFilter;
import android.content.SharedPreferences;
import android.content.pm.ApplicationInfo;
import android.content.pm.PackageInfo;
import android.content.pm.PackageManager;
import android.content.pm.UserInfo;
import android.database.Cursor;
import android.database.MatrixCursor;
import android.database.sqlite.SQLiteDatabase;
import android.database.sqlite.SQLiteQueryBuilder;
import android.hardware.camera2.utils.ArrayUtils;
import android.media.AudioManager;
import android.net.Uri;
import android.os.Binder;
import android.os.Build;
import android.os.Bundle;
import android.os.DropBoxManager;
import android.os.Environment;
import android.os.Handler;
import android.os.Looper;
import android.os.Message;
import android.os.ParcelFileDescriptor;
import android.os.Process;
import android.os.SystemProperties;
import android.os.UserHandle;
import android.os.UserManager;
import android.preference.PreferenceManager;
import android.provider.Settings;
import android.text.TextUtils;
import android.util.ArrayMap;
import android.util.ArraySet;
import android.util.Slog;
import android.util.SparseArray;

import com.android.internal.annotations.GuardedBy;
import com.android.internal.content.PackageMonitor;
import com.android.internal.os.BackgroundThread;

import java.io.File;
import java.io.FileDescriptor;
import java.io.FileNotFoundException;
import java.io.PrintWriter;
import java.security.SecureRandom;
import java.util.Arrays;
import java.util.List;
import java.util.Map;
import java.util.Set;
import java.util.regex.Pattern;

import com.android.providers.settings.SettingsState.BaseSetting;
import com.android.providers.settings.SettingsState.Setting;
import cyanogenmod.providers.CMSettings;

/**
 * <p>
 * This class is a content provider that publishes the system settings.
 * It can be accessed via the content provider APIs or via custom call
 * commands. The latter is a bit faster and is the preferred way to access
 * the platform settings.
 * </p>
 * <p>
 * There are three settings types, global (with signature level protection
 * and shared across users), secure (with signature permission level
 * protection and per user), and system (with dangerous permission level
 * protection and per user). Global settings are stored under the device owner.
 * Each of these settings is represented by a {@link
 * com.android.providers.settings.SettingsState} object mapped to an integer
 * key derived from the setting type in the most significant bits and user
 * id in the least significant bits. Settings are synchronously loaded on
 * instantiation of a SettingsState and asynchronously persisted on mutation.
 * Settings are stored in the user specific system directory.
 * </p>
 * <p>
 * Apps targeting APIs Lollipop MR1 and lower can add custom settings entries
 * and get a warning. Targeting higher API version prohibits this as the
 * system settings are not a place for apps to save their state. When a package
 * is removed the settings it added are deleted. Apps cannot delete system
 * settings added by the platform. System settings values are validated to
 * ensure the clients do not put bad values. Global and secure settings are
 * changed only by trusted parties, therefore no validation is performed. Also
 * there is a limit on the amount of app specific settings that can be added
 * to prevent unlimited growth of the system process memory footprint.
 * </p>
 */
@SuppressWarnings("deprecation")
public class SettingsProvider extends ContentProvider {
    private static final boolean DEBUG = false;

    private static final boolean DROP_DATABASE_ON_MIGRATION = !Build.IS_DEBUGGABLE;

    private static final String LOG_TAG = "SettingsProvider";

    private static final String TABLE_SYSTEM = "system";
    private static final String TABLE_SECURE = "secure";
    private static final String TABLE_GLOBAL = "global";

    // Old tables no longer exist.
    private static final String TABLE_FAVORITES = "favorites";
    private static final String TABLE_OLD_FAVORITES = "old_favorites";
    private static final String TABLE_BLUETOOTH_DEVICES = "bluetooth_devices";
    private static final String TABLE_BOOKMARKS = "bookmarks";
    private static final String TABLE_ANDROID_METADATA = "android_metadata";

    private static final String HAS_REPLAYED_DEFAULTS_FROM_L = "has_replayed_defaults_from_L";

    // The set of removed legacy tables.
    private static final Set<String> REMOVED_LEGACY_TABLES = new ArraySet<>();
    static {
        REMOVED_LEGACY_TABLES.add(TABLE_FAVORITES);
        REMOVED_LEGACY_TABLES.add(TABLE_OLD_FAVORITES);
        REMOVED_LEGACY_TABLES.add(TABLE_BLUETOOTH_DEVICES);
        REMOVED_LEGACY_TABLES.add(TABLE_BOOKMARKS);
        REMOVED_LEGACY_TABLES.add(TABLE_ANDROID_METADATA);
    }

    private static final int MUTATION_OPERATION_INSERT = 1;
    private static final int MUTATION_OPERATION_DELETE = 2;
    private static final int MUTATION_OPERATION_UPDATE = 3;

    private static final String[] ALL_COLUMNS = new String[] {
            Settings.NameValueTable._ID,
            Settings.NameValueTable.NAME,
            Settings.NameValueTable.VALUE
    };

    private static final Bundle NULL_SETTING = Bundle.forPair(Settings.NameValueTable.VALUE, null);

    // Per user settings that cannot be modified if associated user restrictions are enabled.
    private static final Map<String, String> sSettingToUserRestrictionMap = new ArrayMap<>();
    static {
        sSettingToUserRestrictionMap.put(Settings.Secure.LOCATION_MODE,
                UserManager.DISALLOW_SHARE_LOCATION);
        sSettingToUserRestrictionMap.put(Settings.Secure.LOCATION_PROVIDERS_ALLOWED,
                UserManager.DISALLOW_SHARE_LOCATION);
        sSettingToUserRestrictionMap.put(Settings.Secure.INSTALL_NON_MARKET_APPS,
                UserManager.DISALLOW_INSTALL_UNKNOWN_SOURCES);
        sSettingToUserRestrictionMap.put(Settings.Global.ADB_ENABLED,
                UserManager.DISALLOW_DEBUGGING_FEATURES);
        sSettingToUserRestrictionMap.put(Settings.Global.PACKAGE_VERIFIER_ENABLE,
                UserManager.ENSURE_VERIFY_APPS);
        sSettingToUserRestrictionMap.put(Settings.Global.PREFERRED_NETWORK_MODE,
                UserManager.DISALLOW_CONFIG_MOBILE_NETWORKS);
    }

    // Per user secure settings that moved to the for all users global settings.
    static final Set<String> sSecureMovedToGlobalSettings = new ArraySet<>();
    static {
        Settings.Secure.getMovedToGlobalSettings(sSecureMovedToGlobalSettings);
    }

    // Per user system settings that moved to the for all users global settings.
    static final Set<String> sSystemMovedToGlobalSettings = new ArraySet<>();
    static {
        Settings.System.getMovedToGlobalSettings(sSystemMovedToGlobalSettings);
    }

    // Per user system settings that moved to the per user secure settings.
    static final Set<String> sSystemMovedToSecureSettings = new ArraySet<>();
    static {
        Settings.System.getMovedToSecureSettings(sSystemMovedToSecureSettings);
    }

    // Per all users global settings that moved to the per user secure settings.
    static final Set<String> sGlobalMovedToSecureSettings = new ArraySet<>();
    static {
        Settings.Global.getMovedToSecureSettings(sGlobalMovedToSecureSettings);
    }

    // Per user secure settings that are cloned for the managed profiles of the user.
    private static final Set<String> sSecureCloneToManagedSettings = new ArraySet<>();
    static {
        Settings.Secure.getCloneToManagedProfileSettings(sSecureCloneToManagedSettings);
    }

    // Per user system settings that are cloned for the managed profiles of the user.
    private static final Set<String> sSystemCloneToManagedSettings = new ArraySet<>();
    static {
        Settings.System.getCloneToManagedProfileSettings(sSystemCloneToManagedSettings);
    }

    private final Object mLock = new Object();

    @GuardedBy("mLock")
    private SettingsRegistry mSettingsRegistry;

    // We have to call in the user manager with no lock held,
    private volatile UserManager mUserManager;

    // We have to call in the package manager with no lock held,
    private volatile PackageManager mPackageManager;

    @Override
    public boolean onCreate() {
        synchronized (mLock) {
            mUserManager = (UserManager) getContext().getSystemService(Context.USER_SERVICE);
            mPackageManager = getContext().getPackageManager();
            mSettingsRegistry = new SettingsRegistry();
        }
        registerBroadcastReceivers();
        return true;
    }

    @Override
    public Bundle call(String method, String name, Bundle args) {
        final int requestingUserId = getRequestingUserId(args);
        switch (method) {
            case Settings.CALL_METHOD_GET_GLOBAL: {
                BaseSetting setting = getGlobalSetting(name);
                return packageValueForCallResult(setting);
            }

            case Settings.CALL_METHOD_GET_SECURE: {
                BaseSetting setting = getSecureSetting(name, requestingUserId);
                return packageValueForCallResult(setting);
            }

            case Settings.CALL_METHOD_GET_SYSTEM: {
                BaseSetting setting = getSystemSetting(name, requestingUserId);
                return packageValueForCallResult(setting);
            }

            case Settings.CALL_METHOD_PUT_GLOBAL: {
                String value = getSettingValue(args);
                insertGlobalSetting(name, value, requestingUserId);
                break;
            }

            case Settings.CALL_METHOD_PUT_SECURE: {
                String value = getSettingValue(args);
                insertSecureSetting(name, value, requestingUserId);
                break;
            }

            case Settings.CALL_METHOD_PUT_SYSTEM: {
                String value = getSettingValue(args);
                insertSystemSetting(name, value, requestingUserId);
                break;
            }

            default: {
                Slog.w(LOG_TAG, "call() with invalid method: " + method);
            } break;
        }

        return null;
    }

    @Override
    public String getType(Uri uri) {
        Arguments args = new Arguments(uri, null, null, true);
        if (TextUtils.isEmpty(args.name)) {
            return "vnd.android.cursor.dir/" + args.table;
        } else {
            return "vnd.android.cursor.item/" + args.table;
        }
    }

    @Override
    public Cursor query(Uri uri, String[] projection, String where, String[] whereArgs,
            String order) {
        if (DEBUG) {
            Slog.v(LOG_TAG, "query() for user: " + UserHandle.getCallingUserId());
        }

        Arguments args = new Arguments(uri, where, whereArgs, true);
        String[] normalizedProjection = normalizeProjection(projection);

        // If a legacy table that is gone, done.
        if (REMOVED_LEGACY_TABLES.contains(args.table)) {
            return new MatrixCursor(normalizedProjection, 0);
        }

        switch (args.table) {
            case TABLE_GLOBAL: {
                if (args.name != null) {
                    BaseSetting setting = getGlobalSetting(args.name);
                    if (CMSettings.Global.shouldInterceptSystemProvider(args.name)) {
                        return forwardedQuery(setting, normalizedProjection, args.table);
                    }
                    return packageSettingForQuery(setting, normalizedProjection);
                } else {
                    return getAllGlobalSettings(projection);
                }
            }

            case TABLE_SECURE: {
                final int userId = UserHandle.getCallingUserId();
                if (args.name != null) {
                    BaseSetting setting = getSecureSetting(args.name, userId);
                    if (CMSettings.Secure.shouldInterceptSystemProvider(args.name)) {
                        return forwardedQuery(setting, normalizedProjection, args.table);
                    }
                    return packageSettingForQuery(setting, normalizedProjection);
                } else {
                    return getAllSecureSettings(userId, projection);
                }
            }

            case TABLE_SYSTEM: {
                final int userId = UserHandle.getCallingUserId();
                if (args.name != null) {
                    BaseSetting setting = getSystemSetting(args.name, userId);
                    if (CMSettings.System.shouldInterceptSystemProvider(args.name)) {
                        return forwardedQuery(setting, normalizedProjection, args.table);
                    }
                    return packageSettingForQuery(setting, normalizedProjection);
                } else {
                    return getAllSystemSettings(userId, projection);
                }
            }

            default: {
                throw new IllegalArgumentException("Invalid Uri path:" + uri);
            }
        }
    }

    @Override
    public Uri insert(Uri uri, ContentValues values) {
        if (DEBUG) {
            Slog.v(LOG_TAG, "insert() for user: " + UserHandle.getCallingUserId());
        }

        String table = getValidTableOrThrow(uri);

        // If a legacy table that is gone, done.
        if (REMOVED_LEGACY_TABLES.contains(table)) {
            return null;
        }

        String name = values.getAsString(Settings.Secure.NAME);
        if (!isKeyValid(name)) {
            return null;
        }

        String value = values.getAsString(Settings.Secure.VALUE);

        switch (table) {
            case TABLE_GLOBAL: {
                if (insertGlobalSetting(name, value, UserHandle.getCallingUserId())) {
                    return Uri.withAppendedPath(Settings.Global.CONTENT_URI, name);
                }
            } break;

            case TABLE_SECURE: {
                if (insertSecureSetting(name, value, UserHandle.getCallingUserId())) {
                    return Uri.withAppendedPath(Settings.Secure.CONTENT_URI, name);
                }
            } break;

            case TABLE_SYSTEM: {
                if (insertSystemSetting(name, value, UserHandle.getCallingUserId())) {
                    return Uri.withAppendedPath(Settings.System.CONTENT_URI, name);
                }
            } break;

            default: {
                throw new IllegalArgumentException("Bad Uri path:" + uri);
            }
        }

        return null;
    }

    @Override
    public int bulkInsert(Uri uri, ContentValues[] allValues) {
        if (DEBUG) {
            Slog.v(LOG_TAG, "bulkInsert() for user: " + UserHandle.getCallingUserId());
        }

        int insertionCount = 0;
        final int valuesCount = allValues.length;
        for (int i = 0; i < valuesCount; i++) {
            ContentValues values = allValues[i];
            if (insert(uri, values) != null) {
                insertionCount++;
            }
        }

        return insertionCount;
    }

    @Override
    public int delete(Uri uri, String where, String[] whereArgs) {
        if (DEBUG) {
            Slog.v(LOG_TAG, "delete() for user: " + UserHandle.getCallingUserId());
        }

        Arguments args = new Arguments(uri, where, whereArgs, false);

        // If a legacy table that is gone, done.
        if (REMOVED_LEGACY_TABLES.contains(args.table)) {
            return 0;
        }

        if (!isKeyValid(args.name)) {
            return 0;
        }

        switch (args.table) {
            case TABLE_GLOBAL: {
                final int userId = UserHandle.getCallingUserId();
                return deleteGlobalSetting(args.name, userId) ? 1 : 0;
            }

            case TABLE_SECURE: {
                final int userId = UserHandle.getCallingUserId();
                return deleteSecureSetting(args.name, userId) ? 1 : 0;
            }

            case TABLE_SYSTEM: {
                final int userId = UserHandle.getCallingUserId();
                return deleteSystemSetting(args.name, userId) ? 1 : 0;
            }

            default: {
                throw new IllegalArgumentException("Bad Uri path:" + uri);
            }
        }
    }

    @Override
    public int update(Uri uri, ContentValues values, String where, String[] whereArgs) {
        if (DEBUG) {
            Slog.v(LOG_TAG, "update() for user: " + UserHandle.getCallingUserId());
        }

        Arguments args = new Arguments(uri, where, whereArgs, false);

        // If a legacy table that is gone, done.
        if (REMOVED_LEGACY_TABLES.contains(args.table)) {
            return 0;
        }

        String name = values.getAsString(Settings.Secure.NAME);
        if (!isKeyValid(name)) {
            return 0;
        }
        String value = values.getAsString(Settings.Secure.VALUE);

        switch (args.table) {
            case TABLE_GLOBAL: {
                final int userId = UserHandle.getCallingUserId();
                return updateGlobalSetting(args.name, value, userId) ? 1 : 0;
            }

            case TABLE_SECURE: {
                final int userId = UserHandle.getCallingUserId();
                return updateSecureSetting(args.name, value, userId) ? 1 : 0;
            }

            case TABLE_SYSTEM: {
                final int userId = UserHandle.getCallingUserId();
                return updateSystemSetting(args.name, value, userId) ? 1 : 0;
            }

            default: {
                throw new IllegalArgumentException("Invalid Uri path:" + uri);
            }
        }
    }

    @Override
    public ParcelFileDescriptor openFile(Uri uri, String mode) throws FileNotFoundException {
        throw new FileNotFoundException("Direct file access no longer supported; "
                + "ringtone playback is available through android.media.Ringtone");
    }

    @Override
    public void dump(FileDescriptor fd, PrintWriter pw, String[] args) {
        synchronized (mLock) {
            final long identity = Binder.clearCallingIdentity();
            try {
                List<UserInfo> users = mUserManager.getUsers(true);
                final int userCount = users.size();
                for (int i = 0; i < userCount; i++) {
                    UserInfo user = users.get(i);
                    dumpForUser(user.id, pw);
                }
            } finally {
                Binder.restoreCallingIdentity(identity);
            }
        }
    }

    private void dumpForUser(int userId, PrintWriter pw) {
        if (userId == UserHandle.USER_OWNER) {
            pw.println("GLOBAL SETTINGS (user " + userId + ")");
            Cursor globalCursor = getAllGlobalSettings(ALL_COLUMNS);
            dumpSettings(globalCursor, pw);
            pw.println();
        }

        pw.println("SECURE SETTINGS (user " + userId + ")");
        Cursor secureCursor = getAllSecureSettings(userId, ALL_COLUMNS);
        dumpSettings(secureCursor, pw);
        pw.println();

        pw.println("SYSTEM SETTINGS (user " + userId + ")");
        Cursor systemCursor = getAllSystemSettings(userId, ALL_COLUMNS);
        dumpSettings(systemCursor, pw);
        pw.println();
    }

    private void dumpSettings(Cursor cursor, PrintWriter pw) {
        if (cursor == null || !cursor.moveToFirst()) {
            return;
        }

        final int idColumnIdx = cursor.getColumnIndex(Settings.NameValueTable._ID);
        final int nameColumnIdx = cursor.getColumnIndex(Settings.NameValueTable.NAME);
        final int valueColumnIdx = cursor.getColumnIndex(Settings.NameValueTable.VALUE);

        do {
            pw.append("_id:").append(toDumpString(cursor.getString(idColumnIdx)));
            pw.append(" name:").append(toDumpString(cursor.getString(nameColumnIdx)));
            pw.append(" value:").append(toDumpString(cursor.getString(valueColumnIdx)));
            pw.println();
        } while (cursor.moveToNext());
    }

    private static String toDumpString(String s) {
        if (s != null) {
            return s;
        }
        return "{null}";
    }

    private void registerBroadcastReceivers() {
        IntentFilter userFilter = new IntentFilter();
        userFilter.addAction(Intent.ACTION_USER_REMOVED);
        userFilter.addAction(Intent.ACTION_USER_STOPPED);

        getContext().registerReceiver(new BroadcastReceiver() {
            @Override
            public void onReceive(Context context, Intent intent) {
                final int userId = intent.getIntExtra(Intent.EXTRA_USER_HANDLE,
                        UserHandle.USER_OWNER);

                switch (intent.getAction()) {
                    case Intent.ACTION_USER_REMOVED: {
                        mSettingsRegistry.removeUserStateLocked(userId, true);
                    } break;

                    case Intent.ACTION_USER_STOPPED: {
                        mSettingsRegistry.removeUserStateLocked(userId, false);
                    } break;
                }
            }
        }, userFilter);

        PackageMonitor monitor = new PackageMonitor() {
            @Override
            public void onPackageRemoved(String packageName, int uid) {
                synchronized (mLock) {
                    mSettingsRegistry.onPackageRemovedLocked(packageName,
                            UserHandle.getUserId(uid));
                }
            }
        };

        // package changes
        monitor.register(getContext(), BackgroundThread.getHandler().getLooper(),
                UserHandle.ALL, true);
    }

    private Cursor getAllGlobalSettings(String[] projection) {
        if (DEBUG) {
            Slog.v(LOG_TAG, "getAllGlobalSettings()");
        }

        synchronized (mLock) {
            // Get the settings.
            SettingsState settingsState = mSettingsRegistry.getSettingsLocked(
                    SettingsRegistry.SETTINGS_TYPE_GLOBAL, UserHandle.USER_OWNER);

            List<String> names = settingsState.getSettingNamesLocked();

            final int nameCount = names.size();

            String[] normalizedProjection = normalizeProjection(projection);
            MatrixCursor result = new MatrixCursor(normalizedProjection, nameCount);

            // Anyone can get the global settings, so no security checks.
            for (int i = 0; i < nameCount; i++) {
                String name = names.get(i);
                Setting setting = settingsState.getSettingLocked(name);
                appendSettingToCursor(result, setting);
            }

            return result;
        }
    }

    private BaseSetting getGlobalSetting(String name) {
        if (DEBUG) {
            Slog.v(LOG_TAG, "getGlobalSetting(" + name + ")");
        }

        // Get the value.
        BaseSetting setting;
        synchronized (mLock) {
            setting = mSettingsRegistry.getSettingLocked(SettingsRegistry.SETTINGS_TYPE_GLOBAL,
                    UserHandle.USER_OWNER, name);
        }

        // If CMSettingsProvider owns this key, override the value
        if (CMSettings.Global.shouldInterceptSystemProvider(name)) {
            final ContentResolver cr = getContext().getContentResolver();
            final String value = CMSettings.Global.
                    getStringForUser(cr, name, UserHandle.USER_OWNER);

            if (setting == null) {
                setting = new BaseSetting(name, value, null);
            } else {
                setting.update(value, null);
            }
        }

        return setting;
    }

    private boolean updateGlobalSetting(String name, String value, int requestingUserId) {
        if (DEBUG) {
            Slog.v(LOG_TAG, "updateGlobalSetting(" + name + ", " + value + ")");
        }
        return mutateGlobalSetting(name, value, requestingUserId, MUTATION_OPERATION_UPDATE);
    }

    private boolean insertGlobalSetting(String name, String value, int requestingUserId) {
        if (DEBUG) {
            Slog.v(LOG_TAG, "insertGlobalSetting(" + name + ", " + value + ")");
        }
        return mutateGlobalSetting(name, value, requestingUserId, MUTATION_OPERATION_INSERT);
    }

    private boolean deleteGlobalSetting(String name, int requestingUserId) {
        if (DEBUG) {
            Slog.v(LOG_TAG, "deleteGlobalSettingLocked(" + name + ")");
        }
        return mutateGlobalSetting(name, null, requestingUserId, MUTATION_OPERATION_DELETE);
    }

    private boolean mutateGlobalSetting(String name, String value, int requestingUserId,
            int operation) {
        // Make sure the caller can change the settings - treated as secure.
        enforceWritePermission(Manifest.permission.WRITE_SECURE_SETTINGS);

        // Resolve the userId on whose behalf the call is made.
        final int callingUserId = resolveCallingUserIdEnforcingPermissionsLocked(requestingUserId);

        // If this is a setting that is currently restricted for this user, done.
        if (isGlobalOrSecureSettingRestrictedForUser(name, callingUserId)) {
            return false;
        }

        // If CMSettingsProvider wants to own this key, let it.
        if (CMSettings.Global.shouldInterceptSystemProvider(name)) {
            switch (operation) {
                case MUTATION_OPERATION_INSERT:
                case MUTATION_OPERATION_UPDATE:
                    final ContentResolver cr = getContext().getContentResolver();
                    return CMSettings.Global.putStringForUser(cr, name, value,
                            UserHandle.USER_OWNER);
                case MUTATION_OPERATION_DELETE:
                    // unsupported
                    return false;
            }
        }

        // Perform the mutation.
        synchronized (mLock) {
            switch (operation) {
                case MUTATION_OPERATION_INSERT: {
                    return mSettingsRegistry
                            .insertSettingLocked(SettingsRegistry.SETTINGS_TYPE_GLOBAL,
                                    UserHandle.USER_OWNER, name, value, getCallingPackage());
                }

                case MUTATION_OPERATION_DELETE: {
                    return mSettingsRegistry.deleteSettingLocked(
                            SettingsRegistry.SETTINGS_TYPE_GLOBAL,
                            UserHandle.USER_OWNER, name);
                }

                case MUTATION_OPERATION_UPDATE: {
                    return mSettingsRegistry
                            .updateSettingLocked(SettingsRegistry.SETTINGS_TYPE_GLOBAL,
                                    UserHandle.USER_OWNER, name, value, getCallingPackage());
                }
            }
        }

        return false;
    }

    private Cursor getAllSecureSettings(int userId, String[] projection) {
        if (DEBUG) {
            Slog.v(LOG_TAG, "getAllSecureSettings(" + userId + ")");
        }

        // Resolve the userId on whose behalf the call is made.
        final int callingUserId = resolveCallingUserIdEnforcingPermissionsLocked(userId);

        synchronized (mLock) {
            List<String> names = mSettingsRegistry.getSettingsNamesLocked(
                    SettingsRegistry.SETTINGS_TYPE_SECURE, callingUserId);

            final int nameCount = names.size();

            String[] normalizedProjection = normalizeProjection(projection);
            MatrixCursor result = new MatrixCursor(normalizedProjection, nameCount);

            for (int i = 0; i < nameCount; i++) {
                String name = names.get(i);
                // Determine the owning user as some profile settings are cloned from the parent.
                final int owningUserId = resolveOwningUserIdForSecureSettingLocked(callingUserId,
                        name);

                // Special case for location (sigh).
                if (isLocationProvidersAllowedRestricted(name, callingUserId, owningUserId)) {
                    return null;
                }

                Setting setting = mSettingsRegistry.getSettingLocked(
                        SettingsRegistry.SETTINGS_TYPE_SECURE, owningUserId, name);
                appendSettingToCursor(result, setting);
            }

            return result;
        }
    }

    private BaseSetting getSecureSetting(String name, int requestingUserId) {
        if (DEBUG) {
            Slog.v(LOG_TAG, "getSecureSetting(" + name + ", " + requestingUserId + ")");
        }

        // Resolve the userId on whose behalf the call is made.
        final int callingUserId = resolveCallingUserIdEnforcingPermissionsLocked(requestingUserId);

        // Determine the owning user as some profile settings are cloned from the parent.
        final int owningUserId = resolveOwningUserIdForSecureSettingLocked(callingUserId, name);

        // Special case for location (sigh).
        if (isLocationProvidersAllowedRestricted(name, callingUserId, owningUserId)) {
            return null;
        }

        // Get the value.
        BaseSetting setting;
        synchronized (mLock) {
            setting = mSettingsRegistry.getSettingLocked(SettingsRegistry.SETTINGS_TYPE_SECURE,
                    owningUserId, name);
        }

        // If CMSettingsProvider owns this key, override the value
        if (CMSettings.Secure.shouldInterceptSystemProvider(name)) {
            final ContentResolver cr = getContext().getContentResolver();
            final String value = CMSettings.Secure.getStringForUser(cr, name, owningUserId);

            if (setting == null) {
                setting = new BaseSetting(name, value, null);
            } else {
                setting.update(value, null);
            }
        }

        return setting;
    }

    private boolean insertSecureSetting(String name, String value, int requestingUserId) {
        if (DEBUG) {
            Slog.v(LOG_TAG, "insertSecureSetting(" + name + ", " + value + ", "
                    + requestingUserId + ")");
        }

        return mutateSecureSetting(name, value, requestingUserId, MUTATION_OPERATION_INSERT);
    }

    private boolean deleteSecureSetting(String name, int requestingUserId) {
        if (DEBUG) {
            Slog.v(LOG_TAG, "deleteSecureSetting(" + name + ", " + requestingUserId + ")");
        }

        return mutateSecureSetting(name, null, requestingUserId, MUTATION_OPERATION_DELETE);
    }

    private boolean updateSecureSetting(String name, String value, int requestingUserId) {
        if (DEBUG) {
            Slog.v(LOG_TAG, "updateSecureSetting(" + name + ", " + value + ", "
                    + requestingUserId + ")");
        }

        return mutateSecureSetting(name, value, requestingUserId, MUTATION_OPERATION_UPDATE);
    }

    private boolean mutateSecureSetting(String name, String value, int requestingUserId,
            int operation) {
        // Make sure the caller can change the settings.
        enforceWritePermission(Manifest.permission.WRITE_SECURE_SETTINGS);

        // Resolve the userId on whose behalf the call is made.
        final int callingUserId = resolveCallingUserIdEnforcingPermissionsLocked(requestingUserId);

        // If this is a setting that is currently restricted for this user, done.
        if (isGlobalOrSecureSettingRestrictedForUser(name, callingUserId)) {
            return false;
        }

        // Determine the owning user as some profile settings are cloned from the parent.
        final int owningUserId = resolveOwningUserIdForSecureSettingLocked(callingUserId, name);

        // Only the owning user can change the setting.
        if (owningUserId != callingUserId) {
            return false;
        }

        // Special cases for location providers (sigh).
        if (Settings.Secure.LOCATION_PROVIDERS_ALLOWED.equals(name)) {
            return updateLocationProvidersAllowedLocked(value, owningUserId);
        }

        // If CMSettingsProvider wants to own this key, let it.
        if (CMSettings.Secure.shouldInterceptSystemProvider(name)) {
            switch (operation) {
                case MUTATION_OPERATION_INSERT:
                case MUTATION_OPERATION_UPDATE:
                    final ContentResolver cr = getContext().getContentResolver();
                    return CMSettings.Secure.putStringForUser(cr, name, value, owningUserId);
                case MUTATION_OPERATION_DELETE:
                    // unsupported
                    return false;
            }
        }

        // Mutate the value.
        synchronized (mLock) {
            switch (operation) {
                case MUTATION_OPERATION_INSERT: {
                    return mSettingsRegistry
                            .insertSettingLocked(SettingsRegistry.SETTINGS_TYPE_SECURE,
                                    owningUserId, name, value, getCallingPackage());
                }

                case MUTATION_OPERATION_DELETE: {
                    return mSettingsRegistry.deleteSettingLocked(
                            SettingsRegistry.SETTINGS_TYPE_SECURE,
                            owningUserId, name);
                }

                case MUTATION_OPERATION_UPDATE: {
                    return mSettingsRegistry
                            .updateSettingLocked(SettingsRegistry.SETTINGS_TYPE_SECURE,
                                    owningUserId, name, value, getCallingPackage());
                }
            }
        }

        return false;
    }

    private Cursor getAllSystemSettings(int userId, String[] projection) {
        if (DEBUG) {
            Slog.v(LOG_TAG, "getAllSecureSystem(" + userId + ")");
        }

        // Resolve the userId on whose behalf the call is made.
        final int callingUserId = resolveCallingUserIdEnforcingPermissionsLocked(userId);

        synchronized (mLock) {
            List<String> names = mSettingsRegistry.getSettingsNamesLocked(
                    SettingsRegistry.SETTINGS_TYPE_SYSTEM, callingUserId);

            final int nameCount = names.size();

            String[] normalizedProjection = normalizeProjection(projection);
            MatrixCursor result = new MatrixCursor(normalizedProjection, nameCount);

            for (int i = 0; i < nameCount; i++) {
                String name = names.get(i);

                // Determine the owning user as some profile settings are cloned from the parent.
                final int owningUserId = resolveOwningUserIdForSystemSettingLocked(callingUserId,
                        name);

                Setting setting = mSettingsRegistry.getSettingLocked(
                        SettingsRegistry.SETTINGS_TYPE_SYSTEM, owningUserId, name);
                appendSettingToCursor(result, setting);
            }

            return result;
        }
    }

    private BaseSetting getSystemSetting(String name, int requestingUserId) {
        if (DEBUG) {
            Slog.v(LOG_TAG, "getSystemSetting(" + name + ", " + requestingUserId + ")");
        }

        // Resolve the userId on whose behalf the call is made.
        final int callingUserId = resolveCallingUserIdEnforcingPermissionsLocked(requestingUserId);

        // Determine the owning user as some profile settings are cloned from the parent.
        final int owningUserId = resolveOwningUserIdForSystemSettingLocked(callingUserId, name);

        // Get the value.
        BaseSetting setting;
        synchronized (mLock) {
            setting = mSettingsRegistry.getSettingLocked(SettingsRegistry.SETTINGS_TYPE_SYSTEM,
                    owningUserId, name);
        }

        // If CMSettingsProvider owns this key, override the value
        if (CMSettings.System.shouldInterceptSystemProvider(name)) {
            final ContentResolver cr = getContext().getContentResolver();
            final String value = CMSettings.System.getStringForUser(cr, name, owningUserId);

            if (setting == null) {
                setting = new BaseSetting(name, value, null);
            } else {
                setting.update(value, null);
            }
        }

        return setting;
    }

    private boolean insertSystemSetting(String name, String value, int requestingUserId) {
        if (DEBUG) {
            Slog.v(LOG_TAG, "insertSystemSetting(" + name + ", " + value + ", "
                    + requestingUserId + ")");
        }

        return mutateSystemSetting(name, value, requestingUserId, MUTATION_OPERATION_INSERT);
    }

    private boolean deleteSystemSetting(String name, int requestingUserId) {
        if (DEBUG) {
            Slog.v(LOG_TAG, "deleteSystemSetting(" + name + ", " + requestingUserId + ")");
        }

        return mutateSystemSetting(name, null, requestingUserId, MUTATION_OPERATION_DELETE);
    }

    private boolean updateSystemSetting(String name, String value, int requestingUserId) {
        if (DEBUG) {
            Slog.v(LOG_TAG, "updateSystemSetting(" + name + ", " + value + ", "
                    + requestingUserId + ")");
        }

        return mutateSystemSetting(name, value, requestingUserId, MUTATION_OPERATION_UPDATE);
    }

    private boolean mutateSystemSetting(String name, String value, int runAsUserId,
            int operation) {
        if (!hasWriteSecureSettingsPermission()) {
            // If the caller doesn't hold WRITE_SECURE_SETTINGS, we verify whether this
            // operation is allowed for the calling package through appops.
            if (!Settings.checkAndNoteWriteSettingsOperation(getContext(),
                    Binder.getCallingUid(), getCallingPackage(), true)) {
                return false;
            }
        }

        // Enforce what the calling package can mutate the system settings.
        enforceRestrictedSystemSettingsMutationForCallingPackage(operation, name);

        // Resolve the userId on whose behalf the call is made.
        final int callingUserId = resolveCallingUserIdEnforcingPermissionsLocked(runAsUserId);

        // Determine the owning user as some profile settings are cloned from the parent.
        final int owningUserId = resolveOwningUserIdForSystemSettingLocked(callingUserId, name);

        // Only the owning user id can change the setting.
        if (owningUserId != callingUserId) {
            return false;
        }

        // If CMSettingsProvider wants to own this key, let it.
        if (CMSettings.System.shouldInterceptSystemProvider(name)) {
            switch (operation) {
                case MUTATION_OPERATION_INSERT:
                case MUTATION_OPERATION_UPDATE:
                    final ContentResolver cr = getContext().getContentResolver();
                    return CMSettings.System.putStringForUser(cr, name, value, owningUserId);
                case MUTATION_OPERATION_DELETE:
                    // unsupported
                    return false;
            }
        }

        // Mutate the value.
        synchronized (mLock) {
            switch (operation) {
                case MUTATION_OPERATION_INSERT: {
                    validateSystemSettingValue(name, value);
                    return mSettingsRegistry
                            .insertSettingLocked(SettingsRegistry.SETTINGS_TYPE_SYSTEM,
                                    owningUserId, name, value, getCallingPackage());
                }

                case MUTATION_OPERATION_DELETE: {
                    return mSettingsRegistry.deleteSettingLocked(
                            SettingsRegistry.SETTINGS_TYPE_SYSTEM,
                            owningUserId, name);
                }

                case MUTATION_OPERATION_UPDATE: {
                    validateSystemSettingValue(name, value);
                    return mSettingsRegistry
                            .updateSettingLocked(SettingsRegistry.SETTINGS_TYPE_SYSTEM,
                                    owningUserId, name, value, getCallingPackage());
                }
            }

            return false;
        }
    }

    private boolean hasWriteSecureSettingsPermission() {
        // Write secure settings is a more protected permission. If caller has it we are good.
        if (getContext().checkCallingOrSelfPermission(Manifest.permission.WRITE_SECURE_SETTINGS)
                == PackageManager.PERMISSION_GRANTED) {
            return true;
        }

        return false;
    }

    private void validateSystemSettingValue(String name, String value) {
        Settings.System.Validator validator = Settings.System.VALIDATORS.get(name);
        if (validator != null && !validator.validate(value)) {
            throw new IllegalArgumentException("Invalid value: " + value
                    + " for setting: " + name);
        }
    }

    private boolean isLocationProvidersAllowedRestricted(String name, int callingUserId,
            int owningUserId) {
        // Optimization - location providers are restricted only for managed profiles.
        if (callingUserId == owningUserId) {
            return false;
        }
        if (Settings.Secure.LOCATION_PROVIDERS_ALLOWED.equals(name)
                && mUserManager.hasUserRestriction(UserManager.DISALLOW_SHARE_LOCATION,
                new UserHandle(callingUserId))) {
            return true;
        }
        return false;
    }

    private boolean isGlobalOrSecureSettingRestrictedForUser(String setting, int userId) {
        String restriction = sSettingToUserRestrictionMap.get(setting);
        if (restriction == null) {
            return false;
        }
        return mUserManager.hasUserRestriction(restriction, new UserHandle(userId));
    }

    private int resolveOwningUserIdForSecureSettingLocked(int userId, String setting) {
        return resolveOwningUserIdLocked(userId, sSecureCloneToManagedSettings, setting);
    }

    private int resolveOwningUserIdForSystemSettingLocked(int userId, String setting) {
        return resolveOwningUserIdLocked(userId, sSystemCloneToManagedSettings, setting);
    }

    private int resolveOwningUserIdLocked(int userId, Set<String> keys, String name) {
        final int parentId = getGroupParentLocked(userId);
        if (parentId != userId && keys.contains(name)) {
            return parentId;
        }
        return userId;
    }

    private void enforceRestrictedSystemSettingsMutationForCallingPackage(int operation,
            String name) {
        // System/root/shell can mutate whatever secure settings they want.
        final int callingUid = Binder.getCallingUid();
        if (callingUid == android.os.Process.SYSTEM_UID
                || callingUid == Process.SHELL_UID
                || callingUid == Process.ROOT_UID) {
            return;
        }

        if (CMSettings.System.shouldInterceptSystemProvider(name)) {
            // this setting will be forwarded to CMSettingsProvider
            return;
        }

        switch (operation) {
            case MUTATION_OPERATION_INSERT:
                // Insert updates.
            case MUTATION_OPERATION_UPDATE: {
                if (Settings.System.PUBLIC_SETTINGS.contains(name)) {
                    return;
                }

                // The calling package is already verified.
                PackageInfo packageInfo = getCallingPackageInfoOrThrow();

                // Privileged apps can do whatever they want.
                if ((packageInfo.applicationInfo.privateFlags
                        & ApplicationInfo.PRIVATE_FLAG_PRIVILEGED) != 0) {
                    return;
                }

                warnOrThrowForUndesiredSecureSettingsMutationForTargetSdk(
                        packageInfo.applicationInfo.targetSdkVersion, name);
            } break;

            case MUTATION_OPERATION_DELETE: {
                if (Settings.System.PUBLIC_SETTINGS.contains(name)
                        || Settings.System.PRIVATE_SETTINGS.contains(name)) {
                    throw new IllegalArgumentException("You cannot delete system defined"
                            + " secure settings.");
                }

                // The calling package is already verified.
                PackageInfo packageInfo = getCallingPackageInfoOrThrow();

                // Privileged apps can do whatever they want.
                if ((packageInfo.applicationInfo.privateFlags &
                        ApplicationInfo.PRIVATE_FLAG_PRIVILEGED) != 0) {
                    return;
                }

                warnOrThrowForUndesiredSecureSettingsMutationForTargetSdk(
                        packageInfo.applicationInfo.targetSdkVersion, name);
            } break;
        }
    }

    private PackageInfo getCallingPackageInfoOrThrow() {
        try {
            return mPackageManager.getPackageInfo(getCallingPackage(), 0);
        } catch (PackageManager.NameNotFoundException e) {
            throw new IllegalStateException("Calling package doesn't exist");
        }
    }

    private int getGroupParentLocked(int userId) {
        // Most frequent use case.
        if (userId == UserHandle.USER_OWNER) {
            return userId;
        }
        // We are in the same process with the user manager and the returned
        // user info is a cached instance, so just look up instead of cache.
        final long identity = Binder.clearCallingIdentity();
        try {
            // Just a lookup and not reentrant, so holding a lock is fine.
            UserInfo userInfo = mUserManager.getProfileParent(userId);
            return (userInfo != null) ? userInfo.id : userId;
        } finally {
            Binder.restoreCallingIdentity(identity);
        }
    }

    private void enforceWritePermission(String permission) {
        if (getContext().checkCallingOrSelfPermission(permission)
                != PackageManager.PERMISSION_GRANTED) {
            throw new SecurityException("Permission denial: writing to settings requires:"
                    + permission);
        }
    }

    /*
     * Used to parse changes to the value of Settings.Secure.LOCATION_PROVIDERS_ALLOWED.
     * This setting contains a list of the currently enabled location providers.
     * But helper functions in android.providers.Settings can enable or disable
     * a single provider by using a "+" or "-" prefix before the provider name.
     *
     * @returns whether the enabled location providers changed.
     */
    private boolean updateLocationProvidersAllowedLocked(String value, int owningUserId) {
        if (TextUtils.isEmpty(value)) {
            return false;
        }

        final char prefix = value.charAt(0);
        if (prefix != '+' && prefix != '-') {
            return false;
        }

        // skip prefix
        value = value.substring(1);

        BaseSetting settingValue = getSecureSetting(
                Settings.Secure.LOCATION_PROVIDERS_ALLOWED, owningUserId);

        String oldProviders = (settingValue != null) ? settingValue.getValue() : "";

        int index = oldProviders.indexOf(value);
        int end = index + value.length();

        // check for commas to avoid matching on partial string
        if (index > 0 && oldProviders.charAt(index - 1) != ',') {
            index = -1;
        }

        // check for commas to avoid matching on partial string
        if (end < oldProviders.length() && oldProviders.charAt(end) != ',') {
            index = -1;
        }

        String newProviders;

        if (prefix == '+' && index < 0) {
            // append the provider to the list if not present
            if (oldProviders.length() == 0) {
                newProviders = value;
            } else {
                newProviders = oldProviders + ',' + value;
            }
        } else if (prefix == '-' && index >= 0) {
            // remove the provider from the list if present
            // remove leading or trailing comma
            if (index > 0) {
                index--;
            } else if (end < oldProviders.length()) {
                end++;
            }

            newProviders = oldProviders.substring(0, index);
            if (end < oldProviders.length()) {
                newProviders += oldProviders.substring(end);
            }
        } else {
            // nothing changed, so no need to update the database
            return false;
        }

        return mSettingsRegistry.insertSettingLocked(SettingsRegistry.SETTINGS_TYPE_SECURE,
                owningUserId, Settings.Secure.LOCATION_PROVIDERS_ALLOWED, newProviders,
                getCallingPackage());
    }

    private static void warnOrThrowForUndesiredSecureSettingsMutationForTargetSdk(
            int targetSdkVersion, String name) {
        // If the app targets Lollipop MR1 or older SDK we warn, otherwise crash.
        if (targetSdkVersion <= Build.VERSION_CODES.LOLLIPOP_MR1) {
            if (Settings.System.PRIVATE_SETTINGS.contains(name)) {
                Slog.w(LOG_TAG, "You shouldn't not change private system settings."
                        + " This will soon become an error.");
            } else {
                Slog.w(LOG_TAG, "You shouldn't keep your settings in the secure settings."
                        + " This will soon become an error.");
            }
        } else {
            if (Settings.System.PRIVATE_SETTINGS.contains(name)) {
                throw new IllegalArgumentException("You cannot change private secure settings.");
            } else {
                throw new IllegalArgumentException("You cannot keep your settings in"
                        + " the secure settings.");
            }
        }
    }

    private static int resolveCallingUserIdEnforcingPermissionsLocked(int requestingUserId) {
        if (requestingUserId == UserHandle.getCallingUserId()) {
            return requestingUserId;
        }
        return ActivityManager.handleIncomingUser(Binder.getCallingPid(),
                Binder.getCallingUid(), requestingUserId, false, true,
                "get/set setting for user", null);
    }

    private static Bundle packageValueForCallResult(BaseSetting setting) {
        if (setting == null) {
            return NULL_SETTING;
        }
        return Bundle.forPair(Settings.NameValueTable.VALUE, setting.getValue());
    }

    private static int getRequestingUserId(Bundle args) {
        final int callingUserId = UserHandle.getCallingUserId();
        return (args != null) ? args.getInt(Settings.CALL_METHOD_USER_KEY, callingUserId)
                : callingUserId;
    }

    private static String getSettingValue(Bundle args) {
        return (args != null) ? args.getString(Settings.NameValueTable.VALUE) : null;
    }

    private static String getValidTableOrThrow(Uri uri) {
        if (uri.getPathSegments().size() > 0) {
            String table = uri.getPathSegments().get(0);
            if (DatabaseHelper.isValidTable(table)) {
                return table;
            }
            throw new IllegalArgumentException("Bad root path: " + table);
        }
        throw new IllegalArgumentException("Invalid URI:" + uri);
    }

    private MatrixCursor forwardedQuery(BaseSetting setting, String[] projection, String table) {
        if (setting == null) {
            return new MatrixCursor(projection, 0);
        }
        MatrixCursor cursor = new MatrixCursor(projection, 1);
        switch (table) {
            case TABLE_SYSTEM:
                setting.update(CMSettings.System.getString(getContext().getContentResolver(),
                                setting.getName()), setting.getPackageName());
                break;
            case TABLE_GLOBAL:
                setting.update(CMSettings.Global.getString(getContext().getContentResolver(),
                        setting.getName()), setting.getPackageName());
                break;
            case TABLE_SECURE:
                setting.update(CMSettings.Secure.getString(getContext().getContentResolver(),
                        setting.getName()), setting.getPackageName());
                break;

        }
        appendSettingToCursor(cursor, setting);
        return cursor;
    }

    private static MatrixCursor packageSettingForQuery(BaseSetting setting, String[] projection) {
        if (setting == null) {
            return new MatrixCursor(projection, 0);
        }
        MatrixCursor cursor = new MatrixCursor(projection, 1);
        appendSettingToCursor(cursor, setting);
        return cursor;
    }

    private static String[] normalizeProjection(String[] projection) {
        if (projection == null) {
            return ALL_COLUMNS;
        }

        final int columnCount = projection.length;
        for (int i = 0; i < columnCount; i++) {
            String column = projection[i];
            if (!ArrayUtils.contains(ALL_COLUMNS, column)) {
                throw new IllegalArgumentException("Invalid column: " + column);
            }
        }

        return projection;
    }

    private static void appendSettingToCursor(MatrixCursor cursor, BaseSetting setting) {
        final int columnCount = cursor.getColumnCount();

        String[] values =  new String[columnCount];

        for (int i = 0; i < columnCount; i++) {
            String column = cursor.getColumnName(i);

            switch (column) {
                case Settings.NameValueTable._ID: {
                    values[i] = setting.getId();
                } break;

                case Settings.NameValueTable.NAME: {
                    values[i] = setting.getName();
                } break;

                case Settings.NameValueTable.VALUE: {
                    values[i] = setting.getValue();
                } break;
            }
        }

        cursor.addRow(values);
    }

    private static boolean isKeyValid(String key) {
        return !(TextUtils.isEmpty(key) || SettingsState.isBinary(key));
    }

    private static final class Arguments {
        private static final Pattern WHERE_PATTERN_WITH_PARAM_NO_BRACKETS =
                Pattern.compile("[\\s]*name[\\s]*=[\\s]*\\?[\\s]*");

        private static final Pattern WHERE_PATTERN_WITH_PARAM_IN_BRACKETS =
                Pattern.compile("[\\s]*\\([\\s]*name[\\s]*=[\\s]*\\?[\\s]*\\)[\\s]*");

        private static final Pattern WHERE_PATTERN_NO_PARAM_IN_BRACKETS =
                Pattern.compile("[\\s]*\\([\\s]*name[\\s]*=[\\s]*['\"].*['\"][\\s]*\\)[\\s]*");

        private static final Pattern WHERE_PATTERN_NO_PARAM_NO_BRACKETS =
                Pattern.compile("[\\s]*name[\\s]*=[\\s]*['\"].*['\"][\\s]*");

        public final String table;
        public final String name;

        public Arguments(Uri uri, String where, String[] whereArgs, boolean supportAll) {
            final int segmentSize = uri.getPathSegments().size();
            switch (segmentSize) {
                case 1: {
                    if (where != null
                            && (WHERE_PATTERN_WITH_PARAM_NO_BRACKETS.matcher(where).matches()
                                || WHERE_PATTERN_WITH_PARAM_IN_BRACKETS.matcher(where).matches())
                            && whereArgs.length == 1) {
                        name = whereArgs[0];
                        table = computeTableForSetting(uri, name);
                        return;
                    } else if (where != null
                            && (WHERE_PATTERN_NO_PARAM_NO_BRACKETS.matcher(where).matches()
                                || WHERE_PATTERN_NO_PARAM_IN_BRACKETS.matcher(where).matches())) {
                        final int startIndex = Math.max(where.indexOf("'"),
                                where.indexOf("\"")) + 1;
                        final int endIndex = Math.max(where.lastIndexOf("'"),
                                where.lastIndexOf("\""));
                        name = where.substring(startIndex, endIndex);
                        table = computeTableForSetting(uri, name);
                        return;
                    } else if (supportAll && where == null && whereArgs == null) {
                        name = null;
                        table = computeTableForSetting(uri, null);
                        return;
                    }
                } break;

                case 2: {
                    if (where == null && whereArgs == null) {
                        name = uri.getPathSegments().get(1);
                        table = computeTableForSetting(uri, name);
                        return;
                    }
                } break;
            }

            EventLogTags.writeUnsupportedSettingsQuery(
                    uri.toSafeString(), where, Arrays.toString(whereArgs));
            String message = String.format( "Supported SQL:\n"
                    + "  uri content://some_table/some_property with null where and where args\n"
                    + "  uri content://some_table with query name=? and single name as arg\n"
                    + "  uri content://some_table with query name=some_name and null args\n"
                    + "  but got - uri:%1s, where:%2s whereArgs:%3s", uri, where,
                    Arrays.toString(whereArgs));
            throw new IllegalArgumentException(message);
        }

        private static String computeTableForSetting(Uri uri, String name) {
            String table = getValidTableOrThrow(uri);

            if (name != null) {
                if (sSystemMovedToSecureSettings.contains(name)) {
                    table = TABLE_SECURE;
                }

                if (sSystemMovedToGlobalSettings.contains(name)) {
                    table = TABLE_GLOBAL;
                }

                if (sSecureMovedToGlobalSettings.contains(name)) {
                    table = TABLE_GLOBAL;
                }

                if (sGlobalMovedToSecureSettings.contains(name)) {
                    table = TABLE_SECURE;
                }
            }

            return table;
        }
    }

    final class SettingsRegistry {
        private static final String DROPBOX_TAG_USERLOG = "restricted_profile_ssaid";

        private static final int SETTINGS_TYPE_GLOBAL = 0;
        private static final int SETTINGS_TYPE_SYSTEM = 1;
        private static final int SETTINGS_TYPE_SECURE = 2;

        private static final int SETTINGS_TYPE_MASK = 0xF0000000;
        private static final int SETTINGS_TYPE_SHIFT = 28;

        private static final String SETTINGS_FILE_GLOBAL = "settings_global.xml";
        private static final String SETTINGS_FILE_SYSTEM = "settings_system.xml";
        private static final String SETTINGS_FILE_SECURE = "settings_secure.xml";

        private final SparseArray<SettingsState> mSettingsStates = new SparseArray<>();

        private final BackupManager mBackupManager;

        private final Handler mHandler;

        public SettingsRegistry() {
            mBackupManager = new BackupManager(getContext());
            mHandler = new MyHandler(getContext().getMainLooper());
            migrateAllLegacySettingsIfNeeded();
        }

        public List<String> getSettingsNamesLocked(int type, int userId) {
            final int key = makeKey(type, userId);
            SettingsState settingsState = peekSettingsStateLocked(key);
            return settingsState.getSettingNamesLocked();
        }

        public SettingsState getSettingsLocked(int type, int userId) {
            final int key = makeKey(type, userId);
            return peekSettingsStateLocked(key);
        }

        public void ensureSettingsForUserLocked(int userId) {
            // Migrate the setting for this user if needed.
            migrateLegacySettingsForUserIfNeededLocked(userId);

            // Ensure global settings loaded if owner.
            if (userId == UserHandle.USER_OWNER) {
                final int globalKey = makeKey(SETTINGS_TYPE_GLOBAL, UserHandle.USER_OWNER);
                ensureSettingsStateLocked(globalKey);
            }

            // Ensure secure settings loaded.
            final int secureKey = makeKey(SETTINGS_TYPE_SECURE, userId);
            ensureSettingsStateLocked(secureKey);

            // Make sure the secure settings have an Android id set.
            SettingsState secureSettings = getSettingsLocked(SETTINGS_TYPE_SECURE, userId);
            ensureSecureSettingAndroidIdSetLocked(secureSettings);

            // Ensure system settings loaded.
            final int systemKey = makeKey(SETTINGS_TYPE_SYSTEM, userId);
            ensureSettingsStateLocked(systemKey);

            // Upgrade the settings to the latest version.
            UpgradeController upgrader = new UpgradeController(userId);
            upgrader.upgradeIfNeededLocked();
        }

        private void ensureSettingsStateLocked(int key) {
            if (mSettingsStates.get(key) == null) {
                final int maxBytesPerPackage = getMaxBytesPerPackageForType(getTypeFromKey(key));
                SettingsState settingsState = new SettingsState(mLock, getSettingsFile(key), key,
                        maxBytesPerPackage);
                mSettingsStates.put(key, settingsState);
            }
        }

        public void removeUserStateLocked(int userId, boolean permanently) {
            // We always keep the global settings in memory.

            // Nuke system settings.
            final int systemKey = makeKey(SETTINGS_TYPE_SYSTEM, userId);
            final SettingsState systemSettingsState = mSettingsStates.get(systemKey);
            if (systemSettingsState != null) {
                if (permanently) {
                    mSettingsStates.remove(systemKey);
                    systemSettingsState.destroyLocked(null);
                } else {
                    systemSettingsState.destroyLocked(new Runnable() {
                        @Override
                        public void run() {
                            mSettingsStates.remove(systemKey);
                        }
                    });
                }
            }

            // Nuke secure settings.
            final int secureKey = makeKey(SETTINGS_TYPE_SECURE, userId);
            final SettingsState secureSettingsState = mSettingsStates.get(secureKey);
            if (secureSettingsState != null) {
                if (permanently) {
                    mSettingsStates.remove(secureKey);
                    secureSettingsState.destroyLocked(null);
                } else {
                    secureSettingsState.destroyLocked(new Runnable() {
                        @Override
                        public void run() {
                            mSettingsStates.remove(secureKey);
                        }
                    });
                }
            }
        }

        public boolean insertSettingLocked(int type, int userId, String name, String value,
                String packageName) {
            final int key = makeKey(type, userId);

            SettingsState settingsState = peekSettingsStateLocked(key);
            final boolean success = settingsState.insertSettingLocked(name, value, packageName);

            if (success) {
                notifyForSettingsChange(key, name);
            }
            return success;
        }

        public boolean deleteSettingLocked(int type, int userId, String name) {
            final int key = makeKey(type, userId);

            SettingsState settingsState = peekSettingsStateLocked(key);
            final boolean success = settingsState.deleteSettingLocked(name);

            if (success) {
                notifyForSettingsChange(key, name);
            }
            return success;
        }

        public Setting getSettingLocked(int type, int userId, String name) {
            final int key = makeKey(type, userId);

            SettingsState settingsState = peekSettingsStateLocked(key);
            return settingsState.getSettingLocked(name);
        }

        public boolean updateSettingLocked(int type, int userId, String name, String value,
                String packageName) {
            final int key = makeKey(type, userId);

            SettingsState settingsState = peekSettingsStateLocked(key);
            final boolean success = settingsState.updateSettingLocked(name, value, packageName);

            if (success) {
                notifyForSettingsChange(key, name);
            }

            return success;
        }

        public void onPackageRemovedLocked(String packageName, int userId) {
            // Global and secure settings are signature protected. Apps signed
            // by the platform certificate are generally not uninstalled  and
            // the main exception is tests. We trust components signed
            // by the platform certificate and do not do a clean up after them.

            final int systemKey = makeKey(SETTINGS_TYPE_SYSTEM, userId);
            SettingsState systemSettings = mSettingsStates.get(systemKey);
            if (systemSettings != null) {
                systemSettings.onPackageRemovedLocked(packageName);
            }
        }

        private SettingsState peekSettingsStateLocked(int key) {
            SettingsState settingsState = mSettingsStates.get(key);
            if (settingsState != null) {
                return settingsState;
            }

            ensureSettingsForUserLocked(getUserIdFromKey(key));
            return mSettingsStates.get(key);
        }

        private void migrateAllLegacySettingsIfNeeded() {
            synchronized (mLock) {
                final int key = makeKey(SETTINGS_TYPE_GLOBAL, UserHandle.USER_OWNER);
                File globalFile = getSettingsFile(key);
                if (globalFile.exists()) {
                    return;
                }

                final long identity = Binder.clearCallingIdentity();
                try {
                    List<UserInfo> users = mUserManager.getUsers(true);

                    final int userCount = users.size();
                    for (int i = 0; i < userCount; i++) {
                        final int userId = users.get(i).id;

                        DatabaseHelper dbHelper = new DatabaseHelper(getContext(), userId);
                        SQLiteDatabase database = dbHelper.getWritableDatabase();
                        migrateLegacySettingsForUserLocked(dbHelper, database, userId);

                        // Upgrade to the latest version.
                        UpgradeController upgrader = new UpgradeController(userId);
                        upgrader.upgradeIfNeededLocked();

                        // Drop from memory if not a running user.
                        if (!mUserManager.isUserRunning(new UserHandle(userId))) {
                            removeUserStateLocked(userId, false);
                        }
                    }
                } finally {
                    Binder.restoreCallingIdentity(identity);
                }
            }
        }

        private void migrateLegacySettingsForUserIfNeededLocked(int userId) {
            // Every user has secure settings and if no file we need to migrate.
            final int secureKey = makeKey(SETTINGS_TYPE_SECURE, userId);
            File secureFile = getSettingsFile(secureKey);
            if (secureFile.exists()) {
                return;
            }

            DatabaseHelper dbHelper = new DatabaseHelper(getContext(), userId);
            SQLiteDatabase database = dbHelper.getWritableDatabase();

            migrateLegacySettingsForUserLocked(dbHelper, database, userId);
        }

        private void migrateLegacySettingsForUserLocked(DatabaseHelper dbHelper,
                SQLiteDatabase database, int userId) {
            // Move over the global settings if owner.
            if (userId == UserHandle.USER_OWNER) {
                final int globalKey = makeKey(SETTINGS_TYPE_GLOBAL, userId);
                ensureSettingsStateLocked(globalKey);
                SettingsState globalSettings = mSettingsStates.get(globalKey);
                migrateLegacySettingsLocked(globalSettings, database, TABLE_GLOBAL);
                globalSettings.persistSyncLocked();
            }

            // Move over the secure settings.
            final int secureKey = makeKey(SETTINGS_TYPE_SECURE, userId);
            ensureSettingsStateLocked(secureKey);
            SettingsState secureSettings = mSettingsStates.get(secureKey);
            migrateLegacySettingsLocked(secureSettings, database, TABLE_SECURE);
            ensureSecureSettingAndroidIdSetLocked(secureSettings);
            secureSettings.persistSyncLocked();

            // Move over the system settings.
            final int systemKey = makeKey(SETTINGS_TYPE_SYSTEM, userId);
            ensureSettingsStateLocked(systemKey);
            SettingsState systemSettings = mSettingsStates.get(systemKey);
            migrateLegacySettingsLocked(systemSettings, database, TABLE_SYSTEM);
            systemSettings.persistSyncLocked();

            // Drop the database as now all is moved and persisted.
            if (DROP_DATABASE_ON_MIGRATION) {
                dbHelper.dropDatabase();
            } else {
                dbHelper.backupDatabase();
            }
        }

        private void migrateLegacySettingsLocked(SettingsState settingsState,
                SQLiteDatabase database, String table) {
            SQLiteQueryBuilder queryBuilder = new SQLiteQueryBuilder();
            queryBuilder.setTables(table);

            Cursor cursor = queryBuilder.query(database, ALL_COLUMNS,
                    null, null, null, null, null);

            if (cursor == null) {
                return;
            }

            try {
                if (!cursor.moveToFirst()) {
                    return;
                }

                final int nameColumnIdx = cursor.getColumnIndex(Settings.NameValueTable.NAME);
                final int valueColumnIdx = cursor.getColumnIndex(Settings.NameValueTable.VALUE);

                settingsState.setVersionLocked(database.getVersion());

                while (!cursor.isAfterLast()) {
                    String name = cursor.getString(nameColumnIdx);
                    String value = cursor.getString(valueColumnIdx);
                    settingsState.insertSettingLocked(name, value,
                            SettingsState.SYSTEM_PACKAGE_NAME);
                    cursor.moveToNext();
                }
            } finally {
                cursor.close();
            }
        }

        private void ensureSecureSettingAndroidIdSetLocked(SettingsState secureSettings) {
            Setting value = secureSettings.getSettingLocked(Settings.Secure.ANDROID_ID);

            if (value != null) {
                return;
            }

            final int userId = getUserIdFromKey(secureSettings.mKey);

            final UserInfo user;
            final long identity = Binder.clearCallingIdentity();
            try {
                user = mUserManager.getUserInfo(userId);
            } finally {
                Binder.restoreCallingIdentity(identity);
            }
            if (user == null) {
                // Can happen due to races when deleting users - treat as benign.
                return;
            }

            String androidId = Long.toHexString(new SecureRandom().nextLong());
            secureSettings.insertSettingLocked(Settings.Secure.ANDROID_ID, androidId,
                    SettingsState.SYSTEM_PACKAGE_NAME);

            Slog.d(LOG_TAG, "Generated and saved new ANDROID_ID [" + androidId
                    + "] for user " + userId);

            // Write a drop box entry if it's a restricted profile
            if (user.isRestricted()) {
                DropBoxManager dbm = (DropBoxManager) getContext().getSystemService(
                        Context.DROPBOX_SERVICE);
                if (dbm != null && dbm.isTagEnabled(DROPBOX_TAG_USERLOG)) {
                    dbm.addText(DROPBOX_TAG_USERLOG, System.currentTimeMillis()
                            + "," + DROPBOX_TAG_USERLOG + "," + androidId + "\n");
                }
            }
        }

        private void notifyForSettingsChange(int key, String name) {
            // Update the system property *first*, so if someone is listening for
            // a notification and then using the contract class to get their data,
            // the system property will be updated and they'll get the new data.

            boolean backedUpDataChanged = false;
            String property = null;
            if (isGlobalSettingsKey(key)) {
                property = Settings.Global.SYS_PROP_SETTING_VERSION;
                backedUpDataChanged = true;
            } else if (isSecureSettingsKey(key)) {
                property = Settings.Secure.SYS_PROP_SETTING_VERSION;
                backedUpDataChanged = true;
            } else if (isSystemSettingsKey(key)) {
                property = Settings.System.SYS_PROP_SETTING_VERSION;
                backedUpDataChanged = true;
            }

            if (property != null) {
                final long version = SystemProperties.getLong(property, 0) + 1;
                SystemProperties.set(property, Long.toString(version));
                if (DEBUG) {
                    Slog.v(LOG_TAG, "System property " + property + "=" + version);
                }
            }

            // Inform the backup manager about a data change
            if (backedUpDataChanged) {
                mHandler.obtainMessage(MyHandler.MSG_NOTIFY_DATA_CHANGED).sendToTarget();
            }

            // Now send the notification through the content framework.

            final int userId = getUserIdFromKey(key);
            Uri uri = getNotificationUriFor(key, name);

            mHandler.obtainMessage(MyHandler.MSG_NOTIFY_URI_CHANGED,
                    userId, 0, uri).sendToTarget();

            if (isSecureSettingsKey(key)) {
                maybeNotifyProfiles(userId, uri, name, sSecureCloneToManagedSettings);
            } else if (isSystemSettingsKey(key)) {
                maybeNotifyProfiles(userId, uri, name, sSystemCloneToManagedSettings);
            }
        }

        private void maybeNotifyProfiles(int userId, Uri uri, String name,
                Set<String> keysCloned) {
            if (keysCloned.contains(name)) {
                List<UserInfo> profiles = mUserManager.getProfiles(userId);
                int size = profiles.size();
                for (int i = 0; i < size; i++) {
                    UserInfo profile = profiles.get(i);
                    // the notification for userId has already been sent.
                    if (profile.id != userId) {
                        mHandler.obtainMessage(MyHandler.MSG_NOTIFY_URI_CHANGED,
                                profile.id, 0, uri).sendToTarget();
                    }
                }
            }
        }

        private int makeKey(int type, int userId) {
            return (type << SETTINGS_TYPE_SHIFT) | userId;
        }

        private int getTypeFromKey(int key) {
            return key >> SETTINGS_TYPE_SHIFT;
        }

        private int getUserIdFromKey(int key) {
            return key & ~SETTINGS_TYPE_MASK;
        }

        private boolean isGlobalSettingsKey(int key) {
            return getTypeFromKey(key) == SETTINGS_TYPE_GLOBAL;
        }

        private boolean isSystemSettingsKey(int key) {
            return getTypeFromKey(key) == SETTINGS_TYPE_SYSTEM;
        }

        private boolean isSecureSettingsKey(int key) {
            return getTypeFromKey(key) == SETTINGS_TYPE_SECURE;
        }

        private File getSettingsFile(int key) {
            if (isGlobalSettingsKey(key)) {
                final int userId = getUserIdFromKey(key);
                return new File(Environment.getUserSystemDirectory(userId),
                        SETTINGS_FILE_GLOBAL);
            } else if (isSystemSettingsKey(key)) {
                final int userId = getUserIdFromKey(key);
                return new File(Environment.getUserSystemDirectory(userId),
                        SETTINGS_FILE_SYSTEM);
            } else if (isSecureSettingsKey(key)) {
                final int userId = getUserIdFromKey(key);
                return new File(Environment.getUserSystemDirectory(userId),
                        SETTINGS_FILE_SECURE);
            } else {
                throw new IllegalArgumentException("Invalid settings key:" + key);
            }
        }

        private Uri getNotificationUriFor(int key, String name) {
            if (isGlobalSettingsKey(key)) {
                return (name != null) ? Uri.withAppendedPath(Settings.Global.CONTENT_URI, name)
                        : Settings.Global.CONTENT_URI;
            } else if (isSecureSettingsKey(key)) {
                return (name != null) ? Uri.withAppendedPath(Settings.Secure.CONTENT_URI, name)
                        : Settings.Secure.CONTENT_URI;
            } else if (isSystemSettingsKey(key)) {
                return (name != null) ? Uri.withAppendedPath(Settings.System.CONTENT_URI, name)
                        : Settings.System.CONTENT_URI;
            } else {
                throw new IllegalArgumentException("Invalid settings key:" + key);
            }
        }

        private int getMaxBytesPerPackageForType(int type) {
            switch (type) {
                case SETTINGS_TYPE_GLOBAL:
                case SETTINGS_TYPE_SECURE: {
                    return SettingsState.MAX_BYTES_PER_APP_PACKAGE_UNLIMITED;
                }

                default: {
                    return SettingsState.MAX_BYTES_PER_APP_PACKAGE_LIMITED;
                }
            }
        }

        private final class MyHandler extends Handler {
            private static final int MSG_NOTIFY_URI_CHANGED = 1;
            private static final int MSG_NOTIFY_DATA_CHANGED = 2;

            public MyHandler(Looper looper) {
                super(looper);
            }

            @Override
            public void handleMessage(Message msg) {
                switch (msg.what) {
                    case MSG_NOTIFY_URI_CHANGED: {
                        final int userId = msg.arg1;
                        Uri uri = (Uri) msg.obj;
                        getContext().getContentResolver().notifyChange(uri, null, true, userId);
                        if (DEBUG) {
                            Slog.v(LOG_TAG, "Notifying for " + userId + ": " + uri);
                        }
                    } break;

                    case MSG_NOTIFY_DATA_CHANGED: {
                        mBackupManager.dataChanged();
                    } break;
                }
            }
        }

        private final class UpgradeController {
<<<<<<< HEAD
            private static final int SETTINGS_VERSION = 122;
            /**
             * This is the 12.1 database version (DO NOT INCREMENT)
             */
            private static final int CM_SETTINGS_DB_VERSION = 125;
=======
            private static final int SETTINGS_VERSION = 123;
>>>>>>> e342181a

            private final int mUserId;

            public UpgradeController(int userId) {
                mUserId = userId;
            }

            public void upgradeIfNeededLocked() {
                // The version of all settings for a user is the same (all users have secure).
                SettingsState secureSettings = getSettingsLocked(
                        SettingsRegistry.SETTINGS_TYPE_SECURE, mUserId);

                // Try an update from the current state.
                final int oldVersion = secureSettings.getVersionLocked(); //125
                final int newVersion = SETTINGS_VERSION;

                // If up do date - done.
                //
                // CYANOGENMOD
                // We moved our settings out to another settings provider (CMSettingsProvider)
                // however, we still have a problem of being a few versions ahead of AOSP.
                // We could approach this in the manner we have previously, and bump the version
                // to replay the defaults for specific os upgrade changes and have that maintenance
                // overhead forever OR we can take the approach below:
                //
                // Logic as follows:
                //       Until version 125 of this "DATABASE"
                //       force replay AOSP defaults as they get introduced
                //       once 125 is hit, we never have to maintain this again.
                if ((oldVersion == newVersion || oldVersion == CM_SETTINGS_DB_VERSION)) {
                    if (oldVersion == CM_SETTINGS_DB_VERSION && !hasReplayedDefaultsFromL()) {
                        forceReplayAOSPDefaults(mUserId);
                        setDefaultsReplayedFromLFlag();
                    }
                    return;
                }

                // Try to upgrade.
                final int curVersion = onUpgradeLocked(mUserId, oldVersion, newVersion);

                // If upgrade failed start from scratch and upgrade.
                if (curVersion != newVersion) {
                    // Drop state we have for this user.
                    removeUserStateLocked(mUserId, true);

                    // Recreate the database.
                    DatabaseHelper dbHelper = new DatabaseHelper(getContext(), mUserId);
                    SQLiteDatabase database = dbHelper.getWritableDatabase();
                    dbHelper.recreateDatabase(database, newVersion, curVersion, oldVersion);

                    // Migrate the settings for this user.
                    migrateLegacySettingsForUserLocked(dbHelper, database, mUserId);

                    // Now upgrade should work fine.
                    onUpgradeLocked(mUserId, oldVersion, newVersion);
                }

                // Set the global settings version if owner.
                if (mUserId == UserHandle.USER_OWNER) {
                    SettingsState globalSettings = getSettingsLocked(
                            SettingsRegistry.SETTINGS_TYPE_GLOBAL, mUserId);
                    globalSettings.setVersionLocked(newVersion);
                }

                // Set the secure settings version.
                secureSettings.setVersionLocked(newVersion);

                // Set the system settings version.
                SettingsState systemSettings = getSettingsLocked(
                        SettingsRegistry.SETTINGS_TYPE_SYSTEM, mUserId);
                systemSettings.setVersionLocked(newVersion);
            }

            private boolean hasReplayedDefaultsFromL() {
                SharedPreferences sharedPreferences = PreferenceManager
                        .getDefaultSharedPreferences(getContext());
                return sharedPreferences.getBoolean(HAS_REPLAYED_DEFAULTS_FROM_L, false);
            }

            private void setDefaultsReplayedFromLFlag() {
                SharedPreferences sharedPreferences = PreferenceManager
                        .getDefaultSharedPreferences(getContext());
                sharedPreferences.edit().putBoolean(HAS_REPLAYED_DEFAULTS_FROM_L, true).apply();
            }

            private SettingsState getGlobalSettingsLocked() {
                return getSettingsLocked(SETTINGS_TYPE_GLOBAL, UserHandle.USER_OWNER);
            }

            private SettingsState getSecureSettingsLocked(int userId) {
                return getSettingsLocked(SETTINGS_TYPE_SECURE, userId);
            }

            private SettingsState getSystemSettingsLocked(int userId) {
                return getSettingsLocked(SETTINGS_TYPE_SYSTEM, userId);
            }

            /**
             * You must perform all necessary mutations to bring the settings
             * for this user from the old to the new version. When you add a new
             * upgrade step you *must* update SETTINGS_VERSION.
             *
             * This is an example of moving a setting from secure to global.
             *
             * // v119: Example settings changes.
             * if (currentVersion == 118) {
             *     if (userId == UserHandle.USER_OWNER) {
             *         // Remove from the secure settings.
             *         SettingsState secureSettings = getSecureSettingsLocked(userId);
             *         String name = "example_setting_to_move";
             *         String value = secureSettings.getSetting(name);
             *         secureSettings.deleteSetting(name);
             *
             *         // Add to the global settings.
             *         SettingsState globalSettings = getGlobalSettingsLocked();
             *         globalSettings.insertSetting(name, value, SettingsState.SYSTEM_PACKAGE_NAME);
             *     }
             *
             *     // Update the current version.
             *     currentVersion = 119;
             * }
             */
            private int onUpgradeLocked(int userId, int oldVersion, int newVersion) {
                if (DEBUG) {
                    Slog.w(LOG_TAG, "Upgrading settings for user: " + userId + " from version: "
                            + oldVersion + " to version: " + newVersion);
                }

                int currentVersion = oldVersion;

                // v119: Reset zen + ringer mode.
                if (currentVersion == 118) {
                    if (userId == UserHandle.USER_OWNER) {
                        final SettingsState globalSettings = getGlobalSettingsLocked();
                        globalSettings.updateSettingLocked(Settings.Global.ZEN_MODE,
                                Integer.toString(Settings.Global.ZEN_MODE_OFF),
                                SettingsState.SYSTEM_PACKAGE_NAME);
                        globalSettings.updateSettingLocked(Settings.Global.MODE_RINGER,
                                Integer.toString(AudioManager.RINGER_MODE_NORMAL),
                                SettingsState.SYSTEM_PACKAGE_NAME);
                    }
                    currentVersion = 119;
                }

                // v120: Add double tap to wake setting.
                if (currentVersion == 119) {
                    SettingsState secureSettings = getSecureSettingsLocked(userId);
                    secureSettings.insertSettingLocked(Settings.Secure.DOUBLE_TAP_TO_WAKE,
                            getContext().getResources().getBoolean(
                                    R.bool.def_double_tap_to_wake) ? "1" : "0",
                            SettingsState.SYSTEM_PACKAGE_NAME);

                    currentVersion = 120;
                }

                if (currentVersion == 120) {
                    // Before 121, we used a different string encoding logic.  We just bump the
                    // version here; SettingsState knows how to handle pre-version 120 files.
                    currentVersion = 121;
                }

                if (currentVersion == 121) {
                    // Version 122: allow OEMs to set a default payment component in resources.
                    // Note that we only write the default if no default has been set;
                    // if there is, we just leave the default at whatever it currently is.
                    final SettingsState secureSettings = getSecureSettingsLocked(userId);
                    String defaultComponent = (getContext().getResources().getString(
                            R.string.def_nfc_payment_component));
                    Setting currentSetting = secureSettings.getSettingLocked(
                            Settings.Secure.NFC_PAYMENT_DEFAULT_COMPONENT);
                    if (defaultComponent != null && !defaultComponent.isEmpty() &&
                        currentSetting == null) {
                        secureSettings.insertSettingLocked(
                                Settings.Secure.NFC_PAYMENT_DEFAULT_COMPONENT,
                                defaultComponent,
                                SettingsState.SYSTEM_PACKAGE_NAME);
                    }
                    currentVersion = 122;
                }

                if (currentVersion == 122) {
                    final SettingsState globalSettings = getGlobalSettingsLocked();
                    String defaultDisabledProfiles = (getContext().getResources().getString(
                            R.string.def_bluetooth_disabled_profiles));
                    globalSettings.insertSettingLocked(Settings.Global.BLUETOOTH_DISABLED_PROFILES,
                            defaultDisabledProfiles, SettingsState.SYSTEM_PACKAGE_NAME);
                    currentVersion = 123;
                }

                // vXXX: Add new settings above this point.

                // Return the current version.
                return currentVersion;
            }

            private void forceReplayAOSPDefaults(int userId) {
                // v119: Reset zen + ringer mode.
                if (userId == UserHandle.USER_OWNER) {
                    final SettingsState globalSettings = getGlobalSettingsLocked();
                    globalSettings.updateSettingLocked(Settings.Global.ZEN_MODE,
                            Integer.toString(Settings.Global.ZEN_MODE_OFF),
                            SettingsState.SYSTEM_PACKAGE_NAME);
                    globalSettings.updateSettingLocked(Settings.Global.MODE_RINGER,
                            Integer.toString(AudioManager.RINGER_MODE_NORMAL),
                            SettingsState.SYSTEM_PACKAGE_NAME);
                }

                // v120: Add double tap to wake setting.
                SettingsState secureSettings = getSecureSettingsLocked(userId);
                secureSettings.insertSettingLocked(Settings.Secure.DOUBLE_TAP_TO_WAKE,
                        getContext().getResources().getBoolean(
                                R.bool.def_double_tap_to_wake) ? "1" : "0",
                        SettingsState.SYSTEM_PACKAGE_NAME);

                // Version 122: allow OEMs to set a default payment component in resources.
                // Note that we only write the default if no default has been set;
                // if there is, we just leave the default at whatever it currently is.
                String defaultComponent = (getContext().getResources().getString(
                        R.string.def_nfc_payment_component));
                Setting currentSetting = secureSettings.getSettingLocked(
                        Settings.Secure.NFC_PAYMENT_DEFAULT_COMPONENT);
                if (defaultComponent != null && !defaultComponent.isEmpty() &&
                        currentSetting == null) {
                    secureSettings.insertSettingLocked(
                            Settings.Secure.NFC_PAYMENT_DEFAULT_COMPONENT,
                            defaultComponent,
                            SettingsState.SYSTEM_PACKAGE_NAME);
                }
            }

        }
    }
}<|MERGE_RESOLUTION|>--- conflicted
+++ resolved
@@ -1986,15 +1986,11 @@
         }
 
         private final class UpgradeController {
-<<<<<<< HEAD
-            private static final int SETTINGS_VERSION = 122;
+            private static final int SETTINGS_VERSION = 123;
             /**
              * This is the 12.1 database version (DO NOT INCREMENT)
              */
             private static final int CM_SETTINGS_DB_VERSION = 125;
-=======
-            private static final int SETTINGS_VERSION = 123;
->>>>>>> e342181a
 
             private final int mUserId;
 
