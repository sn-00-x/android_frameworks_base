/*
 * Copyright (C) 2017 The Android Open Source Project
 *
 * Licensed under the Apache License, Version 2.0 (the "License");
 * you may not use this file except in compliance with the License.
 * You may obtain a copy of the License at
 *
 *      http://www.apache.org/licenses/LICENSE-2.0
 *
 * Unless required by applicable law or agreed to in writing, software
 * distributed under the License is distributed on an "AS IS" BASIS,
 * WITHOUT WARRANTIES OR CONDITIONS OF ANY KIND, either express or implied.
 * See the License for the specific language governing permissions and
 * limitations under the License
 */

package com.android.systemui.statusbar.phone;

import static com.android.systemui.statusbar.phone.ScrimController.OPAQUE;
import static com.android.systemui.statusbar.phone.ScrimController.SEMI_TRANSPARENT;
import static com.android.systemui.statusbar.phone.ScrimController.TRANSPARENT;

import static org.mockito.ArgumentMatchers.any;
import static org.mockito.ArgumentMatchers.anyInt;
import static org.mockito.ArgumentMatchers.anyLong;
import static org.mockito.ArgumentMatchers.anyString;
import static org.mockito.Mockito.mock;
import static org.mockito.Mockito.never;
import static org.mockito.Mockito.reset;
import static org.mockito.Mockito.spy;
import static org.mockito.Mockito.verify;
import static org.mockito.Mockito.verifyZeroInteractions;
import static org.mockito.Mockito.when;

import android.animation.Animator;
import android.animation.ValueAnimator;
import android.app.AlarmManager;
import android.graphics.Color;
import android.os.Handler;
import android.testing.AndroidTestingRunner;
import android.testing.TestableLooper;
import android.view.View;

import androidx.test.filters.SmallTest;

import com.android.internal.colorextraction.ColorExtractor.GradientColors;
import com.android.internal.util.function.TriConsumer;
import com.android.systemui.SysuiTestCase;
import com.android.systemui.statusbar.ScrimView;
import com.android.systemui.statusbar.policy.KeyguardMonitor;
import com.android.systemui.util.wakelock.WakeLock;
import com.android.systemui.utils.os.FakeHandler;

import org.junit.After;
import org.junit.Assert;
import org.junit.Before;
import org.junit.Test;
import org.junit.runner.RunWith;

import java.util.Collections;
import java.util.HashSet;
import java.util.function.Consumer;

@RunWith(AndroidTestingRunner.class)
@TestableLooper.RunWithLooper
@SmallTest
public class ScrimControllerTest extends SysuiTestCase {

    private SynchronousScrimController mScrimController;
    private ScrimView mScrimBehind;
    private ScrimView mScrimInFront;
    private ScrimView mScrimForBubble;
    private ScrimState mScrimState;
    private float mScrimBehindAlpha;
    private GradientColors mScrimInFrontColor;
    private int mScrimVisibility;
    private DozeParameters mDozeParamenters;
    private WakeLock mWakeLock;
    private boolean mAlwaysOnEnabled;
    private AlarmManager mAlarmManager;
    private TestableLooper mLooper;


    @Before
    public void setup() {
        mScrimBehind = spy(new ScrimView(getContext()));
        mScrimInFront = new ScrimView(getContext());
        mScrimForBubble = new ScrimView(getContext());
        mWakeLock = mock(WakeLock.class);
        mAlarmManager = mock(AlarmManager.class);
        mAlwaysOnEnabled = true;
        mDozeParamenters = mock(DozeParameters.class);
        mLooper = TestableLooper.get(this);
        when(mDozeParamenters.getAlwaysOn()).thenAnswer(invocation -> mAlwaysOnEnabled);
        when(mDozeParamenters.getDisplayNeedsBlanking()).thenReturn(true);
        mScrimController = new SynchronousScrimController(mScrimBehind, mScrimInFront,
                mScrimForBubble,
                (scrimState, scrimBehindAlpha, scrimInFrontColor) -> {
                    mScrimState = scrimState;
                    mScrimBehindAlpha = scrimBehindAlpha;
                    mScrimInFrontColor = scrimInFrontColor;
                },
                visible -> mScrimVisibility = visible, mDozeParamenters, mAlarmManager,
                mock(KeyguardMonitor.class));
        mScrimController.setHasBackdrop(false);
        mScrimController.setWallpaperSupportsAmbientMode(false);
        mScrimController.transitionTo(ScrimState.KEYGUARD);
        mScrimController.finishAnimationsImmediately();
    }

    @After
    public void tearDown() {
        mScrimController.finishAnimationsImmediately();
    }

    @Test
    public void transitionToKeyguard() {
        mScrimController.transitionTo(ScrimState.KEYGUARD);
        mScrimController.finishAnimationsImmediately();

        assertScrimAlpha(TRANSPARENT /* front */,
                SEMI_TRANSPARENT /* back */,
                TRANSPARENT /* bubble */);

        assertScrimTint(true /* front */,
                true /* behind */,
                false /* bubble */);
    }

    @Test
    public void transitionToAod_withRegularWallpaper() {
        mScrimController.transitionTo(ScrimState.AOD);
        mScrimController.finishAnimationsImmediately();

        assertScrimAlpha(TRANSPARENT /* front */,
                OPAQUE /* back */,
                TRANSPARENT /* bubble */);

        assertScrimTint(true /* front */,
                true /* behind */,
                false /* bubble */);
    }

    @Test
    public void transitionToAod_withAodWallpaper() {
        mScrimController.setWallpaperSupportsAmbientMode(true);
        mScrimController.transitionTo(ScrimState.AOD);
        mScrimController.finishAnimationsImmediately();

        assertScrimAlpha(TRANSPARENT /* front */,
                TRANSPARENT /* back */,
                TRANSPARENT /* bubble */);

        // Pulsing notification should conserve AOD wallpaper.
        mScrimController.transitionTo(ScrimState.PULSING);
        mScrimController.finishAnimationsImmediately();

        assertScrimAlpha(TRANSPARENT /* front */,
                TRANSPARENT /* back */,
                TRANSPARENT /* bubble */);
    }

    @Test
    public void transitionToAod_withAodWallpaperAndLockScreenWallpaper() {
        mScrimController.setHasBackdrop(true);
        mScrimController.setWallpaperSupportsAmbientMode(true);
        mScrimController.transitionTo(ScrimState.AOD);
        mScrimController.finishAnimationsImmediately();

        assertScrimAlpha(TRANSPARENT /* front */,
                OPAQUE /* back */,
                TRANSPARENT /* bubble */);

        assertScrimTint(true /* front */,
                true /* behind */,
                false /* bubble */);
    }

    @Test
    public void setHasBackdrop_withAodWallpaperAndAlbumArt() {
        mScrimController.setWallpaperSupportsAmbientMode(true);
        mScrimController.transitionTo(ScrimState.AOD);
        mScrimController.finishAnimationsImmediately();
        mScrimController.setHasBackdrop(true);
        mScrimController.finishAnimationsImmediately();

        assertScrimAlpha(TRANSPARENT /* front */,
                OPAQUE /* back */,
                TRANSPARENT /* bubble */);

        assertScrimTint(true /* front */,
                true /* behind */,
                false /* bubble */);
    }

    @Test
    public void transitionToAod_withFrontAlphaUpdates() {
        // Assert that setting the AOD front scrim alpha doesn't take effect in a non-AOD state.
        mScrimController.transitionTo(ScrimState.KEYGUARD);
        mScrimController.setAodFrontScrimAlpha(0.5f);
        mScrimController.finishAnimationsImmediately();

        assertScrimAlpha(TRANSPARENT /* front */,
                SEMI_TRANSPARENT /* back */,
                TRANSPARENT /* bubble */);

        // ... but that it does take effect once we enter the AOD state.
        mScrimController.transitionTo(ScrimState.AOD);
        mScrimController.finishAnimationsImmediately();
        assertScrimAlpha(SEMI_TRANSPARENT /* front */,
                OPAQUE /* back */,
                TRANSPARENT /* bubble */);

        // ... and that if we set it while we're in AOD, it does take immediate effect.
        mScrimController.setAodFrontScrimAlpha(1f);
        assertScrimAlpha(OPAQUE /* front */,
                OPAQUE /* back */,
                TRANSPARENT /* bubble */);

        // ... and make sure we recall the previous front scrim alpha even if we transition away
        // for a bit.
        mScrimController.transitionTo(ScrimState.UNLOCKED);
        mScrimController.transitionTo(ScrimState.AOD);
        mScrimController.finishAnimationsImmediately();
        assertScrimAlpha(OPAQUE /* front */,
                OPAQUE /* back */,
                TRANSPARENT /* bubble */);

        // ... and alpha updates should be completely ignored if always_on is off.
        // Passing it forward would mess up the wake-up transition.
        mAlwaysOnEnabled = false;
        mScrimController.transitionTo(ScrimState.UNLOCKED);
        mScrimController.transitionTo(ScrimState.AOD);
        mScrimController.finishAnimationsImmediately();
        mScrimController.setAodFrontScrimAlpha(0.3f);
        Assert.assertEquals(ScrimState.AOD.getFrontAlpha(), mScrimInFront.getViewAlpha(), 0.001f);
        Assert.assertNotEquals(0.3f, mScrimInFront.getViewAlpha(), 0.001f);

        // Reset value since enums are static.
        mScrimController.setAodFrontScrimAlpha(0f);
    }

    @Test
    public void transitionToPulsing() {
        // Pre-condition
        // Need to go to AoD first because PULSING doesn't change
        // the back scrim opacity - otherwise it would hide AoD wallpapers.
        mScrimController.setWallpaperSupportsAmbientMode(false);
        mScrimController.transitionTo(ScrimState.AOD);
        mScrimController.finishAnimationsImmediately();
        assertScrimAlpha(TRANSPARENT /* front */,
                OPAQUE /* back */,
                TRANSPARENT /* bubble */);

        mScrimController.transitionTo(ScrimState.PULSING);
        mScrimController.finishAnimationsImmediately();
        // Front scrim should be transparent, but tinted
        // Back scrim should be semi-transparent so the user can see the wallpaper
        // Pulse callback should have been invoked
        assertScrimAlpha(TRANSPARENT /* front */,
                OPAQUE /* back */,
                TRANSPARENT /* bubble */);

        assertScrimTint(true /* front */,
                true /* behind */,
                false /* bubble */);

        mScrimController.setWakeLockScreenSensorActive(true);
        mScrimController.finishAnimationsImmediately();
        assertScrimAlpha(TRANSPARENT /* front */,
                SEMI_TRANSPARENT /* back */,
                TRANSPARENT /* bubble */);
    }

    @Test
    public void transitionToKeyguardBouncer() {
        mScrimController.transitionTo(ScrimState.BOUNCER);
        mScrimController.finishAnimationsImmediately();
        // Front scrim should be transparent
        // Back scrim should be visible without tint
        assertScrimAlpha(TRANSPARENT /* front */,
                SEMI_TRANSPARENT /* back */,
                TRANSPARENT /* bubble */);

        assertScrimTint(false /* front */,
                false /* behind */,
                false /* bubble */);
    }

    @Test
    public void transitionToBouncer() {
        mScrimController.transitionTo(ScrimState.BOUNCER_SCRIMMED);
        mScrimController.finishAnimationsImmediately();
        // Front scrim should be transparent
        // Back scrim should be visible without tint
        assertScrimAlpha(SEMI_TRANSPARENT /* front */,
                TRANSPARENT /* back */,
                TRANSPARENT /* bubble */);
        assertScrimTint(false /* front */,
                false /* behind */,
                false /* bubble */);
    }

    @Test
    public void transitionToUnlocked() {
        mScrimController.setPanelExpansion(0f);
        mScrimController.transitionTo(ScrimState.UNLOCKED);
        mScrimController.finishAnimationsImmediately();
        assertScrimAlpha(TRANSPARENT /* front */,
                TRANSPARENT /* back */,
                TRANSPARENT /* bubble */);

        assertScrimTint(false /* front */,
                false /* behind */,
                false /* bubble */);

        // Back scrim should be visible after start dragging
        mScrimController.setPanelExpansion(0.5f);
        assertScrimAlpha(TRANSPARENT /* front */,
                SEMI_TRANSPARENT /* back */,
                TRANSPARENT /* bubble */);
    }

    @Test
    public void transitionToBubbleExpanded() {
        mScrimController.transitionTo(ScrimState.BUBBLE_EXPANDED);
        mScrimController.finishAnimationsImmediately();

        assertScrimTint(false /* front */,
                false /* behind */,
                false /* bubble */);

        // Front scrim should be transparent
        Assert.assertEquals(ScrimController.TRANSPARENT,
                mScrimInFront.getViewAlpha(), 0.0f);
        // Back scrim should be visible
        Assert.assertEquals(ScrimController.GRADIENT_SCRIM_ALPHA_BUSY,
                mScrimBehind.getViewAlpha(), 0.0f);
        // Bubble scrim should be visible
        Assert.assertEquals(ScrimController.GRADIENT_SCRIM_ALPHA_BUSY,
                mScrimBehind.getViewAlpha(), 0.0f);
    }

    @Test
    public void scrimStateCallback() {
        mScrimController.transitionTo(ScrimState.UNLOCKED);
        mScrimController.finishAnimationsImmediately();
        Assert.assertEquals(mScrimState, ScrimState.UNLOCKED);

        mScrimController.transitionTo(ScrimState.BOUNCER);
        mScrimController.finishAnimationsImmediately();
        Assert.assertEquals(mScrimState, ScrimState.BOUNCER);

        mScrimController.transitionTo(ScrimState.BOUNCER_SCRIMMED);
        mScrimController.finishAnimationsImmediately();
        Assert.assertEquals(mScrimState, ScrimState.BOUNCER_SCRIMMED);
    }

    @Test
    public void panelExpansion() {
        mScrimController.setPanelExpansion(0f);
        mScrimController.setPanelExpansion(0.5f);
        mScrimController.transitionTo(ScrimState.UNLOCKED);
        mScrimController.finishAnimationsImmediately();

        reset(mScrimBehind);
        mScrimController.setPanelExpansion(0f);
        mScrimController.setPanelExpansion(1.0f);
        mScrimController.finishAnimationsImmediately();

        Assert.assertEquals("Scrim alpha should change after setPanelExpansion",
                mScrimBehindAlpha, mScrimBehind.getViewAlpha(), 0.01f);

        mScrimController.setPanelExpansion(0f);
        mScrimController.finishAnimationsImmediately();

        Assert.assertEquals("Scrim alpha should change after setPanelExpansion",
                mScrimBehindAlpha, mScrimBehind.getViewAlpha(), 0.01f);
    }

    @Test
    public void panelExpansionAffectsAlpha() {
        mScrimController.setPanelExpansion(0f);
        mScrimController.setPanelExpansion(0.5f);
        mScrimController.transitionTo(ScrimState.UNLOCKED);
        mScrimController.finishAnimationsImmediately();

        final float scrimAlpha = mScrimBehind.getViewAlpha();
        reset(mScrimBehind);
        mScrimController.setExpansionAffectsAlpha(false);
        mScrimController.setPanelExpansion(0.8f);
        verifyZeroInteractions(mScrimBehind);
        Assert.assertEquals("Scrim opacity shouldn't change when setExpansionAffectsAlpha "
                + "is false", scrimAlpha, mScrimBehind.getViewAlpha(), 0.01f);

        mScrimController.setExpansionAffectsAlpha(true);
        mScrimController.setPanelExpansion(0.1f);
        mScrimController.finishAnimationsImmediately();
        Assert.assertNotEquals("Scrim opacity should change when setExpansionAffectsAlpha "
                + "is true", scrimAlpha, mScrimBehind.getViewAlpha(), 0.01f);
    }

    @Test
    public void transitionToUnlockedFromAod() {
        // Simulate unlock with fingerprint
        mScrimController.transitionTo(ScrimState.AOD);
        mScrimController.setPanelExpansion(0f);
        mScrimController.finishAnimationsImmediately();
        mScrimController.transitionTo(ScrimState.UNLOCKED);

        // Immediately tinted black after the transition starts
        assertScrimTint(true /* front */,
                true /* behind */,
                true  /* bubble */);

        mScrimController.finishAnimationsImmediately();

        // All scrims should be transparent at the end of fade transition.
        assertScrimAlpha(TRANSPARENT /* front */,
                TRANSPARENT /* behind */,
                TRANSPARENT /* bubble */);

        assertScrimTint(false /* front */,
                false /* behind */,
                false  /* bubble */);
    }

    @Test
    public void scrimBlanksBeforeLeavingAod() {
        // Simulate unlock with fingerprint
        mScrimController.transitionTo(ScrimState.AOD);
        mScrimController.finishAnimationsImmediately();
        mScrimController.transitionTo(ScrimState.UNLOCKED,
                new ScrimController.Callback() {
                    @Override
                    public void onDisplayBlanked() {
                        // Front scrim should be black in the middle of the transition
                        Assert.assertTrue("Scrim should be visible during transition. Alpha: "
                                + mScrimInFront.getViewAlpha(), mScrimInFront.getViewAlpha() > 0);
                        assertScrimTint(true /* front */,
                                true /* behind */,
                                true /* bubble */);
                        Assert.assertSame("Scrim should be visible during transition.",
                                mScrimVisibility, OPAQUE);
                    }
                });
        mScrimController.finishAnimationsImmediately();
    }

    @Test
    public void scrimBlanksWhenUnlockingFromPulse() {
        boolean[] blanked = {false};
        // Simulate unlock with fingerprint
        mScrimController.transitionTo(ScrimState.PULSING);
        mScrimController.finishAnimationsImmediately();
        mScrimController.transitionTo(ScrimState.UNLOCKED,
                new ScrimController.Callback() {
                    @Override
                    public void onDisplayBlanked() {
                        blanked[0] = true;
                    }
                });
        mScrimController.finishAnimationsImmediately();
        Assert.assertTrue("Scrim should blank when unlocking from pulse.", blanked[0]);
    }

    @Test
    public void testScrimCallback() {
        int[] callOrder = {0, 0, 0};
        int[] currentCall = {0};
        mScrimController.transitionTo(ScrimState.AOD, new ScrimController.Callback() {
            @Override
            public void onStart() {
                callOrder[0] = ++currentCall[0];
            }

            @Override
            public void onDisplayBlanked() {
                callOrder[1] = ++currentCall[0];
            }

            @Override
            public void onFinished() {
                callOrder[2] = ++currentCall[0];
            }
        });
        mScrimController.finishAnimationsImmediately();
        Assert.assertEquals("onStart called in wrong order", 1, callOrder[0]);
        Assert.assertEquals("onDisplayBlanked called in wrong order", 2, callOrder[1]);
        Assert.assertEquals("onFinished called in wrong order", 3, callOrder[2]);
    }

    @Test
    public void testScrimCallbacksWithoutAmbientDisplay() {
        mAlwaysOnEnabled = false;
        testScrimCallback();
    }

    @Test
    public void testScrimCallbackCancelled() {
        boolean[] cancelledCalled = {false};
        mScrimController.transitionTo(ScrimState.AOD, new ScrimController.Callback() {
            @Override
            public void onCancelled() {
                cancelledCalled[0] = true;
            }
        });
        mScrimController.transitionTo(ScrimState.PULSING);
        Assert.assertTrue("onCancelled should have been called", cancelledCalled[0]);
    }

    @Test
    public void testHoldsWakeLock_whenAOD() {
        mScrimController.transitionTo(ScrimState.AOD);
        verify(mWakeLock).acquire(anyString());
        verify(mWakeLock, never()).release(anyString());
        mScrimController.finishAnimationsImmediately();
        verify(mWakeLock).release(anyString());
    }

    @Test
    public void testDoesNotHoldWakeLock_whenUnlocking() {
        mScrimController.transitionTo(ScrimState.UNLOCKED);
        mScrimController.finishAnimationsImmediately();
        verifyZeroInteractions(mWakeLock);
    }

    @Test
    public void testCallbackInvokedOnSameStateTransition() {
        mScrimController.transitionTo(ScrimState.UNLOCKED);
        mScrimController.finishAnimationsImmediately();
        ScrimController.Callback callback = mock(ScrimController.Callback.class);
        mScrimController.transitionTo(ScrimState.UNLOCKED, callback);
        verify(callback).onFinished();
    }

    @Test
    public void testHoldsAodWallpaperAnimationLock() {
        // Pre-conditions
        mScrimController.transitionTo(ScrimState.AOD);
        mScrimController.finishAnimationsImmediately();
        reset(mWakeLock);

        mScrimController.onHideWallpaperTimeout();
        verify(mWakeLock).acquire(anyString());
        verify(mWakeLock, never()).release(anyString());
        mScrimController.finishAnimationsImmediately();
        verify(mWakeLock).release(anyString());
    }

    @Test
    public void testHoldsPulsingWallpaperAnimationLock() {
        // Pre-conditions
        mScrimController.transitionTo(ScrimState.PULSING);
        mScrimController.finishAnimationsImmediately();
        reset(mWakeLock);

        mScrimController.onHideWallpaperTimeout();
        verify(mWakeLock).acquire(anyString());
        verify(mWakeLock, never()).release(anyString());
        mScrimController.finishAnimationsImmediately();
        verify(mWakeLock).release(anyString());
    }

    @Test
    public void testWillHideAodWallpaper() {
        mScrimController.setWallpaperSupportsAmbientMode(true);
        mScrimController.transitionTo(ScrimState.AOD);
        verify(mAlarmManager).setExact(anyInt(), anyLong(), any(), any(), any());
        mScrimController.transitionTo(ScrimState.KEYGUARD);
        verify(mAlarmManager).cancel(any(AlarmManager.OnAlarmListener.class));
    }

    @Test
    public void transitionToPulsing_withTimeoutWallpaperCallback_willHideWallpaper() {
        mScrimController.setWallpaperSupportsAmbientMode(true);

        mScrimController.transitionTo(ScrimState.PULSING, new ScrimController.Callback() {
            @Override
            public boolean shouldTimeoutWallpaper() {
                return true;
            }
        });

        verify(mAlarmManager).setExact(anyInt(), anyLong(), any(), any(), any());
    }

    @Test
    public void transitionToPulsing_withDefaultCallback_wontHideWallpaper() {
        mScrimController.setWallpaperSupportsAmbientMode(true);

        mScrimController.transitionTo(ScrimState.PULSING, new ScrimController.Callback() {});

        verify(mAlarmManager, never()).setExact(anyInt(), anyLong(), any(), any(), any());
    }

    @Test
    public void transitionToPulsing_withoutCallback_wontHideWallpaper() {
        mScrimController.setWallpaperSupportsAmbientMode(true);

        mScrimController.transitionTo(ScrimState.PULSING);

        verify(mAlarmManager, never()).setExact(anyInt(), anyLong(), any(), any(), any());
    }

    @Test
    public void testConservesExpansionOpacityAfterTransition() {
        mScrimController.transitionTo(ScrimState.UNLOCKED);
        mScrimController.setPanelExpansion(0.5f);
        mScrimController.finishAnimationsImmediately();

        final float expandedAlpha = mScrimBehind.getViewAlpha();

        mScrimController.transitionTo(ScrimState.BRIGHTNESS_MIRROR);
        mScrimController.finishAnimationsImmediately();
        mScrimController.transitionTo(ScrimState.UNLOCKED);
        mScrimController.finishAnimationsImmediately();

        Assert.assertEquals("Scrim expansion opacity wasn't conserved when transitioning back",
                expandedAlpha, mScrimBehind.getViewAlpha(), 0.01f);
    }

    @Test
    public void cancelsOldAnimationBeforeBlanking() {
        mScrimController.transitionTo(ScrimState.AOD);
        mScrimController.finishAnimationsImmediately();
        // Consume whatever value we had before
        mScrimController.wasAnimationJustCancelled();

        mScrimController.transitionTo(ScrimState.KEYGUARD);
        mScrimController.finishAnimationsImmediately();
        Assert.assertTrue(mScrimController.wasAnimationJustCancelled());
    }

    @Test
    public void testScrimFocus() {
        mScrimController.transitionTo(ScrimState.AOD);
        Assert.assertFalse("Should not be focusable on AOD", mScrimBehind.isFocusable());
        Assert.assertFalse("Should not be focusable on AOD", mScrimInFront.isFocusable());

        mScrimController.transitionTo(ScrimState.KEYGUARD);
        Assert.assertTrue("Should be focusable on keyguard", mScrimBehind.isFocusable());
        Assert.assertTrue("Should be focusable on keyguard", mScrimInFront.isFocusable());
    }

    @Test
    public void testHidesShowWhenLockedActivity() {
        mScrimController.setWallpaperSupportsAmbientMode(true);
        mScrimController.setKeyguardOccluded(true);
        mScrimController.transitionTo(ScrimState.AOD);
        mScrimController.finishAnimationsImmediately();
        assertScrimAlpha(TRANSPARENT /* front */,
                OPAQUE /* behind */,
                TRANSPARENT /* bubble */);

        mScrimController.transitionTo(ScrimState.PULSING);
        mScrimController.finishAnimationsImmediately();
        assertScrimAlpha(TRANSPARENT /* front */,
                OPAQUE /* behind */,
                TRANSPARENT /* bubble */);
    }

    @Test
    public void testHidesShowWhenLockedActivity_whenAlreadyInAod() {
        mScrimController.setWallpaperSupportsAmbientMode(true);
        mScrimController.transitionTo(ScrimState.AOD);
        mScrimController.finishAnimationsImmediately();
        assertScrimAlpha(TRANSPARENT /* front */,
                TRANSPARENT /* behind */,
                TRANSPARENT /* bubble */);

        mScrimController.setKeyguardOccluded(true);
        mScrimController.finishAnimationsImmediately();
        assertScrimAlpha(TRANSPARENT /* front */,
                OPAQUE /* behind */,
                TRANSPARENT /* bubble */);
    }

    @Test
    public void testEatsTouchEvent() {
        HashSet<ScrimState> eatsTouches =
                new HashSet<>(Collections.singletonList(ScrimState.AOD));
        for (ScrimState state : ScrimState.values()) {
            if (state == ScrimState.UNINITIALIZED) {
                continue;
            }
            mScrimController.transitionTo(state);
            mScrimController.finishAnimationsImmediately();
            Assert.assertEquals("Should be clickable unless AOD or PULSING, was: " + state,
                    mScrimBehind.getViewAlpha() != 0 && !eatsTouches.contains(state),
                    mScrimBehind.isClickable());
        }
    }

    @Test
    public void testAnimatesTransitionToAod() {
        when(mDozeParamenters.shouldControlScreenOff()).thenReturn(false);
        ScrimState.AOD.prepare(ScrimState.KEYGUARD);
        Assert.assertFalse("No animation when ColorFade kicks in",
                ScrimState.AOD.getAnimateChange());

        reset(mDozeParamenters);
        when(mDozeParamenters.shouldControlScreenOff()).thenReturn(true);
        ScrimState.AOD.prepare(ScrimState.KEYGUARD);
        Assert.assertTrue("Animate scrims when ColorFade won't be triggered",
                ScrimState.AOD.getAnimateChange());
    }

    @Test
    public void testViewsDontHaveFocusHighlight() {
        Assert.assertFalse("Scrim shouldn't have focus highlight",
                mScrimInFront.getDefaultFocusHighlightEnabled());
        Assert.assertFalse("Scrim shouldn't have focus highlight",
                mScrimBehind.getDefaultFocusHighlightEnabled());
        Assert.assertFalse("Scrim shouldn't have focus highlight",
                mScrimForBubble.getDefaultFocusHighlightEnabled());
    }

    private void assertScrimTint(boolean front, boolean behind, boolean bubble) {
        Assert.assertEquals("Tint test failed at state " + mScrimController.getState()
                        + " with scrim: " + getScrimName(mScrimInFront) + " and tint: "
                        + Integer.toHexString(mScrimInFront.getTint()),
                front, mScrimInFront.getTint() != Color.TRANSPARENT);

        Assert.assertEquals("Tint test failed at state " + mScrimController.getState()
                        + " with scrim: " + getScrimName(mScrimBehind) + " and tint: "
                        + Integer.toHexString(mScrimBehind.getTint()),
                behind, mScrimBehind.getTint() != Color.TRANSPARENT);

        Assert.assertEquals("Tint test failed at state " + mScrimController.getState()
                        + " with scrim: " + getScrimName(mScrimForBubble) + " and tint: "
                        + Integer.toHexString(mScrimForBubble.getTint()),
                bubble, mScrimForBubble.getTint() != Color.TRANSPARENT);
    }

    private String getScrimName(ScrimView scrim) {
        if (scrim == mScrimInFront) {
            return "front";
        } else if (scrim == mScrimBehind) {
            return "back";
        } else if (scrim == mScrimForBubble) {
            return "bubble";
        }
        return "unknown_scrim";
    }

    private void assertScrimAlpha(int front, int behind, int bubble) {
        // Check single scrim visibility.
        Assert.assertEquals("Unexpected front scrim alpha: "
                        + mScrimInFront.getViewAlpha(),
                front != TRANSPARENT /* expected */,
                mScrimInFront.getViewAlpha() > TRANSPARENT /* actual */);

        Assert.assertEquals("Unexpected back scrim alpha: "
                        + mScrimBehind.getViewAlpha(),
                behind != TRANSPARENT /* expected */,
                mScrimBehind.getViewAlpha() > TRANSPARENT /* actual */);

        Assert.assertEquals(
                "Unexpected bubble scrim alpha: "
                        + mScrimForBubble.getViewAlpha(), /* message */
                bubble != TRANSPARENT /* expected */,
                mScrimForBubble.getViewAlpha() > TRANSPARENT /* actual */);

        // Check combined scrim visibility.
        final int visibility;
        if (front == OPAQUE || behind == OPAQUE || bubble == OPAQUE) {
            visibility = OPAQUE;
        } else if (front > TRANSPARENT || behind > TRANSPARENT || bubble > TRANSPARENT) {
            visibility = SEMI_TRANSPARENT;
        } else {
            visibility = TRANSPARENT;
        }
        Assert.assertEquals("Invalid visibility.",
                visibility /* expected */,
                mScrimVisibility);
    }

    /**
     * Special version of ScrimController where animations have 0 duration for test purposes.
     */
    private class SynchronousScrimController extends ScrimController {

        private boolean mAnimationCancelled;
        boolean mOnPreDrawCalled;

        SynchronousScrimController(ScrimView scrimBehind, ScrimView scrimInFront,
                ScrimView scrimForBubble,
                TriConsumer<ScrimState, Float, GradientColors> scrimStateListener,
                Consumer<Integer> scrimVisibleListener, DozeParameters dozeParameters,
<<<<<<< HEAD
                AlarmManager alarmManager) {
            super(scrimBehind, scrimInFront, scrimForBubble, scrimStateListener,
                    scrimVisibleListener, dozeParameters, alarmManager);
=======
                AlarmManager alarmManager, KeyguardMonitor keyguardMonitor) {
            super(scrimBehind, scrimInFront, scrimStateListener, scrimVisibleListener,
                    dozeParameters, alarmManager, keyguardMonitor);
>>>>>>> 85224a58
        }

        @Override
        public boolean onPreDraw() {
            mOnPreDrawCalled = true;
            return super.onPreDraw();
        }

        void finishAnimationsImmediately() {
            boolean[] animationFinished = {false};
            setOnAnimationFinished(() -> animationFinished[0] = true);
            // Execute code that will trigger animations.
            onPreDraw();
            // Force finish all animations.
            mLooper.processAllMessages();
            endAnimation(mScrimBehind, TAG_KEY_ANIM);
            endAnimation(mScrimInFront, TAG_KEY_ANIM);
            endAnimation(mScrimForBubble, TAG_KEY_ANIM);

            if (!animationFinished[0]) {
                throw new IllegalStateException("Animation never finished");
            }
        }

        boolean wasAnimationJustCancelled() {
            final boolean wasCancelled = mAnimationCancelled;
            mAnimationCancelled = false;
            return wasCancelled;
        }

        private void endAnimation(View scrimView, int tag) {
            Animator animator = (Animator) scrimView.getTag(tag);
            if (animator != null) {
                animator.end();
            }
        }

        @Override
        protected void cancelAnimator(ValueAnimator previousAnimator) {
            super.cancelAnimator(previousAnimator);
            mAnimationCancelled = true;
        }

        @Override
        protected Handler getHandler() {
            return new FakeHandler(mLooper.getLooper());
        }

        @Override
        protected WakeLock createWakeLock() {
            return mWakeLock;
        }

        /**
         * Do not wait for a frame since we're in a test environment.
         *
         * @param callback What to execute.
         */
        @Override
        protected void doOnTheNextFrame(Runnable callback) {
            callback.run();
        }
    }
}<|MERGE_RESOLUTION|>--- conflicted
+++ resolved
@@ -788,15 +788,9 @@
                 ScrimView scrimForBubble,
                 TriConsumer<ScrimState, Float, GradientColors> scrimStateListener,
                 Consumer<Integer> scrimVisibleListener, DozeParameters dozeParameters,
-<<<<<<< HEAD
-                AlarmManager alarmManager) {
+                AlarmManager alarmManager, KeyguardMonitor keyguardMonitor) {
             super(scrimBehind, scrimInFront, scrimForBubble, scrimStateListener,
-                    scrimVisibleListener, dozeParameters, alarmManager);
-=======
-                AlarmManager alarmManager, KeyguardMonitor keyguardMonitor) {
-            super(scrimBehind, scrimInFront, scrimStateListener, scrimVisibleListener,
-                    dozeParameters, alarmManager, keyguardMonitor);
->>>>>>> 85224a58
+                    scrimVisibleListener, dozeParameters, alarmManager, keyguardMonitor);
         }
 
         @Override
