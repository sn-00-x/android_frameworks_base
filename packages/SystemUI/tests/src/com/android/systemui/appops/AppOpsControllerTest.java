--- conflicted
+++ resolved
@@ -24,11 +24,9 @@
 import static org.mockito.ArgumentMatchers.anyInt;
 import static org.mockito.ArgumentMatchers.anyLong;
 import static org.mockito.ArgumentMatchers.anyString;
-import static org.mockito.ArgumentMatchers.eq;
 import static org.mockito.Mockito.never;
 import static org.mockito.Mockito.times;
 import static org.mockito.Mockito.verify;
-import static org.mockito.Mockito.when;
 
 import static java.lang.Thread.sleep;
 
@@ -57,7 +55,6 @@
     private static final String TEST_PACKAGE_NAME = "test";
     private static final int TEST_UID = UserHandle.getUid(0, 0);
     private static final int TEST_UID_OTHER = UserHandle.getUid(1, 0);
-    private static final int TEST_UID_NON_USER_SENSITIVE = UserHandle.getUid(2, 0);
 
     @Mock
     private AppOpsManager mAppOpsManager;
@@ -78,23 +75,7 @@
 
         getContext().addMockSystemService(AppOpsManager.class, mAppOpsManager);
 
-<<<<<<< HEAD
-        // All permissions of TEST_UID and TEST_UID_OTHER are user sensitive. None of
-        // TEST_UID_NON_USER_SENSITIVE are user sensitive.
-        getContext().setMockPackageManager(mPackageManager);
-        when(mPackageManager.getPermissionFlags(anyString(), anyString(),
-                eq(UserHandle.getUserHandleForUid(TEST_UID)))).thenReturn(
-                PackageManager.FLAG_PERMISSION_USER_SENSITIVE_WHEN_GRANTED);
-        when(mPackageManager.getPermissionFlags(anyString(), anyString(),
-                eq(UserHandle.getUserHandleForUid(TEST_UID_OTHER)))).thenReturn(
-                PackageManager.FLAG_PERMISSION_USER_SENSITIVE_WHEN_GRANTED);
-        when(mPackageManager.getPermissionFlags(anyString(), anyString(),
-                eq(UserHandle.getUserHandleForUid(TEST_UID_NON_USER_SENSITIVE)))).thenReturn(0);
-
-        mController = new AppOpsControllerImpl(mContext, Dependency.get(Dependency.BG_LOOPER));
-=======
         mController = new AppOpsControllerImpl(mContext, mTestableLooper.getLooper());
->>>>>>> 13758c1c
     }
 
     @Test
@@ -190,14 +171,6 @@
     }
 
     @Test
-    public void nonUserSensitiveOpsAreIgnored() {
-        mController.onOpActiveChanged(AppOpsManager.OP_RECORD_AUDIO,
-                TEST_UID_NON_USER_SENSITIVE, TEST_PACKAGE_NAME, true);
-        assertEquals(0, mController.getActiveAppOpsForUser(
-                UserHandle.getUserId(TEST_UID_NON_USER_SENSITIVE)).size());
-    }
-
-    @Test
     public void opNotedScheduledForRemoval() {
         mController.setBGHandler(mMockHandler);
         mController.onOpNoted(AppOpsManager.OP_FINE_LOCATION, TEST_UID, TEST_PACKAGE_NAME,
