<?xml version="1.0" encoding="utf-8"?>
<!--
/* apps/common/assets/default/default/skins/StatusBar.xml
**
** Copyright (c) 2012-2014 The Linux Foundation. All rights reserved.
** Not a Contribution.
** Copyright 2011, The Android Open Source Project
**
** Licensed under the Apache License, Version 2.0 (the "License"); 
** you may not use this file except in compliance with the License. 
** You may obtain a copy of the License at 
**
**     http://www.apache.org/licenses/LICENSE-2.0 
**
** Unless required by applicable law or agreed to in writing, software 
** distributed under the License is distributed on an "AS IS" BASIS, 
** WITHOUT WARRANTIES OR CONDITIONS OF ANY KIND, either express or implied. 
** See the License for the specific language governing permissions and 
** limitations under the License.
*/
-->
<!-- extends LinearLayout -->
<com.android.systemui.statusbar.SignalClusterView
    xmlns:android="http://schemas.android.com/apk/res/android"
    android:layout_height="match_parent"
    android:layout_width="wrap_content"
    android:gravity="center_vertical"
    android:orientation="horizontal"
    android:paddingEnd="@dimen/signal_cluster_battery_padding"
    >
    <ImageView
        android:id="@+id/vpn"
        android:layout_height="wrap_content"
        android:layout_width="wrap_content"
        android:paddingEnd="6dp"
        android:src="@drawable/stat_sys_vpn_ic"
        />
    <FrameLayout
        android:id="@+id/wifi_combo"
        android:layout_height="wrap_content"
        android:layout_width="wrap_content"
        >
        <ImageView
            android:id="@+id/wifi_signal"
            android:layout_height="wrap_content"
            android:layout_width="wrap_content"
            />
        <ImageView
            android:id="@+id/wifi_inout"
            android:layout_height="wrap_content"
            android:layout_width="wrap_content"
            android:layout_gravity="center|bottom"
            />
    </FrameLayout>
    <View
        android:id="@+id/wifi_signal_spacer"
        android:layout_width="4dp"
        android:layout_height="4dp"
        android:visibility="gone"
        />
<<<<<<< HEAD
    <FrameLayout
        android:layout_width="wrap_content"
        android:layout_height="wrap_content"
        android:id="@+id/data_combo"
        android:visibility="gone"
        >
        <View
            android:layout_width="6dp"
            android:layout_height="6dp"
            android:visibility="invisible"
            />
        <ImageView
            android:id="@+id/data_inout"
            android:layout_width="wrap_content"
            android:layout_height="wrap_content"
            />
    </FrameLayout>
    <FrameLayout
        android:layout_height="wrap_content"
        android:layout_width="wrap_content"
        >
        <FrameLayout
            android:id="@+id/mobile_combo"
            android:layout_width="wrap_content"
            android:layout_height="wrap_content"
            >
            <LinearLayout
                android:id="@+id/mobile_signal_cdma"
                android:layout_width="wrap_content"
                android:layout_height="wrap_content"
                android:orientation="vertical"
                android:visibility="gone"
                >
                <ImageView
                    android:id="@+id/mobile_signal_3g"
                    android:layout_width="wrap_content"
                    android:layout_height="wrap_content"
                    />
                <ImageView
                    android:id="@+id/mobile_signal_1x"
                    android:layout_width="wrap_content"
                    android:layout_height="wrap_content"
                    />
            </LinearLayout>
            <ImageView
                android:id="@+id/mobile_signal_1x_only"
                android:layout_width="wrap_content"
                android:layout_height="wrap_content"
                android:visibility="gone"
            />
            <LinearLayout
                android:id="@+id/mobile_data_voice"
                android:layout_width="wrap_content"
                android:layout_height="wrap_content"
                android:orientation="vertical"
                android:visibility="gone"
                >
                <ImageView
                    android:id="@+id/mobile_signal_data"
                    android:layout_width="wrap_content"
                    android:layout_height="wrap_content"
                    />
                <ImageView
                    android:id="@+id/mobile_signal_voice"
                    android:layout_width="wrap_content"
                    android:layout_height="wrap_content"
                    />
            </LinearLayout>
            <ImageView
                android:id="@+id/mobile_signal"
                android:layout_height="wrap_content"
                android:layout_width="wrap_content"
                />
            <ImageView
                android:id="@+id/mobile_type"
                android:layout_height="wrap_content"
                android:layout_width="wrap_content"
                />
            <ImageView
                android:id="@+id/no_sim"
                android:layout_height="wrap_content"
                android:layout_width="wrap_content"
                />
             <ImageView
                android:id="@+id/mobile_inout"
                android:layout_height="wrap_content"
                android:layout_width="wrap_content"
                android:layout_gravity="end|bottom"
                />
        </FrameLayout>
    </FrameLayout>
=======
    <LinearLayout
        android:id="@+id/mobile_signal_group"
        android:layout_height="wrap_content"
        android:layout_width="wrap_content"
        >
    </LinearLayout>
    <ImageView
        android:id="@+id/no_sims"
        android:layout_height="wrap_content"
        android:layout_width="wrap_content"
        android:src="@drawable/stat_sys_no_sims"
        />
>>>>>>> d0f748a7
    <View
        android:id="@+id/wifi_airplane_spacer"
        android:layout_width="4dp"
        android:layout_height="4dp"
        android:visibility="gone"
        />
    <ImageView
        android:id="@+id/airplane"
        android:layout_height="wrap_content"
        android:layout_width="wrap_content"
        />
</com.android.systemui.statusbar.SignalClusterView><|MERGE_RESOLUTION|>--- conflicted
+++ resolved
@@ -58,7 +58,6 @@
         android:layout_height="4dp"
         android:visibility="gone"
         />
-<<<<<<< HEAD
     <FrameLayout
         android:layout_width="wrap_content"
         android:layout_height="wrap_content"
@@ -150,7 +149,6 @@
                 />
         </FrameLayout>
     </FrameLayout>
-=======
     <LinearLayout
         android:id="@+id/mobile_signal_group"
         android:layout_height="wrap_content"
@@ -163,7 +161,6 @@
         android:layout_width="wrap_content"
         android:src="@drawable/stat_sys_no_sims"
         />
->>>>>>> d0f748a7
     <View
         android:id="@+id/wifi_airplane_spacer"
         android:layout_width="4dp"
