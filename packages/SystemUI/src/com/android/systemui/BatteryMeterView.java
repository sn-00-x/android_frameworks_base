--- conflicted
+++ resolved
@@ -107,10 +107,7 @@
     private int mTextColor;
     private int mLevel;
     private int mShowPercentMode = MODE_DEFAULT;
-<<<<<<< HEAD
-=======
     private boolean mShowPercentAvailable;
->>>>>>> ba595d5d
     // Some places may need to show the battery conditionally, and not obey the tuner
     private boolean mIgnoreTunerUpdates;
     private boolean mIsSubscribedForTunerUpdates;
@@ -423,31 +420,20 @@
 
     private void updateShowPercent() {
         final boolean showing = mBatteryPercentView != null;
-<<<<<<< HEAD
         final int showBatteryPercent = LineageSettings.System.getIntForUser(
                 getContext().getContentResolver(), STATUS_BAR_SHOW_BATTERY_PERCENT, 0, mUser);
         final boolean drawPercentInside = mShowPercentMode == MODE_DEFAULT &&
                 showBatteryPercent == 1;
         final boolean drawPercentOnly = mShowPercentMode == MODE_ESTIMATE ||
                 showBatteryPercent == 2;
-
-        if (drawPercentOnly && (!drawPercentInside || mCharging) ||
-                mBatteryStyle == BATTERY_STYLE_TEXT) {
+        boolean shouldShow =
+                (drawPercentOnly && (!drawPercentInside || mCharging))
+                || mBatteryStyle == BATTERY_STYLE_TEXT;
+        shouldShow = shouldShow && !mBatteryStateUnknown;
+
+        if (shouldShow) {
             mCircleDrawable.setShowPercent(false);
             mThemedDrawable.setShowPercent(false);
-=======
-        // TODO(b/140051051)
-        final boolean systemSetting = 0 != whitelistIpcs(() -> Settings.System
-                .getIntForUser(getContext().getContentResolver(),
-                SHOW_BATTERY_PERCENT, 0, mUser));
-        boolean shouldShow =
-                (mShowPercentAvailable && systemSetting && mShowPercentMode != MODE_OFF)
-                || mShowPercentMode == MODE_ON
-                || mShowPercentMode == MODE_ESTIMATE;
-        shouldShow = shouldShow && !mBatteryStateUnknown;
-
-        if (shouldShow) {
->>>>>>> ba595d5d
             if (!showing) {
                 mBatteryPercentView = loadPercentView();
                 if (mPercentageStyleId != 0) { // Only set if specified as attribute
@@ -502,7 +488,7 @@
         if (mBatteryStateUnknown) {
             mBatteryIconView.setImageDrawable(getUnknownStateDrawable());
         } else {
-            mBatteryIconView.setImageDrawable(mDrawable);
+            updateBatteryStyle();
         }
 
         updateShowPercent();
