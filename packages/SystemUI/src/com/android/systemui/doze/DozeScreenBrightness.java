/*
 * Copyright (C) 2017 The Android Open Source Project
 *
 * Licensed under the Apache License, Version 2.0 (the "License");
 * you may not use this file except in compliance with the License.
 * You may obtain a copy of the License at
 *
 *      http://www.apache.org/licenses/LICENSE-2.0
 *
 * Unless required by applicable law or agreed to in writing, software
 * distributed under the License is distributed on an "AS IS" BASIS,
 * WITHOUT WARRANTIES OR CONDITIONS OF ANY KIND, either express or implied.
 * See the License for the specific language governing permissions and
 * limitations under the License.
 */

package com.android.systemui.doze;

import android.content.BroadcastReceiver;
import android.content.Context;
import android.content.Intent;
import android.content.IntentFilter;
import android.hardware.Sensor;
import android.hardware.SensorEvent;
import android.hardware.SensorEventListener;
import android.hardware.SensorManager;
import android.os.Handler;
import android.os.SystemProperties;
import android.os.Trace;
import android.os.UserHandle;
import android.provider.Settings;

import com.android.internal.annotations.VisibleForTesting;

/**
 * Controls the screen brightness when dozing.
 */
public class DozeScreenBrightness extends BroadcastReceiver implements DozeMachine.Part,
        SensorEventListener {
    private static final boolean DEBUG_AOD_BRIGHTNESS = SystemProperties
            .getBoolean("debug.aod_brightness", false);
    protected static final String ACTION_AOD_BRIGHTNESS =
            "com.android.systemui.doze.AOD_BRIGHTNESS";
    protected static final String BRIGHTNESS_BUCKET = "brightness_bucket";

    private final Context mContext;
    private final DozeMachine.Service mDozeService;
    private final DozeHost mDozeHost;
    private final Handler mHandler;
    private final SensorManager mSensorManager;
    private final Sensor mLightSensor;
    private final int[] mSensorToBrightness;
    private final int[] mSensorToScrimOpacity;
    private final boolean mDebuggable;

    private boolean mRegistered;
    private int mDefaultDozeBrightness;
    private boolean mPaused = false;
    private boolean mScreenOff = false;
    private int mLastSensorValue = -1;

    /**
     * Debug value used for emulating various display brightness buckets:
     *
     * {@code am broadcast -p com.android.systemui -a com.android.systemui.doze.AOD_BRIGHTNESS
     * --ei brightness_bucket 1}
     */
    private int mDebugBrightnessBucket = -1;

    @VisibleForTesting
    public DozeScreenBrightness(Context context, DozeMachine.Service service,
            SensorManager sensorManager, Sensor lightSensor, DozeHost host,
            Handler handler, int defaultDozeBrightness, int[] sensorToBrightness,
            int[] sensorToScrimOpacity, boolean debuggable) {
        mContext = context;
        mDozeService = service;
        mSensorManager = sensorManager;
        mLightSensor = lightSensor;
        mDozeHost = host;
        mHandler = handler;
        mDebuggable = debuggable;

        mDefaultDozeBrightness = defaultDozeBrightness;
        mSensorToBrightness = sensorToBrightness;
        mSensorToScrimOpacity = sensorToScrimOpacity;

        if (mDebuggable) {
            IntentFilter filter = new IntentFilter();
            filter.addAction(ACTION_AOD_BRIGHTNESS);
            mContext.registerReceiverAsUser(this, UserHandle.ALL, filter, null, handler);
        }
    }

    public DozeScreenBrightness(Context context, DozeMachine.Service service,
            SensorManager sensorManager, Sensor lightSensor, DozeHost host,
            Handler handler, AlwaysOnDisplayPolicy policy) {
        this(context, service, sensorManager, lightSensor, host, handler,
                context.getResources().getInteger(
                        com.android.internal.R.integer.config_screenBrightnessDoze),
                policy.screenBrightnessArray, policy.dimmingScrimArray, DEBUG_AOD_BRIGHTNESS);
    }

    @Override
    public void transitionTo(DozeMachine.State oldState, DozeMachine.State newState) {
        switch (newState) {
            case INITIALIZED:
                resetBrightnessToDefault();
                break;
            case DOZE_AOD:
            case DOZE_REQUEST_PULSE:
                setLightSensorEnabled(true);
                break;
            case DOZE:
                setLightSensorEnabled(false);
                resetBrightnessToDefault();
                break;
            case FINISH:
                onDestroy();
                break;
        }
        if (newState != DozeMachine.State.FINISH) {
            setScreenOff(newState == DozeMachine.State.DOZE);
            setPaused(newState == DozeMachine.State.DOZE_AOD_PAUSED);
        }
    }

    private void onDestroy() {
        setLightSensorEnabled(false);
        if (mDebuggable) {
            mContext.unregisterReceiver(this);
        }
    }

    @Override
    public void onSensorChanged(SensorEvent event) {
        Trace.beginSection("DozeScreenBrightness.onSensorChanged" + event.values[0]);
        try {
            if (mRegistered) {
                mLastSensorValue = (int) event.values[0];
                updateBrightnessAndReady(false /* force */);
            }
        } finally {
            Trace.endSection();
        }
    }

    private void updateBrightnessAndReady(boolean force) {
        if (force || mRegistered || mDebugBrightnessBucket != -1) {
            int sensorValue = mDebugBrightnessBucket == -1
                    ? mLastSensorValue : mDebugBrightnessBucket;
            int brightness = computeBrightness(sensorValue);
            boolean brightnessReady = brightness > 0;
            if (brightnessReady) {
                mDozeService.setDozeScreenBrightness(clampToUserSetting(brightness));
            }

            int scrimOpacity = -1;
<<<<<<< HEAD
            if (mPaused || mScreenOff) {
                // If AOD is paused, force the screen black until the
                // sensor reports a new brightness. This ensures that when the screen comes on
                // again, it will only show after the brightness sensor has stabilized,
                // avoiding a potential flicker.
                scrimOpacity = 255;
            } else if (!mScreenOff && mLightSensor == null) {
                // No light sensor but previous state turned the screen black. Make the scrim
                // transparent and below views visible.
=======
            if (mLightSensor == null) {
                // No light sensor, scrims are always transparent.
>>>>>>> 81ee1024
                scrimOpacity = 0;
            } else if (brightnessReady) {
                // Only unblank scrim once brightness is ready.
                scrimOpacity = computeScrimOpacity(sensorValue);
            }
            if (scrimOpacity >= 0) {
                mDozeHost.setAodDimmingScrim(scrimOpacity / 255f);
            }
        }
    }

    private int computeScrimOpacity(int sensorValue) {
        if (sensorValue < 0 || sensorValue >= mSensorToScrimOpacity.length) {
            return -1;
        }
        return mSensorToScrimOpacity[sensorValue];
    }

    private int computeBrightness(int sensorValue) {
        if (sensorValue < 0 || sensorValue >= mSensorToBrightness.length) {
            return -1;
        }
        return mSensorToBrightness[sensorValue];
    }

    @Override
    public void onAccuracyChanged(Sensor sensor, int accuracy) {
    }

    private void resetBrightnessToDefault() {
        mDozeService.setDozeScreenBrightness(clampToUserSetting(mDefaultDozeBrightness));
        mDozeHost.setAodDimmingScrim(0f);
    }

    private int clampToUserSetting(int brightness) {
        int userSetting = Settings.System.getIntForUser(mContext.getContentResolver(),
                Settings.System.SCREEN_BRIGHTNESS, Integer.MAX_VALUE,
                UserHandle.USER_CURRENT);
        return Math.min(brightness, userSetting);
    }

    private void setLightSensorEnabled(boolean enabled) {
        if (enabled && !mRegistered && mLightSensor != null) {
            // Wait until we get an event from the sensor until indicating ready.
            mRegistered = mSensorManager.registerListener(this, mLightSensor,
                    SensorManager.SENSOR_DELAY_NORMAL, mHandler);
            mLastSensorValue = -1;
        } else if (!enabled && mRegistered) {
            mSensorManager.unregisterListener(this);
            mRegistered = false;
            mLastSensorValue = -1;
            // Sensor is not enabled, hence we use the default brightness and are always ready.
        }
    }

    private void setPaused(boolean paused) {
        if (mPaused != paused) {
            mPaused = paused;
            updateBrightnessAndReady(false /* force */);
        }
    }

    private void setScreenOff(boolean screenOff) {
        if (mScreenOff != screenOff) {
            mScreenOff = screenOff;
            updateBrightnessAndReady(true /* force */);
        }
    }

    @Override
    public void onReceive(Context context, Intent intent) {
        mDebugBrightnessBucket = intent.getIntExtra(BRIGHTNESS_BUCKET, -1);
        updateBrightnessAndReady(false /* force */);
    }
}<|MERGE_RESOLUTION|>--- conflicted
+++ resolved
@@ -155,20 +155,8 @@
             }
 
             int scrimOpacity = -1;
-<<<<<<< HEAD
-            if (mPaused || mScreenOff) {
-                // If AOD is paused, force the screen black until the
-                // sensor reports a new brightness. This ensures that when the screen comes on
-                // again, it will only show after the brightness sensor has stabilized,
-                // avoiding a potential flicker.
-                scrimOpacity = 255;
-            } else if (!mScreenOff && mLightSensor == null) {
-                // No light sensor but previous state turned the screen black. Make the scrim
-                // transparent and below views visible.
-=======
             if (mLightSensor == null) {
                 // No light sensor, scrims are always transparent.
->>>>>>> 81ee1024
                 scrimOpacity = 0;
             } else if (brightnessReady) {
                 // Only unblank scrim once brightness is ready.
