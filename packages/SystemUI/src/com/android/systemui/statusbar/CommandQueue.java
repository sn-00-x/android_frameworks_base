--- conflicted
+++ resolved
@@ -296,21 +296,20 @@
         }
     }
 
-<<<<<<< HEAD
     public void pause() {
         mPaused = true;
     }
 
     public void resume() {
         mPaused = false;
-=======
+    }
+
     @Override
     public void onCameraLaunchGestureDetected(int source) {
         synchronized (mList) {
             mHandler.removeMessages(MSG_CAMERA_LAUNCH_GESTURE);
             mHandler.obtainMessage(MSG_CAMERA_LAUNCH_GESTURE, source, 0).sendToTarget();
         }
->>>>>>> 25b5096f
     }
 
     private final class H extends Handler {
