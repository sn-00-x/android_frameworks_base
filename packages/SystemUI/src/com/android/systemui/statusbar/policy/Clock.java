--- conflicted
+++ resolved
@@ -65,16 +65,14 @@
         DarkReceiver, ConfigurationListener {
 
     public static final String CLOCK_SECONDS = "clock_seconds";
-<<<<<<< HEAD
-    public static final String CLOCK_STYLE = "lineagesystem:status_bar_am_pm";
-=======
     private static final String CLOCK_SUPER_PARCELABLE = "clock_super_parcelable";
     private static final String CURRENT_USER_ID = "current_user_id";
     private static final String VISIBLE_BY_POLICY = "visible_by_policy";
     private static final String VISIBLE_BY_USER = "visible_by_user";
     private static final String SHOW_SECONDS = "show_seconds";
     private static final String VISIBILITY = "visibility";
->>>>>>> eb71e821
+
+    public static final String CLOCK_STYLE = "lineagesystem:status_bar_am_pm";
 
     private final CurrentUserTracker mCurrentUserTracker;
     private int mCurrentUserId;
