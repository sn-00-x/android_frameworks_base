--- conflicted
+++ resolved
@@ -109,13 +109,9 @@
      * @param shouldListen whether we should start listening to various wifi statuses
      */
     private void updateWifiStateListeners(boolean shouldListen) {
-<<<<<<< HEAD
         if (mWifiManager == null) {
             return;
         }
-        mWifiStateReceiver.setListening(shouldListen);
-=======
->>>>>>> eb71e821
         if (shouldListen) {
             mWifiManager.registerSoftApCallback(
                     this,
