/*
 * Copyright (C) 2010 The Android Open Source Project
 *
 * Licensed under the Apache License, Version 2.0 (the "License");
 * you may not use this file except in compliance with the License.
 * You may obtain a copy of the License at
 *
 *      http://www.apache.org/licenses/LICENSE-2.0
 *
 * Unless required by applicable law or agreed to in writing, software
 * distributed under the License is distributed on an "AS IS" BASIS,
 * WITHOUT WARRANTIES OR CONDITIONS OF ANY KIND, either express or implied.
 * See the License for the specific language governing permissions and
 * limitations under the License.
 */

package com.android.systemui.statusbar.policy;

import java.io.FileDescriptor;
import java.io.PrintWriter;
import java.util.ArrayList;
import java.util.List;

import android.content.BroadcastReceiver;
import android.content.Context;
import android.content.Intent;
import android.content.IntentFilter;
import android.content.res.Resources;
import android.net.ConnectivityManager;
import android.net.NetworkInfo;
import android.net.wifi.WifiConfiguration;
import android.net.wifi.WifiInfo;
import android.net.wifi.WifiManager;
import android.net.wimax.WimaxManagerConstants;
import android.os.Binder;
import android.os.Handler;
import android.os.Message;
import android.os.Messenger;
import android.os.RemoteException;
import android.os.SystemProperties;
import android.provider.Settings;
import android.provider.Telephony;
import android.telephony.PhoneStateListener;
import android.telephony.ServiceState;
import android.telephony.SignalStrength;
import android.telephony.TelephonyManager;
import android.util.Slog;
import android.view.View;
import android.widget.ImageView;
import android.widget.TextView;

import com.android.internal.app.IBatteryStats;
import com.android.internal.telephony.IccCard;
import com.android.internal.telephony.TelephonyIntents;
import com.android.internal.telephony.cdma.EriInfo;
import com.android.server.am.BatteryStatsService;
import com.android.internal.util.AsyncChannel;

import com.android.systemui.R;

public class NetworkController extends BroadcastReceiver {
    // debug
    static final String TAG = "StatusBar.NetworkController";
    static final boolean DEBUG = false;
    static final boolean CHATTY = false; // additional diagnostics, but not logspew

    // telephony
    boolean mHspaDataDistinguishable;
    final TelephonyManager mPhone;
    boolean mDataConnected;
    IccCard.State mSimState = IccCard.State.READY;
    int mPhoneState = TelephonyManager.CALL_STATE_IDLE;
    int mDataNetType = TelephonyManager.NETWORK_TYPE_UNKNOWN;
    int mDataState = TelephonyManager.DATA_DISCONNECTED;
    int mDataActivity = TelephonyManager.DATA_ACTIVITY_NONE;
    ServiceState mServiceState;
    SignalStrength mSignalStrength;
    int[] mDataIconList = TelephonyIcons.DATA_G[0];
    String mNetworkName;
    String mNetworkNameDefault;
    String mNetworkNameSeparator;
    int mPhoneSignalIconId;
    int mDataDirectionIconId; // data + data direction on phones
    int mDataSignalIconId;
    int mDataTypeIconId;
    boolean mDataActive;
    int mMobileActivityIconId; // overlay arrows for data direction
    int mLastSignalLevel;
    boolean mShowPhoneRSSIForData = false;
    boolean mShowAtLeastThreeGees = false;
    boolean mAlwaysShowCdmaRssi = false;

    String mContentDescriptionPhoneSignal;
    String mContentDescriptionWifi;
    String mContentDescriptionWimax;
    String mContentDescriptionCombinedSignal;
    String mContentDescriptionDataType;

    // wifi
    final WifiManager mWifiManager;
    AsyncChannel mWifiChannel;
    boolean mWifiEnabled, mWifiConnected;
    int mWifiRssi, mWifiLevel;
    String mWifiSsid;
    int mWifiIconId = 0;
    int mWifiActivityIconId = 0; // overlay arrows for wifi direction
    int mWifiActivity = WifiManager.DATA_ACTIVITY_NONE;

    // bluetooth
    private boolean mBluetoothTethered = false;
    private int mBluetoothTetherIconId =
        com.android.internal.R.drawable.stat_sys_tether_bluetooth;

    //wimax
    private boolean mWimaxSupported = false;
    private boolean mIsWimaxEnabled = false;
    private boolean mWimaxConnected = false;
    private boolean mWimaxIdle = false;
    private int mWimaxIconId = 0;
    private int mWimaxSignal = 0;
    private int mWimaxState = 0;
    private int mWimaxExtraState = 0;
    // data connectivity (regardless of state, can we access the internet?)
    // state of inet connection - 0 not connected, 100 connected
    private int mInetCondition = 0;
    private static final int INET_CONDITION_THRESHOLD = 50;

    private boolean mAirplaneMode = false;

    // our ui
    Context mContext;
    ArrayList<ImageView> mPhoneSignalIconViews = new ArrayList<ImageView>();
    ArrayList<ImageView> mDataDirectionIconViews = new ArrayList<ImageView>();
    ArrayList<ImageView> mDataDirectionOverlayIconViews = new ArrayList<ImageView>();
    ArrayList<ImageView> mWifiIconViews = new ArrayList<ImageView>();
    ArrayList<ImageView> mWimaxIconViews = new ArrayList<ImageView>();
    ArrayList<ImageView> mCombinedSignalIconViews = new ArrayList<ImageView>();
    ArrayList<ImageView> mDataTypeIconViews = new ArrayList<ImageView>();
    ArrayList<TextView> mCombinedLabelViews = new ArrayList<TextView>();
    ArrayList<TextView> mMobileLabelViews = new ArrayList<TextView>();
    ArrayList<TextView> mWifiLabelViews = new ArrayList<TextView>();
    ArrayList<SignalCluster> mSignalClusters = new ArrayList<SignalCluster>();
    int mLastPhoneSignalIconId = -1;
    int mLastDataDirectionIconId = -1;
    int mLastDataDirectionOverlayIconId = -1;
    int mLastWifiIconId = -1;
    int mLastWimaxIconId = -1;
    int mLastCombinedSignalIconId = -1;
    int mLastDataTypeIconId = -1;
    String mLastCombinedLabel = "";

    private boolean mHasMobileDataFeature;

    boolean mDataAndWifiStacked = false;

    // yuck -- stop doing this here and put it in the framework
    IBatteryStats mBatteryStats;

    public interface SignalCluster {
        void setWifiIndicators(boolean visible, int strengthIcon, int activityIcon,
                String contentDescription);
        void setMobileDataIndicators(boolean visible, int strengthIcon, int activityIcon,
                int typeIcon, String contentDescription, String typeContentDescription);
        void setIsAirplaneMode(boolean is);
    }

    /**
     * Construct this controller object and register for updates.
     */
    public NetworkController(Context context) {
        mContext = context;
        final Resources res = context.getResources();

        ConnectivityManager cm = (ConnectivityManager)mContext.getSystemService(
                Context.CONNECTIVITY_SERVICE);
        mHasMobileDataFeature = cm.isNetworkSupported(ConnectivityManager.TYPE_MOBILE);

        mShowPhoneRSSIForData = res.getBoolean(R.bool.config_showPhoneRSSIForData);
        mShowAtLeastThreeGees = res.getBoolean(R.bool.config_showMin3G);
        mAlwaysShowCdmaRssi = res.getBoolean(
                com.android.internal.R.bool.config_alwaysUseCdmaRssi);

        // set up the default wifi icon, used when no radios have ever appeared
        updateWifiIcons();
        updateWimaxIcons();

        // telephony
        mPhone = (TelephonyManager)context.getSystemService(Context.TELEPHONY_SERVICE);
        mPhone.listen(mPhoneStateListener,
                          PhoneStateListener.LISTEN_SERVICE_STATE
                        | PhoneStateListener.LISTEN_SIGNAL_STRENGTHS
                        | PhoneStateListener.LISTEN_CALL_STATE
                        | PhoneStateListener.LISTEN_DATA_CONNECTION_STATE
                        | PhoneStateListener.LISTEN_DATA_ACTIVITY);
        mHspaDataDistinguishable = mContext.getResources().getBoolean(
                R.bool.config_hspa_data_distinguishable);
        mNetworkNameSeparator = mContext.getString(R.string.status_bar_network_name_separator);
        mNetworkNameDefault = mContext.getString(
                com.android.internal.R.string.lockscreen_carrier_default);
        mNetworkName = mNetworkNameDefault;

        // wifi
        mWifiManager = (WifiManager) context.getSystemService(Context.WIFI_SERVICE);
        Handler handler = new WifiHandler();
        mWifiChannel = new AsyncChannel();
        Messenger wifiMessenger = mWifiManager.getMessenger();
        if (wifiMessenger != null) {
            mWifiChannel.connect(mContext, handler, wifiMessenger);
        }

        // broadcasts
        IntentFilter filter = new IntentFilter();
        filter.addAction(WifiManager.RSSI_CHANGED_ACTION);
        filter.addAction(WifiManager.WIFI_STATE_CHANGED_ACTION);
        filter.addAction(WifiManager.NETWORK_STATE_CHANGED_ACTION);
        filter.addAction(TelephonyIntents.ACTION_SIM_STATE_CHANGED);
        filter.addAction(Telephony.Intents.SPN_STRINGS_UPDATED_ACTION);
        filter.addAction(ConnectivityManager.CONNECTIVITY_ACTION);
        filter.addAction(ConnectivityManager.INET_CONDITION_ACTION);
        filter.addAction(Intent.ACTION_CONFIGURATION_CHANGED);
        filter.addAction(Intent.ACTION_AIRPLANE_MODE_CHANGED);
        mWimaxSupported = mContext.getResources().getBoolean(
                com.android.internal.R.bool.config_wimaxEnabled);
        if(mWimaxSupported) {
            filter.addAction(WimaxManagerConstants.WIMAX_NETWORK_STATE_CHANGED_ACTION);
            filter.addAction(WimaxManagerConstants.SIGNAL_LEVEL_CHANGED_ACTION);
            filter.addAction(WimaxManagerConstants.NET_4G_STATE_CHANGED_ACTION);
        }
        context.registerReceiver(this, filter);

        // AIRPLANE_MODE_CHANGED is sent at boot; we've probably already missed it
        updateAirplaneMode();

        // yuck
        mBatteryStats = BatteryStatsService.getService();
    }

    public void addPhoneSignalIconView(ImageView v) {
        mPhoneSignalIconViews.add(v);
    }

    public void addDataDirectionIconView(ImageView v) {
        mDataDirectionIconViews.add(v);
    }

    public void addDataDirectionOverlayIconView(ImageView v) {
        mDataDirectionOverlayIconViews.add(v);
    }

    public void addWifiIconView(ImageView v) {
        mWifiIconViews.add(v);
    }
    public void addWimaxIconView(ImageView v) {
        mWimaxIconViews.add(v);
    }

    public void addCombinedSignalIconView(ImageView v) {
        mCombinedSignalIconViews.add(v);
    }

    public void addDataTypeIconView(ImageView v) {
        mDataTypeIconViews.add(v);
    }

    public void addCombinedLabelView(TextView v) {
        mCombinedLabelViews.add(v);
    }

    public void addMobileLabelView(TextView v) {
        mMobileLabelViews.add(v);
    }

    public void addWifiLabelView(TextView v) {
        mWifiLabelViews.add(v);
    }

    public void addSignalCluster(SignalCluster cluster) {
        mSignalClusters.add(cluster);
        refreshSignalCluster(cluster);
    }

    public void refreshSignalCluster(SignalCluster cluster) {
        cluster.setWifiIndicators(
                mWifiConnected, // only show wifi in the cluster if connected
                mWifiIconId,
                mWifiActivityIconId,
                mContentDescriptionWifi);

        if (mIsWimaxEnabled && mWimaxConnected) {
            // wimax is special
            cluster.setMobileDataIndicators(
                    true,
                    mAlwaysShowCdmaRssi ? mPhoneSignalIconId : mWimaxIconId,
                    mMobileActivityIconId,
                    mDataTypeIconId,
                    mContentDescriptionWimax,
                    mContentDescriptionDataType);
        } else {
            // normal mobile data
            cluster.setMobileDataIndicators(
                    mHasMobileDataFeature,
                    mShowPhoneRSSIForData ? mPhoneSignalIconId : mDataSignalIconId,
                    mMobileActivityIconId,
                    mDataTypeIconId,
                    mContentDescriptionPhoneSignal,
                    mContentDescriptionDataType);
        }
        cluster.setIsAirplaneMode(mAirplaneMode);
    }

    public void setStackedMode(boolean stacked) {
        mDataAndWifiStacked = true;
    }

    @Override
    public void onReceive(Context context, Intent intent) {
        final String action = intent.getAction();
        if (action.equals(WifiManager.RSSI_CHANGED_ACTION)
                || action.equals(WifiManager.WIFI_STATE_CHANGED_ACTION)
                || action.equals(WifiManager.NETWORK_STATE_CHANGED_ACTION)) {
            updateWifiState(intent);
            refreshViews();
        } else if (action.equals(TelephonyIntents.ACTION_SIM_STATE_CHANGED)) {
            updateSimState(intent);
            updateDataIcon();
            refreshViews();
        } else if (action.equals(Telephony.Intents.SPN_STRINGS_UPDATED_ACTION)) {
            updateNetworkName(intent.getBooleanExtra(Telephony.Intents.EXTRA_SHOW_SPN, false),
                        intent.getStringExtra(Telephony.Intents.EXTRA_SPN),
                        intent.getBooleanExtra(Telephony.Intents.EXTRA_SHOW_PLMN, false),
                        intent.getStringExtra(Telephony.Intents.EXTRA_PLMN));
            refreshViews();
        } else if (action.equals(ConnectivityManager.CONNECTIVITY_ACTION) ||
                 action.equals(ConnectivityManager.INET_CONDITION_ACTION)) {
            updateConnectivity(intent);
            refreshViews();
        } else if (action.equals(Intent.ACTION_CONFIGURATION_CHANGED)) {
            refreshViews();
        } else if (action.equals(Intent.ACTION_AIRPLANE_MODE_CHANGED)) {
            updateAirplaneMode();
            refreshViews();
        } else if (action.equals(WimaxManagerConstants.NET_4G_STATE_CHANGED_ACTION) ||
                action.equals(WimaxManagerConstants.SIGNAL_LEVEL_CHANGED_ACTION) ||
                action.equals(WimaxManagerConstants.WIMAX_NETWORK_STATE_CHANGED_ACTION)) {
            updateWimaxState(intent);
            refreshViews();
        }
    }


    // ===== Telephony ==============================================================

    PhoneStateListener mPhoneStateListener = new PhoneStateListener() {
        @Override
        public void onSignalStrengthsChanged(SignalStrength signalStrength) {
            if (DEBUG) {
                Slog.d(TAG, "onSignalStrengthsChanged signalStrength=" + signalStrength +
                    ((signalStrength == null) ? "" : (" level=" + signalStrength.getLevel())));
            }
            mSignalStrength = signalStrength;
            updateTelephonySignalStrength();
            refreshViews();
        }

        @Override
        public void onServiceStateChanged(ServiceState state) {
            if (DEBUG) {
                Slog.d(TAG, "onServiceStateChanged state=" + state.getState());
            }
            mServiceState = state;
            updateTelephonySignalStrength();
            updateDataNetType();
            updateDataIcon();
            refreshViews();
        }

        @Override
        public void onCallStateChanged(int state, String incomingNumber) {
            if (DEBUG) {
                Slog.d(TAG, "onCallStateChanged state=" + state);
            }
            // In cdma, if a voice call is made, RSSI should switch to 1x.
            if (isCdma()) {
                updateTelephonySignalStrength();
                refreshViews();
            }
        }

        @Override
        public void onDataConnectionStateChanged(int state, int networkType) {
            if (DEBUG) {
                Slog.d(TAG, "onDataConnectionStateChanged: state=" + state
                        + " type=" + networkType);
            }
            mDataState = state;
            mDataNetType = networkType;
            updateDataNetType();
            updateDataIcon();
            refreshViews();
        }

        @Override
        public void onDataActivity(int direction) {
            if (DEBUG) {
                Slog.d(TAG, "onDataActivity: direction=" + direction);
            }
            mDataActivity = direction;
            updateDataIcon();
            refreshViews();
        }
    };

    private final void updateSimState(Intent intent) {
        String stateExtra = intent.getStringExtra(IccCard.INTENT_KEY_ICC_STATE);
        if (IccCard.INTENT_VALUE_ICC_ABSENT.equals(stateExtra)) {
            mSimState = IccCard.State.ABSENT;
        }
        else if (IccCard.INTENT_VALUE_ICC_READY.equals(stateExtra)) {
            mSimState = IccCard.State.READY;
        }
        else if (IccCard.INTENT_VALUE_ICC_LOCKED.equals(stateExtra)) {
            final String lockedReason = intent.getStringExtra(IccCard.INTENT_KEY_LOCKED_REASON);
            if (IccCard.INTENT_VALUE_LOCKED_ON_PIN.equals(lockedReason)) {
                mSimState = IccCard.State.PIN_REQUIRED;
            }
            else if (IccCard.INTENT_VALUE_LOCKED_ON_PUK.equals(lockedReason)) {
                mSimState = IccCard.State.PUK_REQUIRED;
            }
            else {
                mSimState = IccCard.State.NETWORK_LOCKED;
            }
        } else {
            mSimState = IccCard.State.UNKNOWN;
        }
    }

    private boolean isCdma() {
        return (mSignalStrength != null) && !mSignalStrength.isGsm();
    }

    private boolean hasService() {
        if (mServiceState != null) {
            switch (mServiceState.getState()) {
                case ServiceState.STATE_OUT_OF_SERVICE:
                case ServiceState.STATE_POWER_OFF:
                    return false;
                default:
                    return true;
            }
        } else {
            return false;
        }
    }

    private void updateAirplaneMode() {
        mAirplaneMode = (Settings.System.getInt(mContext.getContentResolver(),
            Settings.System.AIRPLANE_MODE_ON, 0) == 1);
    }

    private final void updateTelephonySignalStrength() {
        if (!hasService()) {
            if (CHATTY) Slog.d(TAG, "updateTelephonySignalStrength: !hasService()");
            mPhoneSignalIconId = R.drawable.stat_sys_signal_null;
            mDataSignalIconId = R.drawable.stat_sys_signal_null;
        } else {
            if (mSignalStrength == null) {
                if (CHATTY) Slog.d(TAG, "updateTelephonySignalStrength: mSignalStrength == null");
                mPhoneSignalIconId = R.drawable.stat_sys_signal_null;
                mDataSignalIconId = R.drawable.stat_sys_signal_null;
                mContentDescriptionPhoneSignal = mContext.getString(
                        AccessibilityContentDescriptions.PHONE_SIGNAL_STRENGTH[0]);
            } else {
                int iconLevel;
                int[] iconList;
                if (isCdma() && mAlwaysShowCdmaRssi) {
                    mLastSignalLevel = iconLevel = mSignalStrength.getCdmaLevel();
                    if(DEBUG) Slog.d(TAG, "mAlwaysShowCdmaRssi=" + mAlwaysShowCdmaRssi
                            + " set to cdmaLevel=" + mSignalStrength.getCdmaLevel()
                            + " instead of level=" + mSignalStrength.getLevel());
                } else {
                    mLastSignalLevel = iconLevel = mSignalStrength.getLevel();
                }

                if (isCdma()) {
                    if (isCdmaEri()) {
                        iconList = TelephonyIcons.TELEPHONY_SIGNAL_STRENGTH_ROAMING[mInetCondition];
                    } else {
                        iconList = TelephonyIcons.TELEPHONY_SIGNAL_STRENGTH[mInetCondition];
                    }
                } else {
                    // Though mPhone is a Manager, this call is not an IPC
                    if (mPhone.isNetworkRoaming()) {
                        iconList = TelephonyIcons.TELEPHONY_SIGNAL_STRENGTH_ROAMING[mInetCondition];
                    } else {
                        iconList = TelephonyIcons.TELEPHONY_SIGNAL_STRENGTH[mInetCondition];
                    }
                }
                mPhoneSignalIconId = iconList[iconLevel];
                mContentDescriptionPhoneSignal = mContext.getString(
                        AccessibilityContentDescriptions.PHONE_SIGNAL_STRENGTH[iconLevel]);
                mDataSignalIconId = TelephonyIcons.DATA_SIGNAL_STRENGTH[mInetCondition][iconLevel];
            }
        }
    }

    private final void updateDataNetType() {
        if (mIsWimaxEnabled && mWimaxConnected) {
            // wimax is a special 4g network not handled by telephony
            mDataIconList = TelephonyIcons.DATA_4G[mInetCondition];
            mDataTypeIconId = R.drawable.stat_sys_data_connected_4g;
            mContentDescriptionDataType = mContext.getString(
                    R.string.accessibility_data_connection_4g);
        } else {
            switch (mDataNetType) {
                case TelephonyManager.NETWORK_TYPE_UNKNOWN:
                    if (!mShowAtLeastThreeGees) {
                        mDataIconList = TelephonyIcons.DATA_G[mInetCondition];
                        mDataTypeIconId = 0;
                        mContentDescriptionDataType = mContext.getString(
                                R.string.accessibility_data_connection_gprs);
                        break;
                    } else {
                        // fall through
                    }
                case TelephonyManager.NETWORK_TYPE_EDGE:
                    if (!mShowAtLeastThreeGees) {
                        mDataIconList = TelephonyIcons.DATA_E[mInetCondition];
                        mDataTypeIconId = R.drawable.stat_sys_data_connected_e;
                        mContentDescriptionDataType = mContext.getString(
                                R.string.accessibility_data_connection_edge);
                        break;
                    } else {
                        // fall through
                    }
                case TelephonyManager.NETWORK_TYPE_UMTS:
                    mDataIconList = TelephonyIcons.DATA_3G[mInetCondition];
                    mDataTypeIconId = R.drawable.stat_sys_data_connected_3g;
                    mContentDescriptionDataType = mContext.getString(
                            R.string.accessibility_data_connection_3g);
                    break;
                case TelephonyManager.NETWORK_TYPE_HSDPA:
                case TelephonyManager.NETWORK_TYPE_HSUPA:
                case TelephonyManager.NETWORK_TYPE_HSPA:
                case TelephonyManager.NETWORK_TYPE_HSPAP:
                    if (mHspaDataDistinguishable) {
                        mDataIconList = TelephonyIcons.DATA_H[mInetCondition];
                        mDataTypeIconId = R.drawable.stat_sys_data_connected_h;
                        mContentDescriptionDataType = mContext.getString(
                                R.string.accessibility_data_connection_3_5g);
                    } else {
                        mDataIconList = TelephonyIcons.DATA_3G[mInetCondition];
                        mDataTypeIconId = R.drawable.stat_sys_data_connected_3g;
                        mContentDescriptionDataType = mContext.getString(
                                R.string.accessibility_data_connection_3g);
                    }
                    break;
                case TelephonyManager.NETWORK_TYPE_CDMA:
                    // display 1xRTT for IS95A/B
                    mDataIconList = TelephonyIcons.DATA_1X[mInetCondition];
                    mDataTypeIconId = R.drawable.stat_sys_data_connected_1x;
                    mContentDescriptionDataType = mContext.getString(
                            R.string.accessibility_data_connection_cdma);
                    break;
                case TelephonyManager.NETWORK_TYPE_1xRTT:
                    mDataIconList = TelephonyIcons.DATA_1X[mInetCondition];
                    mDataTypeIconId = R.drawable.stat_sys_data_connected_1x;
                    mContentDescriptionDataType = mContext.getString(
                            R.string.accessibility_data_connection_cdma);
                    break;
                case TelephonyManager.NETWORK_TYPE_EVDO_0: //fall through
                case TelephonyManager.NETWORK_TYPE_EVDO_A:
                case TelephonyManager.NETWORK_TYPE_EVDO_B:
                case TelephonyManager.NETWORK_TYPE_EHRPD:
                    mDataIconList = TelephonyIcons.DATA_3G[mInetCondition];
                    mDataTypeIconId = R.drawable.stat_sys_data_connected_3g;
                    mContentDescriptionDataType = mContext.getString(
                            R.string.accessibility_data_connection_3g);
                    break;
                case TelephonyManager.NETWORK_TYPE_LTE:
                    mDataIconList = TelephonyIcons.DATA_4G[mInetCondition];
                    mDataTypeIconId = R.drawable.stat_sys_data_connected_4g;
                    mContentDescriptionDataType = mContext.getString(
                            R.string.accessibility_data_connection_4g);
                    break;
                default:
                    if (!mShowAtLeastThreeGees) {
                        mDataIconList = TelephonyIcons.DATA_G[mInetCondition];
                        mDataTypeIconId = R.drawable.stat_sys_data_connected_g;
                        mContentDescriptionDataType = mContext.getString(
                                R.string.accessibility_data_connection_gprs);
                    } else {
                        mDataIconList = TelephonyIcons.DATA_3G[mInetCondition];
                        mDataTypeIconId = R.drawable.stat_sys_data_connected_3g;
                        mContentDescriptionDataType = mContext.getString(
                                R.string.accessibility_data_connection_3g);
                    }
                    break;
            }
        }

        if ((isCdma() && isCdmaEri()) || mPhone.isNetworkRoaming()) {
            mDataTypeIconId = R.drawable.stat_sys_data_connected_roam;
        }
    }

    boolean isCdmaEri() {
        if (mServiceState != null) {
            final int iconIndex = mServiceState.getCdmaEriIconIndex();
            if (iconIndex != EriInfo.ROAMING_INDICATOR_OFF) {
                final int iconMode = mServiceState.getCdmaEriIconMode();
                if (iconMode == EriInfo.ROAMING_ICON_MODE_NORMAL
                        || iconMode == EriInfo.ROAMING_ICON_MODE_FLASH) {
                    return true;
                }
            }
        }
        return false;
    }

    private final void updateDataIcon() {
        int iconId;
        boolean visible = true;

        if (!isCdma()) {
            // GSM case, we have to check also the sim state
            if (mSimState == IccCard.State.READY || mSimState == IccCard.State.UNKNOWN) {
                if (hasService() && mDataState == TelephonyManager.DATA_CONNECTED) {
                    switch (mDataActivity) {
                        case TelephonyManager.DATA_ACTIVITY_IN:
                            iconId = mDataIconList[1];
                            break;
                        case TelephonyManager.DATA_ACTIVITY_OUT:
                            iconId = mDataIconList[2];
                            break;
                        case TelephonyManager.DATA_ACTIVITY_INOUT:
                            iconId = mDataIconList[3];
                            break;
                        default:
                            iconId = mDataIconList[0];
                            break;
                    }
                    mDataDirectionIconId = iconId;
                } else {
                    iconId = 0;
                    visible = false;
                }
            } else {
                iconId = R.drawable.stat_sys_no_sim;
                visible = false; // no SIM? no data
            }
        } else {
            // CDMA case, mDataActivity can be also DATA_ACTIVITY_DORMANT
            if (hasService() && mDataState == TelephonyManager.DATA_CONNECTED) {
                switch (mDataActivity) {
                    case TelephonyManager.DATA_ACTIVITY_IN:
                        iconId = mDataIconList[1];
                        break;
                    case TelephonyManager.DATA_ACTIVITY_OUT:
                        iconId = mDataIconList[2];
                        break;
                    case TelephonyManager.DATA_ACTIVITY_INOUT:
                        iconId = mDataIconList[3];
                        break;
                    case TelephonyManager.DATA_ACTIVITY_DORMANT:
                    default:
                        iconId = mDataIconList[0];
                        break;
                }
            } else {
                iconId = 0;
                visible = false;
            }
        }

        // yuck - this should NOT be done by the status bar
        long ident = Binder.clearCallingIdentity();
        try {
            mBatteryStats.notePhoneDataConnectionState(mPhone.getNetworkType(), visible);
        } catch (RemoteException e) {
        } finally {
            Binder.restoreCallingIdentity(ident);
        }

        mDataDirectionIconId = iconId;
        mDataConnected = visible;
    }

    void updateNetworkName(boolean showSpn, String spn, boolean showPlmn, String plmn) {
        if (false) {
            Slog.d("CarrierLabel", "updateNetworkName showSpn=" + showSpn + " spn=" + spn
                    + " showPlmn=" + showPlmn + " plmn=" + plmn);
        }
        StringBuilder str = new StringBuilder();
        boolean something = false;
        if (showPlmn && plmn != null) {
            str.append(plmn);
            something = true;
        }
        if (showSpn && spn != null) {
            if (something) {
                str.append(mNetworkNameSeparator);
            }
            str.append(spn);
            something = true;
        }
        if (something) {
            mNetworkName = str.toString();
        } else {
            mNetworkName = mNetworkNameDefault;
        }
    }

    // ===== Wifi ===================================================================

    class WifiHandler extends Handler {
        @Override
        public void handleMessage(Message msg) {
            switch (msg.what) {
                case AsyncChannel.CMD_CHANNEL_HALF_CONNECTED:
                    if (msg.arg1 == AsyncChannel.STATUS_SUCCESSFUL) {
                        mWifiChannel.sendMessage(Message.obtain(this,
                                AsyncChannel.CMD_CHANNEL_FULL_CONNECTION));
                    } else {
                        Slog.e(TAG, "Failed to connect to wifi");
                    }
                    break;
                case WifiManager.DATA_ACTIVITY_NOTIFICATION:
                    if (msg.arg1 != mWifiActivity) {
                        mWifiActivity = msg.arg1;
                        refreshViews();
                    }
                    break;
                default:
                    //Ignore
                    break;
            }
        }
    }

    private void updateWifiState(Intent intent) {
        final String action = intent.getAction();
        if (action.equals(WifiManager.WIFI_STATE_CHANGED_ACTION)) {
            mWifiEnabled = intent.getIntExtra(WifiManager.EXTRA_WIFI_STATE,
                    WifiManager.WIFI_STATE_UNKNOWN) == WifiManager.WIFI_STATE_ENABLED;

        } else if (action.equals(WifiManager.NETWORK_STATE_CHANGED_ACTION)) {
            final NetworkInfo networkInfo = (NetworkInfo)
                    intent.getParcelableExtra(WifiManager.EXTRA_NETWORK_INFO);
            boolean wasConnected = mWifiConnected;
            mWifiConnected = networkInfo != null && networkInfo.isConnected();
            // If we just connected, grab the inintial signal strength and ssid
            if (mWifiConnected && !wasConnected) {
                // try getting it out of the intent first
                WifiInfo info = (WifiInfo) intent.getParcelableExtra(WifiManager.EXTRA_WIFI_INFO);
                if (info == null) {
                    info = mWifiManager.getConnectionInfo();
                }
                if (info != null) {
                    mWifiSsid = huntForSsid(info);
                } else {
                    mWifiSsid = null;
                }
            } else if (!mWifiConnected) {
                mWifiSsid = null;
            }
            // Apparently the wifi level is not stable at this point even if we've just connected to
            // the network; we need to wait for an RSSI_CHANGED_ACTION for that. So let's just set
            // it to 0 for now
            mWifiLevel = 0;
            mWifiRssi = -200;
        } else if (action.equals(WifiManager.RSSI_CHANGED_ACTION)) {
            if (mWifiConnected) {
                mWifiRssi = intent.getIntExtra(WifiManager.EXTRA_NEW_RSSI, -200);
                mWifiLevel = WifiManager.calculateSignalLevel(
                        mWifiRssi, WifiIcons.WIFI_LEVEL_COUNT);
            }
        }

        updateWifiIcons();
    }

    private void updateWifiIcons() {
        if (mWifiConnected) {
            mWifiIconId = WifiIcons.WIFI_SIGNAL_STRENGTH[mInetCondition][mWifiLevel];
            mContentDescriptionWifi = mContext.getString(
                    AccessibilityContentDescriptions.WIFI_CONNECTION_STRENGTH[mWifiLevel]);
        } else {
            if (mDataAndWifiStacked) {
                mWifiIconId = 0;
            } else {
                mWifiIconId = mWifiEnabled ? WifiIcons.WIFI_SIGNAL_STRENGTH[0][0] : 0;
            }
            mContentDescriptionWifi = mContext.getString(R.string.accessibility_no_wifi);
        }
    }

    private String huntForSsid(WifiInfo info) {
        String ssid = info.getSSID();
        if (ssid != null) {
            return ssid;
        }
        // OK, it's not in the connectionInfo; we have to go hunting for it
        List<WifiConfiguration> networks = mWifiManager.getConfiguredNetworks();
        for (WifiConfiguration net : networks) {
            if (net.networkId == info.getNetworkId()) {
                return net.SSID;
            }
        }
        return null;
    }


    // ===== Wimax ===================================================================
    private final void updateWimaxState(Intent intent) {
        final String action = intent.getAction();
        boolean wasConnected = mWimaxConnected;
        if (action.equals(WimaxManagerConstants.NET_4G_STATE_CHANGED_ACTION)) {
            int wimaxStatus = intent.getIntExtra(WimaxManagerConstants.EXTRA_4G_STATE,
                    WimaxManagerConstants.NET_4G_STATE_UNKNOWN);
            mIsWimaxEnabled = (wimaxStatus ==
                    WimaxManagerConstants.NET_4G_STATE_ENABLED);
        } else if (action.equals(WimaxManagerConstants.SIGNAL_LEVEL_CHANGED_ACTION)) {
            mWimaxSignal = intent.getIntExtra(WimaxManagerConstants.EXTRA_NEW_SIGNAL_LEVEL, 0);
        } else if (action.equals(WimaxManagerConstants.WIMAX_NETWORK_STATE_CHANGED_ACTION)) {
            mWimaxState = intent.getIntExtra(WimaxManagerConstants.EXTRA_WIMAX_STATE,
                    WimaxManagerConstants.NET_4G_STATE_UNKNOWN);
            mWimaxExtraState = intent.getIntExtra(
                    WimaxManagerConstants.EXTRA_WIMAX_STATE_DETAIL,
                    WimaxManagerConstants.NET_4G_STATE_UNKNOWN);
            mWimaxConnected = (mWimaxState ==
                    WimaxManagerConstants.WIMAX_STATE_CONNECTED);
            mWimaxIdle = (mWimaxExtraState == WimaxManagerConstants.WIMAX_IDLE);
        }
        updateDataNetType();
        updateWimaxIcons();
    }

    private void updateWimaxIcons() {
        if (mIsWimaxEnabled) {
            if (mWimaxConnected) {
                if (mWimaxIdle)
                    mWimaxIconId = WimaxIcons.WIMAX_IDLE;
                else
                    mWimaxIconId = WimaxIcons.WIMAX_SIGNAL_STRENGTH[mInetCondition][mWimaxSignal];
                mContentDescriptionWimax = mContext.getString(
                        AccessibilityContentDescriptions.WIMAX_CONNECTION_STRENGTH[mWimaxSignal]);
            } else {
                mWimaxIconId = WimaxIcons.WIMAX_DISCONNECTED;
                mContentDescriptionWimax = mContext.getString(R.string.accessibility_no_wimax);
            }
        } else {
            mWimaxIconId = 0;
        }
    }

    // ===== Full or limited Internet connectivity ==================================

    private void updateConnectivity(Intent intent) {
        if (CHATTY) {
            Slog.d(TAG, "updateConnectivity: intent=" + intent);
        }

        NetworkInfo info = (NetworkInfo)(intent.getParcelableExtra(
                ConnectivityManager.EXTRA_NETWORK_INFO));
        int connectionStatus = intent.getIntExtra(ConnectivityManager.EXTRA_INET_CONDITION, 0);

        if (CHATTY) {
            Slog.d(TAG, "updateConnectivity: networkInfo=" + info);
            Slog.d(TAG, "updateConnectivity: connectionStatus=" + connectionStatus);
        }

        mInetCondition = (connectionStatus > INET_CONDITION_THRESHOLD ? 1 : 0);

        if (info != null && info.getType() == ConnectivityManager.TYPE_BLUETOOTH) {
            mBluetoothTethered = info.isConnected();
        } else {
            mBluetoothTethered = false;
        }

        // We want to update all the icons, all at once, for any condition change
        updateDataNetType();
        updateWimaxIcons();
        updateDataIcon();
        updateTelephonySignalStrength();
        updateWifiIcons();
    }


    // ===== Update the views =======================================================

    void refreshViews() {
        Context context = mContext;

        int combinedSignalIconId = 0;
        int combinedActivityIconId = 0;
        String combinedLabel = "";
        String wifiLabel = "";
        String mobileLabel = "";
        int N;

        if (!mHasMobileDataFeature) {
            mDataSignalIconId = mPhoneSignalIconId = 0;
            mobileLabel = "";
        } else {
            // We want to show the carrier name if in service and either:
            //   - We are connected to mobile data, or
            //   - We are not connected to mobile data, as long as the *reason* packets are not
            //     being routed over that link is that we have better connectivity via wifi.
            // If data is disconnected for some other reason but wifi is connected, we show nothing.
            // Otherwise (nothing connected) we show "No internet connection".

            if (mDataConnected) {
                mobileLabel = mNetworkName;
            } else if (mWifiConnected) {
                if (hasService()) {
                    mobileLabel = mNetworkName;
                } else {
                    mobileLabel = "";
                }
            } else {
                mobileLabel
                    = context.getString(R.string.status_bar_settings_signal_meter_disconnected);
            }

<<<<<<< HEAD
            combinedActivityIconId = mMobileActivityIconId;
            combinedSignalIconId = mDataSignalIconId; // set by updateDataIcon()
            mContentDescriptionCombinedSignal = mContentDescriptionDataType;
        } else {
            mMobileActivityIconId = 0;
=======
            // Now for things that should only be shown when actually using mobile data.
            if (mDataConnected) {
                combinedSignalIconId = mDataSignalIconId;
                switch (mDataActivity) {
                    case TelephonyManager.DATA_ACTIVITY_IN:
                        mMobileActivityIconId = R.drawable.stat_sys_signal_in;
                        break;
                    case TelephonyManager.DATA_ACTIVITY_OUT:
                        mMobileActivityIconId = R.drawable.stat_sys_signal_out;
                        break;
                    case TelephonyManager.DATA_ACTIVITY_INOUT:
                        mMobileActivityIconId = R.drawable.stat_sys_signal_inout;
                        break;
                    default:
                        mMobileActivityIconId = 0;
                        break;
                }

                combinedLabel = mobileLabel;
                combinedActivityIconId = mMobileActivityIconId;
                combinedSignalIconId = mDataSignalIconId; // set by updateDataIcon()
                mContentDescriptionCombinedSignal = mContentDescriptionDataType;
            }
>>>>>>> df331873
        }

        if (mWifiConnected) {
            if (mWifiSsid == null) {
                wifiLabel = context.getString(R.string.status_bar_settings_signal_meter_wifi_nossid);
                mWifiActivityIconId = 0; // no wifis, no bits
            } else {
                wifiLabel = mWifiSsid;
                if (DEBUG) {
                    wifiLabel += "xxxxXXXXxxxxXXXX";
                }
                switch (mWifiActivity) {
                    case WifiManager.DATA_ACTIVITY_IN:
                        mWifiActivityIconId = R.drawable.stat_sys_wifi_in;
                        break;
                    case WifiManager.DATA_ACTIVITY_OUT:
                        mWifiActivityIconId = R.drawable.stat_sys_wifi_out;
                        break;
                    case WifiManager.DATA_ACTIVITY_INOUT:
                        mWifiActivityIconId = R.drawable.stat_sys_wifi_inout;
                        break;
                    case WifiManager.DATA_ACTIVITY_NONE:
                        mWifiActivityIconId = 0;
                        break;
                }
            }

            mDataTypeIconId = 0;
            combinedActivityIconId = mWifiActivityIconId;
            combinedLabel = wifiLabel;
            combinedSignalIconId = mWifiIconId; // set by updateWifiIcons()
            mContentDescriptionCombinedSignal = mContentDescriptionWifi;
        } else {
            if (mHasMobileDataFeature) {
                wifiLabel = "";
            } else {
                wifiLabel = context.getString(R.string.status_bar_settings_signal_meter_disconnected);
            }
        }

        if (mBluetoothTethered) {
            combinedLabel = mContext.getString(R.string.bluetooth_tethered);
            combinedSignalIconId = mBluetoothTetherIconId;
            mContentDescriptionCombinedSignal = mContext.getString(
                    R.string.accessibility_bluetooth_tether);
        }

        if (mAirplaneMode &&
                (mServiceState == null || (!hasService() && !mServiceState.isEmergencyOnly()))) {
            // Only display the flight-mode icon if not in "emergency calls only" mode.

            // look again; your radios are now airplanes
            mContentDescriptionPhoneSignal = mContext.getString(
                    R.string.accessibility_airplane_mode);
            mPhoneSignalIconId = mDataSignalIconId = R.drawable.stat_sys_signal_flightmode;
            mDataTypeIconId = 0;

            // combined values from connected wifi take precedence over airplane mode
            if (mWifiConnected) {
                // Suppress "No internet connection." from mobile if wifi connected.
                mobileLabel = "";
            } else {
                if (mHasMobileDataFeature) {
                    // let the mobile icon show "No internet connection."
                    wifiLabel = "";
                } else {
                    wifiLabel = context.getString(R.string.status_bar_settings_signal_meter_disconnected);
                    combinedLabel = wifiLabel;
                }
                mContentDescriptionCombinedSignal = mContentDescriptionPhoneSignal;
                combinedSignalIconId = mDataSignalIconId;
            }
        }
        else if (!mDataConnected && !mWifiConnected && !mBluetoothTethered && !mWimaxConnected) {
            // pretty much totally disconnected

            combinedLabel = context.getString(R.string.status_bar_settings_signal_meter_disconnected);
            // On devices without mobile radios, we want to show the wifi icon
            combinedSignalIconId =
                mHasMobileDataFeature ? mDataSignalIconId : mWifiIconId;
            mContentDescriptionCombinedSignal = mHasMobileDataFeature
                ? mContentDescriptionDataType : mContentDescriptionWifi;

            if ((isCdma() && isCdmaEri()) || mPhone.isNetworkRoaming()) {
                mDataTypeIconId = R.drawable.stat_sys_data_connected_roam;
            } else {
                mDataTypeIconId = 0;
            }
        }

        if (DEBUG) {
            Slog.d(TAG, "refreshViews connected={"
                    + (mWifiConnected?" wifi":"")
                    + (mDataConnected?" data":"")
                    + " } level="
                    + ((mSignalStrength == null)?"??":Integer.toString(mSignalStrength.getLevel()))
                    + " combinedSignalIconId=0x"
                    + Integer.toHexString(combinedSignalIconId)
                    + "/" + getResourceName(combinedSignalIconId)
                    + " combinedActivityIconId=0x" + Integer.toHexString(combinedActivityIconId)
                    + " mAirplaneMode=" + mAirplaneMode
                    + " mDataActivity=" + mDataActivity
                    + " mPhoneSignalIconId=0x" + Integer.toHexString(mPhoneSignalIconId)
                    + " mDataDirectionIconId=0x" + Integer.toHexString(mDataDirectionIconId)
                    + " mDataSignalIconId=0x" + Integer.toHexString(mDataSignalIconId)
                    + " mDataTypeIconId=0x" + Integer.toHexString(mDataTypeIconId)
                    + " mWifiIconId=0x" + Integer.toHexString(mWifiIconId)
                    + " mBluetoothTetherIconId=0x" + Integer.toHexString(mBluetoothTetherIconId));
        }

        if (mLastPhoneSignalIconId          != mPhoneSignalIconId
         || mLastDataDirectionOverlayIconId != combinedActivityIconId
         || mLastWifiIconId                 != mWifiIconId
         || mLastWimaxIconId                != mWimaxIconId
         || mLastDataTypeIconId             != mDataTypeIconId)
        {
            // NB: the mLast*s will be updated later
            for (SignalCluster cluster : mSignalClusters) {
                refreshSignalCluster(cluster);
            }
        }

        // the phone icon on phones
        if (mLastPhoneSignalIconId != mPhoneSignalIconId) {
            mLastPhoneSignalIconId = mPhoneSignalIconId;
            N = mPhoneSignalIconViews.size();
            for (int i=0; i<N; i++) {
                final ImageView v = mPhoneSignalIconViews.get(i);
                if (mPhoneSignalIconId == 0) {
                    v.setVisibility(View.GONE);
                } else {
                    v.setVisibility(View.VISIBLE);
                    v.setImageResource(mPhoneSignalIconId);
                    v.setContentDescription(mContentDescriptionPhoneSignal);
                }
            }
        }

        // the data icon on phones
        if (mLastDataDirectionIconId != mDataDirectionIconId) {
            mLastDataDirectionIconId = mDataDirectionIconId;
            N = mDataDirectionIconViews.size();
            for (int i=0; i<N; i++) {
                final ImageView v = mDataDirectionIconViews.get(i);
                v.setImageResource(mDataDirectionIconId);
                v.setContentDescription(mContentDescriptionDataType);
            }
        }

        // the wifi icon on phones
        if (mLastWifiIconId != mWifiIconId) {
            mLastWifiIconId = mWifiIconId;
            N = mWifiIconViews.size();
            for (int i=0; i<N; i++) {
                final ImageView v = mWifiIconViews.get(i);
                if (mWifiIconId == 0) {
                    v.setVisibility(View.GONE);
                } else {
                    v.setVisibility(View.VISIBLE);
                    v.setImageResource(mWifiIconId);
                    v.setContentDescription(mContentDescriptionWifi);
                }
            }
        }

        // the wimax icon on phones
        if (mLastWimaxIconId != mWimaxIconId) {
            mLastWimaxIconId = mWimaxIconId;
            N = mWimaxIconViews.size();
            for (int i=0; i<N; i++) {
                final ImageView v = mWimaxIconViews.get(i);
                if (mWimaxIconId == 0) {
                    v.setVisibility(View.GONE);
                } else {
                    v.setVisibility(View.VISIBLE);
                    v.setImageResource(mWimaxIconId);
                    v.setContentDescription(mContentDescriptionWimax);
                }
           }
        }
        // the combined data signal icon
        if (mLastCombinedSignalIconId != combinedSignalIconId) {
            mLastCombinedSignalIconId = combinedSignalIconId;
            N = mCombinedSignalIconViews.size();
            for (int i=0; i<N; i++) {
                final ImageView v = mCombinedSignalIconViews.get(i);
                v.setImageResource(combinedSignalIconId);
                v.setContentDescription(mContentDescriptionCombinedSignal);
            }
        }

        // the data network type overlay
        if (mLastDataTypeIconId != mDataTypeIconId) {
            mLastDataTypeIconId = mDataTypeIconId;
            N = mDataTypeIconViews.size();
            for (int i=0; i<N; i++) {
                final ImageView v = mDataTypeIconViews.get(i);
                if (mDataTypeIconId == 0) {
                    v.setVisibility(View.GONE);
                } else {
                    v.setVisibility(View.VISIBLE);
                    v.setImageResource(mDataTypeIconId);
                    v.setContentDescription(mContentDescriptionDataType);
                }
            }
        }

        // the data direction overlay
        if (mLastDataDirectionOverlayIconId != combinedActivityIconId) {
            if (DEBUG) {
                Slog.d(TAG, "changing data overlay icon id to " + combinedActivityIconId);
            }
            mLastDataDirectionOverlayIconId = combinedActivityIconId;
            N = mDataDirectionOverlayIconViews.size();
            for (int i=0; i<N; i++) {
                final ImageView v = mDataDirectionOverlayIconViews.get(i);
                if (combinedActivityIconId == 0) {
                    v.setVisibility(View.GONE);
                } else {
                    v.setVisibility(View.VISIBLE);
                    v.setImageResource(combinedActivityIconId);
                    v.setContentDescription(mContentDescriptionDataType);
                }
            }
        }

        // the combinedLabel in the notification panel
        if (!mLastCombinedLabel.equals(combinedLabel)) {
            mLastCombinedLabel = combinedLabel;
            N = mCombinedLabelViews.size();
            for (int i=0; i<N; i++) {
                TextView v = mCombinedLabelViews.get(i);
                v.setText(combinedLabel);
            }
        }

        // wifi label
        N = mWifiLabelViews.size();
        for (int i=0; i<N; i++) {
            TextView v = mWifiLabelViews.get(i);
            if ("".equals(wifiLabel)) {
                v.setVisibility(View.GONE);
            } else {
                v.setVisibility(View.VISIBLE);
                v.setText(wifiLabel);
            }
        }

        // mobile label
        N = mMobileLabelViews.size();
        for (int i=0; i<N; i++) {
            TextView v = mMobileLabelViews.get(i);
            if ("".equals(mobileLabel)) {
                v.setVisibility(View.GONE);
            } else {
                v.setVisibility(View.VISIBLE);
                v.setText(mobileLabel);
            }
        }
    }

    public void dump(FileDescriptor fd, PrintWriter pw, String[] args) {
        pw.println("NetworkController state:");
        pw.println("  - telephony ------");
        pw.print("  hasService()=");
        pw.println(hasService());
        pw.print("  mHspaDataDistinguishable=");
        pw.println(mHspaDataDistinguishable);
        pw.print("  mDataConnected=");
        pw.println(mDataConnected);
        pw.print("  mSimState=");
        pw.println(mSimState);
        pw.print("  mPhoneState=");
        pw.println(mPhoneState);
        pw.print("  mDataState=");
        pw.println(mDataState);
        pw.print("  mDataActivity=");
        pw.println(mDataActivity);
        pw.print("  mDataNetType=");
        pw.print(mDataNetType);
        pw.print("/");
        pw.println(TelephonyManager.getNetworkTypeName(mDataNetType));
        pw.print("  mServiceState=");
        pw.println(mServiceState);
        pw.print("  mSignalStrength=");
        pw.println(mSignalStrength);
        pw.print("  mLastSignalLevel=");
        pw.println(mLastSignalLevel);
        pw.print("  mNetworkName=");
        pw.println(mNetworkName);
        pw.print("  mNetworkNameDefault=");
        pw.println(mNetworkNameDefault);
        pw.print("  mNetworkNameSeparator=");
        pw.println(mNetworkNameSeparator.replace("\n","\\n"));
        pw.print("  mPhoneSignalIconId=0x");
        pw.print(Integer.toHexString(mPhoneSignalIconId));
        pw.print("/");
        pw.println(getResourceName(mPhoneSignalIconId));
        pw.print("  mDataDirectionIconId=");
        pw.print(Integer.toHexString(mDataDirectionIconId));
        pw.print("/");
        pw.println(getResourceName(mDataDirectionIconId));
        pw.print("  mDataSignalIconId=");
        pw.print(Integer.toHexString(mDataSignalIconId));
        pw.print("/");
        pw.println(getResourceName(mDataSignalIconId));
        pw.print("  mDataTypeIconId=");
        pw.print(Integer.toHexString(mDataTypeIconId));
        pw.print("/");
        pw.println(getResourceName(mDataTypeIconId));

        pw.println("  - wifi ------");
        pw.print("  mWifiEnabled=");
        pw.println(mWifiEnabled);
        pw.print("  mWifiConnected=");
        pw.println(mWifiConnected);
        pw.print("  mWifiRssi=");
        pw.println(mWifiRssi);
        pw.print("  mWifiLevel=");
        pw.println(mWifiLevel);
        pw.print("  mWifiSsid=");
        pw.println(mWifiSsid);
        pw.println(String.format("  mWifiIconId=0x%08x/%s",
                    mWifiIconId, getResourceName(mWifiIconId)));
        pw.print("  mWifiActivity=");
        pw.println(mWifiActivity);

        if (mWimaxSupported) {
            pw.println("  - wimax ------");
            pw.print("  mIsWimaxEnabled="); pw.println(mIsWimaxEnabled);
            pw.print("  mWimaxConnected="); pw.println(mWimaxConnected);
            pw.print("  mWimaxIdle="); pw.println(mWimaxIdle);
            pw.println(String.format("  mWimaxIconId=0x%08x/%s",
                        mWimaxIconId, getResourceName(mWimaxIconId)));
            pw.println(String.format("  mWimaxSignal=%d", mWimaxSignal));
            pw.println(String.format("  mWimaxState=%d", mWimaxState));
            pw.println(String.format("  mWimaxExtraState=%d", mWimaxExtraState));
        }

        pw.println("  - Bluetooth ----");
        pw.print("  mBtReverseTethered=");
        pw.println(mBluetoothTethered);

        pw.println("  - connectivity ------");
        pw.print("  mInetCondition=");
        pw.println(mInetCondition);

        pw.println("  - icons ------");
        pw.print("  mLastPhoneSignalIconId=0x");
        pw.print(Integer.toHexString(mLastPhoneSignalIconId));
        pw.print("/");
        pw.println(getResourceName(mLastPhoneSignalIconId));
        pw.print("  mLastDataDirectionIconId=0x");
        pw.print(Integer.toHexString(mLastDataDirectionIconId));
        pw.print("/");
        pw.println(getResourceName(mLastDataDirectionIconId));
        pw.print("  mLastDataDirectionOverlayIconId=0x");
        pw.print(Integer.toHexString(mLastDataDirectionOverlayIconId));
        pw.print("/");
        pw.println(getResourceName(mLastDataDirectionOverlayIconId));
        pw.print("  mLastWifiIconId=0x");
        pw.print(Integer.toHexString(mLastWifiIconId));
        pw.print("/");
        pw.println(getResourceName(mLastWifiIconId));
        pw.print("  mLastCombinedSignalIconId=0x");
        pw.print(Integer.toHexString(mLastCombinedSignalIconId));
        pw.print("/");
        pw.println(getResourceName(mLastCombinedSignalIconId));
        pw.print("  mLastDataTypeIconId=0x");
        pw.print(Integer.toHexString(mLastDataTypeIconId));
        pw.print("/");
        pw.println(getResourceName(mLastDataTypeIconId));
        pw.print("  mLastCombinedLabel=");
        pw.print(mLastCombinedLabel);
        pw.println("");
    }

    private String getResourceName(int resId) {
        if (resId != 0) {
            final Resources res = mContext.getResources();
            try {
                return res.getResourceName(resId);
            } catch (android.content.res.Resources.NotFoundException ex) {
                return "(unknown)";
            }
        } else {
            return "(null)";
        }
    }

}<|MERGE_RESOLUTION|>--- conflicted
+++ resolved
@@ -922,13 +922,6 @@
                     = context.getString(R.string.status_bar_settings_signal_meter_disconnected);
             }
 
-<<<<<<< HEAD
-            combinedActivityIconId = mMobileActivityIconId;
-            combinedSignalIconId = mDataSignalIconId; // set by updateDataIcon()
-            mContentDescriptionCombinedSignal = mContentDescriptionDataType;
-        } else {
-            mMobileActivityIconId = 0;
-=======
             // Now for things that should only be shown when actually using mobile data.
             if (mDataConnected) {
                 combinedSignalIconId = mDataSignalIconId;
@@ -952,7 +945,8 @@
                 combinedSignalIconId = mDataSignalIconId; // set by updateDataIcon()
                 mContentDescriptionCombinedSignal = mContentDescriptionDataType;
             }
->>>>>>> df331873
+        } else {
+             mMobileActivityIconId = 0;
         }
 
         if (mWifiConnected) {
