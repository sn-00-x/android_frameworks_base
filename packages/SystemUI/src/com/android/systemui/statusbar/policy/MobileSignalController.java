--- conflicted
+++ resolved
@@ -663,15 +663,6 @@
             mCurrentState.networkName = mServiceState.getOperatorAlphaShort();
         }
 
-<<<<<<< HEAD
-=======
-        if (!showLongOperatorName() && mServiceState != null && !TextUtils.isEmpty(
-                mServiceState.getOperatorAlphaShort())) {
-            mCurrentState.networkNameData = mServiceState.getOperatorAlphaShort()
-                            + " " + getNetworkClassString(mServiceState);
-        }
-
->>>>>>> f5eb9774
         if (mConfig.readIconsFromXml) {
             mCurrentState.voiceLevel = getVoiceSignalLevel();
         }
