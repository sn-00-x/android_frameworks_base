/*
 * Copyright (C) 2008 The Android Open Source Project
 *
 * Licensed under the Apache License, Version 2.0 (the "License");
 * you may not use this file except in compliance with the License.
 * You may obtain a copy of the License at
 *
 *      http://www.apache.org/licenses/LICENSE-2.0
 *
 * Unless required by applicable law or agreed to in writing, software
 * distributed under the License is distributed on an "AS IS" BASIS,
 * WITHOUT WARRANTIES OR CONDITIONS OF ANY KIND, either express or implied.
 * See the License for the specific language governing permissions and
 * limitations under the License.
 */

package com.android.systemui.statusbar.phone;

import android.animation.LayoutTransition;
import android.animation.LayoutTransition.TransitionListener;
import android.animation.ObjectAnimator;
import android.animation.TimeInterpolator;
import android.animation.ValueAnimator;
import android.annotation.DrawableRes;
import android.app.ActivityManager;
import android.app.StatusBarManager;
import android.content.Context;
import android.content.res.Configuration;
import android.graphics.Point;
import android.graphics.Rect;
import android.os.Handler;
import android.os.Message;
import android.os.RemoteException;
import android.util.AttributeSet;
import android.util.Log;
import android.util.SparseArray;
import android.view.ContextThemeWrapper;
import android.view.Display;
import android.view.MotionEvent;
import android.view.Surface;
import android.view.View;
import android.view.ViewGroup;
import android.view.WindowManager;
import android.view.inputmethod.InputMethodManager;
import android.widget.FrameLayout;

import com.android.settingslib.Utils;
import com.android.systemui.Dependency;
import com.android.systemui.DockedStackExistsListener;
import com.android.systemui.R;
import com.android.systemui.RecentsComponent;
import com.android.systemui.plugins.PluginListener;
import com.android.systemui.plugins.PluginManager;
import com.android.systemui.plugins.statusbar.phone.NavGesture;
import com.android.systemui.plugins.statusbar.phone.NavGesture.GestureHelper;
import com.android.systemui.stackdivider.Divider;
import com.android.systemui.statusbar.policy.DeadZone;
import com.android.systemui.statusbar.policy.KeyButtonDrawable;

import java.io.FileDescriptor;
import java.io.PrintWriter;
import java.util.function.Consumer;

public class NavigationBarView extends FrameLayout implements PluginListener<NavGesture> {
    final static boolean DEBUG = false;
    final static String TAG = "StatusBar/NavBarView";

    // slippery nav bar when everything is disabled, e.g. during setup
    final static boolean SLIPPERY_WHEN_DISABLED = true;

    final static boolean ALTERNATE_CAR_MODE_UI = false;

    final Display mDisplay;
    View mCurrentView = null;
    View[] mRotatedViews = new View[4];

    boolean mVertical;
    private int mCurrentRotation = -1;

    boolean mShowMenu;
    boolean mShowAccessibilityButton;
    boolean mLongClickableAccessibilityButton;
    int mDisabledFlags = 0;
    int mNavigationIconHints = 0;

    private KeyButtonDrawable mBackIcon, mBackLandIcon, mBackAltIcon, mBackAltLandIcon;
    private KeyButtonDrawable mBackCarModeIcon, mBackLandCarModeIcon;
    private KeyButtonDrawable mBackAltCarModeIcon, mBackAltLandCarModeIcon;
    private KeyButtonDrawable mHomeDefaultIcon, mHomeCarModeIcon;
    private KeyButtonDrawable mRecentIcon;
    private KeyButtonDrawable mDockedIcon;
    private KeyButtonDrawable mImeIcon;
    private KeyButtonDrawable mMenuIcon;
    private KeyButtonDrawable mAccessibilityIcon;

    private GestureHelper mGestureHelper;
    private DeadZone mDeadZone;
    private final NavigationBarTransitions mBarTransitions;

    // workaround for LayoutTransitions leaving the nav buttons in a weird state (bug 5549288)
    final static boolean WORKAROUND_INVALID_LAYOUT = true;
    final static int MSG_CHECK_INVALID_LAYOUT = 8686;

    // performs manual animation in sync with layout transitions
    private final NavTransitionListener mTransitionListener = new NavTransitionListener();

    private OnVerticalChangedListener mOnVerticalChangedListener;
    private boolean mLayoutTransitionsEnabled = true;
    private boolean mWakeAndUnlocking;
    private boolean mUseCarModeUi = false;
    private boolean mInCarMode = false;
    private boolean mDockedStackExists;

    private final SparseArray<ButtonDispatcher> mButtonDispatchers = new SparseArray<>();
    private Configuration mConfiguration;

    private NavigationBarInflaterView mNavigationInflaterView;
    private RecentsComponent mRecentsComponent;
    private Divider mDivider;

    private class NavTransitionListener implements TransitionListener {
        private boolean mBackTransitioning;
        private boolean mHomeAppearing;
        private long mStartDelay;
        private long mDuration;
        private TimeInterpolator mInterpolator;

        @Override
        public void startTransition(LayoutTransition transition, ViewGroup container,
                View view, int transitionType) {
            if (view.getId() == R.id.back) {
                mBackTransitioning = true;
            } else if (view.getId() == R.id.home && transitionType == LayoutTransition.APPEARING) {
                mHomeAppearing = true;
                mStartDelay = transition.getStartDelay(transitionType);
                mDuration = transition.getDuration(transitionType);
                mInterpolator = transition.getInterpolator(transitionType);
            }
        }

        @Override
        public void endTransition(LayoutTransition transition, ViewGroup container,
                View view, int transitionType) {
            if (view.getId() == R.id.back) {
                mBackTransitioning = false;
            } else if (view.getId() == R.id.home && transitionType == LayoutTransition.APPEARING) {
                mHomeAppearing = false;
            }
        }

        public void onBackAltCleared() {
            ButtonDispatcher backButton = getBackButton();

            // When dismissing ime during unlock, force the back button to run the same appearance
            // animation as home (if we catch this condition early enough).
            if (!mBackTransitioning && backButton.getVisibility() == VISIBLE
                    && mHomeAppearing && getHomeButton().getAlpha() == 0) {
                getBackButton().setAlpha(0);
                ValueAnimator a = ObjectAnimator.ofFloat(backButton, "alpha", 0, 1);
                a.setStartDelay(mStartDelay);
                a.setDuration(mDuration);
                a.setInterpolator(mInterpolator);
                a.start();
            }
        }
    }

    private final OnClickListener mImeSwitcherClickListener = new OnClickListener() {
        @Override
        public void onClick(View view) {
            mContext.getSystemService(InputMethodManager.class)
                    .showInputMethodPicker(true /* showAuxiliarySubtypes */);
        }
    };

    private class H extends Handler {
        public void handleMessage(Message m) {
            switch (m.what) {
                case MSG_CHECK_INVALID_LAYOUT:
                    final String how = "" + m.obj;
                    final int w = getWidth();
                    final int h = getHeight();
                    final int vw = getCurrentView().getWidth();
                    final int vh = getCurrentView().getHeight();

                    if (h != vh || w != vw) {
                        Log.w(TAG, String.format(
                            "*** Invalid layout in navigation bar (%s this=%dx%d cur=%dx%d)",
                            how, w, h, vw, vh));
                        if (WORKAROUND_INVALID_LAYOUT) {
                            requestLayout();
                        }
                    }
                    break;
            }
        }
    }

    public NavigationBarView(Context context, AttributeSet attrs) {
        super(context, attrs);

        mDisplay = ((WindowManager) context.getSystemService(
                Context.WINDOW_SERVICE)).getDefaultDisplay();

        mVertical = false;
        mShowMenu = false;

        mShowAccessibilityButton = false;
        mLongClickableAccessibilityButton = false;

        mConfiguration = new Configuration();
        mConfiguration.updateFrom(context.getResources().getConfiguration());
        updateIcons(context, Configuration.EMPTY, mConfiguration);

        mBarTransitions = new NavigationBarTransitions(this);

        mButtonDispatchers.put(R.id.back, new ButtonDispatcher(R.id.back));
        mButtonDispatchers.put(R.id.home, new ButtonDispatcher(R.id.home));
        mButtonDispatchers.put(R.id.recent_apps, new ButtonDispatcher(R.id.recent_apps));
        mButtonDispatchers.put(R.id.menu, new ButtonDispatcher(R.id.menu));
        mButtonDispatchers.put(R.id.ime_switcher, new ButtonDispatcher(R.id.ime_switcher));
        mButtonDispatchers.put(R.id.accessibility_button,
                new ButtonDispatcher(R.id.accessibility_button));
    }

    public BarTransitions getBarTransitions() {
        return mBarTransitions;
    }

    public LightBarTransitionsController getLightTransitionsController() {
        return mBarTransitions.getLightTransitionsController();
    }

    public void setComponents(RecentsComponent recentsComponent, Divider divider) {
        mRecentsComponent = recentsComponent;
        mDivider = divider;
        if (mGestureHelper instanceof NavigationBarGestureHelper) {
            ((NavigationBarGestureHelper) mGestureHelper).setComponents(
                    recentsComponent, divider, this);
        }
    }

    public void setOnVerticalChangedListener(OnVerticalChangedListener onVerticalChangedListener) {
        mOnVerticalChangedListener = onVerticalChangedListener;
        notifyVerticalChangedListener(mVertical);
    }

    @Override
    public boolean onTouchEvent(MotionEvent event) {
        if (mGestureHelper.onTouchEvent(event)) {
            return true;
        }
        return super.onTouchEvent(event);
    }

    @Override
    public boolean onInterceptTouchEvent(MotionEvent event) {
        return mGestureHelper.onInterceptTouchEvent(event);
    }

    public void abortCurrentGesture() {
        getHomeButton().abortCurrentGesture();
    }

    private H mHandler = new H();

    public View getCurrentView() {
        return mCurrentView;
    }

    public View[] getAllViews() {
        return mRotatedViews;
    }

    public ButtonDispatcher getRecentsButton() {
        return mButtonDispatchers.get(R.id.recent_apps);
    }

    public ButtonDispatcher getMenuButton() {
        return mButtonDispatchers.get(R.id.menu);
    }

    public ButtonDispatcher getBackButton() {
        return mButtonDispatchers.get(R.id.back);
    }

    public ButtonDispatcher getHomeButton() {
        return mButtonDispatchers.get(R.id.home);
    }

    public ButtonDispatcher getImeSwitchButton() {
        return mButtonDispatchers.get(R.id.ime_switcher);
    }

    public ButtonDispatcher getAccessibilityButton() {
        return mButtonDispatchers.get(R.id.accessibility_button);
    }

    public SparseArray<ButtonDispatcher> getButtonDispatchers() {
        return mButtonDispatchers;
    }

    private void updateCarModeIcons(Context ctx) {
        mBackCarModeIcon = getDrawable(ctx,
                R.drawable.ic_sysbar_back_carmode, R.drawable.ic_sysbar_back_carmode);
        mBackLandCarModeIcon = mBackCarModeIcon;
        mBackAltCarModeIcon = getDrawable(ctx,
                R.drawable.ic_sysbar_back_ime_carmode, R.drawable.ic_sysbar_back_ime_carmode);
        mBackAltLandCarModeIcon = mBackAltCarModeIcon;
        mHomeCarModeIcon = getDrawable(ctx,
                R.drawable.ic_sysbar_home_carmode, R.drawable.ic_sysbar_home_carmode);
    }

    private void updateIcons(Context ctx, Configuration oldConfig, Configuration newConfig) {
        if (oldConfig.orientation != newConfig.orientation
                || oldConfig.densityDpi != newConfig.densityDpi) {
            mDockedIcon = getDrawable(ctx,
                    R.drawable.ic_sysbar_docked, R.drawable.ic_sysbar_docked_dark);
        }
        if (oldConfig.densityDpi != newConfig.densityDpi
                || oldConfig.getLayoutDirection() != newConfig.getLayoutDirection()) {
            mBackIcon = getDrawable(ctx, R.drawable.ic_sysbar_back, R.drawable.ic_sysbar_back_dark);
            mBackLandIcon = mBackIcon;
            mBackAltIcon = getDrawable(ctx,
                    R.drawable.ic_sysbar_back_ime, R.drawable.ic_sysbar_back_ime_dark);
            mBackAltLandIcon = mBackAltIcon;

            mHomeDefaultIcon = getDrawable(ctx,
                    R.drawable.ic_sysbar_home, R.drawable.ic_sysbar_home_dark);
            mRecentIcon = getDrawable(ctx,
                    R.drawable.ic_sysbar_recent, R.drawable.ic_sysbar_recent_dark);
            mMenuIcon = getDrawable(ctx, R.drawable.ic_sysbar_menu, R.drawable.ic_sysbar_menu_dark);
            mAccessibilityIcon = getDrawable(ctx, R.drawable.ic_sysbar_accessibility_button,
                    R.drawable.ic_sysbar_accessibility_button_dark);

            int dualToneDarkTheme = Utils.getThemeAttr(ctx, R.attr.darkIconTheme);
            int dualToneLightTheme = Utils.getThemeAttr(ctx, R.attr.lightIconTheme);
            Context darkContext = new ContextThemeWrapper(ctx, dualToneDarkTheme);
            Context lightContext = new ContextThemeWrapper(ctx, dualToneLightTheme);
            mImeIcon = getDrawable(darkContext, lightContext,
                    R.drawable.ic_ime_switcher_default, R.drawable.ic_ime_switcher_default);

            if (ALTERNATE_CAR_MODE_UI) {
                updateCarModeIcons(ctx);
            }
        }
    }

    private KeyButtonDrawable getDrawable(Context ctx, @DrawableRes int lightIcon,
            @DrawableRes int darkIcon) {
        return getDrawable(ctx, ctx, lightIcon, darkIcon);
    }

    private KeyButtonDrawable getDrawable(Context darkContext, Context lightContext,
            @DrawableRes int lightIcon, @DrawableRes int darkIcon) {
        return KeyButtonDrawable.create(lightContext.getDrawable(lightIcon),
                darkContext.getDrawable(darkIcon));
    }

    @Override
    public void setLayoutDirection(int layoutDirection) {
        // Reload all the icons
        updateIcons(getContext(), Configuration.EMPTY, mConfiguration);

        super.setLayoutDirection(layoutDirection);
    }

    public void notifyScreenOn() {
        setDisabledFlags(mDisabledFlags, true);
    }

    public void setNavigationIconHints(int hints) {
        setNavigationIconHints(hints, false);
    }

    private KeyButtonDrawable getBackIconWithAlt(boolean carMode, boolean landscape) {
        return landscape
                ? carMode ? mBackAltLandCarModeIcon : mBackAltLandIcon
                : carMode ? mBackAltCarModeIcon : mBackAltIcon;
    }

    private KeyButtonDrawable getBackIcon(boolean carMode, boolean landscape) {
        return landscape
                ? carMode ? mBackLandCarModeIcon : mBackLandIcon
                : carMode ? mBackCarModeIcon : mBackIcon;
    }

    public void setNavigationIconHints(int hints, boolean force) {
        if (!force && hints == mNavigationIconHints) return;
        final boolean backAlt = (hints & StatusBarManager.NAVIGATION_HINT_BACK_ALT) != 0;
        if ((mNavigationIconHints & StatusBarManager.NAVIGATION_HINT_BACK_ALT) != 0 && !backAlt) {
            mTransitionListener.onBackAltCleared();
        }
        if (DEBUG) {
            android.widget.Toast.makeText(getContext(),
                "Navigation icon hints = " + hints,
                500).show();
        }

        mNavigationIconHints = hints;

        // We have to replace or restore the back and home button icons when exiting or entering
        // carmode, respectively. Recents are not available in CarMode in nav bar so change
        // to recent icon is not required.
        KeyButtonDrawable backIcon = (backAlt)
                ? getBackIconWithAlt(mUseCarModeUi, mVertical)
                : getBackIcon(mUseCarModeUi, mVertical);

        getBackButton().setImageDrawable(backIcon);

        updateRecentsIcon();

        if (mUseCarModeUi) {
            getHomeButton().setImageDrawable(mHomeCarModeIcon);
        } else {
            getHomeButton().setImageDrawable(mHomeDefaultIcon);
        }

        // The Accessibility button always overrides the appearance of the IME switcher
        final boolean showImeButton =
                !mShowAccessibilityButton && ((hints & StatusBarManager.NAVIGATION_HINT_IME_SHOWN)
                        != 0);
        getImeSwitchButton().setVisibility(showImeButton ? View.VISIBLE : View.INVISIBLE);
        getImeSwitchButton().setImageDrawable(mImeIcon);

        // Update menu button in case the IME state has changed.
        setMenuVisibility(mShowMenu, true);
        getMenuButton().setImageDrawable(mMenuIcon);

        setAccessibilityButtonState(mShowAccessibilityButton, mLongClickableAccessibilityButton);
        getAccessibilityButton().setImageDrawable(mAccessibilityIcon);

        setDisabledFlags(mDisabledFlags, true);

        mBarTransitions.reapplyDarkIntensity();
    }

    public void setDisabledFlags(int disabledFlags) {
        setDisabledFlags(disabledFlags, false);
    }

    public void setDisabledFlags(int disabledFlags, boolean force) {
        if (!force && mDisabledFlags == disabledFlags) return;

        mDisabledFlags = disabledFlags;

        final boolean disableHome = ((disabledFlags & View.STATUS_BAR_DISABLE_HOME) != 0);

        // Always disable recents when alternate car mode UI is active.
        boolean disableRecent = mUseCarModeUi
                        || ((disabledFlags & View.STATUS_BAR_DISABLE_RECENT) != 0);
        final boolean disableBack = ((disabledFlags & View.STATUS_BAR_DISABLE_BACK) != 0)
                && ((mNavigationIconHints & StatusBarManager.NAVIGATION_HINT_BACK_ALT) == 0);

        ViewGroup navButtons = (ViewGroup) getCurrentView().findViewById(R.id.nav_buttons);
        if (navButtons != null) {
            LayoutTransition lt = navButtons.getLayoutTransition();
            if (lt != null) {
                if (!lt.getTransitionListeners().contains(mTransitionListener)) {
                    lt.addTransitionListener(mTransitionListener);
                }
            }
        }
        if (inLockTask() && disableRecent && !disableHome) {
            // Don't hide recents when in lock task, it is used for exiting.
            // Unless home is hidden, then in DPM locked mode and no exit available.
            disableRecent = false;
        }

        getBackButton().setVisibility(disableBack      ? View.INVISIBLE : View.VISIBLE);
        getHomeButton().setVisibility(disableHome      ? View.INVISIBLE : View.VISIBLE);
        getRecentsButton().setVisibility(disableRecent ? View.INVISIBLE : View.VISIBLE);
    }

    private boolean inLockTask() {
        try {
            return ActivityManager.getService().isInLockTaskMode();
        } catch (RemoteException e) {
            return false;
        }
    }

    public void setLayoutTransitionsEnabled(boolean enabled) {
        mLayoutTransitionsEnabled = enabled;
        updateLayoutTransitionsEnabled();
    }

    public void setWakeAndUnlocking(boolean wakeAndUnlocking) {
        setUseFadingAnimations(wakeAndUnlocking);
        mWakeAndUnlocking = wakeAndUnlocking;
        updateLayoutTransitionsEnabled();
    }

    private void updateLayoutTransitionsEnabled() {
        boolean enabled = !mWakeAndUnlocking && mLayoutTransitionsEnabled;
        ViewGroup navButtons = (ViewGroup) getCurrentView().findViewById(R.id.nav_buttons);
        LayoutTransition lt = navButtons.getLayoutTransition();
        if (lt != null) {
            if (enabled) {
                lt.enableTransitionType(LayoutTransition.APPEARING);
                lt.enableTransitionType(LayoutTransition.DISAPPEARING);
                lt.enableTransitionType(LayoutTransition.CHANGE_APPEARING);
                lt.enableTransitionType(LayoutTransition.CHANGE_DISAPPEARING);
            } else {
                lt.disableTransitionType(LayoutTransition.APPEARING);
                lt.disableTransitionType(LayoutTransition.DISAPPEARING);
                lt.disableTransitionType(LayoutTransition.CHANGE_APPEARING);
                lt.disableTransitionType(LayoutTransition.CHANGE_DISAPPEARING);
            }
        }
    }

    private void setUseFadingAnimations(boolean useFadingAnimations) {
        WindowManager.LayoutParams lp = (WindowManager.LayoutParams) ((ViewGroup) getParent())
                .getLayoutParams();
        if (lp != null) {
            boolean old = lp.windowAnimations != 0;
            if (!old && useFadingAnimations) {
                lp.windowAnimations = R.style.Animation_NavigationBarFadeIn;
            } else if (old && !useFadingAnimations) {
                lp.windowAnimations = 0;
            } else {
                return;
            }
            WindowManager wm = (WindowManager)getContext().getSystemService(Context.WINDOW_SERVICE);
            wm.updateViewLayout((View) getParent(), lp);
        }
    }

    public void setMenuVisibility(final boolean show) {
        setMenuVisibility(show, false);
    }

    public void setMenuVisibility(final boolean show, final boolean force) {
        if (!force && mShowMenu == show) return;

        mShowMenu = show;

        // Only show Menu if IME switcher and Accessibility button not shown.
        final boolean shouldShow = mShowMenu && !mShowAccessibilityButton &&
                ((mNavigationIconHints & StatusBarManager.NAVIGATION_HINT_IME_SHOWN) == 0);

        getMenuButton().setVisibility(shouldShow ? View.VISIBLE : View.INVISIBLE);
    }

    public void setAccessibilityButtonState(final boolean visible, final boolean longClickable) {
        mShowAccessibilityButton = visible;
        mLongClickableAccessibilityButton = longClickable;
        if (visible) {
            // Accessibility button overrides Menu and IME switcher buttons.
            setMenuVisibility(false, true);
            getImeSwitchButton().setVisibility(View.INVISIBLE);
        }

        getAccessibilityButton().setVisibility(visible ? View.VISIBLE : View.INVISIBLE);
        getAccessibilityButton().setLongClickable(longClickable);
    }

    @Override
    public void onFinishInflate() {
        mNavigationInflaterView = (NavigationBarInflaterView) findViewById(
                R.id.navigation_inflater);
        mNavigationInflaterView.setButtonDispatchers(mButtonDispatchers);

        getImeSwitchButton().setOnClickListener(mImeSwitcherClickListener);

        DockedStackExistsListener.register(mDockedListener);
        updateRotatedViews();
    }

    private void updateRotatedViews() {
        mRotatedViews[Surface.ROTATION_0] =
                mRotatedViews[Surface.ROTATION_180] = findViewById(R.id.rot0);
        mRotatedViews[Surface.ROTATION_270] =
                mRotatedViews[Surface.ROTATION_90] = findViewById(R.id.rot90);
<<<<<<< HEAD
=======

        updateCurrentView();
>>>>>>> 6683cc6a
    }

    public boolean needsReorient(int rotation) {
        return mCurrentRotation != rotation;
    }

    private void updateCurrentView() {
        final int rot = mDisplay.getRotation();
        for (int i=0; i<4; i++) {
            mRotatedViews[i].setVisibility(View.GONE);
        }
        mCurrentView = mRotatedViews[rot];
        mCurrentView.setVisibility(View.VISIBLE);
        mNavigationInflaterView.setAlternativeOrder(rot == Surface.ROTATION_90);
        for (int i = 0; i < mButtonDispatchers.size(); i++) {
            mButtonDispatchers.valueAt(i).setCurrentView(mCurrentView);
        }
        updateLayoutTransitionsEnabled();
        mCurrentRotation = rot;
    }

    private void updateRecentsIcon() {
        getRecentsButton().setImageDrawable(mDockedStackExists ? mDockedIcon : mRecentIcon);
        mBarTransitions.reapplyDarkIntensity();
    }

    public boolean isVertical() {
        return mVertical;
    }

    public void reorient() {
        updateCurrentView();

        mDeadZone = (DeadZone) mCurrentView.findViewById(R.id.deadzone);
<<<<<<< HEAD

        ((NavigationBarFrame) getRootView()).setDeadZone(mDeadZone);

=======
        ((NavigationBarFrame) getRootView()).setDeadZone(mDeadZone);
>>>>>>> 6683cc6a
        mDeadZone.setDisplayRotation(mCurrentRotation);

        // force the low profile & disabled states into compliance
        mBarTransitions.init();
        setDisabledFlags(mDisabledFlags, true /* force */);
        setMenuVisibility(mShowMenu, true /* force */);

        if (DEBUG) {
            Log.d(TAG, "reorient(): rot=" + mCurrentRotation);
        }

        updateTaskSwitchHelper();
        setNavigationIconHints(mNavigationIconHints, true);

        getHomeButton().setVertical(mVertical);
    }

    private void updateTaskSwitchHelper() {
        if (mGestureHelper == null) return;
        boolean isRtl = (getLayoutDirection() == View.LAYOUT_DIRECTION_RTL);
        mGestureHelper.setBarState(mVertical, isRtl);
    }

    @Override
    protected void onSizeChanged(int w, int h, int oldw, int oldh) {
        if (DEBUG) Log.d(TAG, String.format(
                    "onSizeChanged: (%dx%d) old: (%dx%d)", w, h, oldw, oldh));

        final boolean newVertical = w > 0 && h > w;
        if (newVertical != mVertical) {
            mVertical = newVertical;
            //Log.v(TAG, String.format("onSizeChanged: h=%d, w=%d, vert=%s", h, w, mVertical?"y":"n"));
            reorient();
            notifyVerticalChangedListener(newVertical);
        }

        postCheckForInvalidLayout("sizeChanged");
        super.onSizeChanged(w, h, oldw, oldh);
    }

    private void notifyVerticalChangedListener(boolean newVertical) {
        if (mOnVerticalChangedListener != null) {
            mOnVerticalChangedListener.onVerticalChanged(newVertical);
        }
    }

    @Override
    protected void onConfigurationChanged(Configuration newConfig) {
        super.onConfigurationChanged(newConfig);
        boolean uiCarModeChanged = updateCarMode(newConfig);
        updateTaskSwitchHelper();
        updateIcons(getContext(), mConfiguration, newConfig);
        updateRecentsIcon();
        if (uiCarModeChanged || mConfiguration.densityDpi != newConfig.densityDpi
                || mConfiguration.getLayoutDirection() != newConfig.getLayoutDirection()) {
            // If car mode or density changes, we need to reset the icons.
            setNavigationIconHints(mNavigationIconHints, true);
        }
        mConfiguration.updateFrom(newConfig);
    }

    /**
     * If the configuration changed, update the carmode and return that it was updated.
     */
    private boolean updateCarMode(Configuration newConfig) {
        boolean uiCarModeChanged = false;
        if (newConfig != null) {
            int uiMode = newConfig.uiMode & Configuration.UI_MODE_TYPE_MASK;
            final boolean isCarMode = (uiMode == Configuration.UI_MODE_TYPE_CAR);

            if (isCarMode != mInCarMode) {
                mInCarMode = isCarMode;
                getHomeButton().setCarMode(isCarMode);

                if (ALTERNATE_CAR_MODE_UI) {
                    mUseCarModeUi = isCarMode;
                    uiCarModeChanged = true;
                } else {
                    // Don't use car mode behavior if ALTERNATE_CAR_MODE_UI not set.
                    mUseCarModeUi = false;
                }
            }
        }
        return uiCarModeChanged;
    }

    /*
    @Override
    protected void onLayout (boolean changed, int left, int top, int right, int bottom) {
        if (DEBUG) Log.d(TAG, String.format(
                    "onLayout: %s (%d,%d,%d,%d)",
                    changed?"changed":"notchanged", left, top, right, bottom));
        super.onLayout(changed, left, top, right, bottom);
    }

    // uncomment this for extra defensiveness in WORKAROUND_INVALID_LAYOUT situations: if all else
    // fails, any touch on the display will fix the layout.
    @Override
    public boolean onInterceptTouchEvent(MotionEvent ev) {
        if (DEBUG) Log.d(TAG, "onInterceptTouchEvent: " + ev.toString());
        if (ev.getAction() == MotionEvent.ACTION_DOWN) {
            postCheckForInvalidLayout("touch");
        }
        return super.onInterceptTouchEvent(ev);
    }
    */


    private String getResourceName(int resId) {
        if (resId != 0) {
            final android.content.res.Resources res = getContext().getResources();
            try {
                return res.getResourceName(resId);
            } catch (android.content.res.Resources.NotFoundException ex) {
                return "(unknown)";
            }
        } else {
            return "(null)";
        }
    }

    private void postCheckForInvalidLayout(final String how) {
        mHandler.obtainMessage(MSG_CHECK_INVALID_LAYOUT, 0, 0, how).sendToTarget();
    }

    private static String visibilityToString(int vis) {
        switch (vis) {
            case View.INVISIBLE:
                return "INVISIBLE";
            case View.GONE:
                return "GONE";
            default:
                return "VISIBLE";
        }
    }

    @Override
    protected void onAttachedToWindow() {
        super.onAttachedToWindow();
        reorient();
        onPluginDisconnected(null); // Create default gesture helper
        Dependency.get(PluginManager.class).addPluginListener(this,
                NavGesture.class, false /* Only one */);
    }

    @Override
    protected void onDetachedFromWindow() {
        super.onDetachedFromWindow();
        Dependency.get(PluginManager.class).removePluginListener(this);
        if (mGestureHelper != null) {
            mGestureHelper.destroy();
        }
    }

    @Override
    public void onPluginConnected(NavGesture plugin, Context context) {
        mGestureHelper = plugin.getGestureHelper();
        updateTaskSwitchHelper();
    }

    @Override
    public void onPluginDisconnected(NavGesture plugin) {
        NavigationBarGestureHelper defaultHelper = new NavigationBarGestureHelper(getContext());
        defaultHelper.setComponents(mRecentsComponent, mDivider, this);
        if (mGestureHelper != null) {
            mGestureHelper.destroy();
        }
        mGestureHelper = defaultHelper;
        updateTaskSwitchHelper();
    }

    public void dump(FileDescriptor fd, PrintWriter pw, String[] args) {
        pw.println("NavigationBarView {");
        final Rect r = new Rect();
        final Point size = new Point();
        mDisplay.getRealSize(size);

        pw.println(String.format("      this: " + StatusBar.viewInfo(this)
                        + " " + visibilityToString(getVisibility())));

        getWindowVisibleDisplayFrame(r);
        final boolean offscreen = r.right > size.x || r.bottom > size.y;
        pw.println("      window: "
                + r.toShortString()
                + " " + visibilityToString(getWindowVisibility())
                + (offscreen ? " OFFSCREEN!" : ""));

        pw.println(String.format("      mCurrentView: id=%s (%dx%d) %s",
                        getResourceName(getCurrentView().getId()),
                        getCurrentView().getWidth(), getCurrentView().getHeight(),
                        visibilityToString(getCurrentView().getVisibility())));

        pw.println(String.format("      disabled=0x%08x vertical=%s menu=%s",
                        mDisabledFlags,
                        mVertical ? "true" : "false",
                        mShowMenu ? "true" : "false"));

        dumpButton(pw, "back", getBackButton());
        dumpButton(pw, "home", getHomeButton());
        dumpButton(pw, "rcnt", getRecentsButton());
        dumpButton(pw, "menu", getMenuButton());
        dumpButton(pw, "a11y", getAccessibilityButton());

        pw.println("    }");
    }

    private static void dumpButton(PrintWriter pw, String caption, ButtonDispatcher button) {
        pw.print("      " + caption + ": ");
        if (button == null) {
            pw.print("null");
        } else {
            pw.print(visibilityToString(button.getVisibility())
                    + " alpha=" + button.getAlpha()
                    );
        }
        pw.println();
    }

    public interface OnVerticalChangedListener {
        void onVerticalChanged(boolean isVertical);
    }

    private final Consumer<Boolean> mDockedListener = exists -> mHandler.post(() -> {
        mDockedStackExists = exists;
        updateRecentsIcon();
    });
}<|MERGE_RESOLUTION|>--- conflicted
+++ resolved
@@ -573,11 +573,8 @@
                 mRotatedViews[Surface.ROTATION_180] = findViewById(R.id.rot0);
         mRotatedViews[Surface.ROTATION_270] =
                 mRotatedViews[Surface.ROTATION_90] = findViewById(R.id.rot90);
-<<<<<<< HEAD
-=======
 
         updateCurrentView();
->>>>>>> 6683cc6a
     }
 
     public boolean needsReorient(int rotation) {
@@ -612,13 +609,8 @@
         updateCurrentView();
 
         mDeadZone = (DeadZone) mCurrentView.findViewById(R.id.deadzone);
-<<<<<<< HEAD
 
         ((NavigationBarFrame) getRootView()).setDeadZone(mDeadZone);
-
-=======
-        ((NavigationBarFrame) getRootView()).setDeadZone(mDeadZone);
->>>>>>> 6683cc6a
         mDeadZone.setDisplayRotation(mCurrentRotation);
 
         // force the low profile & disabled states into compliance
