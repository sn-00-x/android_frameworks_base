--- conflicted
+++ resolved
@@ -21,16 +21,10 @@
 import android.graphics.Canvas;
 import android.graphics.drawable.Drawable;
 import android.util.AttributeSet;
-<<<<<<< HEAD
 import android.view.View;
-=======
 import android.util.EventLog;
-import android.view.LayoutInflater;
 import android.view.MotionEvent;
-import android.view.View;
-import android.view.ViewGroup;
 import android.view.accessibility.AccessibilityEvent;
->>>>>>> a34a64d2
 
 import com.android.systemui.EventLogTags;
 import com.android.systemui.R;
@@ -64,18 +58,9 @@
         mHandleBar = resources.getDrawable(R.drawable.status_bar_close);
         mHandleBarHeight = resources.getDimensionPixelSize(R.dimen.close_handle_height);
         mHandleView = findViewById(R.id.handle);
-<<<<<<< HEAD
-
-        setContentDescription(resources.getString(R.string.accessibility_desc_quick_settings));
-
     }
 
     public void setQuickSettings(QuickSettingsController qs) {
-=======
-    }
-
-    public void setQuickSettings(QuickSettings qs) {
->>>>>>> a34a64d2
         mQS = qs;
     }
 
@@ -143,8 +128,6 @@
         canvas.translate(0, -off);
     }
 
-<<<<<<< HEAD
-=======
     @Override
     public boolean onTouchEvent(MotionEvent event) {
         if (DEBUG_GESTURES) {
@@ -155,5 +138,4 @@
         }
         return super.onTouchEvent(event);
     }
->>>>>>> a34a64d2
 }