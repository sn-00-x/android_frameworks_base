--- conflicted
+++ resolved
@@ -693,15 +693,7 @@
 
         mUiModeManager = mContext.getSystemService(UiModeManager.class);
         mKeyguardViewMediator = getComponent(KeyguardViewMediator.class);
-<<<<<<< HEAD
-        mColorExtractor = Dependency.get(SysuiColorExtractor.class);
-        mDeviceProvisionedController = Dependency.get(DeviceProvisionedController.class);
-        mNavigationBarController = Dependency.get(NavigationBarController.class);
         mNavigationBarSystemUiVisibility = mNavigationBarController.createSystemUiVisibility();
-        mBubbleController = Dependency.get(BubbleController.class);
-        mBubbleController.setExpandListener(mBubbleExpandListener);
-=======
->>>>>>> 2327d933
         mActivityIntentHelper = new ActivityIntentHelper(mContext);
 
         KeyguardSliceProvider sliceProvider = KeyguardSliceProvider.getAttachedInstance();
