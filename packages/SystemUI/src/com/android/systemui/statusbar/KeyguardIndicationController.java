/*
 * Copyright (C) 2014 The Android Open Source Project
 *
 * Licensed under the Apache License, Version 2.0 (the "License");
 * you may not use this file except in compliance with the License.
 * You may obtain a copy of the License at
 *
 *      http://www.apache.org/licenses/LICENSE-2.0
 *
 * Unless required by applicable law or agreed to in writing, software
 * distributed under the License is distributed on an "AS IS" BASIS,
 * WITHOUT WARRANTIES OR CONDITIONS OF ANY KIND, either express or implied.
 * See the License for the specific language governing permissions and
 * limitations under the License
 */

package com.android.systemui.statusbar;

import static com.android.systemui.DejankUtils.whitelistIpcs;

import android.animation.Animator;
import android.animation.AnimatorListenerAdapter;
import android.app.admin.DevicePolicyManager;
import android.content.BroadcastReceiver;
import android.content.Context;
import android.content.Intent;
import android.content.IntentFilter;
import android.content.pm.UserInfo;
import android.content.res.ColorStateList;
import android.graphics.Color;
import android.hardware.biometrics.BiometricSourceType;
import android.hardware.face.FaceManager;
import android.hardware.fingerprint.FingerprintManager;
import android.os.BatteryManager;
import android.os.Handler;
import android.os.Message;
import android.os.RemoteException;
import android.os.UserHandle;
import android.os.UserManager;
import android.text.TextUtils;
import android.text.format.Formatter;
import android.util.Log;
import android.view.View;
import android.view.ViewGroup;

import androidx.annotation.Nullable;

import com.android.internal.annotations.VisibleForTesting;
import com.android.internal.app.IBatteryStats;
import com.android.internal.widget.ViewClippingUtil;
import com.android.keyguard.KeyguardUpdateMonitor;
import com.android.keyguard.KeyguardUpdateMonitorCallback;
import com.android.settingslib.Utils;
import com.android.settingslib.fuelgauge.BatteryStatus;
import com.android.systemui.Interpolators;
import com.android.systemui.R;
import com.android.systemui.broadcast.BroadcastDispatcher;
import com.android.systemui.dock.DockManager;
import com.android.systemui.plugins.statusbar.StatusBarStateController;
import com.android.systemui.plugins.statusbar.StatusBarStateController.StateListener;
import com.android.systemui.statusbar.phone.KeyguardIndicationTextView;
import com.android.systemui.statusbar.phone.LockscreenLockIconController;
import com.android.systemui.statusbar.phone.StatusBarKeyguardViewManager;
import com.android.systemui.statusbar.policy.KeyguardStateController;
import com.android.systemui.util.wakelock.SettableWakeLock;
import com.android.systemui.util.wakelock.WakeLock;

import java.io.FileDescriptor;
import java.io.PrintWriter;
import java.text.NumberFormat;
import java.util.IllegalFormatConversionException;

import javax.inject.Inject;
import javax.inject.Singleton;

/**
 * Controls the indications and error messages shown on the Keyguard
 */
@Singleton
public class KeyguardIndicationController implements StateListener,
        KeyguardStateController.Callback {

    private static final String TAG = "KeyguardIndication";
    private static final boolean DEBUG_CHARGING_SPEED = false;

    private static final int MSG_HIDE_TRANSIENT = 1;
    private static final int MSG_CLEAR_BIOMETRIC_MSG = 2;
    private static final int MSG_SWIPE_UP_TO_UNLOCK = 3;
    private static final long TRANSIENT_BIOMETRIC_ERROR_TIMEOUT = 1300;
    private static final float BOUNCE_ANIMATION_FINAL_Y = 0f;

    private final Context mContext;
    private final BroadcastDispatcher mBroadcastDispatcher;
    private final KeyguardStateController mKeyguardStateController;
    private final StatusBarStateController mStatusBarStateController;
    private final KeyguardUpdateMonitor mKeyguardUpdateMonitor;
    private ViewGroup mIndicationArea;
    private KeyguardIndicationTextView mTextView;
    private KeyguardIndicationTextView mDisclosure;
    private final IBatteryStats mBatteryInfo;
    private final SettableWakeLock mWakeLock;
    private final DockManager mDockManager;
    private final DevicePolicyManager mDevicePolicyManager;
    private final UserManager mUserManager;

    private BroadcastReceiver mBroadcastReceiver;
    private LockscreenLockIconController mLockIconController;
    private StatusBarKeyguardViewManager mStatusBarKeyguardViewManager;

    private String mRestingIndication;
    private String mAlignmentIndication;
    private CharSequence mTransientIndication;
    private boolean mTransientTextIsError;
    private ColorStateList mInitialTextColorState;
    private boolean mVisible;
    private boolean mHideTransientMessageOnScreenOff;

    private boolean mPowerPluggedIn;
    private boolean mPowerPluggedInWired;
    private boolean mPowerCharged;
    private boolean mBatteryOverheated;
    private boolean mEnableBatteryDefender;
    private int mChargingSpeed;
    private int mChargingWattage;
    private int mBatteryLevel;
    private boolean mBatteryPresent = true;
    private long mChargingTimeRemaining;
    private float mDisclosureMaxAlpha;
    private String mMessageToShowOnScreenOn;

    private KeyguardUpdateMonitorCallback mUpdateMonitorCallback;

    private boolean mDozing;
    private final ViewClippingUtil.ClippingParameters mClippingParams =
            new ViewClippingUtil.ClippingParameters() {
                @Override
                public boolean shouldFinish(View view) {
                    return view == mIndicationArea;
                }
            };

    /**
     * Creates a new KeyguardIndicationController and registers callbacks.
     */
    @Inject
    public KeyguardIndicationController(Context context,
            WakeLock.Builder wakeLockBuilder,
            KeyguardStateController keyguardStateController,
            StatusBarStateController statusBarStateController,
            KeyguardUpdateMonitor keyguardUpdateMonitor,
            DockManager dockManager,
            BroadcastDispatcher broadcastDispatcher,
            DevicePolicyManager devicePolicyManager,
            IBatteryStats iBatteryStats,
            UserManager userManager) {
        mContext = context;
        mBroadcastDispatcher = broadcastDispatcher;
        mDevicePolicyManager = devicePolicyManager;
        mKeyguardStateController = keyguardStateController;
        mStatusBarStateController = statusBarStateController;
        mKeyguardUpdateMonitor = keyguardUpdateMonitor;
        mDockManager = dockManager;
        mDockManager.addAlignmentStateListener(
                alignState -> mHandler.post(() -> handleAlignStateChanged(alignState)));
        mWakeLock = new SettableWakeLock(
                wakeLockBuilder.setTag("Doze:KeyguardIndication").build(), TAG);
        mBatteryInfo = iBatteryStats;
        mUserManager = userManager;

        mKeyguardUpdateMonitor.registerCallback(getKeyguardCallback());
        mKeyguardUpdateMonitor.registerCallback(mTickReceiver);
        mStatusBarStateController.addCallback(this);
        mKeyguardStateController.addCallback(this);
    }

    public void setIndicationArea(ViewGroup indicationArea) {
        mIndicationArea = indicationArea;
        mTextView = indicationArea.findViewById(R.id.keyguard_indication_text);
        mInitialTextColorState = mTextView != null ?
                mTextView.getTextColors() : ColorStateList.valueOf(Color.WHITE);
        mDisclosure = indicationArea.findViewById(R.id.keyguard_indication_enterprise_disclosure);
        mDisclosureMaxAlpha = mDisclosure.getAlpha();
        updateIndication(false /* animate */);
        updateDisclosure();

        if (mBroadcastReceiver == null) {
            // Update the disclosure proactively to avoid IPC on the critical path.
            mBroadcastReceiver = new BroadcastReceiver() {
                @Override
                public void onReceive(Context context, Intent intent) {
                    updateDisclosure();
                }
            };
            IntentFilter intentFilter = new IntentFilter();
            intentFilter.addAction(DevicePolicyManager.ACTION_DEVICE_POLICY_MANAGER_STATE_CHANGED);
            intentFilter.addAction(Intent.ACTION_USER_REMOVED);
            mBroadcastDispatcher.registerReceiver(mBroadcastReceiver, intentFilter);
        }
    }

    public void setLockIconController(LockscreenLockIconController lockIconController) {
        mLockIconController = lockIconController;
    }

    private void handleAlignStateChanged(int alignState) {
        String alignmentIndication = "";
        if (alignState == DockManager.ALIGN_STATE_POOR) {
            alignmentIndication =
                    mContext.getResources().getString(R.string.dock_alignment_slow_charging);
        } else if (alignState == DockManager.ALIGN_STATE_TERRIBLE) {
            alignmentIndication =
                    mContext.getResources().getString(R.string.dock_alignment_not_charging);
        }
        if (!alignmentIndication.equals(mAlignmentIndication)) {
            mAlignmentIndication = alignmentIndication;
            updateIndication(false);
        }
    }

    /**
     * Gets the {@link KeyguardUpdateMonitorCallback} instance associated with this
     * {@link KeyguardIndicationController}.
     *
     * <p>Subclasses may override this method to extend or change the callback behavior by extending
     * the {@link BaseKeyguardCallback}.
     *
     * @return A KeyguardUpdateMonitorCallback. Multiple calls to this method <b>must</b> return the
     * same instance.
     */
    protected KeyguardUpdateMonitorCallback getKeyguardCallback() {
        if (mUpdateMonitorCallback == null) {
            mUpdateMonitorCallback = new BaseKeyguardCallback();
        }
        return mUpdateMonitorCallback;
    }

    private void updateDisclosure() {
        // NOTE: Because this uses IPC, avoid calling updateDisclosure() on a critical path.
        if (whitelistIpcs(this::isOrganizationOwnedDevice)) {
            CharSequence organizationName = getOrganizationOwnedDeviceOrganizationName();
            if (organizationName != null) {
                mDisclosure.switchIndication(mContext.getResources().getString(
                        R.string.do_disclosure_with_name, organizationName));
            } else {
                mDisclosure.switchIndication(R.string.do_disclosure_generic);
            }
            mDisclosure.setVisibility(View.VISIBLE);
        } else {
            mDisclosure.setVisibility(View.GONE);
        }
    }

    private boolean isOrganizationOwnedDevice() {
        return mDevicePolicyManager.isDeviceManaged()
                || mDevicePolicyManager.isOrganizationOwnedDeviceWithManagedProfile();
    }

    @Nullable
    private CharSequence getOrganizationOwnedDeviceOrganizationName() {
        if (mDevicePolicyManager.isDeviceManaged()) {
            return mDevicePolicyManager.getDeviceOwnerOrganizationName();
        } else if (mDevicePolicyManager.isOrganizationOwnedDeviceWithManagedProfile()) {
            return getWorkProfileOrganizationName();
        }
        return null;
    }

    private CharSequence getWorkProfileOrganizationName() {
        final int profileId = getWorkProfileUserId(UserHandle.myUserId());
        if (profileId == UserHandle.USER_NULL) {
            return null;
        }
        return mDevicePolicyManager.getOrganizationNameForUser(profileId);
    }

    private int getWorkProfileUserId(int userId) {
        for (final UserInfo userInfo : mUserManager.getProfiles(userId)) {
            if (userInfo.isManagedProfile()) {
                return userInfo.id;
            }
        }
        return UserHandle.USER_NULL;
    }

    public void setVisible(boolean visible) {
        mVisible = visible;
        mIndicationArea.setVisibility(visible ? View.VISIBLE : View.GONE);
        if (visible) {
            // If this is called after an error message was already shown, we should not clear it.
            // Otherwise the error message won't be shown
            if (!mHandler.hasMessages(MSG_HIDE_TRANSIENT)) {
                hideTransientIndication();
            }
            updateIndication(false);
        } else if (!visible) {
            // If we unlock and return to keyguard quickly, previous error should not be shown
            hideTransientIndication();
        }
    }

    /**
     * Sets the indication that is shown if nothing else is showing.
     */
    public void setRestingIndication(String restingIndication) {
        mRestingIndication = restingIndication;
        updateIndication(false);
    }

    /**
     * Returns the indication text indicating that trust has been granted.
     *
     * @return {@code null} or an empty string if a trust indication text should not be shown.
     */
    @VisibleForTesting
    String getTrustGrantedIndication() {
        return mContext.getString(R.string.keyguard_indication_trust_unlocked);
    }

    /**
     * Sets if the device is plugged in
     */
    @VisibleForTesting
    void setPowerPluggedIn(boolean plugged) {
        mPowerPluggedIn = plugged;
    }

    /**
     * Returns the indication text indicating that trust is currently being managed.
     *
     * @return {@code null} or an empty string if a trust managed text should not be shown.
     */
    private String getTrustManagedIndication() {
        return null;
    }

    /**
     * Hides transient indication in {@param delayMs}.
     */
    public void hideTransientIndicationDelayed(long delayMs) {
        mHandler.sendMessageDelayed(
                mHandler.obtainMessage(MSG_HIDE_TRANSIENT), delayMs);
    }

    /**
     * Shows {@param transientIndication} until it is hidden by {@link #hideTransientIndication}.
     */
    public void showTransientIndication(int transientIndication) {
        showTransientIndication(mContext.getResources().getString(transientIndication));
    }

    /**
     * Shows {@param transientIndication} until it is hidden by {@link #hideTransientIndication}.
     */
    public void showTransientIndication(CharSequence transientIndication) {
        showTransientIndication(transientIndication, false /* isError */,
                false /* hideOnScreenOff */);
    }

    /**
     * Shows {@param transientIndication} until it is hidden by {@link #hideTransientIndication}.
     */
    private void showTransientIndication(CharSequence transientIndication,
            boolean isError, boolean hideOnScreenOff) {
        mTransientIndication = transientIndication;
        mHideTransientMessageOnScreenOff = hideOnScreenOff && transientIndication != null;
        mTransientTextIsError = isError;
        mHandler.removeMessages(MSG_HIDE_TRANSIENT);
        mHandler.removeMessages(MSG_SWIPE_UP_TO_UNLOCK);
        if (mDozing && !TextUtils.isEmpty(mTransientIndication)) {
            // Make sure this doesn't get stuck and burns in. Acquire wakelock until its cleared.
            mWakeLock.setAcquired(true);
            hideTransientIndicationDelayed(BaseKeyguardCallback.HIDE_DELAY_MS);
        }

        updateIndication(false);
    }

    /**
     * Hides transient indication.
     */
    public void hideTransientIndication() {
        if (mTransientIndication != null) {
            mTransientIndication = null;
            mHideTransientMessageOnScreenOff = false;
            mHandler.removeMessages(MSG_HIDE_TRANSIENT);
            updateIndication(false);
        }
    }

    protected final void updateIndication(boolean animate) {
        if (TextUtils.isEmpty(mTransientIndication)) {
            mWakeLock.setAcquired(false);
        }

        if (!mVisible) {
            return;
        }

        // A few places might need to hide the indication, so always start by making it visible
        mIndicationArea.setVisibility(View.VISIBLE);

<<<<<<< HEAD
            String powerIndication = null;
            if (mPowerPluggedIn || mEnableBatteryDefender) {
                powerIndication = computePowerIndication();
            }

            boolean isError = false;
            if (!mKeyguardUpdateMonitor.isUserUnlocked(userId)) {
                mTextView.switchIndication(com.android.internal.R.string.lockscreen_storage_locked);
            } else if (!TextUtils.isEmpty(mTransientIndication)) {
                mTextView.switchIndication(mTransientIndication);
                isError = mTransientTextIsError;
            } else if (!TextUtils.isEmpty(trustGrantedIndication)
                    && mKeyguardUpdateMonitor.getUserHasTrust(userId)) {
                if (powerIndication != null) {
                    String indication = mContext.getResources().getString(
                            R.string.keyguard_indication_trust_unlocked_plugged_in,
                            trustGrantedIndication, powerIndication);
                    mTextView.switchIndication(indication);
                } else {
                    mTextView.switchIndication(trustGrantedIndication);
                }
=======
        // Walk down a precedence-ordered list of what indication
        // should be shown based on user or device state
        if (mDozing) {
            // When dozing we ignore any text color and use white instead, because
            // colors can be hard to read in low brightness.
            mTextView.setTextColor(Color.WHITE);
            if (!TextUtils.isEmpty(mTransientIndication)) {
                mTextView.switchIndication(mTransientIndication);
            } else if (!mBatteryPresent) {
                // If there is no battery detected, hide the indication and bail
                mIndicationArea.setVisibility(View.GONE);
>>>>>>> ba595d5d
            } else if (!TextUtils.isEmpty(mAlignmentIndication)) {
                mTextView.switchIndication(mAlignmentIndication);
                mTextView.setTextColor(mContext.getColor(R.color.misalignment_text_color));
            } else if (mPowerPluggedIn || mEnableBatteryDefender) {
                String indication = computePowerIndication();
                if (animate) {
                    animateText(mTextView, indication);
                } else {
                    mTextView.switchIndication(indication);
                }
            } else {
                String percentage = NumberFormat.getPercentInstance()
                        .format(mBatteryLevel / 100f);
                mTextView.switchIndication(percentage);
            }
            return;
        }

        int userId = KeyguardUpdateMonitor.getCurrentUser();
        String trustGrantedIndication = getTrustGrantedIndication();
        String trustManagedIndication = getTrustManagedIndication();

        String powerIndication = null;
        if (mPowerPluggedIn || mEnableBatteryDefender) {
            powerIndication = computePowerIndication();
        }

        // Some cases here might need to hide the indication (if the battery is not present)
        boolean hideIndication = false;
        boolean isError = false;
        if (!mKeyguardUpdateMonitor.isUserUnlocked(userId)) {
            mTextView.switchIndication(com.android.internal.R.string.lockscreen_storage_locked);
        } else if (!TextUtils.isEmpty(mTransientIndication)) {
            if (powerIndication != null && !mTransientIndication.equals(powerIndication)) {
                String indication = mContext.getResources().getString(
                                R.string.keyguard_indication_trust_unlocked_plugged_in,
                                mTransientIndication, powerIndication);
                mTextView.switchIndication(indication);
                hideIndication = !mBatteryPresent;
            } else {
                mTextView.switchIndication(mTransientIndication);
            }
            isError = mTransientTextIsError;
        } else if (!TextUtils.isEmpty(trustGrantedIndication)
                && mKeyguardUpdateMonitor.getUserHasTrust(userId)) {
            if (powerIndication != null) {
                String indication = mContext.getResources().getString(
                                R.string.keyguard_indication_trust_unlocked_plugged_in,
                                trustGrantedIndication, powerIndication);
                mTextView.switchIndication(indication);
                hideIndication = !mBatteryPresent;
            } else {
                mTextView.switchIndication(trustGrantedIndication);
            }
        } else if (!TextUtils.isEmpty(mAlignmentIndication)) {
            mTextView.switchIndication(mAlignmentIndication);
            isError = true;
            hideIndication = !mBatteryPresent;
        } else if (mPowerPluggedIn || mEnableBatteryDefender) {
            if (DEBUG_CHARGING_SPEED) {
                powerIndication += ",  " + (mChargingWattage / 1000) + " mW";
            }
            if (animate) {
                animateText(mTextView, powerIndication);
            } else {
                mTextView.switchIndication(powerIndication);
            }
            hideIndication = !mBatteryPresent;
        } else if (!TextUtils.isEmpty(trustManagedIndication)
                && mKeyguardUpdateMonitor.getUserTrustIsManaged(userId)
                && !mKeyguardUpdateMonitor.getUserHasTrust(userId)) {
            mTextView.switchIndication(trustManagedIndication);
        } else {
            mTextView.switchIndication(mRestingIndication);
        }
        mTextView.setTextColor(isError ? Utils.getColorError(mContext)
                : mInitialTextColorState);
        if (hideIndication) {
            mIndicationArea.setVisibility(View.GONE);
        }
    }

    // animates textView - textView moves up and bounces down
    private void animateText(KeyguardIndicationTextView textView, String indication) {
        int yTranslation = mContext.getResources().getInteger(
                R.integer.wired_charging_keyguard_text_animation_distance);
        int animateUpDuration = mContext.getResources().getInteger(
                R.integer.wired_charging_keyguard_text_animation_duration_up);
        int animateDownDuration = mContext.getResources().getInteger(
                R.integer.wired_charging_keyguard_text_animation_duration_down);
        textView.animate().cancel();
        ViewClippingUtil.setClippingDeactivated(textView, true, mClippingParams);
        textView.animate()
                .translationYBy(yTranslation)
                .setInterpolator(Interpolators.LINEAR)
                .setDuration(animateUpDuration)
                .setListener(new AnimatorListenerAdapter() {
                    private boolean mCancelled;

                    @Override
                    public void onAnimationStart(Animator animation) {
                        textView.switchIndication(indication);
                    }

                    @Override
                    public void onAnimationCancel(Animator animation) {
                        textView.setTranslationY(BOUNCE_ANIMATION_FINAL_Y);
                        mCancelled = true;
                    }

                    @Override
                    public void onAnimationEnd(Animator animation) {
                        if (mCancelled) {
                            ViewClippingUtil.setClippingDeactivated(textView, false,
                                    mClippingParams);
                            return;
                        }
                        textView.animate()
                                .setDuration(animateDownDuration)
                                .setInterpolator(Interpolators.BOUNCE)
                                .translationY(BOUNCE_ANIMATION_FINAL_Y)
                                .setListener(new AnimatorListenerAdapter() {
                                    @Override
                                    public void onAnimationEnd(Animator animation) {
                                        textView.setTranslationY(BOUNCE_ANIMATION_FINAL_Y);
                                        ViewClippingUtil.setClippingDeactivated(textView, false,
                                                mClippingParams);
                                    }
                                });
                    }
                });
    }

    protected String computePowerIndication() {
        if (mPowerCharged) {
            return mContext.getResources().getString(R.string.keyguard_charged);
        }

        int chargingId;
        String percentage = NumberFormat.getPercentInstance().format(mBatteryLevel / 100f);

        if (mBatteryOverheated) {
            chargingId = R.string.keyguard_plugged_in_charging_limited;
            return mContext.getResources().getString(chargingId, percentage);
        }

        final boolean hasChargingTime = mChargingTimeRemaining > 0;
        if (mPowerPluggedInWired) {
            switch (mChargingSpeed) {
                case BatteryStatus.CHARGING_FAST:
                    chargingId = hasChargingTime
                            ? R.string.keyguard_indication_charging_time_fast
                            : R.string.keyguard_plugged_in_charging_fast;
                    break;
                case BatteryStatus.CHARGING_SLOWLY:
                    chargingId = hasChargingTime
                            ? R.string.keyguard_indication_charging_time_slowly
                            : R.string.keyguard_plugged_in_charging_slowly;
                    break;
                default:
                    chargingId = hasChargingTime
                            ? R.string.keyguard_indication_charging_time
                            : R.string.keyguard_plugged_in;
                    break;
            }
        } else {
            chargingId = hasChargingTime
                    ? R.string.keyguard_indication_charging_time_wireless
                    : R.string.keyguard_plugged_in_wireless;
        }

        if (hasChargingTime) {
            // We now have battery percentage in these strings and it's expected that all
            // locales will also have it in the future. For now, we still have to support the old
            // format until all languages get the new translations.
            String chargingTimeFormatted = Formatter.formatShortElapsedTimeRoundingUpToMinutes(
                    mContext, mChargingTimeRemaining);
            try {
                return mContext.getResources().getString(chargingId, chargingTimeFormatted,
                        percentage);
            } catch (IllegalFormatConversionException e) {
                return mContext.getResources().getString(chargingId, chargingTimeFormatted);
            }
        } else {
            // Same as above
            try {
                return mContext.getResources().getString(chargingId, percentage);
            } catch (IllegalFormatConversionException e) {
                return mContext.getResources().getString(chargingId);
            }
        }
    }

    public void setStatusBarKeyguardViewManager(
            StatusBarKeyguardViewManager statusBarKeyguardViewManager) {
        mStatusBarKeyguardViewManager = statusBarKeyguardViewManager;
    }

    private final KeyguardUpdateMonitorCallback mTickReceiver =
            new KeyguardUpdateMonitorCallback() {
                @Override
                public void onTimeChanged() {
                    if (mVisible) {
                        updateIndication(false /* animate */);
                    }
                }
            };

    private final Handler mHandler = new Handler() {
        @Override
        public void handleMessage(Message msg) {
            if (msg.what == MSG_HIDE_TRANSIENT) {
                hideTransientIndication();
            } else if (msg.what == MSG_CLEAR_BIOMETRIC_MSG) {
                if (mLockIconController != null) {
                    mLockIconController.setTransientBiometricsError(false);
                }
            } else if (msg.what == MSG_SWIPE_UP_TO_UNLOCK) {
                showSwipeUpToUnlock();
            }
        }
    };

    private void showSwipeUpToUnlock() {
        if (mDozing) {
            return;
        }

        if (mStatusBarKeyguardViewManager.isBouncerShowing()) {
            String message = mContext.getString(R.string.keyguard_retry);
            mStatusBarKeyguardViewManager.showBouncerMessage(message, mInitialTextColorState);
        } else if (mKeyguardUpdateMonitor.isScreenOn()) {
            showTransientIndication(mContext.getString(R.string.keyguard_unlock),
                    false /* isError */, true /* hideOnScreenOff */);
            hideTransientIndicationDelayed(BaseKeyguardCallback.HIDE_DELAY_MS);
        }
    }

    public void setDozing(boolean dozing) {
        if (mDozing == dozing) {
            return;
        }
        mDozing = dozing;
        if (mHideTransientMessageOnScreenOff && mDozing) {
            hideTransientIndication();
        } else {
            updateIndication(false);
        }
    }

    public void dump(FileDescriptor fd, PrintWriter pw, String[] args) {
        pw.println("KeyguardIndicationController:");
        pw.println("  mTransientTextIsError: " + mTransientTextIsError);
        pw.println("  mInitialTextColorState: " + mInitialTextColorState);
        pw.println("  mPowerPluggedInWired: " + mPowerPluggedInWired);
        pw.println("  mPowerPluggedIn: " + mPowerPluggedIn);
        pw.println("  mPowerCharged: " + mPowerCharged);
        pw.println("  mChargingSpeed: " + mChargingSpeed);
        pw.println("  mChargingWattage: " + mChargingWattage);
        pw.println("  mMessageToShowOnScreenOn: " + mMessageToShowOnScreenOn);
        pw.println("  mDozing: " + mDozing);
        pw.println("  mBatteryLevel: " + mBatteryLevel);
        pw.println("  mBatteryPresent: " + mBatteryPresent);
        pw.println("  mTextView.getText(): " + (mTextView == null ? null : mTextView.getText()));
        pw.println("  computePowerIndication(): " + computePowerIndication());
    }

    @Override
    public void onStateChanged(int newState) {
        // don't care
    }

    @Override
    public void onDozingChanged(boolean isDozing) {
        setDozing(isDozing);
    }

    @Override
    public void onDozeAmountChanged(float linear, float eased) {
        mDisclosure.setAlpha((1 - linear) * mDisclosureMaxAlpha);
    }

    @Override
    public void onUnlockedChanged() {
        updateIndication(!mDozing);
    }

    protected class BaseKeyguardCallback extends KeyguardUpdateMonitorCallback {
        public static final int HIDE_DELAY_MS = 5000;

        @Override
        public void onRefreshBatteryInfo(BatteryStatus status) {
            boolean isChargingOrFull = status.status == BatteryManager.BATTERY_STATUS_CHARGING
                    || status.status == BatteryManager.BATTERY_STATUS_FULL;
            boolean wasPluggedIn = mPowerPluggedIn;
            mPowerPluggedInWired = status.isPluggedInWired() && isChargingOrFull;
            mPowerPluggedIn = status.isPluggedIn() && isChargingOrFull;
            mPowerCharged = status.isCharged();
            mChargingWattage = status.maxChargingWattage;
            mChargingSpeed = status.getChargingSpeed(mContext);
            mBatteryLevel = status.level;
            mBatteryOverheated = status.isOverheated();
            mEnableBatteryDefender = mBatteryOverheated && status.isPluggedIn();
            mBatteryPresent = status.present;
            try {
                mChargingTimeRemaining = mPowerPluggedIn
                        ? mBatteryInfo.computeChargeTimeRemaining() : -1;
            } catch (RemoteException e) {
                Log.e(TAG, "Error calling IBatteryStats: ", e);
                mChargingTimeRemaining = -1;
            }
            updateIndication(!wasPluggedIn && mPowerPluggedInWired);
            if (mDozing) {
                if (!wasPluggedIn && mPowerPluggedIn) {
                    showTransientIndication(computePowerIndication());
                    hideTransientIndicationDelayed(HIDE_DELAY_MS);
                } else if (wasPluggedIn && !mPowerPluggedIn) {
                    hideTransientIndication();
                }
            }
        }

        @Override
        public void onBiometricHelp(int msgId, String helpString,
                BiometricSourceType biometricSourceType) {
            // TODO(b/141025588): refactor to reduce repetition of code/comments
            // Only checking if unlocking with Biometric is allowed (no matter strong or non-strong
            // as long as primary auth, i.e. PIN/pattern/password, is not required), so it's ok to
            // pass true for isStrongBiometric to isUnlockingWithBiometricAllowed() to bypass the
            // check of whether non-strong biometric is allowed
            if (!mKeyguardUpdateMonitor
                    .isUnlockingWithBiometricAllowed(true /* isStrongBiometric */)) {
                return;
            }
            boolean showSwipeToUnlock =
                    msgId == KeyguardUpdateMonitor.BIOMETRIC_HELP_FACE_NOT_RECOGNIZED;
            if (mStatusBarKeyguardViewManager.isBouncerShowing()) {
                mStatusBarKeyguardViewManager.showBouncerMessage(helpString,
                        mInitialTextColorState);
            } else if (mKeyguardUpdateMonitor.isScreenOn()) {
                showTransientIndication(helpString, false /* isError */, showSwipeToUnlock);
                if (!showSwipeToUnlock) {
                    hideTransientIndicationDelayed(TRANSIENT_BIOMETRIC_ERROR_TIMEOUT);
                }
            }
            if (showSwipeToUnlock) {
                mHandler.sendMessageDelayed(mHandler.obtainMessage(MSG_SWIPE_UP_TO_UNLOCK),
                        TRANSIENT_BIOMETRIC_ERROR_TIMEOUT);
            }
        }

        @Override
        public void onBiometricError(int msgId, String errString,
                BiometricSourceType biometricSourceType) {
            if (shouldSuppressBiometricError(msgId, biometricSourceType, mKeyguardUpdateMonitor)) {
                return;
            }
            animatePadlockError();
            if (msgId == FaceManager.FACE_ERROR_TIMEOUT) {
                // The face timeout message is not very actionable, let's ask the user to
                // manually retry.
                showSwipeUpToUnlock();
            } else if (mStatusBarKeyguardViewManager.isBouncerShowing()) {
                mStatusBarKeyguardViewManager.showBouncerMessage(errString, mInitialTextColorState);
            } else if (mKeyguardUpdateMonitor.isScreenOn()) {
                showTransientIndication(errString);
                // We want to keep this message around in case the screen was off
                hideTransientIndicationDelayed(HIDE_DELAY_MS);
            } else {
                mMessageToShowOnScreenOn = errString;
            }
        }

        private void animatePadlockError() {
            if (mLockIconController != null) {
                mLockIconController.setTransientBiometricsError(true);
            }
            mHandler.removeMessages(MSG_CLEAR_BIOMETRIC_MSG);
            mHandler.sendMessageDelayed(mHandler.obtainMessage(MSG_CLEAR_BIOMETRIC_MSG),
                    TRANSIENT_BIOMETRIC_ERROR_TIMEOUT);
        }

        private boolean shouldSuppressBiometricError(int msgId,
                BiometricSourceType biometricSourceType, KeyguardUpdateMonitor updateMonitor) {
            if (biometricSourceType == BiometricSourceType.FINGERPRINT)
                return shouldSuppressFingerprintError(msgId, updateMonitor);
            if (biometricSourceType == BiometricSourceType.FACE)
                return shouldSuppressFaceError(msgId, updateMonitor);
            return false;
        }

        private boolean shouldSuppressFingerprintError(int msgId,
                KeyguardUpdateMonitor updateMonitor) {
            // Only checking if unlocking with Biometric is allowed (no matter strong or non-strong
            // as long as primary auth, i.e. PIN/pattern/password, is not required), so it's ok to
            // pass true for isStrongBiometric to isUnlockingWithBiometricAllowed() to bypass the
            // check of whether non-strong biometric is allowed
            return ((!updateMonitor.isUnlockingWithBiometricAllowed(true /* isStrongBiometric */)
                    && msgId != FingerprintManager.FINGERPRINT_ERROR_LOCKOUT_PERMANENT)
                    || msgId == FingerprintManager.FINGERPRINT_ERROR_CANCELED);
        }

        private boolean shouldSuppressFaceError(int msgId, KeyguardUpdateMonitor updateMonitor) {
            // Only checking if unlocking with Biometric is allowed (no matter strong or non-strong
            // as long as primary auth, i.e. PIN/pattern/password, is not required), so it's ok to
            // pass true for isStrongBiometric to isUnlockingWithBiometricAllowed() to bypass the
            // check of whether non-strong biometric is allowed
            return ((!updateMonitor.isUnlockingWithBiometricAllowed(true /* isStrongBiometric */)
                    && msgId != FaceManager.FACE_ERROR_LOCKOUT_PERMANENT)
                    || msgId == FaceManager.FACE_ERROR_CANCELED);
        }

        @Override
        public void onTrustAgentErrorMessage(CharSequence message) {
            showTransientIndication(message, true /* isError */, false /* hideOnScreenOff */);
        }

        @Override
        public void onScreenTurnedOn() {
            if (mMessageToShowOnScreenOn != null) {
                showTransientIndication(mMessageToShowOnScreenOn, true /* isError */,
                        false /* hideOnScreenOff */);
                // We want to keep this message around in case the screen was off
                hideTransientIndicationDelayed(HIDE_DELAY_MS);
                mMessageToShowOnScreenOn = null;
            }
        }

        @Override
        public void onBiometricRunningStateChanged(boolean running,
                BiometricSourceType biometricSourceType) {
            if (running) {
                // Let's hide any previous messages when authentication starts, otherwise
                // multiple auth attempts would overlap.
                hideTransientIndication();
                mMessageToShowOnScreenOn = null;
            }
        }

        @Override
        public void onBiometricAuthenticated(int userId, BiometricSourceType biometricSourceType,
                boolean isStrongBiometric) {
            super.onBiometricAuthenticated(userId, biometricSourceType, isStrongBiometric);
            mHandler.sendEmptyMessage(MSG_HIDE_TRANSIENT);
        }

        @Override
        public void onUserSwitchComplete(int userId) {
            if (mVisible) {
                updateIndication(false);
            }
        }

        @Override
        public void onUserUnlocked() {
            if (mVisible) {
                updateIndication(false);
            }
        }
    }
}<|MERGE_RESOLUTION|>--- conflicted
+++ resolved
@@ -399,29 +399,6 @@
         // A few places might need to hide the indication, so always start by making it visible
         mIndicationArea.setVisibility(View.VISIBLE);
 
-<<<<<<< HEAD
-            String powerIndication = null;
-            if (mPowerPluggedIn || mEnableBatteryDefender) {
-                powerIndication = computePowerIndication();
-            }
-
-            boolean isError = false;
-            if (!mKeyguardUpdateMonitor.isUserUnlocked(userId)) {
-                mTextView.switchIndication(com.android.internal.R.string.lockscreen_storage_locked);
-            } else if (!TextUtils.isEmpty(mTransientIndication)) {
-                mTextView.switchIndication(mTransientIndication);
-                isError = mTransientTextIsError;
-            } else if (!TextUtils.isEmpty(trustGrantedIndication)
-                    && mKeyguardUpdateMonitor.getUserHasTrust(userId)) {
-                if (powerIndication != null) {
-                    String indication = mContext.getResources().getString(
-                            R.string.keyguard_indication_trust_unlocked_plugged_in,
-                            trustGrantedIndication, powerIndication);
-                    mTextView.switchIndication(indication);
-                } else {
-                    mTextView.switchIndication(trustGrantedIndication);
-                }
-=======
         // Walk down a precedence-ordered list of what indication
         // should be shown based on user or device state
         if (mDozing) {
@@ -433,7 +410,6 @@
             } else if (!mBatteryPresent) {
                 // If there is no battery detected, hide the indication and bail
                 mIndicationArea.setVisibility(View.GONE);
->>>>>>> ba595d5d
             } else if (!TextUtils.isEmpty(mAlignmentIndication)) {
                 mTextView.switchIndication(mAlignmentIndication);
                 mTextView.setTextColor(mContext.getColor(R.color.misalignment_text_color));
@@ -467,15 +443,7 @@
         if (!mKeyguardUpdateMonitor.isUserUnlocked(userId)) {
             mTextView.switchIndication(com.android.internal.R.string.lockscreen_storage_locked);
         } else if (!TextUtils.isEmpty(mTransientIndication)) {
-            if (powerIndication != null && !mTransientIndication.equals(powerIndication)) {
-                String indication = mContext.getResources().getString(
-                                R.string.keyguard_indication_trust_unlocked_plugged_in,
-                                mTransientIndication, powerIndication);
-                mTextView.switchIndication(indication);
-                hideIndication = !mBatteryPresent;
-            } else {
-                mTextView.switchIndication(mTransientIndication);
-            }
+            mTextView.switchIndication(mTransientIndication);
             isError = mTransientTextIsError;
         } else if (!TextUtils.isEmpty(trustGrantedIndication)
                 && mKeyguardUpdateMonitor.getUserHasTrust(userId)) {
