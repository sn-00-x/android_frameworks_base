/*
 * Copyright (C) 2014 The Android Open Source Project
 *
 * Licensed under the Apache License, Version 2.0 (the "License");
 * you may not use this file except in compliance with the License.
 * You may obtain a copy of the License at
 *
 *      http://www.apache.org/licenses/LICENSE-2.0
 *
 * Unless required by applicable law or agreed to in writing, software
 * distributed under the License is distributed on an "AS IS" BASIS,
 * WITHOUT WARRANTIES OR CONDITIONS OF ANY KIND, either express or implied.
 * See the License for the specific language governing permissions and
 * limitations under the License
 */

package com.android.systemui.statusbar.notification.stack;

import static com.android.systemui.Dependency.ALLOW_NOTIFICATION_LONG_PRESS_NAME;
import static com.android.systemui.statusbar.notification.ActivityLaunchAnimator.ExpandAnimationParameters;
import static com.android.systemui.statusbar.notification.stack.StackScrollAlgorithm.ANCHOR_SCROLLING;
import static com.android.systemui.statusbar.notification.stack.StackStateAnimator.ANIMATION_DURATION_SWIPE;
import static com.android.systemui.statusbar.phone.NotificationIconAreaController.LOW_PRIORITY;
import static com.android.systemui.util.InjectionInflationController.VIEW_CONTEXT;

import static java.lang.annotation.RetentionPolicy.SOURCE;

import android.animation.Animator;
import android.animation.AnimatorListenerAdapter;
import android.animation.TimeAnimator;
import android.animation.ValueAnimator;
import android.annotation.IntDef;
import android.annotation.NonNull;
import android.annotation.Nullable;
import android.app.WallpaperManager;
import android.content.Context;
import android.content.Intent;
import android.content.res.Configuration;
import android.content.res.Resources;
import android.graphics.Canvas;
import android.graphics.Color;
import android.graphics.Outline;
import android.graphics.Paint;
import android.graphics.Point;
import android.graphics.PointF;
import android.graphics.PorterDuff;
import android.graphics.PorterDuffXfermode;
import android.graphics.Rect;
import android.os.Bundle;
import android.os.ServiceManager;
import android.provider.Settings;
import android.service.notification.NotificationListenerService;
import android.service.notification.StatusBarNotification;
import android.util.AttributeSet;
import android.util.DisplayMetrics;
import android.util.Log;
import android.util.MathUtils;
import android.util.Pair;
import android.view.ContextThemeWrapper;
import android.view.InputDevice;
import android.view.LayoutInflater;
import android.view.MotionEvent;
import android.view.VelocityTracker;
import android.view.View;
import android.view.ViewConfiguration;
import android.view.ViewGroup;
import android.view.ViewOutlineProvider;
import android.view.ViewTreeObserver;
import android.view.WindowInsets;
import android.view.accessibility.AccessibilityEvent;
import android.view.accessibility.AccessibilityNodeInfo;
import android.view.animation.AnimationUtils;
import android.view.animation.Interpolator;
import android.widget.OverScroller;
import android.widget.ScrollView;

import com.android.internal.annotations.VisibleForTesting;
import com.android.internal.graphics.ColorUtils;
import com.android.internal.logging.MetricsLogger;
import com.android.internal.logging.nano.MetricsProto.MetricsEvent;
import com.android.internal.statusbar.IStatusBarService;
import com.android.keyguard.KeyguardSliceView;
import com.android.settingslib.Utils;
import com.android.systemui.Dependency;
import com.android.systemui.Dumpable;
import com.android.systemui.ExpandHelper;
import com.android.systemui.Interpolators;
import com.android.systemui.R;
import com.android.systemui.SwipeHelper;
import com.android.systemui.classifier.FalsingManagerFactory;
import com.android.systemui.classifier.FalsingManagerFactory.FalsingManager;
import com.android.systemui.colorextraction.SysuiColorExtractor;
import com.android.systemui.plugins.ActivityStarter;
import com.android.systemui.plugins.statusbar.NotificationMenuRowPlugin;
import com.android.systemui.plugins.statusbar.NotificationMenuRowPlugin.MenuItem;
import com.android.systemui.plugins.statusbar.NotificationMenuRowPlugin.OnMenuEventListener;
import com.android.systemui.plugins.statusbar.NotificationSwipeActionHelper;
import com.android.systemui.plugins.statusbar.StatusBarStateController;
import com.android.systemui.plugins.statusbar.StatusBarStateController.StateListener;
import com.android.systemui.statusbar.AmbientPulseManager;
import com.android.systemui.statusbar.CommandQueue;
import com.android.systemui.statusbar.DragDownHelper.DragDownCallback;
import com.android.systemui.statusbar.EmptyShadeView;
import com.android.systemui.statusbar.NotificationLockscreenUserManager;
import com.android.systemui.statusbar.NotificationRemoteInputManager;
import com.android.systemui.statusbar.NotificationShelf;
import com.android.systemui.statusbar.RemoteInputController;
import com.android.systemui.statusbar.StatusBarState;
import com.android.systemui.statusbar.SysuiStatusBarStateController;
import com.android.systemui.statusbar.notification.DynamicPrivacyController;
import com.android.systemui.statusbar.notification.FakeShadowView;
import com.android.systemui.statusbar.notification.NotificationEntryListener;
import com.android.systemui.statusbar.notification.NotificationEntryManager;
import com.android.systemui.statusbar.notification.NotificationUtils;
import com.android.systemui.statusbar.notification.ShadeViewRefactor;
import com.android.systemui.statusbar.notification.ShadeViewRefactor.RefactorComponent;
import com.android.systemui.statusbar.notification.VisualStabilityManager;
import com.android.systemui.statusbar.notification.collection.NotificationEntry;
import com.android.systemui.statusbar.notification.logging.NotificationLogger;
import com.android.systemui.statusbar.notification.row.ActivatableNotificationView;
import com.android.systemui.statusbar.notification.row.ExpandableNotificationRow;
import com.android.systemui.statusbar.notification.row.ExpandableView;
import com.android.systemui.statusbar.notification.row.FooterView;
import com.android.systemui.statusbar.notification.row.NotificationBlockingHelperManager;
import com.android.systemui.statusbar.notification.row.NotificationGuts;
import com.android.systemui.statusbar.notification.row.NotificationGutsManager;
import com.android.systemui.statusbar.notification.row.NotificationSnooze;
import com.android.systemui.statusbar.notification.row.StackScrollerDecorView;
import com.android.systemui.statusbar.phone.DozeParameters;
import com.android.systemui.statusbar.phone.HeadsUpAppearanceController;
import com.android.systemui.statusbar.phone.HeadsUpManagerPhone;
import com.android.systemui.statusbar.phone.HeadsUpTouchHelper;
import com.android.systemui.statusbar.phone.LockscreenGestureLogger;
import com.android.systemui.statusbar.phone.NotificationGroupManager;
import com.android.systemui.statusbar.phone.NotificationGroupManager.OnGroupChangeListener;
import com.android.systemui.statusbar.phone.NotificationIconAreaController;
import com.android.systemui.statusbar.phone.NotificationPanelView;
import com.android.systemui.statusbar.phone.ScrimController;
import com.android.systemui.statusbar.phone.ShadeController;
import com.android.systemui.statusbar.phone.StatusBar;
import com.android.systemui.statusbar.policy.ConfigurationController;
import com.android.systemui.statusbar.policy.ConfigurationController.ConfigurationListener;
import com.android.systemui.statusbar.policy.HeadsUpUtil;
import com.android.systemui.statusbar.policy.ScrollAdapter;
import com.android.systemui.tuner.TunerService;

import java.io.FileDescriptor;
import java.io.PrintWriter;
import java.lang.annotation.Retention;
import java.util.ArrayList;
import java.util.Collections;
import java.util.Comparator;
import java.util.HashSet;
import java.util.List;
import java.util.function.BiConsumer;

import javax.inject.Inject;
import javax.inject.Named;

/**
 * A layout which handles a dynamic amount of notifications and presents them in a scrollable stack.
 */
public class NotificationStackScrollLayout extends ViewGroup implements ScrollAdapter,
        NotificationListContainer, ConfigurationListener, Dumpable,
        DynamicPrivacyController.Listener {

    public static final float BACKGROUND_ALPHA_DIMMED = 0.7f;
    private static final String TAG = "StackScroller";
    private static final boolean DEBUG = false;
    private static final float RUBBER_BAND_FACTOR_NORMAL = 0.35f;
    private static final float RUBBER_BAND_FACTOR_AFTER_EXPAND = 0.15f;
    private static final float RUBBER_BAND_FACTOR_ON_PANEL_EXPAND = 0.21f;
    /**
     * Sentinel value for no current active pointer. Used by {@link #mActivePointerId}.
     */
    private static final int INVALID_POINTER = -1;
    static final int NUM_SECTIONS = 2;
    /**
     * The distance in pixels between sections when the sections are directly adjacent (no visible
     * gap is drawn between them). In this case we don't want to round their corners.
     */
    private static final int DISTANCE_BETWEEN_ADJACENT_SECTIONS_PX = 1;
    private final AmbientPulseManager mAmbientPulseManager;

    private ExpandHelper mExpandHelper;
    private final NotificationSwipeHelper mSwipeHelper;
    private int mCurrentStackHeight = Integer.MAX_VALUE;
    private final Paint mBackgroundPaint = new Paint();
    private final boolean mShouldDrawNotificationBackground;
    private boolean mLowPriorityBeforeSpeedBump;
    private final boolean mAllowLongPress;
    private boolean mDismissRtl;

    private float mExpandedHeight;
    private int mOwnScrollY;
    private View mScrollAnchorView;
    private int mScrollAnchorViewY;
    private int mMaxLayoutHeight;

    private VelocityTracker mVelocityTracker;
    private OverScroller mScroller;
    /** Last Y position reported by {@link #mScroller}, used to calculate scroll delta. */
    private int mLastScrollerY;
    /**
     * True if the max position was set to a known position on the last call to {@link #mScroller}.
     */
    private boolean mIsScrollerBoundSet;
    private Runnable mFinishScrollingCallback;
    private int mTouchSlop;
    private int mMinimumVelocity;
    private int mMaximumVelocity;
    private int mOverflingDistance;
    private float mMaxOverScroll;
    private boolean mIsBeingDragged;
    private int mLastMotionY;
    private int mDownX;
    private int mActivePointerId = INVALID_POINTER;
    private boolean mTouchIsClick;
    private float mInitialTouchX;
    private float mInitialTouchY;

    private Paint mDebugPaint;
    private int mContentHeight;
    private int mIntrinsicContentHeight;
    private int mCollapsedSize;
    private int mPaddingBetweenElements;
    private int mIncreasedPaddingBetweenElements;
    private int mMaxTopPadding;
    private int mTopPadding;
    private int mBottomMargin;
    private int mBottomInset = 0;
    private float mQsExpansionFraction;

    /**
     * The algorithm which calculates the properties for our children
     */
    protected final StackScrollAlgorithm mStackScrollAlgorithm;

    private final AmbientState mAmbientState;
    private NotificationGroupManager mGroupManager;
    private HashSet<ExpandableView> mChildrenToAddAnimated = new HashSet<>();
    private ArrayList<View> mAddedHeadsUpChildren = new ArrayList<>();
    private ArrayList<ExpandableView> mChildrenToRemoveAnimated = new ArrayList<>();
    private ArrayList<ExpandableView> mChildrenChangingPositions = new ArrayList<>();
    private HashSet<View> mFromMoreCardAdditions = new HashSet<>();
    private ArrayList<AnimationEvent> mAnimationEvents = new ArrayList<>();
    private ArrayList<View> mSwipedOutViews = new ArrayList<>();
    private final StackStateAnimator mStateAnimator = new StackStateAnimator(this);
    private boolean mAnimationsEnabled;
    private boolean mChangePositionInProgress;
    private boolean mChildTransferInProgress;

    /**
     * The raw amount of the overScroll on the top, which is not rubber-banded.
     */
    private float mOverScrolledTopPixels;

    /**
     * The raw amount of the overScroll on the bottom, which is not rubber-banded.
     */
    private float mOverScrolledBottomPixels;
    private NotificationLogger.OnChildLocationsChangedListener mListener;
    private OnOverscrollTopChangedListener mOverscrollTopChangedListener;
    private ExpandableView.OnHeightChangedListener mOnHeightChangedListener;
    private OnEmptySpaceClickListener mOnEmptySpaceClickListener;
    private boolean mNeedsAnimation;
    private boolean mTopPaddingNeedsAnimation;
    private boolean mDimmedNeedsAnimation;
    private boolean mHideSensitiveNeedsAnimation;
    private boolean mDarkNeedsAnimation;
    private int mDarkAnimationOriginIndex;
    private boolean mActivateNeedsAnimation;
    private boolean mGoToFullShadeNeedsAnimation;
    private boolean mIsExpanded = true;
    private boolean mChildrenUpdateRequested;
    private boolean mIsExpansionChanging;
    private boolean mPanelTracking;
    private boolean mExpandingNotification;
    private boolean mExpandedInThisMotion;
    private boolean mShouldShowShelfOnly;
    protected boolean mScrollingEnabled;
    protected FooterView mFooterView;
    protected EmptyShadeView mEmptyShadeView;
    private boolean mDismissAllInProgress;
    private boolean mFadeNotificationsOnDismiss;

    /**
     * Was the scroller scrolled to the top when the down motion was observed?
     */
    private boolean mScrolledToTopOnFirstDown;
    /**
     * The minimal amount of over scroll which is needed in order to switch to the quick settings
     * when over scrolling on a expanded card.
     */
    private float mMinTopOverScrollToEscape;
    private int mIntrinsicPadding;
    private float mStackTranslation;
    private float mTopPaddingOverflow;
    private boolean mDontReportNextOverScroll;
    private boolean mDontClampNextScroll;
    private boolean mNeedViewResizeAnimation;
    private ExpandableView mExpandedGroupView;
    private boolean mEverythingNeedsAnimation;

    /**
     * The maximum scrollPosition which we are allowed to reach when a notification was expanded.
     * This is needed to avoid scrolling too far after the notification was collapsed in the same
     * motion.
     */
    private int mMaxScrollAfterExpand;
    private ExpandableNotificationRow.LongPressListener mLongPressListener;
    boolean mCheckForLeavebehind;

    /**
     * Should in this touch motion only be scrolling allowed? It's true when the scroller was
     * animating.
     */
    private boolean mOnlyScrollingInThisMotion;
    private boolean mDisallowDismissInThisMotion;
    private boolean mDisallowScrollingInThisMotion;
    private long mGoToFullShadeDelay;
    private ViewTreeObserver.OnPreDrawListener mChildrenUpdater
            = new ViewTreeObserver.OnPreDrawListener() {
        @Override
        public boolean onPreDraw() {
            updateForcedScroll();
            updateChildren();
            mChildrenUpdateRequested = false;
            getViewTreeObserver().removeOnPreDrawListener(this);
            return true;
        }
    };
    private StatusBar mStatusBar;
    private int[] mTempInt2 = new int[2];
    private boolean mGenerateChildOrderChangedEvent;
    private HashSet<Runnable> mAnimationFinishedRunnables = new HashSet<>();
    private HashSet<ExpandableView> mClearTransientViewsWhenFinished = new HashSet<>();
    private HashSet<Pair<ExpandableNotificationRow, Boolean>> mHeadsUpChangeAnimations
            = new HashSet<>();
    private HeadsUpManagerPhone mHeadsUpManager;
    private final NotificationRoundnessManager mRoundnessManager;
    private boolean mTrackingHeadsUp;
    private ScrimController mScrimController;
    private boolean mForceNoOverlappingRendering;
    private final ArrayList<Pair<ExpandableNotificationRow, Boolean>> mTmpList = new ArrayList<>();
    private FalsingManager mFalsingManager;
    private boolean mAnimationRunning;
    private ViewTreeObserver.OnPreDrawListener mRunningAnimationUpdater
            = new ViewTreeObserver.OnPreDrawListener() {
        @Override
        public boolean onPreDraw() {
            onPreDrawDuringAnimation();
            return true;
        }
    };
    private NotificationSection[] mSections = new NotificationSection[NUM_SECTIONS];
    private boolean mAnimateNextBackgroundTop;
    private boolean mAnimateNextBackgroundBottom;
    private boolean mAnimateNextSectionBoundsChange;
    private int mBgColor;
    private float mDimAmount;
    private ValueAnimator mDimAnimator;
    private ArrayList<ExpandableView> mTmpSortedChildren = new ArrayList<>();
    private final Animator.AnimatorListener mDimEndListener = new AnimatorListenerAdapter() {
        @Override
        public void onAnimationEnd(Animator animation) {
            mDimAnimator = null;
        }
    };
    private ValueAnimator.AnimatorUpdateListener mDimUpdateListener
            = new ValueAnimator.AnimatorUpdateListener() {

        @Override
        public void onAnimationUpdate(ValueAnimator animation) {
            setDimAmount((Float) animation.getAnimatedValue());
        }
    };
    protected ViewGroup mQsContainer;
    private boolean mContinuousShadowUpdate;
    private boolean mContinuousBackgroundUpdate;
    private ViewTreeObserver.OnPreDrawListener mShadowUpdater
            = new ViewTreeObserver.OnPreDrawListener() {

        @Override
        public boolean onPreDraw() {
            updateViewShadows();
            return true;
        }
    };
    private ViewTreeObserver.OnPreDrawListener mBackgroundUpdater = () -> {
                updateBackground();
                return true;
            };
    private Comparator<ExpandableView> mViewPositionComparator = new Comparator<ExpandableView>() {
        @Override
        public int compare(ExpandableView view, ExpandableView otherView) {
            float endY = view.getTranslationY() + view.getActualHeight();
            float otherEndY = otherView.getTranslationY() + otherView.getActualHeight();
            if (endY < otherEndY) {
                return -1;
            } else if (endY > otherEndY) {
                return 1;
            } else {
                // The two notifications end at the same location
                return 0;
            }
        }
    };
    private final ViewOutlineProvider mOutlineProvider = new ViewOutlineProvider() {
        @Override
        public void getOutline(View view, Outline outline) {
            if (mAmbientState.isDarkAtAll() || !mShowDarkShelf) {
                float xProgress = mDarkXInterpolator.getInterpolation(
                        (1 - mLinearDarkAmount) * mBackgroundXFactor);
                outline.setRoundRect(mBackgroundAnimationRect,
                        MathUtils.lerp(mCornerRadius / 2.0f, mCornerRadius,
                                xProgress));
            } else {
                ViewOutlineProvider.BACKGROUND.getOutline(view, outline);
            }
        }
    };
    private PorterDuffXfermode mSrcMode = new PorterDuffXfermode(PorterDuff.Mode.SRC);
    private boolean mPulsing;
    private boolean mGroupExpandedForMeasure;
    private boolean mScrollable;
    private View mForcedScroll;

    /**
     * @see #setDarkAmount(float, float)
     */
    private float mInterpolatedDarkAmount = 0f;

    /**
     * @see #setDarkAmount(float, float)
     */
    private float mLinearDarkAmount = 0f;

    /**
     * How fast the background scales in the X direction as a factor of the Y expansion.
     */
    private float mBackgroundXFactor = 1f;

    private boolean mSwipingInProgress;

    private boolean mUsingLightTheme;
    private boolean mQsExpanded;
    private boolean mForwardScrollable;
    private boolean mBackwardScrollable;
    private NotificationShelf mShelf;
    private int mMaxDisplayedNotifications = -1;
    private int mStatusBarHeight;
    private int mMinInteractionHeight;
    private boolean mNoAmbient;
    private final Rect mClipRect = new Rect();
    private boolean mIsClipped;
    private Rect mRequestedClipBounds;
    private boolean mInHeadsUpPinnedMode;
    private boolean mHeadsUpAnimatingAway;
    private int mStatusBarState;
    private int mCachedBackgroundColor;
    private boolean mHeadsUpGoingAwayAnimationsAllowed = true;
    private Runnable mReflingAndAnimateScroll = () -> {
        if (ANCHOR_SCROLLING) {
            maybeReflingScroller();
        }
        animateScroll();
    };
    private int mCornerRadius;
    private int mSidePaddings;
    private final Rect mBackgroundAnimationRect = new Rect();
    private int mAntiBurnInOffsetX;
    private ArrayList<BiConsumer<Float, Float>> mExpandedHeightListeners = new ArrayList<>();
    private int mHeadsUpInset;
    private HeadsUpAppearanceController mHeadsUpAppearanceController;
    private NotificationIconAreaController mIconAreaController;
    private float mHorizontalPanelTranslation;
    private final NotificationLockscreenUserManager mLockscreenUserManager =
            Dependency.get(NotificationLockscreenUserManager.class);
    protected final NotificationGutsManager mGutsManager =
            Dependency.get(NotificationGutsManager.class);
    private final Rect mTmpRect = new Rect();
    private final NotificationEntryManager mEntryManager =
            Dependency.get(NotificationEntryManager.class);
    private final IStatusBarService mBarService = IStatusBarService.Stub.asInterface(
            ServiceManager.getService(Context.STATUS_BAR_SERVICE));
    @VisibleForTesting
    protected final MetricsLogger mMetricsLogger = Dependency.get(MetricsLogger.class);
    private final NotificationRemoteInputManager mRemoteInputManager =
            Dependency.get(NotificationRemoteInputManager.class);
    private final SysuiColorExtractor mColorExtractor = Dependency.get(SysuiColorExtractor.class);

    private final DisplayMetrics mDisplayMetrics = Dependency.get(DisplayMetrics.class);
    private final LockscreenGestureLogger mLockscreenGestureLogger =
            Dependency.get(LockscreenGestureLogger.class);
    private final VisualStabilityManager mVisualStabilityManager =
            Dependency.get(VisualStabilityManager.class);
    protected boolean mClearAllEnabled;

    private Interpolator mDarkXInterpolator = Interpolators.FAST_OUT_SLOW_IN;
    private NotificationPanelView mNotificationPanel;
    private final ShadeController mShadeController = Dependency.get(ShadeController.class);

    private final NotificationGutsManager
            mNotificationGutsManager = Dependency.get(NotificationGutsManager.class);
    private final NotificationSectionsManager mSectionsManager;
    /**
     * If the {@link NotificationShelf} should be visible when dark.
     */
    private boolean mShowDarkShelf;
    private boolean mAnimateBottomOnLayout;

    @Inject
    public NotificationStackScrollLayout(
            @Named(VIEW_CONTEXT) Context context,
            AttributeSet attrs,
            @Named(ALLOW_NOTIFICATION_LONG_PRESS_NAME) boolean allowLongPress,
            NotificationRoundnessManager notificationRoundnessManager,
            AmbientPulseManager ambientPulseManager,
            DynamicPrivacyController dynamicPrivacyController,
            ActivityStarter activityStarter) {
        super(context, attrs, 0, 0);
        Resources res = getResources();

        mAllowLongPress = allowLongPress;

        for (int i = 0; i < NUM_SECTIONS; i++) {
            mSections[i] = new NotificationSection(this);
        }

        mAmbientPulseManager = ambientPulseManager;
<<<<<<< HEAD
=======

>>>>>>> 31b02a61
        mSectionsManager =
                new NotificationSectionsManager(
                        this,
                        activityStarter,
                        NotificationUtils.useNewInterruptionModel(context));
        mSectionsManager.inflateViews(context);
<<<<<<< HEAD
=======
        mSectionsManager.setOnClearGentleNotifsClickListener(v -> {
            // Leave the shade open if there will be other notifs left over to clear
            final boolean closeShade = !hasActiveClearableNotifications(ROWS_HIGH_PRIORITY);
            clearNotifications(ROWS_GENTLE, closeShade);
        });

>>>>>>> 31b02a61
        mAmbientState = new AmbientState(context, mSectionsManager);
        mRoundnessManager = notificationRoundnessManager;
        mBgColor = context.getColor(R.color.notification_shade_background_color);
        int minHeight = res.getDimensionPixelSize(R.dimen.notification_min_height);
        int maxHeight = res.getDimensionPixelSize(R.dimen.notification_max_height);
        mExpandHelper = new ExpandHelper(getContext(), mExpandHelperCallback,
                minHeight, maxHeight);
        mExpandHelper.setEventSource(this);
        mExpandHelper.setScrollAdapter(this);
        mSwipeHelper = new NotificationSwipeHelper(SwipeHelper.X, mNotificationCallback,
                getContext(), mMenuEventListener);
        mStackScrollAlgorithm = createStackScrollAlgorithm(context);
        initView(context);
        mFalsingManager = FalsingManagerFactory.getInstance(context);
        mShouldDrawNotificationBackground =
                res.getBoolean(R.bool.config_drawNotificationBackground);
        mFadeNotificationsOnDismiss =
                res.getBoolean(R.bool.config_fadeNotificationsOnDismiss);
        mRoundnessManager.setAnimatedChildren(mChildrenToAddAnimated);
        mRoundnessManager.setOnRoundingChangedCallback(this::invalidate);
        addOnExpandedHeightListener(mRoundnessManager::setExpanded);
        setOutlineProvider(mOutlineProvider);

        // Blocking helper manager wants to know the expanded state, update as well.
        NotificationBlockingHelperManager blockingHelperManager =
                Dependency.get(NotificationBlockingHelperManager.class);
        addOnExpandedHeightListener((height, unused) -> {
            blockingHelperManager.setNotificationShadeExpanded(height);
        });

        updateWillNotDraw();
        mBackgroundPaint.setAntiAlias(true);
        if (DEBUG) {
            mDebugPaint = new Paint();
            mDebugPaint.setColor(0xffff0000);
            mDebugPaint.setStrokeWidth(2);
            mDebugPaint.setStyle(Paint.Style.STROKE);
            mDebugPaint.setTextSize(25f);
        }
        mClearAllEnabled = res.getBoolean(R.bool.config_enableNotificationsClearAll);

        TunerService tunerService = Dependency.get(TunerService.class);
        tunerService.addTunable((key, newValue) -> {
            if (key.equals(LOW_PRIORITY)) {
                mLowPriorityBeforeSpeedBump = "1".equals(newValue);
            } else if (key.equals(Settings.Secure.NOTIFICATION_DISMISS_RTL)) {
                updateDismissRtlSetting("1".equals(newValue));
            }
        }, LOW_PRIORITY, Settings.Secure.NOTIFICATION_DISMISS_RTL);

        mEntryManager.addNotificationEntryListener(new NotificationEntryListener() {
            @Override
            public void onPostEntryUpdated(NotificationEntry entry) {
                if (!entry.notification.isClearable()) {
                    // The user may have performed a dismiss action on the notification, since it's
                    // not clearable we should snap it back.
                    snapViewIfNeeded(entry);
                }
            }
        });
        dynamicPrivacyController.addListener(this);
    }

    private void updateDismissRtlSetting(boolean dismissRtl) {
        mDismissRtl = dismissRtl;
        for (int i = 0; i < getChildCount(); i++) {
            View child = getChildAt(i);
            if (child instanceof ExpandableNotificationRow) {
                ((ExpandableNotificationRow) child).setDismissRtl(dismissRtl);
            }
        }
    }

    @Override
    @ShadeViewRefactor(RefactorComponent.SHADE_VIEW)
    protected void onFinishInflate() {
        super.onFinishInflate();

        inflateEmptyShadeView();
        inflateFooterView();
        mVisualStabilityManager.setVisibilityLocationProvider(this::isInVisibleLocation);
        if (mAllowLongPress) {
            setLongPressListener(mGutsManager::openGuts);
        }
    }

    /**
     * @return the height at which we will wake up when pulsing
     */
    public float getPulseHeight() {
        ActivatableNotificationView firstChild = getFirstChildWithBackground();
        if (firstChild != null) {
            return firstChild.getCollapsedHeight();
        }
        return 0f;
    }

    @Override
    @ShadeViewRefactor(RefactorComponent.SHADE_VIEW)
    public void onDensityOrFontScaleChanged() {
        reinflateViews();
    }

    private void reinflateViews() {
        inflateFooterView();
        inflateEmptyShadeView();
        updateFooter();
        mSectionsManager.inflateViews(mContext);
    }

    @Override
    @ShadeViewRefactor(RefactorComponent.SHADE_VIEW)
    public void onThemeChanged() {
        int which;
        if (mStatusBarState == StatusBarState.KEYGUARD
                || mStatusBarState == StatusBarState.SHADE_LOCKED) {
            which = WallpaperManager.FLAG_LOCK;
        } else {
            which = WallpaperManager.FLAG_SYSTEM;
        }
        final boolean useDarkText = mColorExtractor.getColors(which,
                true /* ignoreVisibility */).supportsDarkText();
        updateDecorViews(useDarkText);

        updateFooter();
    }

    @Override
    public void onOverlayChanged() {
        int newRadius = mContext.getResources().getDimensionPixelSize(
                Utils.getThemeAttr(mContext, android.R.attr.dialogCornerRadius));
        if (mCornerRadius != newRadius) {
            mCornerRadius = newRadius;
            invalidate();
        }
        reinflateViews();
    }

    @VisibleForTesting
    @ShadeViewRefactor(RefactorComponent.SHADE_VIEW)
    public void updateFooter() {
        boolean showDismissView = mClearAllEnabled && hasActiveClearableNotifications(ROWS_ALL);
        boolean showFooterView = (showDismissView ||
                mEntryManager.getNotificationData().getActiveNotifications().size() != 0)
                && mStatusBarState != StatusBarState.KEYGUARD
                && !mRemoteInputManager.getController().isRemoteInputActive();

        updateFooterView(showFooterView, showDismissView);
    }

    /**
     * Return whether there are any clearable notifications
     */
    @ShadeViewRefactor(RefactorComponent.SHADE_VIEW)
    public boolean hasActiveClearableNotifications(@SelectedRows int selection) {
        int childCount = getChildCount();
        for (int i = 0; i < childCount; i++) {
            View child = getChildAt(i);
            if (!(child instanceof ExpandableNotificationRow)) {
                continue;
            }
            final ExpandableNotificationRow row = (ExpandableNotificationRow) child;
            if (row.canViewBeDismissed() && matchesSelection(row, selection)) {
                return true;
            }
        }
        return false;
    }

  @ShadeViewRefactor(RefactorComponent.SHADE_VIEW)
  public RemoteInputController.Delegate createDelegate() {
        return new RemoteInputController.Delegate() {
            public void setRemoteInputActive(NotificationEntry entry,
                    boolean remoteInputActive) {
                mHeadsUpManager.setRemoteInputActive(entry, remoteInputActive);
                entry.notifyHeightChanged(true /* needsAnimation */);
                updateFooter();
            }

            public void lockScrollTo(NotificationEntry entry) {
                NotificationStackScrollLayout.this.lockScrollTo(entry.getRow());
            }

            public void requestDisallowLongPressAndDismiss() {
                requestDisallowLongPress();
                requestDisallowDismiss();
            }
        };
    }

    @Override
    @ShadeViewRefactor(RefactorComponent.SHADE_VIEW)
    protected void onAttachedToWindow() {
        super.onAttachedToWindow();
        ((SysuiStatusBarStateController) Dependency.get(StatusBarStateController.class))
                .addCallback(mStateListener, SysuiStatusBarStateController.RANK_STACK_SCROLLER);
        Dependency.get(ConfigurationController.class).addCallback(this);
    }

    @Override
    @ShadeViewRefactor(RefactorComponent.SHADE_VIEW)
    protected void onDetachedFromWindow() {
        super.onDetachedFromWindow();
        Dependency.get(StatusBarStateController.class).removeCallback(mStateListener);
        Dependency.get(ConfigurationController.class).removeCallback(this);
    }

    @Override
    @ShadeViewRefactor(RefactorComponent.SHADE_VIEW)
    public NotificationSwipeActionHelper getSwipeActionHelper() {
        return mSwipeHelper;
    }

    @Override
    @ShadeViewRefactor(RefactorComponent.SHADE_VIEW)
    public void onUiModeChanged() {
        mBgColor = mContext.getColor(R.color.notification_shade_background_color);
        updateBackgroundDimming();
        mShelf.onUiModeChanged();
        mSectionsManager.onUiModeChanged();
    }

    @ShadeViewRefactor(RefactorComponent.DECORATOR)
    protected void onDraw(Canvas canvas) {
        if (mShouldDrawNotificationBackground
                && (mSections[0].getCurrentBounds().top
                < mSections[NUM_SECTIONS - 1].getCurrentBounds().bottom
                || mAmbientState.isDark())) {
            drawBackground(canvas);
        } else if (mInHeadsUpPinnedMode || mHeadsUpAnimatingAway) {
            drawHeadsUpBackground(canvas);
        }

        if (DEBUG) {
            int y = mTopPadding;
            canvas.drawLine(0, y, getWidth(), y, mDebugPaint);
            y = getLayoutHeight();
            canvas.drawLine(0, y, getWidth(), y, mDebugPaint);
            y = getHeight() - getEmptyBottomMargin();
            canvas.drawLine(0, y, getWidth(), y, mDebugPaint);
        }
    }

    @Override
    public void draw(Canvas canvas) {
        super.draw(canvas);

        if (DEBUG && ANCHOR_SCROLLING) {
            if (mScrollAnchorView instanceof ExpandableNotificationRow) {
                canvas.drawRect(0,
                        mScrollAnchorView.getTranslationY(),
                        getWidth(),
                        mScrollAnchorView.getTranslationY()
                                + ((ExpandableNotificationRow) mScrollAnchorView).getActualHeight(),
                        mDebugPaint);
                canvas.drawText(Integer.toString(mScrollAnchorViewY), getWidth() - 200,
                        mScrollAnchorView.getTranslationY() + 30, mDebugPaint);
                int y = (int) mShelf.getTranslationY();
                canvas.drawLine(0, y, getWidth(), y, mDebugPaint);
            }
            canvas.drawText(Integer.toString(getMaxNegativeScrollAmount()), getWidth() - 100,
                    getIntrinsicPadding() + 30, mDebugPaint);
            canvas.drawText(Integer.toString(getMaxPositiveScrollAmount()), getWidth() - 100,
                    getHeight() - 30, mDebugPaint);
        }
    }

    @ShadeViewRefactor(RefactorComponent.DECORATOR)
    private void drawBackground(Canvas canvas) {
        int lockScreenLeft = mSidePaddings;
        int lockScreenRight = getWidth() - mSidePaddings;
        int lockScreenTop = mSections[0].getCurrentBounds().top;
        int lockScreenBottom = mSections[NUM_SECTIONS - 1].getCurrentBounds().bottom;
        int darkLeft = getWidth() / 2;
        int darkTop = mTopPadding;

        float yProgress = 1 - mInterpolatedDarkAmount;
        float xProgress = mDarkXInterpolator.getInterpolation(
                (1 - mLinearDarkAmount) * mBackgroundXFactor);

        int left = (int) MathUtils.lerp(darkLeft, lockScreenLeft, xProgress);
        int right = (int) MathUtils.lerp(darkLeft, lockScreenRight, xProgress);
        int top = (int) MathUtils.lerp(darkTop, lockScreenTop, yProgress);
        int bottom = (int) MathUtils.lerp(darkTop, lockScreenBottom, yProgress);
        mBackgroundAnimationRect.set(
                left,
                top,
                right,
                bottom);

        int backgroundTopAnimationOffset = top - lockScreenTop;
        // TODO(kprevas): this may not be necessary any more since we don't display the shelf in AOD
        boolean anySectionHasVisibleChild = false;
        for (NotificationSection section : mSections) {
            if (section.getFirstVisibleChild() != null) {
                anySectionHasVisibleChild = true;
                break;
            }
        }
        if (!mAmbientState.isDark() || anySectionHasVisibleChild) {
            drawBackgroundRects(canvas, left, right, top, backgroundTopAnimationOffset);
        }

        updateClipping();
    }

    /**
     * Draws round rects for each background section.
     *
     * We want to draw a round rect for each background section as defined by {@link #mSections}.
     * However, if two sections are directly adjacent with no gap between them (e.g. on the
     * lockscreen where the shelf can appear directly below the high priority section, or while
     * scrolling the shade so that the top of the shelf is right at the bottom of the high priority
     * section), we don't want to round the adjacent corners.
     *
     * Since {@link Canvas} doesn't provide a way to draw a half-rounded rect, this means that we
     * need to coalesce the backgrounds for adjacent sections and draw them as a single round rect.
     * This method tracks the top of each rect we need to draw, then iterates through the visible
     * sections.  If a section is not adjacent to the previous section, we draw the previous rect
     * behind the sections we've accumulated up to that point, then start a new rect at the top of
     * the current section.  When we're done iterating we will always have one rect left to draw.
     */
    private void drawBackgroundRects(Canvas canvas, int left, int right, int top,
            int animationYOffset) {
        int backgroundRectTop = top;
        int lastSectionBottom =
                mSections[0].getCurrentBounds().bottom + animationYOffset;
        int previousLeft = left;
        boolean first = true;
        for (NotificationSection section : mSections) {
            if (section.getFirstVisibleChild() == null) {
                continue;
            }
            int sectionTop = section.getCurrentBounds().top + animationYOffset;
            int ownLeft = Math.min(Math.max(left, section.getCurrentBounds().left), right);
            // If sections are directly adjacent to each other, we don't want to draw them
            // as separate roundrects, as the rounded corners right next to each other look
            // bad.
            if (sectionTop - lastSectionBottom > DISTANCE_BETWEEN_ADJACENT_SECTIONS_PX
                    || (previousLeft != ownLeft && !first)) {
                canvas.drawRoundRect(ownLeft,
                        backgroundRectTop,
                        right,
                        lastSectionBottom,
                        mCornerRadius, mCornerRadius, mBackgroundPaint);
                backgroundRectTop = sectionTop;
            }
            previousLeft = ownLeft;
            lastSectionBottom =
                    section.getCurrentBounds().bottom + animationYOffset;
            first = false;
        }
        canvas.drawRoundRect(previousLeft,
                backgroundRectTop,
                right,
                lastSectionBottom,
                mCornerRadius, mCornerRadius, mBackgroundPaint);
    }

    private void drawHeadsUpBackground(Canvas canvas) {
        int left = mSidePaddings;
        int right = getWidth() - mSidePaddings;

        float top = getHeight();
        float bottom = 0;
        int childCount = getChildCount();
        for (int i = 0; i < childCount; i++) {
            View child = getChildAt(i);
            if (child.getVisibility() != View.GONE
                    && child instanceof ExpandableNotificationRow) {
                ExpandableNotificationRow row = (ExpandableNotificationRow) child;
                if ((row.isPinned() || row.isHeadsUpAnimatingAway()) && row.getTranslation() < 0) {
                    top = Math.min(top, row.getTranslationY());
                    bottom = Math.max(bottom, row.getTranslationY() + row.getActualHeight());
                }
            }
        }

        if (top < bottom) {
            canvas.drawRoundRect(
                    left, top, right, bottom,
                    mCornerRadius, mCornerRadius, mBackgroundPaint);
        }
    }

    @ShadeViewRefactor(RefactorComponent.SHADE_VIEW)
    private void updateBackgroundDimming() {
        // No need to update the background color if it's not being drawn.
        if (!mShouldDrawNotificationBackground) {
            return;
        }

        float alpha =
                BACKGROUND_ALPHA_DIMMED + (1 - BACKGROUND_ALPHA_DIMMED) * (1.0f - mDimAmount);
        alpha *= 1f - mInterpolatedDarkAmount;
        // We need to manually blend in the background color.
        int scrimColor = mScrimController.getBackgroundColor();
        int awakeColor = ColorUtils.blendARGB(scrimColor, mBgColor, alpha);

        // Interpolate between semi-transparent notification panel background color
        // and white AOD separator.
        float colorInterpolation = MathUtils.smoothStep(0.4f /* start */, 1f /* end */,
                mLinearDarkAmount);
        int color = ColorUtils.blendARGB(awakeColor, Color.WHITE, colorInterpolation);

        if (mCachedBackgroundColor != color) {
            mCachedBackgroundColor = color;
            mBackgroundPaint.setColor(color);
            invalidate();
        }
    }

    @ShadeViewRefactor(RefactorComponent.SHADE_VIEW)
    private void initView(Context context) {
        mScroller = new OverScroller(getContext());
        setDescendantFocusability(FOCUS_AFTER_DESCENDANTS);
        setClipChildren(false);
        final ViewConfiguration configuration = ViewConfiguration.get(context);
        mTouchSlop = configuration.getScaledTouchSlop();
        mMinimumVelocity = configuration.getScaledMinimumFlingVelocity();
        mMaximumVelocity = configuration.getScaledMaximumFlingVelocity();
        mOverflingDistance = configuration.getScaledOverflingDistance();

        Resources res = context.getResources();
        mCollapsedSize = res.getDimensionPixelSize(R.dimen.notification_min_height);
        mStackScrollAlgorithm.initView(context);
        mAmbientState.reload(context);
        mPaddingBetweenElements = Math.max(1,
                res.getDimensionPixelSize(R.dimen.notification_divider_height));
        mIncreasedPaddingBetweenElements =
                res.getDimensionPixelSize(R.dimen.notification_divider_height_increased);
        mMinTopOverScrollToEscape = res.getDimensionPixelSize(
                R.dimen.min_top_overscroll_to_qs);
        mStatusBarHeight = res.getDimensionPixelSize(R.dimen.status_bar_height);
        mBottomMargin = res.getDimensionPixelSize(R.dimen.notification_panel_margin_bottom);
        mSidePaddings = res.getDimensionPixelSize(R.dimen.notification_side_paddings);
        mMinInteractionHeight = res.getDimensionPixelSize(
                R.dimen.notification_min_interaction_height);
        mCornerRadius = res.getDimensionPixelSize(
                Utils.getThemeAttr(mContext, android.R.attr.dialogCornerRadius));
        mHeadsUpInset = mStatusBarHeight + res.getDimensionPixelSize(
                R.dimen.heads_up_status_bar_padding);
    }

    @ShadeViewRefactor(RefactorComponent.COORDINATOR)
    private void notifyHeightChangeListener(ExpandableView view) {
        notifyHeightChangeListener(view, false /* needsAnimation */);
    }

    @ShadeViewRefactor(RefactorComponent.COORDINATOR)
    private void notifyHeightChangeListener(ExpandableView view, boolean needsAnimation) {
        if (mOnHeightChangedListener != null) {
            mOnHeightChangedListener.onHeightChanged(view, needsAnimation);
        }
    }

    @Override
    @ShadeViewRefactor(RefactorComponent.SHADE_VIEW)
    protected void onMeasure(int widthMeasureSpec, int heightMeasureSpec) {
        super.onMeasure(widthMeasureSpec, heightMeasureSpec);

        int width = MeasureSpec.getSize(widthMeasureSpec);
        int childWidthSpec = MeasureSpec.makeMeasureSpec(width - mSidePaddings * 2,
                MeasureSpec.getMode(widthMeasureSpec));
        // Don't constrain the height of the children so we know how big they'd like to be
        int childHeightSpec = MeasureSpec.makeMeasureSpec(MeasureSpec.getSize(heightMeasureSpec),
                MeasureSpec.UNSPECIFIED);

        // We need to measure all children even the GONE ones, such that the heights are calculated
        // correctly as they are used to calculate how many we can fit on the screen.
        final int size = getChildCount();
        for (int i = 0; i < size; i++) {
            measureChild(getChildAt(i), childWidthSpec, childHeightSpec);
        }
    }

    @Override
    @ShadeViewRefactor(RefactorComponent.SHADE_VIEW)
    protected void onLayout(boolean changed, int l, int t, int r, int b) {
        // we layout all our children centered on the top
        float centerX = getWidth() / 2.0f;
        for (int i = 0; i < getChildCount(); i++) {
            View child = getChildAt(i);
            // We need to layout all children even the GONE ones, such that the heights are
            // calculated correctly as they are used to calculate how many we can fit on the screen
            float width = child.getMeasuredWidth();
            float height = child.getMeasuredHeight();
            child.layout((int) (centerX - width / 2.0f),
                    0,
                    (int) (centerX + width / 2.0f),
                    (int) height);
        }
        setMaxLayoutHeight(getHeight());
        updateContentHeight();
        clampScrollPosition();
        requestChildrenUpdate();
        updateFirstAndLastBackgroundViews();
        updateAlgorithmLayoutMinHeight();
    }

    @ShadeViewRefactor(RefactorComponent.STATE_RESOLVER)
    private void requestAnimationOnViewResize(ExpandableNotificationRow row) {
        if (mAnimationsEnabled && (mIsExpanded || row != null && row.isPinned())) {
            mNeedViewResizeAnimation = true;
            mNeedsAnimation = true;
        }
    }

    @ShadeViewRefactor(RefactorComponent.ADAPTER)
    public void updateSpeedBumpIndex(int newIndex, boolean noAmbient) {
        mAmbientState.setSpeedBumpIndex(newIndex);
        mNoAmbient = noAmbient;
    }

    @Override
    @ShadeViewRefactor(RefactorComponent.STATE_RESOLVER)
    public void setChildLocationsChangedListener(
            NotificationLogger.OnChildLocationsChangedListener listener) {
        mListener = listener;
    }

    @Override
    @ShadeViewRefactor(RefactorComponent.LAYOUT_ALGORITHM)
    public boolean isInVisibleLocation(NotificationEntry entry) {
        ExpandableNotificationRow row = entry.getRow();
        ExpandableViewState childViewState = row.getViewState();

        if (childViewState == null) {
            return false;
        }
        if ((childViewState.location & ExpandableViewState.VISIBLE_LOCATIONS) == 0) {
            return false;
        }
        if (row.getVisibility() != View.VISIBLE) {
            return false;
        }
        return true;
    }

    @ShadeViewRefactor(RefactorComponent.LAYOUT_ALGORITHM)
    private void setMaxLayoutHeight(int maxLayoutHeight) {
        mMaxLayoutHeight = maxLayoutHeight;
        mShelf.setMaxLayoutHeight(maxLayoutHeight);
        updateAlgorithmHeightAndPadding();
    }

    @ShadeViewRefactor(RefactorComponent.LAYOUT_ALGORITHM)
    private void updateAlgorithmHeightAndPadding() {
        mAmbientState.setLayoutHeight(getLayoutHeight());
        updateAlgorithmLayoutMinHeight();
        mAmbientState.setTopPadding(mTopPadding);
    }

    @ShadeViewRefactor(RefactorComponent.LAYOUT_ALGORITHM)
    private void updateAlgorithmLayoutMinHeight() {
        mAmbientState.setLayoutMinHeight(mQsExpanded || isHeadsUpTransition()
                ? getLayoutMinHeight() : 0);
    }

    /**
     * Updates the children views according to the stack scroll algorithm. Call this whenever
     * modifications to {@link #mOwnScrollY} are performed to reflect it in the view layout.
     */
    @ShadeViewRefactor(RefactorComponent.STATE_RESOLVER)
    private void updateChildren() {
        updateScrollStateForAddedChildren();
        mAmbientState.setCurrentScrollVelocity(mScroller.isFinished()
                ? 0
                : mScroller.getCurrVelocity());
        if (ANCHOR_SCROLLING) {
            mAmbientState.setAnchorViewIndex(indexOfChild(mScrollAnchorView));
            mAmbientState.setAnchorViewY(mScrollAnchorViewY);
        } else {
            mAmbientState.setScrollY(mOwnScrollY);
        }
        mStackScrollAlgorithm.resetViewStates(mAmbientState);
        if (!isCurrentlyAnimating() && !mNeedsAnimation) {
            applyCurrentState();
        } else {
            startAnimationToState();
        }
    }

    @ShadeViewRefactor(RefactorComponent.SHADE_VIEW)
    private void onPreDrawDuringAnimation() {
        mShelf.updateAppearance();
        updateClippingToTopRoundedCorner();
        if (!mNeedsAnimation && !mChildrenUpdateRequested) {
            updateBackground();
        }
    }

    @ShadeViewRefactor(RefactorComponent.SHADE_VIEW)
    private void updateClippingToTopRoundedCorner() {
        Float clipStart = (float) mTopPadding
                + mStackTranslation
                + mAmbientState.getExpandAnimationTopChange();
        Float clipEnd = clipStart + mCornerRadius;
        boolean first = true;
        for (int i = 0; i < getChildCount(); i++) {
            ExpandableView child = (ExpandableView) getChildAt(i);
            if (child.getVisibility() == GONE) {
                continue;
            }
            float start = child.getTranslationY();
            float end = start + child.getActualHeight();
            boolean clip = clipStart > start && clipStart < end
                    || clipEnd >= start && clipEnd <= end;
            clip &= !(first && isScrolledToTop());
            child.setDistanceToTopRoundness(clip ? Math.max(start - clipStart, 0)
                    : ExpandableView.NO_ROUNDNESS);
            first = false;
        }
    }

    @ShadeViewRefactor(RefactorComponent.STATE_RESOLVER)
    private void updateScrollStateForAddedChildren() {
        if (mChildrenToAddAnimated.isEmpty()) {
            return;
        }
        if (!ANCHOR_SCROLLING) {
            for (int i = 0; i < getChildCount(); i++) {
                ExpandableView child = (ExpandableView) getChildAt(i);
                if (mChildrenToAddAnimated.contains(child)) {
                    int startingPosition = getPositionInLinearLayout(child);
                    float increasedPaddingAmount = child.getIncreasedPaddingAmount();
                    int padding = increasedPaddingAmount == 1.0f ? mIncreasedPaddingBetweenElements
                            : increasedPaddingAmount == -1.0f ? 0 : mPaddingBetweenElements;
                    int childHeight = getIntrinsicHeight(child) + padding;
                    if (startingPosition < mOwnScrollY) {
                        // This child starts off screen, so let's keep it offscreen to keep the
                        // others visible

                        setOwnScrollY(mOwnScrollY + childHeight);
                    }
                }
            }
        }
        clampScrollPosition();
    }

    @ShadeViewRefactor(RefactorComponent.SHADE_VIEW)
    private void updateForcedScroll() {
        if (mForcedScroll != null && (!mForcedScroll.hasFocus()
                || !mForcedScroll.isAttachedToWindow())) {
            mForcedScroll = null;
        }
        if (mForcedScroll != null) {
            ExpandableView expandableView = (ExpandableView) mForcedScroll;
            int positionInLinearLayout = getPositionInLinearLayout(expandableView);
            int targetScroll = targetScrollForView(expandableView, positionInLinearLayout);
            int outOfViewScroll = positionInLinearLayout + expandableView.getIntrinsicHeight();

            if (ANCHOR_SCROLLING) {
                // TODO
            } else {
                targetScroll = Math.max(0, Math.min(targetScroll, getScrollRange()));

                // Only apply the scroll if we're scrolling the view upwards, or the view is so
                // far up that it is not visible anymore.
                if (mOwnScrollY < targetScroll || outOfViewScroll < mOwnScrollY) {
                    setOwnScrollY(targetScroll);
                }
            }
        }
    }

    @ShadeViewRefactor(RefactorComponent.STATE_RESOLVER)
    private void requestChildrenUpdate() {
        if (!mChildrenUpdateRequested) {
            getViewTreeObserver().addOnPreDrawListener(mChildrenUpdater);
            mChildrenUpdateRequested = true;
            invalidate();
        }
    }

    /**
     * Returns best effort count of visible notifications.
     */
    public int getVisibleNotificationCount() {
        int count = 0;
        for (int i = 0; i < getChildCount(); i++) {
            final View child = getChildAt(i);
            if (child.getVisibility() != View.GONE && child instanceof ExpandableNotificationRow) {
                count++;
            }
        }
        return count;
    }

    @ShadeViewRefactor(RefactorComponent.STATE_RESOLVER)
    private boolean isCurrentlyAnimating() {
        return mStateAnimator.isRunning();
    }

    @ShadeViewRefactor(RefactorComponent.COORDINATOR)
    private void clampScrollPosition() {
        if (ANCHOR_SCROLLING) {
            // TODO
        } else {
            int scrollRange = getScrollRange();
            if (scrollRange < mOwnScrollY) {
                setOwnScrollY(scrollRange);
            }
        }
    }

    @ShadeViewRefactor(RefactorComponent.SHADE_VIEW)
    public int getTopPadding() {
        return mTopPadding;
    }

    @ShadeViewRefactor(RefactorComponent.SHADE_VIEW)
    private void setTopPadding(int topPadding, boolean animate) {
        if (mTopPadding != topPadding) {
            mTopPadding = topPadding;
            updateAlgorithmHeightAndPadding();
            updateContentHeight();
            if (animate && mAnimationsEnabled && mIsExpanded) {
                mTopPaddingNeedsAnimation = true;
                mNeedsAnimation = true;
            }
            requestChildrenUpdate();
            notifyHeightChangeListener(null, animate);
        }
    }

    /**
     * Update the height of the panel.
     *
     * @param height the expanded height of the panel
     */
    @ShadeViewRefactor(RefactorComponent.COORDINATOR)
    public void setExpandedHeight(float height) {
        mExpandedHeight = height;
        setIsExpanded(height > 0);
        int minExpansionHeight = getMinExpansionHeight();
        if (height < minExpansionHeight) {
            mClipRect.left = 0;
            mClipRect.right = getWidth();
            mClipRect.top = 0;
            mClipRect.bottom = (int) height;
            height = minExpansionHeight;
            setRequestedClipBounds(mClipRect);
        } else {
            setRequestedClipBounds(null);
        }
        int stackHeight;
        float translationY;
        float appearEndPosition = getAppearEndPosition();
        float appearStartPosition = getAppearStartPosition();
        float appearFraction = 1.0f;
        boolean appearing = height < appearEndPosition;
        mAmbientState.setAppearing(appearing);
        if (!appearing) {
            translationY = 0;
            if (mShouldShowShelfOnly) {
                stackHeight = mTopPadding + mShelf.getIntrinsicHeight();
            } else if (mQsExpanded) {
                int stackStartPosition = mContentHeight - mTopPadding + mIntrinsicPadding;
                int stackEndPosition = mMaxTopPadding + mShelf.getIntrinsicHeight();
                if (stackStartPosition <= stackEndPosition) {
                    stackHeight = stackEndPosition;
                } else {
                    stackHeight = (int) NotificationUtils.interpolate(stackStartPosition,
                            stackEndPosition, mQsExpansionFraction);
                }
            } else {
                stackHeight = (int) height;
            }
        } else {
            appearFraction = getAppearFraction(height);
            if (appearFraction >= 0) {
                translationY = NotificationUtils.interpolate(getExpandTranslationStart(), 0,
                        appearFraction);
            } else {
                // This may happen when pushing up a heads up. We linearly push it up from the
                // start
                translationY = height - appearStartPosition + getExpandTranslationStart();
            }
            if (isHeadsUpTransition()) {
                stackHeight =
                        getFirstVisibleSection().getFirstVisibleChild().getPinnedHeadsUpHeight();
                translationY = MathUtils.lerp(mHeadsUpInset - mTopPadding, 0, appearFraction);
            } else {
                stackHeight = (int) (height - translationY);
            }
        }
        if (stackHeight != mCurrentStackHeight) {
            mCurrentStackHeight = stackHeight;
            updateAlgorithmHeightAndPadding();
            requestChildrenUpdate();
        }
        setStackTranslation(translationY);
        for (int i = 0; i < mExpandedHeightListeners.size(); i++) {
            BiConsumer<Float, Float> listener = mExpandedHeightListeners.get(i);
            listener.accept(mExpandedHeight, appearFraction);
        }
    }

    @ShadeViewRefactor(RefactorComponent.COORDINATOR)
    private void setRequestedClipBounds(Rect clipRect) {
        mRequestedClipBounds = clipRect;
        updateClipping();
    }

    /**
     * Return the height of the content ignoring the footer.
     */
    @ShadeViewRefactor(RefactorComponent.COORDINATOR)
    public int getIntrinsicContentHeight() {
        return mIntrinsicContentHeight;
    }

    @ShadeViewRefactor(RefactorComponent.STATE_RESOLVER)
    public void updateClipping() {
        boolean clipped = mRequestedClipBounds != null && !mInHeadsUpPinnedMode
                && !mHeadsUpAnimatingAway;
        boolean clipToOutline = false;
        if (mIsClipped != clipped) {
            mIsClipped = clipped;
        }

        if (!mAmbientPulseManager.hasNotifications()
                && mAmbientState.isFullyDark() && mShowDarkShelf) {
            setClipBounds(null);
        } else if (mAmbientState.isDarkAtAll()) {
            clipToOutline = true;
            invalidateOutline();
        } else if (clipped) {
            setClipBounds(mRequestedClipBounds);
        } else {
            setClipBounds(null);
        }

        setClipToOutline(clipToOutline);
    }

    /**
     * @return The translation at the beginning when expanding.
     * Measured relative to the resting position.
     */
    @ShadeViewRefactor(RefactorComponent.COORDINATOR)
    private float getExpandTranslationStart() {
        return -mTopPadding + getMinExpansionHeight() - mShelf.getIntrinsicHeight();
    }

    /**
     * @return the position from where the appear transition starts when expanding.
     * Measured in absolute height.
     */
    @ShadeViewRefactor(RefactorComponent.COORDINATOR)
    private float getAppearStartPosition() {
        if (isHeadsUpTransition()) {
            return mHeadsUpInset
                    + getFirstVisibleSection().getFirstVisibleChild().getPinnedHeadsUpHeight();
        }
        return getMinExpansionHeight();
    }

    /**
     * @return the height of the top heads up notification when pinned. This is different from the
     * intrinsic height, which also includes whether the notification is system expanded and
     * is mainly used when dragging down from a heads up notification.
     */
    @ShadeViewRefactor(RefactorComponent.COORDINATOR)
    private int getTopHeadsUpPinnedHeight() {
        NotificationEntry topEntry = mHeadsUpManager.getTopEntry();
        if (topEntry == null) {
            return 0;
        }
        ExpandableNotificationRow row = topEntry.getRow();
        if (row.isChildInGroup()) {
            final NotificationEntry groupSummary
                    = mGroupManager.getGroupSummary(row.getStatusBarNotification());
            if (groupSummary != null) {
                row = groupSummary.getRow();
            }
        }
        return row.getPinnedHeadsUpHeight();
    }

    /**
     * @return the position from where the appear transition ends when expanding.
     * Measured in absolute height.
     */
    @ShadeViewRefactor(RefactorComponent.COORDINATOR)
    private float getAppearEndPosition() {
        int appearPosition;
        int notGoneChildCount = getNotGoneChildCount();
        if (mEmptyShadeView.getVisibility() == GONE && notGoneChildCount != 0) {
            if (isHeadsUpTransition()
                    || (mHeadsUpManager.hasPinnedHeadsUp() && !mAmbientState.isDark())) {
                appearPosition = getTopHeadsUpPinnedHeight();
            } else {
                appearPosition = 0;
                if (notGoneChildCount >= 1 && mShelf.getVisibility() != GONE) {
                    appearPosition += mShelf.getIntrinsicHeight();
                }
            }
        } else {
            appearPosition = mEmptyShadeView.getHeight();
        }
        return appearPosition + (onKeyguard() ? mTopPadding : mIntrinsicPadding);
    }

    @ShadeViewRefactor(RefactorComponent.SHADE_VIEW)
    private boolean isHeadsUpTransition() {
        NotificationSection firstVisibleSection = getFirstVisibleSection();
        return mTrackingHeadsUp && firstVisibleSection != null
                && firstVisibleSection.getFirstVisibleChild().isAboveShelf();
    }

    /**
     * @param height the height of the panel
     * @return the fraction of the appear animation that has been performed
     */
    @ShadeViewRefactor(RefactorComponent.COORDINATOR)
    public float getAppearFraction(float height) {
        float appearEndPosition = getAppearEndPosition();
        float appearStartPosition = getAppearStartPosition();
        return (height - appearStartPosition)
                / (appearEndPosition - appearStartPosition);
    }

    @ShadeViewRefactor(RefactorComponent.COORDINATOR)
    public float getStackTranslation() {
        return mStackTranslation;
    }

    @ShadeViewRefactor(RefactorComponent.COORDINATOR)
    private void setStackTranslation(float stackTranslation) {
        if (stackTranslation != mStackTranslation) {
            mStackTranslation = stackTranslation;
            mAmbientState.setStackTranslation(stackTranslation);
            requestChildrenUpdate();
        }
    }

    /**
     * Get the current height of the view. This is at most the msize of the view given by a the
     * layout but it can also be made smaller by setting {@link #mCurrentStackHeight}
     *
     * @return either the layout height or the externally defined height, whichever is smaller
     */
    @ShadeViewRefactor(RefactorComponent.SHADE_VIEW)
    private int getLayoutHeight() {
        return Math.min(mMaxLayoutHeight, mCurrentStackHeight);
    }

    @ShadeViewRefactor(RefactorComponent.ADAPTER)
    public int getFirstItemMinHeight() {
        final ExpandableView firstChild = getFirstChildNotGone();
        return firstChild != null ? firstChild.getMinHeight() : mCollapsedSize;
    }

    @ShadeViewRefactor(RefactorComponent.ADAPTER)
    public void setQsContainer(ViewGroup qsContainer) {
        mQsContainer = qsContainer;
    }

    @ShadeViewRefactor(RefactorComponent.ADAPTER)
    public static boolean isPinnedHeadsUp(View v) {
        if (v instanceof ExpandableNotificationRow) {
            ExpandableNotificationRow row = (ExpandableNotificationRow) v;
            return row.isHeadsUp() && row.isPinned();
        }
        return false;
    }

    @ShadeViewRefactor(RefactorComponent.ADAPTER)
    private boolean isHeadsUp(View v) {
        if (v instanceof ExpandableNotificationRow) {
            ExpandableNotificationRow row = (ExpandableNotificationRow) v;
            return row.isHeadsUp();
        }
        return false;
    }

    @ShadeViewRefactor(RefactorComponent.COORDINATOR)
    public ExpandableView getClosestChildAtRawPosition(float touchX, float touchY) {
        getLocationOnScreen(mTempInt2);
        float localTouchY = touchY - mTempInt2[1];

        ExpandableView closestChild = null;
        float minDist = Float.MAX_VALUE;

        // find the view closest to the location, accounting for GONE views
        final int count = getChildCount();
        for (int childIdx = 0; childIdx < count; childIdx++) {
            ExpandableView slidingChild = (ExpandableView) getChildAt(childIdx);
            if (slidingChild.getVisibility() == GONE
                    || slidingChild instanceof StackScrollerDecorView) {
                continue;
            }
            float childTop = slidingChild.getTranslationY();
            float top = childTop + slidingChild.getClipTopAmount();
            float bottom = childTop + slidingChild.getActualHeight()
                    - slidingChild.getClipBottomAmount();

            float dist = Math.min(Math.abs(top - localTouchY), Math.abs(bottom - localTouchY));
            if (dist < minDist) {
                closestChild = slidingChild;
                minDist = dist;
            }
        }
        return closestChild;
    }

    @ShadeViewRefactor(RefactorComponent.COORDINATOR)
    private ExpandableView getChildAtPosition(float touchX, float touchY) {
        return getChildAtPosition(touchX, touchY, true /* requireMinHeight */);

    }

    /**
     * Get the child at a certain screen location.
     *
     * @param touchX           the x coordinate
     * @param touchY           the y coordinate
     * @param requireMinHeight Whether a minimum height is required for a child to be returned.
     * @return the child at the given location.
     */
    @ShadeViewRefactor(RefactorComponent.COORDINATOR)
    private ExpandableView getChildAtPosition(float touchX, float touchY,
            boolean requireMinHeight) {
        // find the view under the pointer, accounting for GONE views
        final int count = getChildCount();
        for (int childIdx = 0; childIdx < count; childIdx++) {
            ExpandableView slidingChild = (ExpandableView) getChildAt(childIdx);
            if (slidingChild.getVisibility() != VISIBLE
                    || slidingChild instanceof StackScrollerDecorView) {
                continue;
            }
            float childTop = slidingChild.getTranslationY();
            float top = childTop + slidingChild.getClipTopAmount();
            float bottom = childTop + slidingChild.getActualHeight()
                    - slidingChild.getClipBottomAmount();

            // Allow the full width of this view to prevent gesture conflict on Keyguard (phone and
            // camera affordance).
            int left = 0;
            int right = getWidth();

            if ((bottom - top >= mMinInteractionHeight || !requireMinHeight)
                    && touchY >= top && touchY <= bottom && touchX >= left && touchX <= right) {
                if (slidingChild instanceof ExpandableNotificationRow) {
                    ExpandableNotificationRow row = (ExpandableNotificationRow) slidingChild;
                    NotificationEntry entry = row.getEntry();
                    if (!mIsExpanded && row.isHeadsUp() && row.isPinned()
                            && mHeadsUpManager.getTopEntry().getRow() != row
                            && mGroupManager.getGroupSummary(
                                mHeadsUpManager.getTopEntry().notification)
                            != entry) {
                        continue;
                    }
                    return row.getViewAtPosition(touchY - childTop);
                }
                return slidingChild;
            }
        }
        return null;
    }

    public ExpandableView getChildAtRawPosition(float touchX, float touchY) {
        getLocationOnScreen(mTempInt2);
        return getChildAtPosition(touchX - mTempInt2[0], touchY - mTempInt2[1]);
    }

    @ShadeViewRefactor(RefactorComponent.SHADE_VIEW)
    public void setScrollingEnabled(boolean enable) {
        mScrollingEnabled = enable;
    }

    @ShadeViewRefactor(RefactorComponent.SHADE_VIEW)
    public void lockScrollTo(View v) {
        if (mForcedScroll == v) {
            return;
        }
        mForcedScroll = v;
        scrollTo(v);
    }

    @ShadeViewRefactor(RefactorComponent.SHADE_VIEW)
    public boolean scrollTo(View v) {
        ExpandableView expandableView = (ExpandableView) v;
        if (ANCHOR_SCROLLING) {
            // TODO
        } else {
            int positionInLinearLayout = getPositionInLinearLayout(v);
            int targetScroll = targetScrollForView(expandableView, positionInLinearLayout);
            int outOfViewScroll = positionInLinearLayout + expandableView.getIntrinsicHeight();

            // Only apply the scroll if we're scrolling the view upwards, or the view is so far up
            // that it is not visible anymore.
            if (mOwnScrollY < targetScroll || outOfViewScroll < mOwnScrollY) {
                mScroller.startScroll(mScrollX, mOwnScrollY, 0, targetScroll - mOwnScrollY);
                mDontReportNextOverScroll = true;
                animateScroll();
                return true;
            }
        }
        return false;
    }

    /**
     * @return the scroll necessary to make the bottom edge of {@param v} align with the top of
     * the IME.
     */
    @ShadeViewRefactor(RefactorComponent.COORDINATOR)
    private int targetScrollForView(ExpandableView v, int positionInLinearLayout) {
        return positionInLinearLayout + v.getIntrinsicHeight() +
                getImeInset() - getHeight()
                + ((!isExpanded() && isPinnedHeadsUp(v)) ? mHeadsUpInset : getTopPadding());
    }

    @Override
    @ShadeViewRefactor(RefactorComponent.COORDINATOR)
    public WindowInsets onApplyWindowInsets(WindowInsets insets) {
        mBottomInset = insets.getSystemWindowInsetBottom();

        if (ANCHOR_SCROLLING) {
            // TODO
        } else {
            int range = getScrollRange();
            if (mOwnScrollY > range) {
                // HACK: We're repeatedly getting staggered insets here while the IME is
                // animating away. To work around that we'll wait until things have settled.
                removeCallbacks(mReclamp);
                postDelayed(mReclamp, 50);
            } else if (mForcedScroll != null) {
                // The scroll was requested before we got the actual inset - in case we need
                // to scroll up some more do so now.
                scrollTo(mForcedScroll);
            }
        }
        return insets;
    }

    @ShadeViewRefactor(RefactorComponent.STATE_RESOLVER)
    private Runnable mReclamp = new Runnable() {
        @Override
        public void run() {
            if (ANCHOR_SCROLLING) {
                // TODO
            } else {
                int range = getScrollRange();
                mScroller.startScroll(mScrollX, mOwnScrollY, 0, range - mOwnScrollY);
            }
            mDontReportNextOverScroll = true;
            mDontClampNextScroll = true;
            animateScroll();
        }
    };

    @ShadeViewRefactor(RefactorComponent.SHADE_VIEW)
    public void setExpandingEnabled(boolean enable) {
        mExpandHelper.setEnabled(enable);
    }

    @ShadeViewRefactor(RefactorComponent.SHADE_VIEW)
    private boolean isScrollingEnabled() {
        return mScrollingEnabled;
    }

    @ShadeViewRefactor(RefactorComponent.SHADE_VIEW)
    private boolean onKeyguard() {
        return mStatusBarState == StatusBarState.KEYGUARD;
    }

    @Override
    @ShadeViewRefactor(RefactorComponent.SHADE_VIEW)
    protected void onConfigurationChanged(Configuration newConfig) {
        super.onConfigurationChanged(newConfig);
        mStatusBarHeight = getResources().getDimensionPixelOffset(R.dimen.status_bar_height);
        float densityScale = getResources().getDisplayMetrics().density;
        mSwipeHelper.setDensityScale(densityScale);
        float pagingTouchSlop = ViewConfiguration.get(getContext()).getScaledPagingTouchSlop();
        mSwipeHelper.setPagingTouchSlop(pagingTouchSlop);
        initView(getContext());
    }

    @ShadeViewRefactor(RefactorComponent.STATE_RESOLVER)
    public void dismissViewAnimated(View child, Runnable endRunnable, int delay, long duration) {
        mSwipeHelper.dismissChild(child, 0, endRunnable, delay, true, duration,
                true /* isDismissAll */);
    }

    @ShadeViewRefactor(RefactorComponent.STATE_RESOLVER)
    private void snapViewIfNeeded(NotificationEntry entry) {
        ExpandableNotificationRow child = entry.getRow();
        boolean animate = mIsExpanded || isPinnedHeadsUp(child);
        // If the child is showing the notification menu snap to that
        if (child.getProvider() != null) {
            float targetLeft = child.getProvider().isMenuVisible() ? child.getTranslation() : 0;
            mSwipeHelper.snapChildIfNeeded(child, animate, targetLeft);
        }
    }

    @Override
    @ShadeViewRefactor(RefactorComponent.ADAPTER)
    public ViewGroup getViewParentForNotification(NotificationEntry entry) {
        return this;
    }

    /**
     * Perform a scroll upwards and adapt the overscroll amounts accordingly
     *
     * @param deltaY The amount to scroll upwards, has to be positive.
     * @return The amount of scrolling to be performed by the scroller,
     * not handled by the overScroll amount.
     */
    @ShadeViewRefactor(RefactorComponent.SHADE_VIEW)
    private float overScrollUp(int deltaY, int range) {
        deltaY = Math.max(deltaY, 0);
        float currentTopAmount = getCurrentOverScrollAmount(true);
        float newTopAmount = currentTopAmount - deltaY;
        if (currentTopAmount > 0) {
            setOverScrollAmount(newTopAmount, true /* onTop */,
                    false /* animate */);
        }
        // Top overScroll might not grab all scrolling motion,
        // we have to scroll as well.
        if (ANCHOR_SCROLLING) {
            float scrollAmount = newTopAmount < 0 ? -newTopAmount : 0.0f;
            // TODO: once we're recycling this will need to check the adapter position of the child
            ExpandableView lastRow = getLastRowNotGone();
            if (lastRow != null && !lastRow.isInShelf()) {
                float distanceToMax = Math.max(0, getMaxPositiveScrollAmount());
                if (scrollAmount > distanceToMax) {
                    float currentBottomPixels = getCurrentOverScrolledPixels(false);
                    // We overScroll on the bottom
                    setOverScrolledPixels(currentBottomPixels + (scrollAmount - distanceToMax),
                            false /* onTop */,
                            false /* animate */);
                    mScrollAnchorViewY -= distanceToMax;
                    scrollAmount = 0f;
                }
            }
            return scrollAmount;
        } else {
            float scrollAmount = newTopAmount < 0 ? -newTopAmount : 0.0f;
            float newScrollY = mOwnScrollY + scrollAmount;
            if (newScrollY > range) {
                if (!mExpandedInThisMotion) {
                    float currentBottomPixels = getCurrentOverScrolledPixels(false);
                    // We overScroll on the bottom
                    setOverScrolledPixels(currentBottomPixels + newScrollY - range,
                            false /* onTop */,
                            false /* animate */);
                }
                setOwnScrollY(range);
                scrollAmount = 0.0f;
            }
            return scrollAmount;
        }
    }

    /**
     * Perform a scroll downward and adapt the overscroll amounts accordingly
     *
     * @param deltaY The amount to scroll downwards, has to be negative.
     * @return The amount of scrolling to be performed by the scroller,
     * not handled by the overScroll amount.
     */
    @ShadeViewRefactor(RefactorComponent.SHADE_VIEW)
    private float overScrollDown(int deltaY) {
        deltaY = Math.min(deltaY, 0);
        float currentBottomAmount = getCurrentOverScrollAmount(false);
        float newBottomAmount = currentBottomAmount + deltaY;
        if (currentBottomAmount > 0) {
            setOverScrollAmount(newBottomAmount, false /* onTop */,
                    false /* animate */);
        }
        // Bottom overScroll might not grab all scrolling motion,
        // we have to scroll as well.
        if (ANCHOR_SCROLLING) {
            float scrollAmount = newBottomAmount < 0 ? newBottomAmount : 0.0f;
            // TODO: once we're recycling this will need to check the adapter position of the child
            ExpandableView firstChild = getFirstChildNotGone();
            float top = firstChild.getTranslationY();
            float distanceToTop = mScrollAnchorView.getTranslationY() - top - mScrollAnchorViewY;
            if (distanceToTop < -scrollAmount) {
                float currentTopPixels = getCurrentOverScrolledPixels(true);
                // We overScroll on the top
                setOverScrolledPixels(currentTopPixels + (-scrollAmount - distanceToTop),
                        true /* onTop */,
                        false /* animate */);
                mScrollAnchorView = firstChild;
                mScrollAnchorViewY = 0;
                scrollAmount = 0f;
            }
            return scrollAmount;
        } else {
            float scrollAmount = newBottomAmount < 0 ? newBottomAmount : 0.0f;
            float newScrollY = mOwnScrollY + scrollAmount;
            if (newScrollY < 0) {
                float currentTopPixels = getCurrentOverScrolledPixels(true);
                // We overScroll on the top
                setOverScrolledPixels(currentTopPixels - newScrollY,
                        true /* onTop */,
                        false /* animate */);
                setOwnScrollY(0);
                scrollAmount = 0.0f;
            }
            return scrollAmount;
        }
    }

    @ShadeViewRefactor(RefactorComponent.STATE_RESOLVER)
    private void initVelocityTrackerIfNotExists() {
        if (mVelocityTracker == null) {
            mVelocityTracker = VelocityTracker.obtain();
        }
    }

    @ShadeViewRefactor(RefactorComponent.STATE_RESOLVER)
    private void recycleVelocityTracker() {
        if (mVelocityTracker != null) {
            mVelocityTracker.recycle();
            mVelocityTracker = null;
        }
    }

    @ShadeViewRefactor(RefactorComponent.STATE_RESOLVER)
    private void initOrResetVelocityTracker() {
        if (mVelocityTracker == null) {
            mVelocityTracker = VelocityTracker.obtain();
        } else {
            mVelocityTracker.clear();
        }
    }

    @ShadeViewRefactor(RefactorComponent.SHADE_VIEW)
    public void setFinishScrollingCallback(Runnable runnable) {
        mFinishScrollingCallback = runnable;
    }

    @ShadeViewRefactor(RefactorComponent.STATE_RESOLVER)
    private void animateScroll() {
        if (mScroller.computeScrollOffset()) {
            if (ANCHOR_SCROLLING) {
                int oldY = mLastScrollerY;
                int y = mScroller.getCurrY();
                int deltaY = y - oldY;
                if (deltaY != 0) {
                    int maxNegativeScrollAmount = getMaxNegativeScrollAmount();
                    int maxPositiveScrollAmount = getMaxPositiveScrollAmount();
                    if ((maxNegativeScrollAmount < 0 && deltaY < maxNegativeScrollAmount)
                            || (maxPositiveScrollAmount > 0 && deltaY > maxPositiveScrollAmount)) {
                        // This frame takes us into overscroll, so set the max overscroll based on
                        // the current velocity
                        setMaxOverScrollFromCurrentVelocity();
                    }
                    customOverScrollBy(deltaY, oldY, 0, (int) mMaxOverScroll);
                    mLastScrollerY = y;
                }
            } else {
                int oldY = mOwnScrollY;
                int y = mScroller.getCurrY();

                if (oldY != y) {
                    int range = getScrollRange();
                    if (y < 0 && oldY >= 0 || y > range && oldY <= range) {
                        // This frame takes us into overscroll, so set the max overscroll based on
                        // the current velocity
                        setMaxOverScrollFromCurrentVelocity();
                    }

                    if (mDontClampNextScroll) {
                        range = Math.max(range, oldY);
                    }
                    customOverScrollBy(y - oldY, oldY, range,
                            (int) (mMaxOverScroll));
                }
            }

            postOnAnimation(mReflingAndAnimateScroll);
        } else {
            mDontClampNextScroll = false;
            if (mFinishScrollingCallback != null) {
                mFinishScrollingCallback.run();
            }
        }
    }

    private void setMaxOverScrollFromCurrentVelocity() {
        float currVelocity = mScroller.getCurrVelocity();
        if (currVelocity >= mMinimumVelocity) {
            mMaxOverScroll = Math.abs(currVelocity) / 1000 * mOverflingDistance;
        }
    }

    /**
     * Scrolls by the given delta, overscrolling if needed.  If called during a fling and the delta
     * would cause us to exceed the provided maximum overscroll, springs back instead.
     *
     * This method performs the determination of whether we're exceeding the overscroll and clamps
     * the scroll amount if so.  The actual scrolling/overscrolling happens in
     * {@link #onCustomOverScrolled(int, boolean)} (absolute scrolling) or
     * {@link #onCustomOverScrolledBy(int, boolean)} (anchor scrolling).
     *
     * @param deltaY         The (signed) number of pixels to scroll.
     * @param scrollY        The current scroll position (absolute scrolling only).
     * @param scrollRangeY   The maximum allowable scroll position (absolute scrolling only).
     * @param maxOverScrollY The current (unsigned) limit on number of pixels to overscroll by.
     */
    @ShadeViewRefactor(RefactorComponent.STATE_RESOLVER)
    private void customOverScrollBy(int deltaY, int scrollY, int scrollRangeY, int maxOverScrollY) {
        if (ANCHOR_SCROLLING) {
            boolean clampedY = false;
            if (deltaY < 0) {
                int maxScrollAmount = getMaxNegativeScrollAmount();
                if (maxScrollAmount > Integer.MIN_VALUE) {
                    maxScrollAmount -= maxOverScrollY;
                    if (deltaY < maxScrollAmount) {
                        deltaY = maxScrollAmount;
                        clampedY = true;
                    }
                }
            } else {
                int maxScrollAmount = getMaxPositiveScrollAmount();
                if (maxScrollAmount < Integer.MAX_VALUE) {
                    maxScrollAmount += maxOverScrollY;
                    if (deltaY > maxScrollAmount) {
                        deltaY = maxScrollAmount;
                        clampedY = true;
                    }
                }
            }
            onCustomOverScrolledBy(deltaY, clampedY);
        } else {
            int newScrollY = scrollY + deltaY;
            final int top = -maxOverScrollY;
            final int bottom = maxOverScrollY + scrollRangeY;

            boolean clampedY = false;
            if (newScrollY > bottom) {
                newScrollY = bottom;
                clampedY = true;
            } else if (newScrollY < top) {
                newScrollY = top;
                clampedY = true;
            }

            onCustomOverScrolled(newScrollY, clampedY);
        }
    }

    /**
     * Set the amount of overScrolled pixels which will force the view to apply a rubber-banded
     * overscroll effect based on numPixels. By default this will also cancel animations on the
     * same overScroll edge.
     *
     * @param numPixels The amount of pixels to overScroll by. These will be scaled according to
     *                  the rubber-banding logic.
     * @param onTop     Should the effect be applied on top of the scroller.
     * @param animate   Should an animation be performed.
     */
    @ShadeViewRefactor(RefactorComponent.STATE_RESOLVER)
    public void setOverScrolledPixels(float numPixels, boolean onTop, boolean animate) {
        setOverScrollAmount(numPixels * getRubberBandFactor(onTop), onTop, animate, true);
    }

    /**
     * Set the effective overScroll amount which will be directly reflected in the layout.
     * By default this will also cancel animations on the same overScroll edge.
     *
     * @param amount  The amount to overScroll by.
     * @param onTop   Should the effect be applied on top of the scroller.
     * @param animate Should an animation be performed.
     */

    @ShadeViewRefactor(RefactorComponent.STATE_RESOLVER)
    public void setOverScrollAmount(float amount, boolean onTop, boolean animate) {
        setOverScrollAmount(amount, onTop, animate, true);
    }

    /**
     * Set the effective overScroll amount which will be directly reflected in the layout.
     *
     * @param amount          The amount to overScroll by.
     * @param onTop           Should the effect be applied on top of the scroller.
     * @param animate         Should an animation be performed.
     * @param cancelAnimators Should running animations be cancelled.
     */
    @ShadeViewRefactor(RefactorComponent.STATE_RESOLVER)
    public void setOverScrollAmount(float amount, boolean onTop, boolean animate,
            boolean cancelAnimators) {
        setOverScrollAmount(amount, onTop, animate, cancelAnimators, isRubberbanded(onTop));
    }

    /**
     * Set the effective overScroll amount which will be directly reflected in the layout.
     *
     * @param amount          The amount to overScroll by.
     * @param onTop           Should the effect be applied on top of the scroller.
     * @param animate         Should an animation be performed.
     * @param cancelAnimators Should running animations be cancelled.
     * @param isRubberbanded  The value which will be passed to
     *                        {@link OnOverscrollTopChangedListener#onOverscrollTopChanged}
     */
    @ShadeViewRefactor(RefactorComponent.STATE_RESOLVER)
    public void setOverScrollAmount(float amount, boolean onTop, boolean animate,
            boolean cancelAnimators, boolean isRubberbanded) {
        if (cancelAnimators) {
            mStateAnimator.cancelOverScrollAnimators(onTop);
        }
        setOverScrollAmountInternal(amount, onTop, animate, isRubberbanded);
    }

    @ShadeViewRefactor(RefactorComponent.STATE_RESOLVER)
    private void setOverScrollAmountInternal(float amount, boolean onTop, boolean animate,
            boolean isRubberbanded) {
        amount = Math.max(0, amount);
        if (animate) {
            mStateAnimator.animateOverScrollToAmount(amount, onTop, isRubberbanded);
        } else {
            setOverScrolledPixels(amount / getRubberBandFactor(onTop), onTop);
            mAmbientState.setOverScrollAmount(amount, onTop);
            if (onTop) {
                notifyOverscrollTopListener(amount, isRubberbanded);
            }
            requestChildrenUpdate();
        }
    }

    @ShadeViewRefactor(RefactorComponent.COORDINATOR)
    private void notifyOverscrollTopListener(float amount, boolean isRubberbanded) {
        mExpandHelper.onlyObserveMovements(amount > 1.0f);
        if (mDontReportNextOverScroll) {
            mDontReportNextOverScroll = false;
            return;
        }
        if (mOverscrollTopChangedListener != null) {
            mOverscrollTopChangedListener.onOverscrollTopChanged(amount, isRubberbanded);
        }
    }

    @ShadeViewRefactor(RefactorComponent.COORDINATOR)
    public void setOverscrollTopChangedListener(
            OnOverscrollTopChangedListener overscrollTopChangedListener) {
        mOverscrollTopChangedListener = overscrollTopChangedListener;
    }

    @ShadeViewRefactor(RefactorComponent.COORDINATOR)
    public float getCurrentOverScrollAmount(boolean top) {
        return mAmbientState.getOverScrollAmount(top);
    }

    @ShadeViewRefactor(RefactorComponent.COORDINATOR)
    public float getCurrentOverScrolledPixels(boolean top) {
        return top ? mOverScrolledTopPixels : mOverScrolledBottomPixels;
    }

    @ShadeViewRefactor(RefactorComponent.COORDINATOR)
    private void setOverScrolledPixels(float amount, boolean onTop) {
        if (onTop) {
            mOverScrolledTopPixels = amount;
        } else {
            mOverScrolledBottomPixels = amount;
        }
    }

    /**
     * Scrolls by the given delta, overscrolling if needed.  If called during a fling and the delta
     * would cause us to exceed the provided maximum overscroll, springs back instead.
     *
     * @param deltaY   The (signed) number of pixels to scroll.
     * @param clampedY Whether this value was clamped by the calling method, meaning we've reached
     *                 the overscroll limit.
     */
    private void onCustomOverScrolledBy(int deltaY, boolean clampedY) {
        assert ANCHOR_SCROLLING;
        mScrollAnchorViewY -= deltaY;
        // Treat animating scrolls differently; see #computeScroll() for why.
        if (!mScroller.isFinished()) {
            if (clampedY) {
                springBack();
            } else {
                float overScrollTop = getCurrentOverScrollAmount(true /* top */);
                if (isScrolledToTop() && mScrollAnchorViewY > 0) {
                    notifyOverscrollTopListener(mScrollAnchorViewY,
                            isRubberbanded(true /* onTop */));
                } else {
                    notifyOverscrollTopListener(overScrollTop, isRubberbanded(true /* onTop */));
                }
            }
        }
        updateScrollAnchor();
        updateOnScrollChange();
    }

    /**
     * Scrolls to the given position, overscrolling if needed.  If called during a fling and the
     * position exceeds the provided maximum overscroll, springs back instead.
     *
     * @param scrollY The target scroll position.
     * @param clampedY Whether this value was clamped by the calling method, meaning we've reached
     *                 the overscroll limit.
     */
    @ShadeViewRefactor(RefactorComponent.COORDINATOR)
    private void onCustomOverScrolled(int scrollY, boolean clampedY) {
        assert !ANCHOR_SCROLLING;
        // Treat animating scrolls differently; see #computeScroll() for why.
        if (!mScroller.isFinished()) {
            setOwnScrollY(scrollY);
            if (clampedY) {
                springBack();
            } else {
                float overScrollTop = getCurrentOverScrollAmount(true);
                if (mOwnScrollY < 0) {
                    notifyOverscrollTopListener(-mOwnScrollY, isRubberbanded(true));
                } else {
                    notifyOverscrollTopListener(overScrollTop, isRubberbanded(true));
                }
            }
        } else {
            setOwnScrollY(scrollY);
        }
    }

    /**
     * Springs back from an overscroll by stopping the {@link #mScroller} and animating the
     * overscroll amount back to zero.
     */
    @ShadeViewRefactor(RefactorComponent.STATE_RESOLVER)
    private void springBack() {
        if (ANCHOR_SCROLLING) {
            boolean overScrolledTop = isScrolledToTop() && mScrollAnchorViewY > 0;
            int maxPositiveScrollAmount = getMaxPositiveScrollAmount();
            boolean overscrolledBottom = maxPositiveScrollAmount < 0;
            if (overScrolledTop || overscrolledBottom) {
                float newAmount;
                if (overScrolledTop) {
                    newAmount = mScrollAnchorViewY;
                    mScrollAnchorViewY = 0;
                    mDontReportNextOverScroll = true;
                } else {
                    newAmount = -maxPositiveScrollAmount;
                    mScrollAnchorViewY -= maxPositiveScrollAmount;
                }
                setOverScrollAmount(newAmount, overScrolledTop, false);
                setOverScrollAmount(0.0f, overScrolledTop, true);
                mScroller.forceFinished(true);
            }
        } else {
            int scrollRange = getScrollRange();
            boolean overScrolledTop = mOwnScrollY <= 0;
            boolean overScrolledBottom = mOwnScrollY >= scrollRange;
            if (overScrolledTop || overScrolledBottom) {
                boolean onTop;
                float newAmount;
                if (overScrolledTop) {
                    onTop = true;
                    newAmount = -mOwnScrollY;
                    setOwnScrollY(0);
                    mDontReportNextOverScroll = true;
                } else {
                    onTop = false;
                    newAmount = mOwnScrollY - scrollRange;
                    setOwnScrollY(scrollRange);
                }
                setOverScrollAmount(newAmount, onTop, false);
                setOverScrollAmount(0.0f, onTop, true);
                mScroller.forceFinished(true);
            }
        }
    }

    @ShadeViewRefactor(RefactorComponent.COORDINATOR)
    private int getScrollRange() {
        // In current design, it only use the top HUN to treat all of HUNs
        // although there are more than one HUNs
        int contentHeight = mContentHeight;
        if (!isExpanded() && mHeadsUpManager.hasPinnedHeadsUp()) {
            contentHeight = mHeadsUpInset + getTopHeadsUpPinnedHeight();
        }
        int scrollRange = Math.max(0, contentHeight - mMaxLayoutHeight);
        int imeInset = getImeInset();
        scrollRange += Math.min(imeInset, Math.max(0, contentHeight - (getHeight() - imeInset)));
        return scrollRange;
    }

    @ShadeViewRefactor(RefactorComponent.COORDINATOR)
    private int getImeInset() {
        return Math.max(0, mBottomInset - (getRootView().getHeight() - getHeight()));
    }

    /**
     * @return the first child which has visibility unequal to GONE
     */
    @ShadeViewRefactor(RefactorComponent.SHADE_VIEW)
    public ExpandableView getFirstChildNotGone() {
        int childCount = getChildCount();
        for (int i = 0; i < childCount; i++) {
            View child = getChildAt(i);
            if (child.getVisibility() != View.GONE && child != mShelf) {
                return (ExpandableView) child;
            }
        }
        return null;
    }

    /**
     * @return the child before the given view which has visibility unequal to GONE
     */
    @ShadeViewRefactor(RefactorComponent.SHADE_VIEW)
    public ExpandableView getViewBeforeView(ExpandableView view) {
        ExpandableView previousView = null;
        int childCount = getChildCount();
        for (int i = 0; i < childCount; i++) {
            View child = getChildAt(i);
            if (child == view) {
                return previousView;
            }
            if (child.getVisibility() != View.GONE) {
                previousView = (ExpandableView) child;
            }
        }
        return null;
    }

    /**
     * @return The first child which has visibility unequal to GONE which is currently below the
     * given translationY or equal to it.
     */
    @ShadeViewRefactor(RefactorComponent.COORDINATOR)
    private View getFirstChildBelowTranlsationY(float translationY, boolean ignoreChildren) {
        int childCount = getChildCount();
        for (int i = 0; i < childCount; i++) {
            View child = getChildAt(i);
            if (child.getVisibility() == View.GONE) {
                continue;
            }
            float rowTranslation = child.getTranslationY();
            if (rowTranslation >= translationY) {
                return child;
            } else if (!ignoreChildren && child instanceof ExpandableNotificationRow) {
                ExpandableNotificationRow row = (ExpandableNotificationRow) child;
                if (row.isSummaryWithChildren() && row.areChildrenExpanded()) {
                    List<ExpandableNotificationRow> notificationChildren =
                            row.getNotificationChildren();
                    for (int childIndex = 0; childIndex < notificationChildren.size();
                            childIndex++) {
                        ExpandableNotificationRow rowChild = notificationChildren.get(childIndex);
                        if (rowChild.getTranslationY() + rowTranslation >= translationY) {
                            return rowChild;
                        }
                    }
                }
            }
        }
        return null;
    }

    /**
     * @return the last child which has visibility unequal to GONE
     */
    @ShadeViewRefactor(RefactorComponent.COORDINATOR)
    public ExpandableView getLastChildNotGone() {
        int childCount = getChildCount();
        for (int i = childCount - 1; i >= 0; i--) {
            View child = getChildAt(i);
            if (child.getVisibility() != View.GONE && child != mShelf) {
                return (ExpandableView) child;
            }
        }
        return null;
    }

    private ExpandableNotificationRow getLastRowNotGone() {
        int childCount = getChildCount();
        for (int i = childCount - 1; i >= 0; i--) {
            View child = getChildAt(i);
            if (child instanceof ExpandableNotificationRow && child.getVisibility() != View.GONE) {
                return (ExpandableNotificationRow) child;
            }
        }
        return null;
    }

    /**
     * @return the number of children which have visibility unequal to GONE
     */
    @ShadeViewRefactor(RefactorComponent.COORDINATOR)
    public int getNotGoneChildCount() {
        int childCount = getChildCount();
        int count = 0;
        for (int i = 0; i < childCount; i++) {
            ExpandableView child = (ExpandableView) getChildAt(i);
            if (child.getVisibility() != View.GONE && !child.willBeGone() && child != mShelf) {
                count++;
            }
        }
        return count;
    }

    @ShadeViewRefactor(RefactorComponent.STATE_RESOLVER)
    private void updateContentHeight() {
        int height = 0;
        float previousPaddingRequest = mPaddingBetweenElements;
        float previousPaddingAmount = 0.0f;
        int numShownItems = 0;
        boolean finish = false;
        int maxDisplayedNotifications = mMaxDisplayedNotifications;

        for (int i = 0; i < getChildCount(); i++) {
            ExpandableView expandableView = (ExpandableView) getChildAt(i);
            boolean footerViewOnLockScreen = expandableView == mFooterView && onKeyguard();
            if (expandableView.getVisibility() != View.GONE
                    && !expandableView.hasNoContentHeight() && !footerViewOnLockScreen) {
                boolean limitReached = maxDisplayedNotifications != -1
                        && numShownItems >= maxDisplayedNotifications;
                if (limitReached) {
                    expandableView = mShelf;
                    finish = true;
                }
                float increasedPaddingAmount = expandableView.getIncreasedPaddingAmount();
                float padding;
                if (increasedPaddingAmount >= 0.0f) {
                    padding = (int) NotificationUtils.interpolate(
                            previousPaddingRequest,
                            mIncreasedPaddingBetweenElements,
                            increasedPaddingAmount);
                    previousPaddingRequest = (int) NotificationUtils.interpolate(
                            mPaddingBetweenElements,
                            mIncreasedPaddingBetweenElements,
                            increasedPaddingAmount);
                } else {
                    int ownPadding = (int) NotificationUtils.interpolate(
                            0,
                            mPaddingBetweenElements,
                            1.0f + increasedPaddingAmount);
                    if (previousPaddingAmount > 0.0f) {
                        padding = (int) NotificationUtils.interpolate(
                                ownPadding,
                                mIncreasedPaddingBetweenElements,
                                previousPaddingAmount);
                    } else {
                        padding = ownPadding;
                    }
                    previousPaddingRequest = ownPadding;
                }
                if (height != 0) {
                    height += padding;
                }
                previousPaddingAmount = increasedPaddingAmount;
                height += expandableView.getIntrinsicHeight();
                numShownItems++;
                if (finish) {
                    break;
                }
            }
        }
        mIntrinsicContentHeight = height;

        mContentHeight = height + mTopPadding + mBottomMargin;
        updateScrollability();
        clampScrollPosition();
        mAmbientState.setLayoutMaxHeight(mContentHeight);
    }

    @ShadeViewRefactor(RefactorComponent.SHADE_VIEW)
    private boolean isPulsing(NotificationEntry entry) {
        return mAmbientState.isPulsing(entry);
    }

    @Override
    @ShadeViewRefactor(RefactorComponent.SHADE_VIEW)
    public boolean hasPulsingNotifications() {
        return mPulsing;
    }

    @ShadeViewRefactor(RefactorComponent.SHADE_VIEW)
    private void updateScrollability() {
        boolean scrollable = !mQsExpanded && getScrollRange() > 0;
        if (scrollable != mScrollable) {
            mScrollable = scrollable;
            setFocusable(scrollable);
            updateForwardAndBackwardScrollability();
        }
    }

    @ShadeViewRefactor(RefactorComponent.SHADE_VIEW)
    private void updateForwardAndBackwardScrollability() {
        boolean forwardScrollable = mScrollable && !isScrolledToBottom();
        boolean backwardsScrollable = mScrollable && !isScrolledToTop();
        boolean changed = forwardScrollable != mForwardScrollable
                || backwardsScrollable != mBackwardScrollable;
        mForwardScrollable = forwardScrollable;
        mBackwardScrollable = backwardsScrollable;
        if (changed) {
            sendAccessibilityEvent(AccessibilityEvent.TYPE_WINDOW_CONTENT_CHANGED);
        }
    }

    @ShadeViewRefactor(RefactorComponent.SHADE_VIEW)
    private void updateBackground() {
        // No need to update the background color if it's not being drawn.
        if (!mShouldDrawNotificationBackground || mAmbientState.isFullyDark()) {
            return;
        }

        updateBackgroundBounds();
        if (didSectionBoundsChange()) {
            boolean animate = mAnimateNextSectionBoundsChange || mAnimateNextBackgroundTop
                    || mAnimateNextBackgroundBottom || areSectionBoundsAnimating();
            if (!isExpanded()) {
                abortBackgroundAnimators();
                animate = false;
            }
            if (animate) {
                startBackgroundAnimation();
            } else {
                for (NotificationSection section : mSections) {
                    section.resetCurrentBounds();
                }
                invalidate();
            }
        } else {
            abortBackgroundAnimators();
        }
        mAnimateNextBackgroundTop = false;
        mAnimateNextBackgroundBottom = false;
        mAnimateNextSectionBoundsChange = false;
    }

    @ShadeViewRefactor(RefactorComponent.STATE_RESOLVER)
    private void abortBackgroundAnimators() {
        for (NotificationSection section : mSections) {
            section.cancelAnimators();
        }
    }

    private boolean didSectionBoundsChange() {
        for (NotificationSection section : mSections) {
            if (section.didBoundsChange()) {
                return true;
            }
        }
        return false;
    }

    @ShadeViewRefactor(RefactorComponent.STATE_RESOLVER)
    private boolean areSectionBoundsAnimating() {
        for (NotificationSection section : mSections) {
            if (section.areBoundsAnimating()) {
                return true;
            }
        }
        return false;
    }

    @ShadeViewRefactor(RefactorComponent.STATE_RESOLVER)
    private void startBackgroundAnimation() {
        // TODO(kprevas): do we still need separate fields for top/bottom?
        // or can each section manage its own animation state?
        NotificationSection firstVisibleSection = getFirstVisibleSection();
        NotificationSection lastVisibleSection = getLastVisibleSection();
        for (NotificationSection section : mSections) {
            section.startBackgroundAnimation(
                    section == firstVisibleSection
                            ? mAnimateNextBackgroundTop
                            : mAnimateNextSectionBoundsChange,
                    section == lastVisibleSection
                            ? mAnimateNextBackgroundBottom
                            : mAnimateNextSectionBoundsChange);
        }
    }

    /**
     * Update the background bounds to the new desired bounds
     */
    @ShadeViewRefactor(RefactorComponent.SHADE_VIEW)
    private void updateBackgroundBounds() {
        int left = mSidePaddings;
        int right = getWidth() - mSidePaddings;
        for (NotificationSection section : mSections) {
            section.getBounds().left = left;
            section.getBounds().right = right;
        }

        if (!mIsExpanded) {
            for (NotificationSection section : mSections) {
                section.getBounds().top = 0;
                section.getBounds().bottom = 0;
            }
            return;
        }
        int minTopPosition = 0;
        NotificationSection lastSection = getLastVisibleSection();
        if (mStatusBarState != StatusBarState.KEYGUARD) {
            minTopPosition = (int) (mTopPadding + mStackTranslation);
        } else if (lastSection == null) {
            minTopPosition = mTopPadding;
        }
        boolean shiftPulsingWithFirst = mAmbientPulseManager.getAllEntries().count() <= 1;
        for (NotificationSection section : mSections) {
            int minBottomPosition = minTopPosition;
            if (section == lastSection) {
                // We need to make sure the section goes all the way to the shelf
                minBottomPosition = (int) (ViewState.getFinalTranslationY(mShelf)
                        + mShelf.getIntrinsicHeight());
            }
            minTopPosition = section.updateBounds(minTopPosition, minBottomPosition,
                    shiftPulsingWithFirst);
            shiftPulsingWithFirst = false;
        }
    }

    private NotificationSection getFirstVisibleSection() {
        for (NotificationSection section : mSections) {
            if (section.getFirstVisibleChild() != null) {
                return section;
            }
        }
        return null;
    }

    private NotificationSection getLastVisibleSection() {
        for (int i = mSections.length - 1; i >= 0; i--) {
            NotificationSection section = mSections[i];
            if (section.getLastVisibleChild() != null) {
                return section;
            }
        }
        return null;
    }

    @ShadeViewRefactor(RefactorComponent.COORDINATOR)
    private ActivatableNotificationView getLastChildWithBackground() {
        int childCount = getChildCount();
        for (int i = childCount - 1; i >= 0; i--) {
            View child = getChildAt(i);
            if (child.getVisibility() != View.GONE && child instanceof ActivatableNotificationView
                    && child != mShelf) {
                return (ActivatableNotificationView) child;
            }
        }
        return null;
    }

    @ShadeViewRefactor(RefactorComponent.COORDINATOR)
    private ActivatableNotificationView getFirstChildWithBackground() {
        int childCount = getChildCount();
        for (int i = 0; i < childCount; i++) {
            View child = getChildAt(i);
            if (child.getVisibility() != View.GONE && child instanceof ActivatableNotificationView
                    && child != mShelf) {
                return (ActivatableNotificationView) child;
            }
        }
        return null;
    }

    /**
     * Fling the scroll view
     *
     * @param velocityY The initial velocity in the Y direction. Positive
     *                  numbers mean that the finger/cursor is moving down the screen,
     *                  which means we want to scroll towards the top.
     */
    @ShadeViewRefactor(RefactorComponent.SHADE_VIEW)
    protected void fling(int velocityY) {
        if (getChildCount() > 0) {
            float topAmount = getCurrentOverScrollAmount(true);
            float bottomAmount = getCurrentOverScrollAmount(false);
            if (velocityY < 0 && topAmount > 0) {
                if (ANCHOR_SCROLLING) {
                    mScrollAnchorViewY += topAmount;
                } else {
                    setOwnScrollY(mOwnScrollY - (int) topAmount);
                }
                mDontReportNextOverScroll = true;
                setOverScrollAmount(0, true, false);
                mMaxOverScroll = Math.abs(velocityY) / 1000f * getRubberBandFactor(true /* onTop */)
                        * mOverflingDistance + topAmount;
            } else if (velocityY > 0 && bottomAmount > 0) {
                if (ANCHOR_SCROLLING) {
                    mScrollAnchorViewY -= bottomAmount;
                } else {
                    setOwnScrollY((int) (mOwnScrollY + bottomAmount));
                }
                setOverScrollAmount(0, false, false);
                mMaxOverScroll = Math.abs(velocityY) / 1000f
                        * getRubberBandFactor(false /* onTop */) * mOverflingDistance
                        + bottomAmount;
            } else {
                // it will be set once we reach the boundary
                mMaxOverScroll = 0.0f;
            }
            if (ANCHOR_SCROLLING) {
                flingScroller(velocityY);
            } else {
                int scrollRange = getScrollRange();
                int minScrollY = Math.max(0, scrollRange);
                if (mExpandedInThisMotion) {
                    minScrollY = Math.min(minScrollY, mMaxScrollAfterExpand);
                }
                mScroller.fling(mScrollX, mOwnScrollY, 1, velocityY, 0, 0, 0, minScrollY, 0,
                        mExpandedInThisMotion && mOwnScrollY >= 0 ? 0 : Integer.MAX_VALUE / 2);
            }

            animateScroll();
        }
    }

    /**
     * Flings the overscroller with the given velocity (anchor-based scrolling).
     *
     * Because anchor-based scrolling can't track the current scroll position, the overscroller is
     * always started at startY = 0, and we interpret the positions it computes as relative to the
     * start of the scroll.
     */
    private void flingScroller(int velocityY) {
        assert ANCHOR_SCROLLING;
        mIsScrollerBoundSet = false;
        maybeFlingScroller(velocityY, true /* always fling */);
    }

    private void maybeFlingScroller(int velocityY, boolean alwaysFling) {
        assert ANCHOR_SCROLLING;
        // Attempt to determine the maximum amount to scroll before we reach the end.
        // If the first view is not materialized (for an upwards scroll) or the last view is either
        // not materialized or is pinned to the shade (for a downwards scroll), we don't know this
        // amount, so we do an unbounded fling and rely on {@link #maybeReflingScroller()} to update
        // the scroller once we approach the start/end of the list.
        int minY = Integer.MIN_VALUE;
        int maxY = Integer.MAX_VALUE;
        if (velocityY < 0) {
            minY = getMaxNegativeScrollAmount();
            if (minY > Integer.MIN_VALUE) {
                mIsScrollerBoundSet = true;
            }
        } else {
            maxY = getMaxPositiveScrollAmount();
            if (maxY < Integer.MAX_VALUE) {
                mIsScrollerBoundSet = true;
            }
        }
        if (mIsScrollerBoundSet || alwaysFling) {
            mLastScrollerY = 0;
            // x velocity is set to 1 to avoid overscroller bug
            mScroller.fling(0, 0, 1, velocityY, 0, 0, minY, maxY, 0,
                    mExpandedInThisMotion && !isScrolledToTop() ? 0 : Integer.MAX_VALUE / 2);
        }
    }

    /**
     * Returns the maximum number of pixels we can scroll in the positive direction (downwards)
     * before reaching the bottom of the list (discounting overscroll).
     *
     * If the return value is negative then we have overscrolled; this is a transient state which
     * should immediately be handled by adjusting the anchor position and adding the extra space to
     * the bottom overscroll amount.
     *
     * If we don't know how many pixels we have left to scroll (because the last row has not been
     * materialized, or it's in the shelf so it doesn't have its "natural" position), we return
     * {@link Integer#MAX_VALUE}.
     */
    private int getMaxPositiveScrollAmount() {
        assert ANCHOR_SCROLLING;
        // TODO: once we're recycling we need to check the adapter position of the last child.
        ExpandableNotificationRow lastRow = getLastRowNotGone();
        if (mScrollAnchorView != null && lastRow != null && !lastRow.isInShelf()) {
            // distance from bottom of last child to bottom of notifications area is:
            // distance from bottom of last child
            return (int) (lastRow.getTranslationY() + lastRow.getActualHeight()
                    // to top of anchor view
                    - mScrollAnchorView.getTranslationY()
                    // plus distance from anchor view to top of notifications area
                    + mScrollAnchorViewY
                    // minus height of notifications area.
                    - (mMaxLayoutHeight - getIntrinsicPadding() - mFooterView.getActualHeight()));
        } else {
            return Integer.MAX_VALUE;
        }
    }

    /**
     * Returns the maximum number of pixels (as a negative number) we can scroll in the negative
     * direction (upwards) before reaching the top of the list (discounting overscroll).
     *
     * If the return value is positive then we have overscrolled; this is a transient state which
     * should immediately be handled by adjusting the anchor position and adding the extra space to
     * the top overscroll amount.
     *
     * If we don't know how many pixels we have left to scroll (because the first row has not been
     * materialized), we return {@link Integer#MIN_VALUE}.
     */
    private int getMaxNegativeScrollAmount() {
        assert ANCHOR_SCROLLING;
        // TODO: once we're recycling we need to check the adapter position of the first child.
        ExpandableView firstChild = getFirstChildNotGone();
        if (mScrollAnchorView != null && firstChild != null) {
            // distance from top of first child to top of notifications area is:
            // distance from top of anchor view
            return (int) -(mScrollAnchorView.getTranslationY()
                    // to top of first child
                    - firstChild.getTranslationY()
                    // minus distance from top of anchor view to top of notifications area.
                    - mScrollAnchorViewY);
        } else {
            return Integer.MIN_VALUE;
        }
    }

    /**
     * During a fling, if we were unable to set the bounds of the fling due to the top/bottom view
     * not being materialized or being pinned to the shelf, we need to check on every frame if we're
     * able to set the bounds.  If we are, we fling the scroller again with the newly computed
     * bounds.
     */
    private void maybeReflingScroller() {
        if (!mIsScrollerBoundSet) {
            // Because mScroller is a flywheel scroller, we fling with the minimum possible
            // velocity to establish direction, so as not to perceptibly affect the velocity.
            maybeFlingScroller((int) Math.signum(mScroller.getCurrVelocity()),
                    false /* alwaysFling */);
        }
    }

    /**
     * @return Whether a fling performed on the top overscroll edge lead to the expanded
     * overScroll view (i.e QS).
     */
    @ShadeViewRefactor(RefactorComponent.SHADE_VIEW)
    private boolean shouldOverScrollFling(int initialVelocity) {
        float topOverScroll = getCurrentOverScrollAmount(true);
        return mScrolledToTopOnFirstDown
                && !mExpandedInThisMotion
                && topOverScroll > mMinTopOverScrollToEscape
                && initialVelocity > 0;
    }

    /**
     * Updates the top padding of the notifications, taking {@link #getIntrinsicPadding()} into
     * account.
     *
     * @param qsHeight               the top padding imposed by the quick settings panel
     * @param animate                whether to animate the change
     * @param ignoreIntrinsicPadding if true, {@link #getIntrinsicPadding()} is ignored and
     *                               {@code qsHeight} is the final top padding
     */
    @ShadeViewRefactor(RefactorComponent.COORDINATOR)
    public void updateTopPadding(float qsHeight, boolean animate,
            boolean ignoreIntrinsicPadding) {
        int topPadding = (int) qsHeight;
        int minStackHeight = getLayoutMinHeight();
        if (topPadding + minStackHeight > getHeight()) {
            mTopPaddingOverflow = topPadding + minStackHeight - getHeight();
        } else {
            mTopPaddingOverflow = 0;
        }
        setTopPadding(ignoreIntrinsicPadding ? topPadding : clampPadding(topPadding),
                animate);
        setExpandedHeight(mExpandedHeight);
    }

    @ShadeViewRefactor(RefactorComponent.COORDINATOR)
    public void setMaxTopPadding(int maxTopPadding) {
        mMaxTopPadding = maxTopPadding;
    }

    @ShadeViewRefactor(RefactorComponent.COORDINATOR)
    public int getLayoutMinHeight() {
        if (isHeadsUpTransition()) {
            return getTopHeadsUpPinnedHeight();
        }
        return mShelf.getVisibility() == GONE ? 0 : mShelf.getIntrinsicHeight();
    }

    @ShadeViewRefactor(RefactorComponent.COORDINATOR)
    public float getTopPaddingOverflow() {
        return mTopPaddingOverflow;
    }

    @ShadeViewRefactor(RefactorComponent.COORDINATOR)
    public int getPeekHeight() {
        final ExpandableView firstChild = getFirstChildNotGone();
        final int firstChildMinHeight = firstChild != null ? firstChild.getCollapsedHeight()
                : mCollapsedSize;
        int shelfHeight = 0;
        if (getLastVisibleSection() != null && mShelf.getVisibility() != GONE) {
            shelfHeight = mShelf.getIntrinsicHeight();
        }
        return mIntrinsicPadding + firstChildMinHeight + shelfHeight;
    }

    @ShadeViewRefactor(RefactorComponent.COORDINATOR)
    private int clampPadding(int desiredPadding) {
        return Math.max(desiredPadding, mIntrinsicPadding);
    }

    @ShadeViewRefactor(RefactorComponent.SHADE_VIEW)
    private float getRubberBandFactor(boolean onTop) {
        if (!onTop) {
            return RUBBER_BAND_FACTOR_NORMAL;
        }
        if (mExpandedInThisMotion) {
            return RUBBER_BAND_FACTOR_AFTER_EXPAND;
        } else if (mIsExpansionChanging || mPanelTracking) {
            return RUBBER_BAND_FACTOR_ON_PANEL_EXPAND;
        } else if (mScrolledToTopOnFirstDown) {
            return 1.0f;
        }
        return RUBBER_BAND_FACTOR_NORMAL;
    }

    /**
     * Accompanying function for {@link #getRubberBandFactor}: Returns true if the overscroll is
     * rubberbanded, false if it is technically an overscroll but rather a motion to expand the
     * overscroll view (e.g. expand QS).
     */
    @ShadeViewRefactor(RefactorComponent.SHADE_VIEW)
    private boolean isRubberbanded(boolean onTop) {
        return !onTop || mExpandedInThisMotion || mIsExpansionChanging || mPanelTracking
                || !mScrolledToTopOnFirstDown;
    }



    @ShadeViewRefactor(RefactorComponent.SHADE_VIEW)
    public void setChildTransferInProgress(boolean childTransferInProgress) {
        mChildTransferInProgress = childTransferInProgress;
    }

    @ShadeViewRefactor(RefactorComponent.SHADE_VIEW)
    @Override
    public void onViewRemoved(View child) {
        super.onViewRemoved(child);
        // we only call our internal methods if this is actually a removal and not just a
        // notification which becomes a child notification
        if (!mChildTransferInProgress) {
            onViewRemovedInternal((ExpandableView) child, this);
        }
    }

    @ShadeViewRefactor(RefactorComponent.STATE_RESOLVER)
    @Override
    public void cleanUpViewStateForEntry(NotificationEntry entry) {
        View child = entry.getRow();
        if (child == mSwipeHelper.getTranslatingParentView()) {
            mSwipeHelper.clearTranslatingParentView();
        }
    }

    @ShadeViewRefactor(RefactorComponent.COORDINATOR)
    private void onViewRemovedInternal(ExpandableView child, ViewGroup container) {
        if (mChangePositionInProgress) {
            // This is only a position change, don't do anything special
            return;
        }
        child.setOnHeightChangedListener(null);
        updateScrollStateForRemovedChild(child);
        boolean animationGenerated = generateRemoveAnimation(child);
        if (animationGenerated) {
            if (!mSwipedOutViews.contains(child)
                    || Math.abs(child.getTranslation()) != child.getWidth()) {
                container.addTransientView(child, 0);
                child.setTransientContainer(container);
            }
        } else {
            mSwipedOutViews.remove(child);
        }
        updateAnimationState(false, child);

        focusNextViewIfFocused(child);
    }

    @ShadeViewRefactor(RefactorComponent.STATE_RESOLVER)
    private void focusNextViewIfFocused(View view) {
        if (view instanceof ExpandableNotificationRow) {
            ExpandableNotificationRow row = (ExpandableNotificationRow) view;
            if (row.shouldRefocusOnDismiss()) {
                View nextView = row.getChildAfterViewWhenDismissed();
                if (nextView == null) {
                    View groupParentWhenDismissed = row.getGroupParentWhenDismissed();
                    nextView = getFirstChildBelowTranlsationY(groupParentWhenDismissed != null
                            ? groupParentWhenDismissed.getTranslationY()
                            : view.getTranslationY(), true /* ignoreChildren */);
                }
                if (nextView != null) {
                    nextView.requestAccessibilityFocus();
                }
            }
        }

    }

    @ShadeViewRefactor(RefactorComponent.ADAPTER)
    private boolean isChildInGroup(View child) {
        return child instanceof ExpandableNotificationRow
                && mGroupManager.isChildInGroupWithSummary(
                ((ExpandableNotificationRow) child).getStatusBarNotification());
    }

    /**
     * Generate a remove animation for a child view.
     *
     * @param child The view to generate the remove animation for.
     * @return Whether an animation was generated.
     */
    @ShadeViewRefactor(RefactorComponent.STATE_RESOLVER)
    private boolean generateRemoveAnimation(ExpandableView child) {
        if (removeRemovedChildFromHeadsUpChangeAnimations(child)) {
            mAddedHeadsUpChildren.remove(child);
            return false;
        }
        if (isClickedHeadsUp(child)) {
            // An animation is already running, add it transiently
            mClearTransientViewsWhenFinished.add(child);
            return true;
        }
        if (mIsExpanded && mAnimationsEnabled && !isChildInInvisibleGroup(child)) {
            if (!mChildrenToAddAnimated.contains(child)) {
                // Generate Animations
                mChildrenToRemoveAnimated.add(child);
                mNeedsAnimation = true;
                return true;
            } else {
                mChildrenToAddAnimated.remove(child);
                mFromMoreCardAdditions.remove(child);
                return false;
            }
        }
        return false;
    }

    @ShadeViewRefactor(RefactorComponent.ADAPTER)
    private boolean isClickedHeadsUp(View child) {
        return HeadsUpUtil.isClickedHeadsUpNotification(child);
    }

    /**
     * Remove a removed child view from the heads up animations if it was just added there
     *
     * @return whether any child was removed from the list to animate
     */
    @ShadeViewRefactor(RefactorComponent.STATE_RESOLVER)
    private boolean removeRemovedChildFromHeadsUpChangeAnimations(View child) {
        boolean hasAddEvent = false;
        for (Pair<ExpandableNotificationRow, Boolean> eventPair : mHeadsUpChangeAnimations) {
            ExpandableNotificationRow row = eventPair.first;
            boolean isHeadsUp = eventPair.second;
            if (child == row) {
                mTmpList.add(eventPair);
                hasAddEvent |= isHeadsUp;
            }
        }
        if (hasAddEvent) {
            // This child was just added lets remove all events.
            mHeadsUpChangeAnimations.removeAll(mTmpList);
            ((ExpandableNotificationRow) child).setHeadsUpAnimatingAway(false);
        }
        mTmpList.clear();
        return hasAddEvent;
    }

    /**
     * @param child the child to query
     * @return whether a view is not a top level child but a child notification and that group is
     * not expanded
     */
    @ShadeViewRefactor(RefactorComponent.ADAPTER)
    private boolean isChildInInvisibleGroup(View child) {
        if (child instanceof ExpandableNotificationRow) {
            ExpandableNotificationRow row = (ExpandableNotificationRow) child;
            NotificationEntry groupSummary =
                    mGroupManager.getGroupSummary(row.getStatusBarNotification());
            if (groupSummary != null && groupSummary.getRow() != row) {
                return row.getVisibility() == View.INVISIBLE;
            }
        }
        return false;
    }

    /**
     * Updates the scroll position when a child was removed
     *
     * @param removedChild the removed child
     */
    @ShadeViewRefactor(RefactorComponent.STATE_RESOLVER)
    private void updateScrollStateForRemovedChild(ExpandableView removedChild) {
        if (ANCHOR_SCROLLING) {
            if (removedChild == mScrollAnchorView) {
                ExpandableView firstChild = getFirstChildNotGone();
                if (firstChild != null) {
                    mScrollAnchorView = firstChild;
                } else {
                    mScrollAnchorView = mShelf;
                }
                // Adjust anchor view Y by the distance between the old and new anchors
                // so that there's no visible change.
                mScrollAnchorViewY +=
                        mScrollAnchorView.getTranslationY() - removedChild.getTranslationY();
            }
            updateScrollAnchor();
            // TODO: once we're recycling this will need to check the adapter position of the child
            if (mScrollAnchorView == getFirstChildNotGone() && mScrollAnchorViewY > 0) {
                mScrollAnchorViewY = 0;
            }
            updateOnScrollChange();
        } else {
            int startingPosition = getPositionInLinearLayout(removedChild);
            float increasedPaddingAmount = removedChild.getIncreasedPaddingAmount();
            int padding;
            if (increasedPaddingAmount >= 0) {
                padding = (int) NotificationUtils.interpolate(
                        mPaddingBetweenElements,
                        mIncreasedPaddingBetweenElements,
                        increasedPaddingAmount);
            } else {
                padding = (int) NotificationUtils.interpolate(
                        0,
                        mPaddingBetweenElements,
                        1.0f + increasedPaddingAmount);
            }
            int childHeight = getIntrinsicHeight(removedChild) + padding;
            int endPosition = startingPosition + childHeight;
            if (endPosition <= mOwnScrollY) {
                // This child is fully scrolled of the top, so we have to deduct its height from the
                // scrollPosition
                setOwnScrollY(mOwnScrollY - childHeight);
            } else if (startingPosition < mOwnScrollY) {
                // This child is currently being scrolled into, set the scroll position to the
                // start of this child
                setOwnScrollY(startingPosition);
            }
        }
    }

    @ShadeViewRefactor(RefactorComponent.COORDINATOR)
    private int getIntrinsicHeight(View view) {
        if (view instanceof ExpandableView) {
            ExpandableView expandableView = (ExpandableView) view;
            return expandableView.getIntrinsicHeight();
        }
        return view.getHeight();
    }

    @ShadeViewRefactor(RefactorComponent.COORDINATOR)
    public int getPositionInLinearLayout(View requestedView) {
        ExpandableNotificationRow childInGroup = null;
        ExpandableNotificationRow requestedRow = null;
        if (isChildInGroup(requestedView)) {
            // We're asking for a child in a group. Calculate the position of the parent first,
            // then within the parent.
            childInGroup = (ExpandableNotificationRow) requestedView;
            requestedView = requestedRow = childInGroup.getNotificationParent();
        }
        int position = 0;
        float previousPaddingRequest = mPaddingBetweenElements;
        float previousPaddingAmount = 0.0f;
        for (int i = 0; i < getChildCount(); i++) {
            ExpandableView child = (ExpandableView) getChildAt(i);
            boolean notGone = child.getVisibility() != View.GONE;
            if (notGone && !child.hasNoContentHeight()) {
                float increasedPaddingAmount = child.getIncreasedPaddingAmount();
                float padding;
                if (increasedPaddingAmount >= 0.0f) {
                    padding = (int) NotificationUtils.interpolate(
                            previousPaddingRequest,
                            mIncreasedPaddingBetweenElements,
                            increasedPaddingAmount);
                    previousPaddingRequest = (int) NotificationUtils.interpolate(
                            mPaddingBetweenElements,
                            mIncreasedPaddingBetweenElements,
                            increasedPaddingAmount);
                } else {
                    int ownPadding = (int) NotificationUtils.interpolate(
                            0,
                            mPaddingBetweenElements,
                            1.0f + increasedPaddingAmount);
                    if (previousPaddingAmount > 0.0f) {
                        padding = (int) NotificationUtils.interpolate(
                                ownPadding,
                                mIncreasedPaddingBetweenElements,
                                previousPaddingAmount);
                    } else {
                        padding = ownPadding;
                    }
                    previousPaddingRequest = ownPadding;
                }
                if (position != 0) {
                    position += padding;
                }
                previousPaddingAmount = increasedPaddingAmount;
            }
            if (child == requestedView) {
                if (requestedRow != null) {
                    position += requestedRow.getPositionOfChild(childInGroup);
                }
                return position;
            }
            if (notGone) {
                position += getIntrinsicHeight(child);
            }
        }
        return 0;
    }

    @Override
    @ShadeViewRefactor(RefactorComponent.SHADE_VIEW)
    public void onViewAdded(View child) {
        super.onViewAdded(child);
        onViewAddedInternal((ExpandableView) child);
    }

    @ShadeViewRefactor(RefactorComponent.STATE_RESOLVER)
    private void updateFirstAndLastBackgroundViews() {
        NotificationSection firstSection = getFirstVisibleSection();
        NotificationSection lastSection = getLastVisibleSection();
        ActivatableNotificationView previousFirstChild =
                firstSection == null ? null : firstSection.getFirstVisibleChild();
        ActivatableNotificationView previousLastChild =
                lastSection == null ? null : lastSection.getLastVisibleChild();

        ActivatableNotificationView firstChild = getFirstChildWithBackground();
        ActivatableNotificationView lastChild = getLastChildWithBackground();
        boolean sectionViewsChanged = mSectionsManager.updateFirstAndLastViewsInSections(
                mSections[0], mSections[1], firstChild, lastChild);

        if (mAnimationsEnabled && mIsExpanded) {
            mAnimateNextBackgroundTop = firstChild != previousFirstChild;
            mAnimateNextBackgroundBottom = lastChild != previousLastChild || mAnimateBottomOnLayout;
            mAnimateNextSectionBoundsChange = sectionViewsChanged;
        } else {
            mAnimateNextBackgroundTop = false;
            mAnimateNextBackgroundBottom = false;
            mAnimateNextSectionBoundsChange = false;
        }
        mAmbientState.setLastVisibleBackgroundChild(lastChild);
        mRoundnessManager.updateRoundedChildren(mSections);
        mAnimateBottomOnLayout = false;
        invalidate();
    }

    @ShadeViewRefactor(RefactorComponent.COORDINATOR)
    private void onViewAddedInternal(ExpandableView child) {
        updateHideSensitiveForChild(child);
        child.setOnHeightChangedListener(this);
        generateAddAnimation(child, false /* fromMoreCard */);
        updateAnimationState(child);
        updateChronometerForChild(child);
        if (child instanceof ExpandableNotificationRow) {
            ((ExpandableNotificationRow) child).setDismissRtl(mDismissRtl);
        }
        if (ANCHOR_SCROLLING) {
            // TODO: once we're recycling this will need to check the adapter position of the child
            if (child == getFirstChildNotGone() && (isScrolledToTop() || !mIsExpanded)) {
                // New child was added at the top while we're scrolled to the top;
                // make it the new anchor view so that we stay at the top.
                mScrollAnchorView = child;
            }
        }
    }

    @ShadeViewRefactor(RefactorComponent.COORDINATOR)
    private void updateHideSensitiveForChild(ExpandableView child) {
        child.setHideSensitiveForIntrinsicHeight(mAmbientState.isHideSensitive());
    }

    @Override
    @ShadeViewRefactor(RefactorComponent.SHADE_VIEW)
    public void notifyGroupChildRemoved(ExpandableView row, ViewGroup childrenContainer) {
        onViewRemovedInternal(row, childrenContainer);
    }

    @Override
    @ShadeViewRefactor(RefactorComponent.SHADE_VIEW)
    public void notifyGroupChildAdded(ExpandableView row) {
        onViewAddedInternal(row);
    }

    @ShadeViewRefactor(RefactorComponent.STATE_RESOLVER)
    public void setAnimationsEnabled(boolean animationsEnabled) {
        mAnimationsEnabled = animationsEnabled;
        updateNotificationAnimationStates();
        if (!animationsEnabled) {
            mSwipedOutViews.clear();
            mChildrenToRemoveAnimated.clear();
            clearTemporaryViewsInGroup(this);
        }
    }

    @ShadeViewRefactor(RefactorComponent.STATE_RESOLVER)
    private void updateNotificationAnimationStates() {
        boolean running = mAnimationsEnabled || hasPulsingNotifications();
        mShelf.setAnimationsEnabled(running);
        int childCount = getChildCount();
        for (int i = 0; i < childCount; i++) {
            View child = getChildAt(i);
            running &= mIsExpanded || isPinnedHeadsUp(child);
            updateAnimationState(running, child);
        }
    }

    @ShadeViewRefactor(RefactorComponent.STATE_RESOLVER)
    private void updateAnimationState(View child) {
        updateAnimationState((mAnimationsEnabled || hasPulsingNotifications())
                && (mIsExpanded || isPinnedHeadsUp(child)), child);
    }

    @Override
    @ShadeViewRefactor(RefactorComponent.SHADE_VIEW)
    public void setExpandingNotification(ExpandableNotificationRow row) {
        mAmbientState.setExpandingNotification(row);
        requestChildrenUpdate();
    }

    @Override
    @ShadeViewRefactor(RefactorComponent.ADAPTER)
    public void bindRow(ExpandableNotificationRow row) {
        row.setHeadsUpAnimatingAwayListener(animatingAway -> {
            mRoundnessManager.onHeadsupAnimatingAwayChanged(row, animatingAway);
            mHeadsUpAppearanceController.updateHeader(row.getEntry());
        });
    }

    @Override
    public boolean containsView(View v) {
        return v.getParent() == this;
    }

    @Override
    @ShadeViewRefactor(RefactorComponent.STATE_RESOLVER)
    public void applyExpandAnimationParams(ExpandAnimationParameters params) {
        mAmbientState.setExpandAnimationTopChange(params == null ? 0 : params.getTopChange());
        requestChildrenUpdate();
    }

    @ShadeViewRefactor(RefactorComponent.STATE_RESOLVER)
    private void updateAnimationState(boolean running, View child) {
        if (child instanceof ExpandableNotificationRow) {
            ExpandableNotificationRow row = (ExpandableNotificationRow) child;
            row.setIconAnimationRunning(running);
        }
    }

    @ShadeViewRefactor(RefactorComponent.STATE_RESOLVER)
    public boolean isAddOrRemoveAnimationPending() {
        return mNeedsAnimation
                && (!mChildrenToAddAnimated.isEmpty() || !mChildrenToRemoveAnimated.isEmpty());
    }

    @Override
    @ShadeViewRefactor(RefactorComponent.STATE_RESOLVER)
    public void generateAddAnimation(ExpandableView child, boolean fromMoreCard) {
        if (mIsExpanded && mAnimationsEnabled && !mChangePositionInProgress) {
            // Generate Animations
            mChildrenToAddAnimated.add(child);
            if (fromMoreCard) {
                mFromMoreCardAdditions.add(child);
            }
            mNeedsAnimation = true;
        }
        if (isHeadsUp(child) && mAnimationsEnabled && !mChangePositionInProgress) {
            mAddedHeadsUpChildren.add(child);
            mChildrenToAddAnimated.remove(child);
        }
    }

    @Override
    @ShadeViewRefactor(RefactorComponent.STATE_RESOLVER)
    public void changeViewPosition(ExpandableView child, int newIndex) {
        int currentIndex = indexOfChild(child);

        if (currentIndex == -1) {
            boolean isTransient = false;
            if (child instanceof ExpandableNotificationRow
                    && ((ExpandableNotificationRow) child).getTransientContainer() != null) {
                isTransient = true;
            }
            Log.e(TAG, "Attempting to re-position "
                    + (isTransient ? "transient" : "")
                    + " view {"
                    + child
                    + "}");
            return;
        }

        if (child != null && child.getParent() == this && currentIndex != newIndex) {
            mChangePositionInProgress = true;
            ((ExpandableView) child).setChangingPosition(true);
            removeView(child);
            addView(child, newIndex);
            ((ExpandableView) child).setChangingPosition(false);
            mChangePositionInProgress = false;
            if (mIsExpanded && mAnimationsEnabled && child.getVisibility() != View.GONE) {
                mChildrenChangingPositions.add(child);
                mNeedsAnimation = true;
            }
        }
    }

    @ShadeViewRefactor(RefactorComponent.STATE_RESOLVER)
    private void startAnimationToState() {
        if (mNeedsAnimation) {
            generateAllAnimationEvents();
            mNeedsAnimation = false;
        }
        if (!mAnimationEvents.isEmpty() || isCurrentlyAnimating()) {
            setAnimationRunning(true);
            mStateAnimator.startAnimationForEvents(mAnimationEvents, mGoToFullShadeDelay);
            mAnimationEvents.clear();
            updateBackground();
            updateViewShadows();
            updateClippingToTopRoundedCorner();
        } else {
            applyCurrentState();
        }
        mGoToFullShadeDelay = 0;
    }

    @ShadeViewRefactor(RefactorComponent.STATE_RESOLVER)
    private void generateAllAnimationEvents() {
        generateHeadsUpAnimationEvents();
        generateChildRemovalEvents();
        generateChildAdditionEvents();
        generatePositionChangeEvents();
        generateTopPaddingEvent();
        generateActivateEvent();
        generateDimmedEvent();
        generateHideSensitiveEvent();
        generateDarkEvent();
        generateGoToFullShadeEvent();
        generateViewResizeEvent();
        generateGroupExpansionEvent();
        generateAnimateEverythingEvent();
    }

    @ShadeViewRefactor(RefactorComponent.STATE_RESOLVER)
    private void generateHeadsUpAnimationEvents() {
        for (Pair<ExpandableNotificationRow, Boolean> eventPair : mHeadsUpChangeAnimations) {
            ExpandableNotificationRow row = eventPair.first;
            boolean isHeadsUp = eventPair.second;
            int type = AnimationEvent.ANIMATION_TYPE_HEADS_UP_OTHER;
            boolean onBottom = false;
            boolean pinnedAndClosed = row.isPinned() && !mIsExpanded;
            if (!mIsExpanded && !isHeadsUp) {
                type = row.wasJustClicked()
                        ? AnimationEvent.ANIMATION_TYPE_HEADS_UP_DISAPPEAR_CLICK
                        : AnimationEvent.ANIMATION_TYPE_HEADS_UP_DISAPPEAR;
                if (row.isChildInGroup()) {
                    // We can otherwise get stuck in there if it was just isolated
                    row.setHeadsUpAnimatingAway(false);
                    continue;
                }
            } else {
                ExpandableViewState viewState = row.getViewState();
                if (viewState == null) {
                    // A view state was never generated for this view, so we don't need to animate
                    // this. This may happen with notification children.
                    continue;
                }
                if (isHeadsUp && (mAddedHeadsUpChildren.contains(row) || pinnedAndClosed)) {
                    if (pinnedAndClosed || shouldHunAppearFromBottom(viewState)) {
                        // Our custom add animation
                        type = AnimationEvent.ANIMATION_TYPE_HEADS_UP_APPEAR;
                    } else {
                        // Normal add animation
                        type = AnimationEvent.ANIMATION_TYPE_ADD;
                    }
                    onBottom = !pinnedAndClosed;
                }
            }
            AnimationEvent event = new AnimationEvent(row, type);
            event.headsUpFromBottom = onBottom;
            mAnimationEvents.add(event);
        }
        mHeadsUpChangeAnimations.clear();
        mAddedHeadsUpChildren.clear();
    }

    @ShadeViewRefactor(RefactorComponent.COORDINATOR)
    private boolean shouldHunAppearFromBottom(ExpandableViewState viewState) {
        if (viewState.yTranslation + viewState.height < mAmbientState.getMaxHeadsUpTranslation()) {
            return false;
        }
        return true;
    }

    @ShadeViewRefactor(RefactorComponent.STATE_RESOLVER)
    private void generateGroupExpansionEvent() {
        // Generate a group expansion/collapsing event if there is such a group at all
        if (mExpandedGroupView != null) {
            mAnimationEvents.add(new AnimationEvent(mExpandedGroupView,
                    AnimationEvent.ANIMATION_TYPE_GROUP_EXPANSION_CHANGED));
            mExpandedGroupView = null;
        }
    }

    @ShadeViewRefactor(RefactorComponent.STATE_RESOLVER)
    private void generateViewResizeEvent() {
        if (mNeedViewResizeAnimation) {
            boolean hasDisappearAnimation = false;
            for (AnimationEvent animationEvent : mAnimationEvents) {
                final int type = animationEvent.animationType;
                if (type == AnimationEvent.ANIMATION_TYPE_HEADS_UP_DISAPPEAR_CLICK
                        || type == AnimationEvent.ANIMATION_TYPE_HEADS_UP_DISAPPEAR) {
                    hasDisappearAnimation = true;
                    break;
                }
            }

            if (!hasDisappearAnimation) {
                mAnimationEvents.add(
                        new AnimationEvent(null, AnimationEvent.ANIMATION_TYPE_VIEW_RESIZE));
            }
        }
        mNeedViewResizeAnimation = false;
    }

    @ShadeViewRefactor(RefactorComponent.STATE_RESOLVER)
    private void generateChildRemovalEvents() {
        for (ExpandableView child : mChildrenToRemoveAnimated) {
            boolean childWasSwipedOut = mSwipedOutViews.contains(child);

            // we need to know the view after this one
            float removedTranslation = child.getTranslationY();
            boolean ignoreChildren = true;
            if (child instanceof ExpandableNotificationRow) {
                ExpandableNotificationRow row = (ExpandableNotificationRow) child;
                if (row.isRemoved() && row.wasChildInGroupWhenRemoved()) {
                    removedTranslation = row.getTranslationWhenRemoved();
                    ignoreChildren = false;
                }
                childWasSwipedOut |= Math.abs(row.getTranslation()) == row.getWidth();
            }
            if (!childWasSwipedOut) {
                Rect clipBounds = child.getClipBounds();
                childWasSwipedOut = clipBounds != null && clipBounds.height() == 0;

                if (childWasSwipedOut && child instanceof ExpandableView) {
                    // Clean up any potential transient views if the child has already been swiped
                    // out, as we won't be animating it further (due to its height already being
                    // clipped to 0.
                    ViewGroup transientContainer = ((ExpandableView) child).getTransientContainer();
                    if (transientContainer != null) {
                        transientContainer.removeTransientView(child);
                    }
                }
            }
            int animationType = childWasSwipedOut
                    ? AnimationEvent.ANIMATION_TYPE_REMOVE_SWIPED_OUT
                    : AnimationEvent.ANIMATION_TYPE_REMOVE;
            AnimationEvent event = new AnimationEvent(child, animationType);
            event.viewAfterChangingView = getFirstChildBelowTranlsationY(removedTranslation,
                    ignoreChildren);
            mAnimationEvents.add(event);
            mSwipedOutViews.remove(child);
        }
        mChildrenToRemoveAnimated.clear();
    }

    @ShadeViewRefactor(RefactorComponent.STATE_RESOLVER)
    private void generatePositionChangeEvents() {
        for (ExpandableView child : mChildrenChangingPositions) {
            mAnimationEvents.add(new AnimationEvent(child,
                    AnimationEvent.ANIMATION_TYPE_CHANGE_POSITION));
        }
        mChildrenChangingPositions.clear();
        if (mGenerateChildOrderChangedEvent) {
            mAnimationEvents.add(new AnimationEvent(null,
                    AnimationEvent.ANIMATION_TYPE_CHANGE_POSITION));
            mGenerateChildOrderChangedEvent = false;
        }
    }

    @ShadeViewRefactor(RefactorComponent.STATE_RESOLVER)
    private void generateChildAdditionEvents() {
        for (ExpandableView child : mChildrenToAddAnimated) {
            if (mFromMoreCardAdditions.contains(child)) {
                mAnimationEvents.add(new AnimationEvent(child,
                        AnimationEvent.ANIMATION_TYPE_ADD,
                        StackStateAnimator.ANIMATION_DURATION_STANDARD));
            } else {
                mAnimationEvents.add(new AnimationEvent(child,
                        AnimationEvent.ANIMATION_TYPE_ADD));
            }
        }
        mChildrenToAddAnimated.clear();
        mFromMoreCardAdditions.clear();
    }

    @ShadeViewRefactor(RefactorComponent.STATE_RESOLVER)
    private void generateTopPaddingEvent() {
        if (mTopPaddingNeedsAnimation) {
            AnimationEvent event;
            if (mAmbientState.isDark()) {
                event = new AnimationEvent(null /* view */,
                        AnimationEvent.ANIMATION_TYPE_TOP_PADDING_CHANGED,
                        KeyguardSliceView.DEFAULT_ANIM_DURATION);
            } else {
                event = new AnimationEvent(null /* view */,
                        AnimationEvent.ANIMATION_TYPE_TOP_PADDING_CHANGED);
            }
            mAnimationEvents.add(event);
        }
        mTopPaddingNeedsAnimation = false;
    }

    @ShadeViewRefactor(RefactorComponent.STATE_RESOLVER)
    private void generateActivateEvent() {
        if (mActivateNeedsAnimation) {
            mAnimationEvents.add(
                    new AnimationEvent(null, AnimationEvent.ANIMATION_TYPE_ACTIVATED_CHILD));
        }
        mActivateNeedsAnimation = false;
    }

    @ShadeViewRefactor(RefactorComponent.STATE_RESOLVER)
    private void generateAnimateEverythingEvent() {
        if (mEverythingNeedsAnimation) {
            mAnimationEvents.add(
                    new AnimationEvent(null, AnimationEvent.ANIMATION_TYPE_EVERYTHING));
        }
        mEverythingNeedsAnimation = false;
    }

    @ShadeViewRefactor(RefactorComponent.STATE_RESOLVER)
    private void generateDimmedEvent() {
        if (mDimmedNeedsAnimation) {
            mAnimationEvents.add(
                    new AnimationEvent(null, AnimationEvent.ANIMATION_TYPE_DIMMED));
        }
        mDimmedNeedsAnimation = false;
    }

    @ShadeViewRefactor(RefactorComponent.STATE_RESOLVER)
    private void generateHideSensitiveEvent() {
        if (mHideSensitiveNeedsAnimation) {
            mAnimationEvents.add(
                    new AnimationEvent(null, AnimationEvent.ANIMATION_TYPE_HIDE_SENSITIVE));
        }
        mHideSensitiveNeedsAnimation = false;
    }

    @ShadeViewRefactor(RefactorComponent.STATE_RESOLVER)
    private void generateDarkEvent() {
        if (mDarkNeedsAnimation) {
            AnimationEvent ev = new AnimationEvent(null,
                    AnimationEvent.ANIMATION_TYPE_DARK,
                    new AnimationFilter()
                            .animateDark()
                            .animateY(mShelf));
            ev.darkAnimationOriginIndex = mDarkAnimationOriginIndex;
            mAnimationEvents.add(ev);
        }
        mDarkNeedsAnimation = false;
    }

    @ShadeViewRefactor(RefactorComponent.STATE_RESOLVER)
    private void generateGoToFullShadeEvent() {
        if (mGoToFullShadeNeedsAnimation) {
            mAnimationEvents.add(
                    new AnimationEvent(null, AnimationEvent.ANIMATION_TYPE_GO_TO_FULL_SHADE));
        }
        mGoToFullShadeNeedsAnimation = false;
    }

    @ShadeViewRefactor(RefactorComponent.LAYOUT_ALGORITHM)
    protected StackScrollAlgorithm createStackScrollAlgorithm(Context context) {
        return new StackScrollAlgorithm(context, this);
    }

    /**
     * @return Whether a y coordinate is inside the content.
     */
    @ShadeViewRefactor(RefactorComponent.SHADE_VIEW)
    public boolean isInContentBounds(float y) {
        return y < getHeight() - getEmptyBottomMargin();
    }

    @ShadeViewRefactor(RefactorComponent.INPUT)
    public void setLongPressListener(ExpandableNotificationRow.LongPressListener listener) {
        mLongPressListener = listener;
    }

    @Override
    @ShadeViewRefactor(RefactorComponent.INPUT)
    public boolean onTouchEvent(MotionEvent ev) {
        boolean isCancelOrUp = ev.getActionMasked() == MotionEvent.ACTION_CANCEL
                || ev.getActionMasked() == MotionEvent.ACTION_UP;
        handleEmptySpaceClick(ev);
        boolean expandWantsIt = false;
        boolean swipingInProgress = mSwipingInProgress;
        if (mIsExpanded && !swipingInProgress && !mOnlyScrollingInThisMotion) {
            if (isCancelOrUp) {
                mExpandHelper.onlyObserveMovements(false);
            }
            boolean wasExpandingBefore = mExpandingNotification;
            expandWantsIt = mExpandHelper.onTouchEvent(ev);
            if (mExpandedInThisMotion && !mExpandingNotification && wasExpandingBefore
                    && !mDisallowScrollingInThisMotion) {
                dispatchDownEventToScroller(ev);
            }
        }
        boolean scrollerWantsIt = false;
        if (mIsExpanded && !swipingInProgress && !mExpandingNotification
                && !mDisallowScrollingInThisMotion) {
            scrollerWantsIt = onScrollTouch(ev);
        }
        boolean horizontalSwipeWantsIt = false;
        if (!mIsBeingDragged
                && !mExpandingNotification
                && !mExpandedInThisMotion
                && !mOnlyScrollingInThisMotion
                && !mDisallowDismissInThisMotion) {
            horizontalSwipeWantsIt = mSwipeHelper.onTouchEvent(ev);
        }

        // Check if we need to clear any snooze leavebehinds
        NotificationGuts guts = mNotificationGutsManager.getExposedGuts();
        if (guts != null && !NotificationSwipeHelper.isTouchInView(ev, guts)
                && guts.getGutsContent() instanceof NotificationSnooze) {
            NotificationSnooze ns = (NotificationSnooze) guts.getGutsContent();
            if ((ns.isExpanded() && isCancelOrUp)
                    || (!horizontalSwipeWantsIt && scrollerWantsIt)) {
                // If the leavebehind is expanded we clear it on the next up event, otherwise we
                // clear it on the next non-horizontal swipe or expand event.
                checkSnoozeLeavebehind();
            }
        }
        if (ev.getActionMasked() == MotionEvent.ACTION_UP) {
            mCheckForLeavebehind = true;
        }
        return horizontalSwipeWantsIt || scrollerWantsIt || expandWantsIt || super.onTouchEvent(ev);
    }

    @ShadeViewRefactor(RefactorComponent.INPUT)
    private void dispatchDownEventToScroller(MotionEvent ev) {
        MotionEvent downEvent = MotionEvent.obtain(ev);
        downEvent.setAction(MotionEvent.ACTION_DOWN);
        onScrollTouch(downEvent);
        downEvent.recycle();
    }

    @Override
    @ShadeViewRefactor(RefactorComponent.INPUT)
    public boolean onGenericMotionEvent(MotionEvent event) {
        if (!isScrollingEnabled() || !mIsExpanded || mSwipingInProgress || mExpandingNotification
                || mDisallowScrollingInThisMotion) {
            return false;
        }
        if ((event.getSource() & InputDevice.SOURCE_CLASS_POINTER) != 0) {
            switch (event.getAction()) {
                case MotionEvent.ACTION_SCROLL: {
                    if (!mIsBeingDragged) {
                        final float vscroll = event.getAxisValue(MotionEvent.AXIS_VSCROLL);
                        if (vscroll != 0) {
                            final int delta = (int) (vscroll * getVerticalScrollFactor());
                            if (ANCHOR_SCROLLING) {
                                mScrollAnchorViewY -= delta;
                                updateScrollAnchor();
                                clampScrollPosition();
                                updateOnScrollChange();
                            } else {
                                final int range = getScrollRange();
                                int oldScrollY = mOwnScrollY;
                                int newScrollY = oldScrollY - delta;
                                if (newScrollY < 0) {
                                    newScrollY = 0;
                                } else if (newScrollY > range) {
                                    newScrollY = range;
                                }
                                if (newScrollY != oldScrollY) {
                                    setOwnScrollY(newScrollY);
                                    return true;
                                }
                            }
                        }
                    }
                }
            }
        }
        return super.onGenericMotionEvent(event);
    }

    @ShadeViewRefactor(RefactorComponent.INPUT)
    private boolean onScrollTouch(MotionEvent ev) {
        if (!isScrollingEnabled()) {
            return false;
        }
        if (isInsideQsContainer(ev) && !mIsBeingDragged) {
            return false;
        }
        mForcedScroll = null;
        initVelocityTrackerIfNotExists();
        mVelocityTracker.addMovement(ev);

        final int action = ev.getAction();

        switch (action & MotionEvent.ACTION_MASK) {
            case MotionEvent.ACTION_DOWN: {
                if (getChildCount() == 0 || !isInContentBounds(ev)) {
                    return false;
                }
                boolean isBeingDragged = !mScroller.isFinished();
                setIsBeingDragged(isBeingDragged);
                /*
                 * If being flinged and user touches, stop the fling. isFinished
                 * will be false if being flinged.
                 */
                if (!mScroller.isFinished()) {
                    mScroller.forceFinished(true);
                }

                // Remember where the motion event started
                mLastMotionY = (int) ev.getY();
                mDownX = (int) ev.getX();
                mActivePointerId = ev.getPointerId(0);
                break;
            }
            case MotionEvent.ACTION_MOVE:
                final int activePointerIndex = ev.findPointerIndex(mActivePointerId);
                if (activePointerIndex == -1) {
                    Log.e(TAG, "Invalid pointerId=" + mActivePointerId + " in onTouchEvent");
                    break;
                }

                final int y = (int) ev.getY(activePointerIndex);
                final int x = (int) ev.getX(activePointerIndex);
                int deltaY = mLastMotionY - y;
                final int xDiff = Math.abs(x - mDownX);
                final int yDiff = Math.abs(deltaY);
                if (!mIsBeingDragged && yDiff > mTouchSlop && yDiff > xDiff) {
                    setIsBeingDragged(true);
                    if (deltaY > 0) {
                        deltaY -= mTouchSlop;
                    } else {
                        deltaY += mTouchSlop;
                    }
                }
                if (mIsBeingDragged) {
                    // Scroll to follow the motion event
                    mLastMotionY = y;
                    float scrollAmount;
                    int range;
                    if (ANCHOR_SCROLLING) {
                        range = 0;  // unused in the methods it's being passed to
                    } else {
                        range = getScrollRange();
                        if (mExpandedInThisMotion) {
                            range = Math.min(range, mMaxScrollAfterExpand);
                        }
                    }
                    if (deltaY < 0) {
                        scrollAmount = overScrollDown(deltaY);
                    } else {
                        scrollAmount = overScrollUp(deltaY, range);
                    }

                    // Calling customOverScrollBy will call onCustomOverScrolled, which
                    // sets the scrolling if applicable.
                    if (scrollAmount != 0.0f) {
                        // The scrolling motion could not be compensated with the
                        // existing overScroll, we have to scroll the view
                        customOverScrollBy((int) scrollAmount, mOwnScrollY,
                                range, getHeight() / 2);
                        // If we're scrolling, leavebehinds should be dismissed
                        checkSnoozeLeavebehind();
                    }
                }
                break;
            case MotionEvent.ACTION_UP:
                if (mIsBeingDragged) {
                    final VelocityTracker velocityTracker = mVelocityTracker;
                    velocityTracker.computeCurrentVelocity(1000, mMaximumVelocity);
                    int initialVelocity = (int) velocityTracker.getYVelocity(mActivePointerId);

                    if (shouldOverScrollFling(initialVelocity)) {
                        onOverScrollFling(true, initialVelocity);
                    } else {
                        if (getChildCount() > 0) {
                            if ((Math.abs(initialVelocity) > mMinimumVelocity)) {
                                float currentOverScrollTop = getCurrentOverScrollAmount(true);
                                if (currentOverScrollTop == 0.0f || initialVelocity > 0) {
                                    fling(-initialVelocity);
                                } else {
                                    onOverScrollFling(false, initialVelocity);
                                }
                            } else {
                                if (ANCHOR_SCROLLING) {
                                    // TODO
                                } else {
                                    if (mScroller.springBack(mScrollX, mOwnScrollY, 0, 0, 0,
                                            getScrollRange())) {
                                        animateScroll();
                                    }
                                }
                            }
                        }
                    }
                    mActivePointerId = INVALID_POINTER;
                    endDrag();
                }

                break;
            case MotionEvent.ACTION_CANCEL:
                if (mIsBeingDragged && getChildCount() > 0) {
                    if (ANCHOR_SCROLLING) {
                        // TODO
                    } else {
                        if (mScroller.springBack(mScrollX, mOwnScrollY, 0, 0, 0,
                                getScrollRange())) {
                            animateScroll();
                        }
                    }
                    mActivePointerId = INVALID_POINTER;
                    endDrag();
                }
                break;
            case MotionEvent.ACTION_POINTER_DOWN: {
                final int index = ev.getActionIndex();
                mLastMotionY = (int) ev.getY(index);
                mDownX = (int) ev.getX(index);
                mActivePointerId = ev.getPointerId(index);
                break;
            }
            case MotionEvent.ACTION_POINTER_UP:
                onSecondaryPointerUp(ev);
                mLastMotionY = (int) ev.getY(ev.findPointerIndex(mActivePointerId));
                mDownX = (int) ev.getX(ev.findPointerIndex(mActivePointerId));
                break;
        }
        return true;
    }

    @ShadeViewRefactor(RefactorComponent.INPUT)
    protected boolean isInsideQsContainer(MotionEvent ev) {
        return ev.getY() < mQsContainer.getBottom();
    }

    @ShadeViewRefactor(RefactorComponent.INPUT)
    private void onOverScrollFling(boolean open, int initialVelocity) {
        if (mOverscrollTopChangedListener != null) {
            mOverscrollTopChangedListener.flingTopOverscroll(initialVelocity, open);
        }
        mDontReportNextOverScroll = true;
        setOverScrollAmount(0.0f, true, false);
    }


    @ShadeViewRefactor(RefactorComponent.INPUT)
    private void onSecondaryPointerUp(MotionEvent ev) {
        final int pointerIndex = (ev.getAction() & MotionEvent.ACTION_POINTER_INDEX_MASK) >>
                MotionEvent.ACTION_POINTER_INDEX_SHIFT;
        final int pointerId = ev.getPointerId(pointerIndex);
        if (pointerId == mActivePointerId) {
            // This was our active pointer going up. Choose a new
            // active pointer and adjust accordingly.
            // TODO: Make this decision more intelligent.
            final int newPointerIndex = pointerIndex == 0 ? 1 : 0;
            mLastMotionY = (int) ev.getY(newPointerIndex);
            mActivePointerId = ev.getPointerId(newPointerIndex);
            if (mVelocityTracker != null) {
                mVelocityTracker.clear();
            }
        }
    }

    @ShadeViewRefactor(RefactorComponent.INPUT)
    private void endDrag() {
        setIsBeingDragged(false);

        recycleVelocityTracker();

        if (getCurrentOverScrollAmount(true /* onTop */) > 0) {
            setOverScrollAmount(0, true /* onTop */, true /* animate */);
        }
        if (getCurrentOverScrollAmount(false /* onTop */) > 0) {
            setOverScrollAmount(0, false /* onTop */, true /* animate */);
        }
    }

    @Override
    @ShadeViewRefactor(RefactorComponent.INPUT)
    public boolean onInterceptTouchEvent(MotionEvent ev) {
        initDownStates(ev);
        handleEmptySpaceClick(ev);
        boolean expandWantsIt = false;
        boolean swipingInProgress = mSwipingInProgress;
        if (!swipingInProgress && !mOnlyScrollingInThisMotion) {
            expandWantsIt = mExpandHelper.onInterceptTouchEvent(ev);
        }
        boolean scrollWantsIt = false;
        if (!swipingInProgress && !mExpandingNotification) {
            scrollWantsIt = onInterceptTouchEventScroll(ev);
        }
        boolean swipeWantsIt = false;
        if (!mIsBeingDragged
                && !mExpandingNotification
                && !mExpandedInThisMotion
                && !mOnlyScrollingInThisMotion
                && !mDisallowDismissInThisMotion) {
            swipeWantsIt = mSwipeHelper.onInterceptTouchEvent(ev);
        }
        // Check if we need to clear any snooze leavebehinds
        boolean isUp = ev.getActionMasked() == MotionEvent.ACTION_UP;
        NotificationGuts guts = mNotificationGutsManager.getExposedGuts();
        if (!NotificationSwipeHelper.isTouchInView(ev, guts) && isUp && !swipeWantsIt &&
                !expandWantsIt && !scrollWantsIt) {
            mCheckForLeavebehind = false;
            mNotificationGutsManager.closeAndSaveGuts(true /* removeLeavebehind */,
                    false /* force */, false /* removeControls */, -1 /* x */, -1 /* y */,
                    false /* resetMenu */);
        }
        if (ev.getActionMasked() == MotionEvent.ACTION_UP) {
            mCheckForLeavebehind = true;
        }
        return swipeWantsIt || scrollWantsIt || expandWantsIt || super.onInterceptTouchEvent(ev);
    }

    @ShadeViewRefactor(RefactorComponent.INPUT)
    private void handleEmptySpaceClick(MotionEvent ev) {
        switch (ev.getActionMasked()) {
            case MotionEvent.ACTION_MOVE:
                if (mTouchIsClick && (Math.abs(ev.getY() - mInitialTouchY) > mTouchSlop
                        || Math.abs(ev.getX() - mInitialTouchX) > mTouchSlop)) {
                    mTouchIsClick = false;
                }
                break;
            case MotionEvent.ACTION_UP:
                if (mStatusBarState != StatusBarState.KEYGUARD && mTouchIsClick &&
                        isBelowLastNotification(mInitialTouchX, mInitialTouchY)) {
                    mOnEmptySpaceClickListener.onEmptySpaceClicked(mInitialTouchX, mInitialTouchY);
                }
                break;
        }
    }

    @ShadeViewRefactor(RefactorComponent.INPUT)
    private void initDownStates(MotionEvent ev) {
        if (ev.getAction() == MotionEvent.ACTION_DOWN) {
            mExpandedInThisMotion = false;
            mOnlyScrollingInThisMotion = !mScroller.isFinished();
            mDisallowScrollingInThisMotion = false;
            mDisallowDismissInThisMotion = false;
            mTouchIsClick = true;
            mInitialTouchX = ev.getX();
            mInitialTouchY = ev.getY();
        }
    }

    @Override
    @ShadeViewRefactor(RefactorComponent.INPUT)
    public void requestDisallowInterceptTouchEvent(boolean disallowIntercept) {
        super.requestDisallowInterceptTouchEvent(disallowIntercept);
        if (disallowIntercept) {
            cancelLongPress();
        }
    }

    @ShadeViewRefactor(RefactorComponent.INPUT)
    private boolean onInterceptTouchEventScroll(MotionEvent ev) {
        if (!isScrollingEnabled()) {
            return false;
        }
        /*
         * This method JUST determines whether we want to intercept the motion.
         * If we return true, onMotionEvent will be called and we do the actual
         * scrolling there.
         */

        /*
         * Shortcut the most recurring case: the user is in the dragging
         * state and is moving their finger.  We want to intercept this
         * motion.
         */
        final int action = ev.getAction();
        if ((action == MotionEvent.ACTION_MOVE) && (mIsBeingDragged)) {
            return true;
        }

        switch (action & MotionEvent.ACTION_MASK) {
            case MotionEvent.ACTION_MOVE: {
                /*
                 * mIsBeingDragged == false, otherwise the shortcut would have caught it. Check
                 * whether the user has moved far enough from the original down touch.
                 */

                /*
                 * Locally do absolute value. mLastMotionY is set to the y value
                 * of the down event.
                 */
                final int activePointerId = mActivePointerId;
                if (activePointerId == INVALID_POINTER) {
                    // If we don't have a valid id, the touch down wasn't on content.
                    break;
                }

                final int pointerIndex = ev.findPointerIndex(activePointerId);
                if (pointerIndex == -1) {
                    Log.e(TAG, "Invalid pointerId=" + activePointerId
                            + " in onInterceptTouchEvent");
                    break;
                }

                final int y = (int) ev.getY(pointerIndex);
                final int x = (int) ev.getX(pointerIndex);
                final int yDiff = Math.abs(y - mLastMotionY);
                final int xDiff = Math.abs(x - mDownX);
                if (yDiff > mTouchSlop && yDiff > xDiff) {
                    setIsBeingDragged(true);
                    mLastMotionY = y;
                    mDownX = x;
                    initVelocityTrackerIfNotExists();
                    mVelocityTracker.addMovement(ev);
                }
                break;
            }

            case MotionEvent.ACTION_DOWN: {
                final int y = (int) ev.getY();
                mScrolledToTopOnFirstDown = isScrolledToTop();
                if (getChildAtPosition(ev.getX(), y, false /* requireMinHeight */) == null) {
                    setIsBeingDragged(false);
                    recycleVelocityTracker();
                    break;
                }

                /*
                 * Remember location of down touch.
                 * ACTION_DOWN always refers to pointer index 0.
                 */
                mLastMotionY = y;
                mDownX = (int) ev.getX();
                mActivePointerId = ev.getPointerId(0);

                initOrResetVelocityTracker();
                mVelocityTracker.addMovement(ev);
                /*
                 * If being flinged and user touches the screen, initiate drag;
                 * otherwise don't.  mScroller.isFinished should be false when
                 * being flinged.
                 */
                boolean isBeingDragged = !mScroller.isFinished();
                setIsBeingDragged(isBeingDragged);
                break;
            }

            case MotionEvent.ACTION_CANCEL:
            case MotionEvent.ACTION_UP:
                /* Release the drag */
                setIsBeingDragged(false);
                mActivePointerId = INVALID_POINTER;
                recycleVelocityTracker();
                if (ANCHOR_SCROLLING) {
                    // TODO
                } else {
                    if (mScroller.springBack(mScrollX, mOwnScrollY, 0, 0, 0, getScrollRange())) {
                        animateScroll();
                    }
                }
                break;
            case MotionEvent.ACTION_POINTER_UP:
                onSecondaryPointerUp(ev);
                break;
        }

        /*
         * The only time we want to intercept motion events is if we are in the
         * drag mode.
         */
        return mIsBeingDragged;
    }

    /**
     * @return Whether the specified motion event is actually happening over the content.
     */
    @ShadeViewRefactor(RefactorComponent.INPUT)
    private boolean isInContentBounds(MotionEvent event) {
        return isInContentBounds(event.getY());
    }


    @VisibleForTesting
    @ShadeViewRefactor(RefactorComponent.INPUT)
    void setIsBeingDragged(boolean isDragged) {
        mIsBeingDragged = isDragged;
        if (isDragged) {
            requestDisallowInterceptTouchEvent(true);
            cancelLongPress();
            resetExposedMenuView(true /* animate */, true /* force */);
        }
    }

    @ShadeViewRefactor(RefactorComponent.INPUT)
    public void requestDisallowLongPress() {
        cancelLongPress();
    }

    @ShadeViewRefactor(RefactorComponent.INPUT)
    public void requestDisallowDismiss() {
        mDisallowDismissInThisMotion = true;
    }

    @ShadeViewRefactor(RefactorComponent.INPUT)
    public void cancelLongPress() {
        mSwipeHelper.cancelLongPress();
    }

    @ShadeViewRefactor(RefactorComponent.INPUT)
    public void setOnEmptySpaceClickListener(OnEmptySpaceClickListener listener) {
        mOnEmptySpaceClickListener = listener;
    }

    /** @hide */
    @Override
    @ShadeViewRefactor(RefactorComponent.INPUT)
    public boolean performAccessibilityActionInternal(int action, Bundle arguments) {
        if (super.performAccessibilityActionInternal(action, arguments)) {
            return true;
        }
        if (!isEnabled()) {
            return false;
        }
        int direction = -1;
        switch (action) {
            case AccessibilityNodeInfo.ACTION_SCROLL_FORWARD:
                // fall through
            case android.R.id.accessibilityActionScrollDown:
                direction = 1;
                // fall through
            case AccessibilityNodeInfo.ACTION_SCROLL_BACKWARD:
                // fall through
            case android.R.id.accessibilityActionScrollUp:
                if (ANCHOR_SCROLLING) {
                    // TODO
                } else {
                    final int viewportHeight =
                            getHeight() - mPaddingBottom - mTopPadding - mPaddingTop
                                    - mShelf.getIntrinsicHeight();
                    final int targetScrollY = Math.max(0,
                            Math.min(mOwnScrollY + direction * viewportHeight, getScrollRange()));
                    if (targetScrollY != mOwnScrollY) {
                        mScroller.startScroll(mScrollX, mOwnScrollY, 0,
                                targetScrollY - mOwnScrollY);
                        animateScroll();
                        return true;
                    }
                }
                break;
        }
        return false;
    }

    @ShadeViewRefactor(RefactorComponent.INPUT)
    public void closeControlsIfOutsideTouch(MotionEvent ev) {
        NotificationGuts guts = mNotificationGutsManager.getExposedGuts();
        NotificationMenuRowPlugin menuRow = mSwipeHelper.getCurrentMenuRow();
        View translatingParentView = mSwipeHelper.getTranslatingParentView();
        View view = null;
        if (guts != null && !guts.getGutsContent().isLeavebehind()) {
            // Only close visible guts if they're not a leavebehind.
            view = guts;
        } else if (menuRow != null && menuRow.isMenuVisible()
                && translatingParentView != null) {
            // Checking menu
            view = translatingParentView;
        }
        if (view != null && !NotificationSwipeHelper.isTouchInView(ev, view)) {
            // Touch was outside visible guts / menu notification, close what's visible
            mNotificationGutsManager.closeAndSaveGuts(false /* removeLeavebehind */,
                    false /* force */, true /* removeControls */, -1 /* x */, -1 /* y */,
                    false /* resetMenu */);
            resetExposedMenuView(true /* animate */, true /* force */);
        }
    }

    @ShadeViewRefactor(RefactorComponent.INPUT)
    private void setSwipingInProgress(boolean swiping) {
        mSwipingInProgress = swiping;
        if (swiping) {
            requestDisallowInterceptTouchEvent(true);
        }
    }

    @Override
    @ShadeViewRefactor(RefactorComponent.SHADE_VIEW)
    public void onWindowFocusChanged(boolean hasWindowFocus) {
        super.onWindowFocusChanged(hasWindowFocus);
        if (!hasWindowFocus) {
            cancelLongPress();
        }
    }

    @Override
    @ShadeViewRefactor(RefactorComponent.SHADE_VIEW)
    public void clearChildFocus(View child) {
        super.clearChildFocus(child);
        if (mForcedScroll == child) {
            mForcedScroll = null;
        }
    }

    @Override
    @ShadeViewRefactor(RefactorComponent.COORDINATOR)
    public boolean isScrolledToTop() {
        if (ANCHOR_SCROLLING) {
            updateScrollAnchor();
            // TODO: once we're recycling this will need to check the adapter position of the child
            return mScrollAnchorView == getFirstChildNotGone() && mScrollAnchorViewY >= 0;
        } else {
            return mOwnScrollY == 0;
        }
    }

    @Override
    @ShadeViewRefactor(RefactorComponent.COORDINATOR)
    public boolean isScrolledToBottom() {
        if (ANCHOR_SCROLLING) {
            return getMaxPositiveScrollAmount() <= 0;
        } else {
            return mOwnScrollY >= getScrollRange();
        }
    }

    @Override
    @ShadeViewRefactor(RefactorComponent.SHADE_VIEW)
    public View getHostView() {
        return this;
    }

    @ShadeViewRefactor(RefactorComponent.COORDINATOR)
    public int getEmptyBottomMargin() {
        return Math.max(mMaxLayoutHeight - mContentHeight, 0);
    }

    @ShadeViewRefactor(RefactorComponent.SHADE_VIEW)
    public void checkSnoozeLeavebehind() {
        if (mCheckForLeavebehind) {
            mNotificationGutsManager.closeAndSaveGuts(true /* removeLeavebehind */,
                    false /* force */, false /* removeControls */, -1 /* x */, -1 /* y */,
                    false /* resetMenu */);
            mCheckForLeavebehind = false;
        }
    }

    @ShadeViewRefactor(RefactorComponent.SHADE_VIEW)
    public void resetCheckSnoozeLeavebehind() {
        mCheckForLeavebehind = true;
    }

    @ShadeViewRefactor(RefactorComponent.STATE_RESOLVER)
    public void onExpansionStarted() {
        mIsExpansionChanging = true;
        mAmbientState.setExpansionChanging(true);
        checkSnoozeLeavebehind();
    }

    @ShadeViewRefactor(RefactorComponent.STATE_RESOLVER)
    public void onExpansionStopped() {
        mIsExpansionChanging = false;
        resetCheckSnoozeLeavebehind();
        mAmbientState.setExpansionChanging(false);
        if (!mIsExpanded) {
            resetScrollPosition();
            mStatusBar.resetUserExpandedStates();
            clearTemporaryViews();
            clearUserLockedViews();
            ArrayList<ExpandableView> draggedViews = mAmbientState.getDraggedViews();
            if (draggedViews.size() > 0) {
                draggedViews.clear();
                updateContinuousShadowDrawing();
            }
        }
    }

    @ShadeViewRefactor(RefactorComponent.STATE_RESOLVER)
    private void clearUserLockedViews() {
        for (int i = 0; i < getChildCount(); i++) {
            ExpandableView child = (ExpandableView) getChildAt(i);
            if (child instanceof ExpandableNotificationRow) {
                ExpandableNotificationRow row = (ExpandableNotificationRow) child;
                row.setUserLocked(false);
            }
        }
    }

    @ShadeViewRefactor(RefactorComponent.STATE_RESOLVER)
    private void clearTemporaryViews() {
        // lets make sure nothing is transient anymore
        clearTemporaryViewsInGroup(this);
        for (int i = 0; i < getChildCount(); i++) {
            ExpandableView child = (ExpandableView) getChildAt(i);
            if (child instanceof ExpandableNotificationRow) {
                ExpandableNotificationRow row = (ExpandableNotificationRow) child;
                clearTemporaryViewsInGroup(row.getChildrenContainer());
            }
        }
    }

    @ShadeViewRefactor(RefactorComponent.STATE_RESOLVER)
    private void clearTemporaryViewsInGroup(ViewGroup viewGroup) {
        while (viewGroup != null && viewGroup.getTransientViewCount() != 0) {
            viewGroup.removeTransientView(viewGroup.getTransientView(0));
        }
    }

    @ShadeViewRefactor(RefactorComponent.STATE_RESOLVER)
    public void onPanelTrackingStarted() {
        mPanelTracking = true;
        mAmbientState.setPanelTracking(true);
        resetExposedMenuView(true /* animate */, true /* force */);
    }

    @ShadeViewRefactor(RefactorComponent.STATE_RESOLVER)
    public void onPanelTrackingStopped() {
        mPanelTracking = false;
        mAmbientState.setPanelTracking(false);
    }

    @ShadeViewRefactor(RefactorComponent.STATE_RESOLVER)
    public void resetScrollPosition() {
        mScroller.abortAnimation();
        if (ANCHOR_SCROLLING) {
            // TODO: once we're recycling this will need to modify the adapter position instead
            mScrollAnchorView = getFirstChildNotGone();
            mScrollAnchorViewY = 0;
            updateOnScrollChange();
        } else {
            setOwnScrollY(0);
        }
    }

    @ShadeViewRefactor(RefactorComponent.COORDINATOR)
    private void setIsExpanded(boolean isExpanded) {
        boolean changed = isExpanded != mIsExpanded;
        mIsExpanded = isExpanded;
        mStackScrollAlgorithm.setIsExpanded(isExpanded);
        mAmbientState.setShadeExpanded(isExpanded);
        mStateAnimator.setShadeExpanded(isExpanded);
        if (changed) {
            if (!mIsExpanded) {
                mGroupManager.collapseAllGroups();
                mExpandHelper.cancelImmediately();
            }
            updateNotificationAnimationStates();
            updateChronometers();
            requestChildrenUpdate();
        }
    }

    @ShadeViewRefactor(RefactorComponent.COORDINATOR)
    private void updateChronometers() {
        int childCount = getChildCount();
        for (int i = 0; i < childCount; i++) {
            updateChronometerForChild(getChildAt(i));
        }
    }

    @ShadeViewRefactor(RefactorComponent.COORDINATOR)
    private void updateChronometerForChild(View child) {
        if (child instanceof ExpandableNotificationRow) {
            ExpandableNotificationRow row = (ExpandableNotificationRow) child;
            row.setChronometerRunning(mIsExpanded);
        }
    }

    @Override
    public void onHeightChanged(ExpandableView view, boolean needsAnimation) {
        updateContentHeight();
        updateScrollPositionOnExpandInBottom(view);
        clampScrollPosition();
        notifyHeightChangeListener(view, needsAnimation);
        ExpandableNotificationRow row = view instanceof ExpandableNotificationRow
                ? (ExpandableNotificationRow) view
                : null;
        NotificationSection firstSection = getFirstVisibleSection();
        ActivatableNotificationView firstVisibleChild =
                firstSection == null ? null : firstSection.getFirstVisibleChild();
        if (row != null) {
            if (row == firstVisibleChild
                    || row.getNotificationParent() == firstVisibleChild) {
                updateAlgorithmLayoutMinHeight();
            }
        }
        if (needsAnimation) {
            requestAnimationOnViewResize(row);
        }
        requestChildrenUpdate();
    }

    @Override
    public void onReset(ExpandableView view) {
        updateAnimationState(view);
        updateChronometerForChild(view);
    }

    @ShadeViewRefactor(RefactorComponent.STATE_RESOLVER)
    private void updateScrollPositionOnExpandInBottom(ExpandableView view) {
        if (view instanceof ExpandableNotificationRow && !onKeyguard()) {
            ExpandableNotificationRow row = (ExpandableNotificationRow) view;
            // TODO: once we're recycling this will need to check the adapter position of the child
            if (row.isUserLocked() && row != getFirstChildNotGone()) {
                if (row.isSummaryWithChildren()) {
                    return;
                }
                // We are actually expanding this view
                float endPosition = row.getTranslationY() + row.getActualHeight();
                if (row.isChildInGroup()) {
                    endPosition += row.getNotificationParent().getTranslationY();
                }
                int layoutEnd = mMaxLayoutHeight + (int) mStackTranslation;
                NotificationSection lastSection = getLastVisibleSection();
                ActivatableNotificationView lastVisibleChild =
                        lastSection == null ? null : lastSection.getLastVisibleChild();
                if (row != lastVisibleChild && mShelf.getVisibility() != GONE) {
                    layoutEnd -= mShelf.getIntrinsicHeight() + mPaddingBetweenElements;
                }
                if (endPosition > layoutEnd) {
                    if (ANCHOR_SCROLLING) {
                        mScrollAnchorViewY -= (endPosition - layoutEnd);
                        updateScrollAnchor();
                        updateOnScrollChange();
                    } else {
                        setOwnScrollY((int) (mOwnScrollY + endPosition - layoutEnd));
                    }
                    mDisallowScrollingInThisMotion = true;
                }
            }
        }
    }

    @ShadeViewRefactor(RefactorComponent.SHADE_VIEW)
    public void setOnHeightChangedListener(
            ExpandableView.OnHeightChangedListener onHeightChangedListener) {
        this.mOnHeightChangedListener = onHeightChangedListener;
    }

    @ShadeViewRefactor(RefactorComponent.STATE_RESOLVER)
    public void onChildAnimationFinished() {
        setAnimationRunning(false);
        requestChildrenUpdate();
        runAnimationFinishedRunnables();
        clearTransient();
        clearHeadsUpDisappearRunning();
    }

    @ShadeViewRefactor(RefactorComponent.STATE_RESOLVER)
    private void clearHeadsUpDisappearRunning() {
        for (int i = 0; i < getChildCount(); i++) {
            View view = getChildAt(i);
            if (view instanceof ExpandableNotificationRow) {
                ExpandableNotificationRow row = (ExpandableNotificationRow) view;
                row.setHeadsUpAnimatingAway(false);
                if (row.isSummaryWithChildren()) {
                    for (ExpandableNotificationRow child : row.getNotificationChildren()) {
                        child.setHeadsUpAnimatingAway(false);
                    }
                }
            }
        }
    }

    @ShadeViewRefactor(RefactorComponent.STATE_RESOLVER)
    private void clearTransient() {
        for (ExpandableView view : mClearTransientViewsWhenFinished) {
            StackStateAnimator.removeTransientView(view);
        }
        mClearTransientViewsWhenFinished.clear();
    }

    @ShadeViewRefactor(RefactorComponent.STATE_RESOLVER)
    private void runAnimationFinishedRunnables() {
        for (Runnable runnable : mAnimationFinishedRunnables) {
            runnable.run();
        }
        mAnimationFinishedRunnables.clear();
    }

    /**
     * See {@link AmbientState#setDimmed}.
     */
    @ShadeViewRefactor(RefactorComponent.SHADE_VIEW)
    public void setDimmed(boolean dimmed, boolean animate) {
        dimmed &= onKeyguard();
        mAmbientState.setDimmed(dimmed);
        if (animate && mAnimationsEnabled) {
            mDimmedNeedsAnimation = true;
            mNeedsAnimation = true;
            animateDimmed(dimmed);
        } else {
            setDimAmount(dimmed ? 1.0f : 0.0f);
        }
        requestChildrenUpdate();
    }

    @VisibleForTesting
    @ShadeViewRefactor(RefactorComponent.SHADE_VIEW)
    boolean isDimmed() {
        return mAmbientState.isDimmed();
    }

    @ShadeViewRefactor(RefactorComponent.SHADE_VIEW)
    private void setDimAmount(float dimAmount) {
        mDimAmount = dimAmount;
        updateBackgroundDimming();
    }

    @ShadeViewRefactor(RefactorComponent.STATE_RESOLVER)
    private void animateDimmed(boolean dimmed) {
        if (mDimAnimator != null) {
            mDimAnimator.cancel();
        }
        float target = dimmed ? 1.0f : 0.0f;
        if (target == mDimAmount) {
            return;
        }
        mDimAnimator = TimeAnimator.ofFloat(mDimAmount, target);
        mDimAnimator.setDuration(StackStateAnimator.ANIMATION_DURATION_DIMMED_ACTIVATED);
        mDimAnimator.setInterpolator(Interpolators.FAST_OUT_SLOW_IN);
        mDimAnimator.addListener(mDimEndListener);
        mDimAnimator.addUpdateListener(mDimUpdateListener);
        mDimAnimator.start();
    }

    @ShadeViewRefactor(RefactorComponent.SHADE_VIEW)
    private void setHideSensitive(boolean hideSensitive, boolean animate) {
        if (hideSensitive != mAmbientState.isHideSensitive()) {
            int childCount = getChildCount();
            for (int i = 0; i < childCount; i++) {
                ExpandableView v = (ExpandableView) getChildAt(i);
                v.setHideSensitiveForIntrinsicHeight(hideSensitive);
            }
            mAmbientState.setHideSensitive(hideSensitive);
            if (animate && mAnimationsEnabled) {
                mHideSensitiveNeedsAnimation = true;
                mNeedsAnimation = true;
            }
            updateContentHeight();
            requestChildrenUpdate();
        }
    }

    /**
     * See {@link AmbientState#setActivatedChild}.
     */
    @ShadeViewRefactor(RefactorComponent.SHADE_VIEW)
    public void setActivatedChild(ActivatableNotificationView activatedChild) {
        mAmbientState.setActivatedChild(activatedChild);
        if (mAnimationsEnabled) {
            mActivateNeedsAnimation = true;
            mNeedsAnimation = true;
        }
        requestChildrenUpdate();
    }

    @ShadeViewRefactor(RefactorComponent.SHADE_VIEW)
    public ActivatableNotificationView getActivatedChild() {
        return mAmbientState.getActivatedChild();
    }

    @ShadeViewRefactor(RefactorComponent.STATE_RESOLVER)
    private void applyCurrentState() {
        int numChildren = getChildCount();
        for (int i = 0; i < numChildren; i++) {
            ExpandableView child = (ExpandableView) getChildAt(i);
            child.applyViewState();
        }

        if (mListener != null) {
            mListener.onChildLocationsChanged();
        }
        runAnimationFinishedRunnables();
        setAnimationRunning(false);
        updateBackground();
        updateViewShadows();
        updateClippingToTopRoundedCorner();
    }

    @ShadeViewRefactor(RefactorComponent.STATE_RESOLVER)
    private void updateViewShadows() {
        // we need to work around an issue where the shadow would not cast between siblings when
        // their z difference is between 0 and 0.1

        // Lefts first sort by Z difference
        for (int i = 0; i < getChildCount(); i++) {
            ExpandableView child = (ExpandableView) getChildAt(i);
            if (child.getVisibility() != GONE) {
                mTmpSortedChildren.add(child);
            }
        }
        Collections.sort(mTmpSortedChildren, mViewPositionComparator);

        // Now lets update the shadow for the views
        ExpandableView previous = null;
        for (int i = 0; i < mTmpSortedChildren.size(); i++) {
            ExpandableView expandableView = mTmpSortedChildren.get(i);
            float translationZ = expandableView.getTranslationZ();
            float otherZ = previous == null ? translationZ : previous.getTranslationZ();
            float diff = otherZ - translationZ;
            if (diff <= 0.0f || diff >= FakeShadowView.SHADOW_SIBLING_TRESHOLD) {
                // There is no fake shadow to be drawn
                expandableView.setFakeShadowIntensity(0.0f, 0.0f, 0, 0);
            } else {
                float yLocation = previous.getTranslationY() + previous.getActualHeight() -
                        expandableView.getTranslationY() - previous.getExtraBottomPadding();
                expandableView.setFakeShadowIntensity(
                        diff / FakeShadowView.SHADOW_SIBLING_TRESHOLD,
                        previous.getOutlineAlpha(), (int) yLocation,
                        previous.getOutlineTranslation());
            }
            previous = expandableView;
        }

        mTmpSortedChildren.clear();
    }

    /**
     * Update colors of "dismiss" and "empty shade" views.
     *
     * @param lightTheme True if light theme should be used.
     */
    @ShadeViewRefactor(RefactorComponent.DECORATOR)
    public void updateDecorViews(boolean lightTheme) {
        if (lightTheme == mUsingLightTheme) {
            return;
        }
        mUsingLightTheme = lightTheme;
        Context context = new ContextThemeWrapper(mContext,
                lightTheme ? R.style.Theme_SystemUI_Light : R.style.Theme_SystemUI);
        final int textColor = Utils.getColorAttrDefaultColor(context, R.attr.wallpaperTextColor);
        mFooterView.setTextColor(textColor);
        mEmptyShadeView.setTextColor(textColor);
    }

    @ShadeViewRefactor(RefactorComponent.SHADE_VIEW)
    public void goToFullShade(long delay) {
        mGoToFullShadeNeedsAnimation = true;
        mGoToFullShadeDelay = delay;
        mNeedsAnimation = true;
        requestChildrenUpdate();
    }

    @ShadeViewRefactor(RefactorComponent.SHADE_VIEW)
    public void cancelExpandHelper() {
        mExpandHelper.cancel();
    }

    @ShadeViewRefactor(RefactorComponent.COORDINATOR)
    public void setIntrinsicPadding(int intrinsicPadding) {
        mIntrinsicPadding = intrinsicPadding;
        mAmbientState.setIntrinsicPadding(intrinsicPadding);
    }

    @ShadeViewRefactor(RefactorComponent.COORDINATOR)
    public int getIntrinsicPadding() {
        return mIntrinsicPadding;
    }

    /**
     * @return the y position of the first notification
     */
    @ShadeViewRefactor(RefactorComponent.COORDINATOR)
    public float getNotificationsTopY() {
        return mTopPadding + getStackTranslation();
    }

    @Override
    @ShadeViewRefactor(RefactorComponent.SHADE_VIEW)
    public boolean shouldDelayChildPressedState() {
        return true;
    }

    /**
     * See {@link AmbientState#setDark}.
     */
    @ShadeViewRefactor(RefactorComponent.SHADE_VIEW)
    public void setDark(boolean dark, boolean animate, @Nullable PointF touchWakeUpScreenLocation) {
        if (mAmbientState.isDark() == dark) {
            return;
        }
        if (!dark) {
            mShowDarkShelf = false;
        }
        mAmbientState.setDark(dark);
        if (animate && mAnimationsEnabled) {
            mDarkNeedsAnimation = true;
            mDarkAnimationOriginIndex = findDarkAnimationOriginIndex(touchWakeUpScreenLocation);
            mNeedsAnimation = true;
        } else {
            setDarkAmount(dark ? 1f : 0f);
            updateBackground();
        }
        requestChildrenUpdate();
        updateWillNotDraw();
        notifyHeightChangeListener(mShelf);
    }

    @ShadeViewRefactor(RefactorComponent.SHADE_VIEW)
    private void updatePanelTranslation() {
        setTranslationX(mHorizontalPanelTranslation + mAntiBurnInOffsetX * mInterpolatedDarkAmount);
    }

    @ShadeViewRefactor(RefactorComponent.SHADE_VIEW)
    public void setHorizontalPanelTranslation(float verticalPanelTranslation) {
        mHorizontalPanelTranslation = verticalPanelTranslation;
        updatePanelTranslation();
    }

    /**
     * Updates whether or not this Layout will perform its own custom drawing (i.e. whether or
     * not {@link #onDraw(Canvas)} is called). This method should be called whenever the
     * {@link #mAmbientState}'s dark mode is toggled.
     */
    @ShadeViewRefactor(RefactorComponent.SHADE_VIEW)
    private void updateWillNotDraw() {
        boolean willDraw = mShouldDrawNotificationBackground || DEBUG;
        setWillNotDraw(!willDraw);
    }

    @ShadeViewRefactor(RefactorComponent.SHADE_VIEW)
    private void setDarkAmount(float darkAmount) {
        setDarkAmount(darkAmount, darkAmount);
    }

    /**
     * Sets the current dark amount.
     *
     * @param linearDarkAmount       The dark amount that follows linear interpoloation in the
     *                               animation,
     *                               i.e. animates from 0 to 1 or vice-versa in a linear manner.
     * @param interpolatedDarkAmount The dark amount that follows the actual interpolation of the
     *                               animation curve.
     */
    @ShadeViewRefactor(RefactorComponent.SHADE_VIEW)
    public void setDarkAmount(float linearDarkAmount, float interpolatedDarkAmount) {
        mLinearDarkAmount = linearDarkAmount;
        mInterpolatedDarkAmount = interpolatedDarkAmount;
        boolean wasFullyDark = mAmbientState.isFullyDark();
        boolean wasDarkAtAll = mAmbientState.isDarkAtAll();
        mAmbientState.setDarkAmount(interpolatedDarkAmount);
        boolean nowFullyDark = mAmbientState.isFullyDark();
        boolean nowDarkAtAll = mAmbientState.isDarkAtAll();
        if (nowFullyDark != wasFullyDark) {
            updateContentHeight();
            if (nowFullyDark && mShowDarkShelf) {
                updateDarkShelfVisibility();
            }
        }
        if (!wasDarkAtAll && nowDarkAtAll) {
            resetExposedMenuView(true /* animate */, true /* animate */);
        }
        if (nowFullyDark != wasFullyDark || wasDarkAtAll != nowDarkAtAll) {
            invalidateOutline();
        }
        updateAlgorithmHeightAndPadding();
        updateBackgroundDimming();
        updatePanelTranslation();
        requestChildrenUpdate();
    }

    /**
     * If the shelf should be visible when the device is in ambient mode (dozing.)
     */
    @ShadeViewRefactor(RefactorComponent.SHADE_VIEW)
    public void showDarkShelf() {
        mShowDarkShelf = true;
    }

    private void updateDarkShelfVisibility() {
        DozeParameters dozeParameters = DozeParameters.getInstance(mContext);
        if (dozeParameters.shouldControlScreenOff()) {
            mShelf.fadeInTranslating();
        }
        updateClipping();
    }

    @ShadeViewRefactor(RefactorComponent.STATE_RESOLVER)
    public void notifyDarkAnimationStart(boolean dark) {
        // We only swap the scaling factor if we're fully dark or fully awake to avoid
        // interpolation issues when playing with the power button.
        if (mInterpolatedDarkAmount == 0 || mInterpolatedDarkAmount == 1) {
            mBackgroundXFactor = dark ? 1.8f : 1.5f;
            mDarkXInterpolator = dark
                    ? Interpolators.FAST_OUT_SLOW_IN_REVERSE
                    : Interpolators.FAST_OUT_SLOW_IN;
        }
    }

    @ShadeViewRefactor(RefactorComponent.STATE_RESOLVER)
    private int findDarkAnimationOriginIndex(@Nullable PointF screenLocation) {
        if (screenLocation == null || screenLocation.y < mTopPadding) {
            return AnimationEvent.DARK_ANIMATION_ORIGIN_INDEX_ABOVE;
        }
        if (screenLocation.y > getBottomMostNotificationBottom()) {
            return AnimationEvent.DARK_ANIMATION_ORIGIN_INDEX_BELOW;
        }
        View child = getClosestChildAtRawPosition(screenLocation.x, screenLocation.y);
        if (child != null) {
            return getNotGoneIndex(child);
        } else {
            return AnimationEvent.DARK_ANIMATION_ORIGIN_INDEX_ABOVE;
        }
    }

    @ShadeViewRefactor(RefactorComponent.SHADE_VIEW)
    private int getNotGoneIndex(View child) {
        int count = getChildCount();
        int notGoneIndex = 0;
        for (int i = 0; i < count; i++) {
            View v = getChildAt(i);
            if (child == v) {
                return notGoneIndex;
            }
            if (v.getVisibility() != View.GONE) {
                notGoneIndex++;
            }
        }
        return -1;
    }

    @ShadeViewRefactor(RefactorComponent.SHADE_VIEW)
    public void setFooterView(@NonNull FooterView footerView) {
        int index = -1;
        if (mFooterView != null) {
            index = indexOfChild(mFooterView);
            removeView(mFooterView);
        }
        mFooterView = footerView;
        addView(mFooterView, index);
    }

    @ShadeViewRefactor(RefactorComponent.SHADE_VIEW)
    public void setEmptyShadeView(EmptyShadeView emptyShadeView) {
        int index = -1;
        if (mEmptyShadeView != null) {
            index = indexOfChild(mEmptyShadeView);
            removeView(mEmptyShadeView);
        }
        mEmptyShadeView = emptyShadeView;
        addView(mEmptyShadeView, index);
    }

    @ShadeViewRefactor(RefactorComponent.SHADE_VIEW)
    public void updateEmptyShadeView(boolean visible) {
        mEmptyShadeView.setVisible(visible, mIsExpanded && mAnimationsEnabled);

        int oldTextRes = mEmptyShadeView.getTextResource();
        int newTextRes = mStatusBar.areNotificationsHidden()
                ? R.string.dnd_suppressing_shade_text : R.string.empty_shade_text;
        if (oldTextRes != newTextRes) {
            mEmptyShadeView.setText(newTextRes);
        }
    }

    @ShadeViewRefactor(RefactorComponent.SHADE_VIEW)
    public void updateFooterView(boolean visible, boolean showDismissView) {
        if (mFooterView == null) {
            return;
        }
        boolean animate = mIsExpanded && mAnimationsEnabled;
        mFooterView.setVisible(visible, animate);
        mFooterView.setSecondaryVisible(showDismissView, animate);
    }

    @ShadeViewRefactor(RefactorComponent.SHADE_VIEW)
    public void setDismissAllInProgress(boolean dismissAllInProgress) {
        mDismissAllInProgress = dismissAllInProgress;
        mAmbientState.setDismissAllInProgress(dismissAllInProgress);
        handleDismissAllClipping();
    }

    @ShadeViewRefactor(RefactorComponent.ADAPTER)
    private void handleDismissAllClipping() {
        final int count = getChildCount();
        boolean previousChildWillBeDismissed = false;
        for (int i = 0; i < count; i++) {
            ExpandableView child = (ExpandableView) getChildAt(i);
            if (child.getVisibility() == GONE) {
                continue;
            }
            if (mDismissAllInProgress && previousChildWillBeDismissed) {
                child.setMinClipTopAmount(child.getClipTopAmount());
            } else {
                child.setMinClipTopAmount(0);
            }
            previousChildWillBeDismissed = StackScrollAlgorithm.canChildBeDismissed(child);
        }
    }

    @ShadeViewRefactor(RefactorComponent.SHADE_VIEW)
    public boolean isFooterViewNotGone() {
        return mFooterView != null
                && mFooterView.getVisibility() != View.GONE
                && !mFooterView.willBeGone();
    }

    @ShadeViewRefactor(RefactorComponent.SHADE_VIEW)
    public boolean isFooterViewContentVisible() {
        return mFooterView != null && mFooterView.isContentVisible();
    }

    @ShadeViewRefactor(RefactorComponent.SHADE_VIEW)
    public int getFooterViewHeight() {
        return mFooterView == null ? 0 : mFooterView.getHeight() + mPaddingBetweenElements;
    }

    @ShadeViewRefactor(RefactorComponent.SHADE_VIEW)
    public int getEmptyShadeViewHeight() {
        return mEmptyShadeView.getHeight();
    }

    @ShadeViewRefactor(RefactorComponent.COORDINATOR)
    public float getBottomMostNotificationBottom() {
        final int count = getChildCount();
        float max = 0;
        for (int childIdx = 0; childIdx < count; childIdx++) {
            ExpandableView child = (ExpandableView) getChildAt(childIdx);
            if (child.getVisibility() == GONE) {
                continue;
            }
            float bottom = child.getTranslationY() + child.getActualHeight()
                    - child.getClipBottomAmount();
            if (bottom > max) {
                max = bottom;
            }
        }
        return max + getStackTranslation();
    }

    @ShadeViewRefactor(RefactorComponent.SHADE_VIEW)
    public void setStatusBar(StatusBar statusBar) {
        this.mStatusBar = statusBar;
    }

    @ShadeViewRefactor(RefactorComponent.SHADE_VIEW)
    public void setGroupManager(NotificationGroupManager groupManager) {
        this.mGroupManager = groupManager;
        mGroupManager.addOnGroupChangeListener(mOnGroupChangeListener);
    }

    @ShadeViewRefactor(RefactorComponent.STATE_RESOLVER)
    private void requestAnimateEverything() {
        if (mIsExpanded && mAnimationsEnabled) {
            mEverythingNeedsAnimation = true;
            mNeedsAnimation = true;
            requestChildrenUpdate();
        }
    }

    @ShadeViewRefactor(RefactorComponent.COORDINATOR)
    public boolean isBelowLastNotification(float touchX, float touchY) {
        int childCount = getChildCount();
        for (int i = childCount - 1; i >= 0; i--) {
            ExpandableView child = (ExpandableView) getChildAt(i);
            if (child.getVisibility() != View.GONE) {
                float childTop = child.getY();
                if (childTop > touchY) {
                    // we are above a notification entirely let's abort
                    return false;
                }
                boolean belowChild = touchY > childTop + child.getActualHeight()
                        - child.getClipBottomAmount();
                if (child == mFooterView) {
                    if (!belowChild && !mFooterView.isOnEmptySpace(touchX - mFooterView.getX(),
                            touchY - childTop)) {
                        // We clicked on the dismiss button
                        return false;
                    }
                } else if (child == mEmptyShadeView) {
                    // We arrived at the empty shade view, for which we accept all clicks
                    return true;
                } else if (!belowChild) {
                    // We are on a child
                    return false;
                }
            }
        }
        return touchY > mTopPadding + mStackTranslation;
    }

    /** @hide */
    @Override
    @ShadeViewRefactor(RefactorComponent.SHADE_VIEW)
    public void onInitializeAccessibilityEventInternal(AccessibilityEvent event) {
        super.onInitializeAccessibilityEventInternal(event);
        event.setScrollable(mScrollable);
        event.setScrollX(mScrollX);
        event.setMaxScrollX(mScrollX);
        if (ANCHOR_SCROLLING) {
            // TODO
        } else {
            event.setScrollY(mOwnScrollY);
            event.setMaxScrollY(getScrollRange());
        }
    }

    @Override
    @ShadeViewRefactor(RefactorComponent.SHADE_VIEW)
    public void onInitializeAccessibilityNodeInfoInternal(AccessibilityNodeInfo info) {
        super.onInitializeAccessibilityNodeInfoInternal(info);
        if (mScrollable) {
            info.setScrollable(true);
            if (mBackwardScrollable) {
                info.addAction(
                        AccessibilityNodeInfo.AccessibilityAction.ACTION_SCROLL_BACKWARD);
                info.addAction(AccessibilityNodeInfo.AccessibilityAction.ACTION_SCROLL_UP);
            }
            if (mForwardScrollable) {
                info.addAction(AccessibilityNodeInfo.AccessibilityAction.ACTION_SCROLL_FORWARD);
                info.addAction(AccessibilityNodeInfo.AccessibilityAction.ACTION_SCROLL_DOWN);
            }
        }
        // Talkback only listenes to scroll events of certain classes, let's make us a scrollview
        info.setClassName(ScrollView.class.getName());
    }

    @ShadeViewRefactor(RefactorComponent.COORDINATOR)
    public void generateChildOrderChangedEvent() {
        if (mIsExpanded && mAnimationsEnabled) {
            mGenerateChildOrderChangedEvent = true;
            mNeedsAnimation = true;
            requestChildrenUpdate();
        }
    }

    @Override
    @ShadeViewRefactor(RefactorComponent.SHADE_VIEW)
    public int getContainerChildCount() {
        return getChildCount();
    }

    @Override
    @ShadeViewRefactor(RefactorComponent.SHADE_VIEW)
    public View getContainerChildAt(int i) {
        return getChildAt(i);
    }

    @Override
    @ShadeViewRefactor(RefactorComponent.SHADE_VIEW)
    public void removeContainerView(View v) {
        removeView(v);
    }

    @Override
    @ShadeViewRefactor(RefactorComponent.SHADE_VIEW)
    public void addContainerView(View v) {
        addView(v);
    }

    @ShadeViewRefactor(RefactorComponent.SHADE_VIEW)
    public void runAfterAnimationFinished(Runnable runnable) {
        mAnimationFinishedRunnables.add(runnable);
    }

    @ShadeViewRefactor(RefactorComponent.SHADE_VIEW)
    public void setHeadsUpManager(HeadsUpManagerPhone headsUpManager) {
        mHeadsUpManager = headsUpManager;
        mHeadsUpManager.addListener(mRoundnessManager);
        mHeadsUpManager.setAnimationStateHandler(this::setHeadsUpGoingAwayAnimationsAllowed);
    }

    public void generateHeadsUpAnimation(NotificationEntry entry, boolean isHeadsUp) {
        ExpandableNotificationRow row = entry.getHeadsUpAnimationView();
        generateHeadsUpAnimation(row, isHeadsUp);
    }

    @ShadeViewRefactor(RefactorComponent.STATE_RESOLVER)
    public void generateHeadsUpAnimation(ExpandableNotificationRow row, boolean isHeadsUp) {
        if (mAnimationsEnabled && (isHeadsUp || mHeadsUpGoingAwayAnimationsAllowed)) {
            mHeadsUpChangeAnimations.add(new Pair<>(row, isHeadsUp));
            mNeedsAnimation = true;
            if (!mIsExpanded && !isHeadsUp) {
                row.setHeadsUpAnimatingAway(true);
            }
            requestChildrenUpdate();
        }
    }

    /**
     * Set the boundary for the bottom heads up position. The heads up will always be above this
     * position.
     *
     * @param height          the height of the screen
     * @param bottomBarHeight the height of the bar on the bottom
     */
    @ShadeViewRefactor(RefactorComponent.SHADE_VIEW)
    public void setHeadsUpBoundaries(int height, int bottomBarHeight) {
        mAmbientState.setMaxHeadsUpTranslation(height - bottomBarHeight);
        mStateAnimator.setHeadsUpAppearHeightBottom(height);
        requestChildrenUpdate();
    }

    @ShadeViewRefactor(RefactorComponent.SHADE_VIEW)
    public void setTrackingHeadsUp(ExpandableNotificationRow row) {
        mTrackingHeadsUp = row != null;
        mRoundnessManager.setTrackingHeadsUp(row);
    }

    @ShadeViewRefactor(RefactorComponent.SHADE_VIEW)
    public void setScrimController(ScrimController scrimController) {
        mScrimController = scrimController;
        mScrimController.setScrimBehindChangeRunnable(this::updateBackgroundDimming);
    }

    @ShadeViewRefactor(RefactorComponent.SHADE_VIEW)
    public void forceNoOverlappingRendering(boolean force) {
        mForceNoOverlappingRendering = force;
    }

    @Override
    @ShadeViewRefactor(RefactorComponent.SHADE_VIEW)
    public boolean hasOverlappingRendering() {
        return !mForceNoOverlappingRendering && super.hasOverlappingRendering();
    }

    @ShadeViewRefactor(RefactorComponent.STATE_RESOLVER)
    public void setAnimationRunning(boolean animationRunning) {
        if (animationRunning != mAnimationRunning) {
            if (animationRunning) {
                getViewTreeObserver().addOnPreDrawListener(mRunningAnimationUpdater);
            } else {
                getViewTreeObserver().removeOnPreDrawListener(mRunningAnimationUpdater);
            }
            mAnimationRunning = animationRunning;
            updateContinuousShadowDrawing();
        }
    }

    @ShadeViewRefactor(RefactorComponent.SHADE_VIEW)
    public boolean isExpanded() {
        return mIsExpanded;
    }

    @ShadeViewRefactor(RefactorComponent.SHADE_VIEW)
    public void setPulsing(boolean pulsing, boolean animated) {
        if (!mPulsing && !pulsing) {
            return;
        }
        mPulsing = pulsing;
        mAmbientState.setPulsing(pulsing);
        updateNotificationAnimationStates();
        updateAlgorithmHeightAndPadding();
        updateContentHeight();
        requestChildrenUpdate();
        notifyHeightChangeListener(null, animated);
    }

    @ShadeViewRefactor(RefactorComponent.SHADE_VIEW)
    public void setQsExpanded(boolean qsExpanded) {
        mQsExpanded = qsExpanded;
        updateAlgorithmLayoutMinHeight();
        updateScrollability();
    }

    @ShadeViewRefactor(RefactorComponent.SHADE_VIEW)
    public void setQsExpansionFraction(float qsExpansionFraction) {
        mQsExpansionFraction = qsExpansionFraction;
    }

    @ShadeViewRefactor(RefactorComponent.COORDINATOR)
    private void setOwnScrollY(int ownScrollY) {
        assert !ANCHOR_SCROLLING;
        if (ownScrollY != mOwnScrollY) {
            // We still want to call the normal scrolled changed for accessibility reasons
            onScrollChanged(mScrollX, ownScrollY, mScrollX, mOwnScrollY);
            mOwnScrollY = ownScrollY;
            updateOnScrollChange();
        }
    }

    private void updateOnScrollChange() {
        updateForwardAndBackwardScrollability();
        requestChildrenUpdate();
    }

    private void updateScrollAnchor() {
        int anchorIndex = indexOfChild(mScrollAnchorView);
        // If the anchor view has been scrolled off the top, move to the next view.
        while (mScrollAnchorViewY < 0) {
            View nextAnchor = null;
            for (int i = anchorIndex + 1; i < getChildCount(); i++) {
                View child = getChildAt(i);
                if (child.getVisibility() != View.GONE
                        && child instanceof ExpandableNotificationRow) {
                    anchorIndex = i;
                    nextAnchor = child;
                    break;
                }
            }
            if (nextAnchor == null) {
                break;
            }
            mScrollAnchorViewY +=
                    (int) (nextAnchor.getTranslationY() - mScrollAnchorView.getTranslationY());
            mScrollAnchorView = nextAnchor;
        }
        // If the view above the anchor view is fully visible, make it the anchor view.
        while (anchorIndex > 0 && mScrollAnchorViewY > 0) {
            View prevAnchor = null;
            for (int i = anchorIndex - 1; i >= 0; i--) {
                View child = getChildAt(i);
                if (child.getVisibility() != View.GONE
                        && child instanceof ExpandableNotificationRow) {
                    anchorIndex = i;
                    prevAnchor = child;
                    break;
                }
            }
            if (prevAnchor == null) {
                break;
            }
            float distanceToPreviousAnchor =
                    mScrollAnchorView.getTranslationY() - prevAnchor.getTranslationY();
            if (distanceToPreviousAnchor < mScrollAnchorViewY) {
                mScrollAnchorViewY -= (int) distanceToPreviousAnchor;
                mScrollAnchorView = prevAnchor;
            }
        }
    }

    @ShadeViewRefactor(RefactorComponent.SHADE_VIEW)
    public void setShelf(NotificationShelf shelf) {
        int index = -1;
        if (mShelf != null) {
            index = indexOfChild(mShelf);
            removeView(mShelf);
        }
        mShelf = shelf;
        addView(mShelf, index);
        mAmbientState.setShelf(shelf);
        mStateAnimator.setShelf(shelf);
        shelf.bind(mAmbientState, this);
        if (ANCHOR_SCROLLING) {
            mScrollAnchorView = mShelf;
        }
    }

    @ShadeViewRefactor(RefactorComponent.SHADE_VIEW)
    public NotificationShelf getNotificationShelf() {
        return mShelf;
    }

    @ShadeViewRefactor(RefactorComponent.SHADE_VIEW)
    public void setMaxDisplayedNotifications(int maxDisplayedNotifications) {
        if (mMaxDisplayedNotifications != maxDisplayedNotifications) {
            mMaxDisplayedNotifications = maxDisplayedNotifications;
            updateContentHeight();
            notifyHeightChangeListener(mShelf);
        }
    }

    @ShadeViewRefactor(RefactorComponent.SHADE_VIEW)
    public void setShouldShowShelfOnly(boolean shouldShowShelfOnly) {
        mShouldShowShelfOnly = shouldShowShelfOnly;
        updateAlgorithmLayoutMinHeight();
    }

    @ShadeViewRefactor(RefactorComponent.COORDINATOR)
    public int getMinExpansionHeight() {
        return mShelf.getIntrinsicHeight() - (mShelf.getIntrinsicHeight() - mStatusBarHeight) / 2;
    }

    @ShadeViewRefactor(RefactorComponent.SHADE_VIEW)
    public void setInHeadsUpPinnedMode(boolean inHeadsUpPinnedMode) {
        mInHeadsUpPinnedMode = inHeadsUpPinnedMode;
        updateClipping();
    }

    @ShadeViewRefactor(RefactorComponent.SHADE_VIEW)
    public void setHeadsUpAnimatingAway(boolean headsUpAnimatingAway) {
        mHeadsUpAnimatingAway = headsUpAnimatingAway;
        updateClipping();
    }

    @ShadeViewRefactor(RefactorComponent.SHADE_VIEW)
    @VisibleForTesting
    protected void setStatusBarState(int statusBarState) {
        mStatusBarState = statusBarState;
        mAmbientState.setStatusBarState(statusBarState);
    }

    private void onStatePostChange() {
        boolean onKeyguard = onKeyguard();
        boolean publicMode = mLockscreenUserManager.isAnyProfilePublicMode();

        if (mHeadsUpAppearanceController != null) {
            mHeadsUpAppearanceController.setPublicMode(publicMode);
        }

        SysuiStatusBarStateController state = (SysuiStatusBarStateController)
                Dependency.get(StatusBarStateController.class);
        setHideSensitive(publicMode, state.goingToFullShade() /* animate */);
        setDimmed(onKeyguard, state.fromShadeLocked() /* animate */);
        setExpandingEnabled(!onKeyguard);
        ActivatableNotificationView activatedChild = getActivatedChild();
        setActivatedChild(null);
        if (activatedChild != null) {
            activatedChild.makeInactive(false /* animate */);
        }
        updateFooter();
        requestChildrenUpdate();
        onUpdateRowStates();

        mEntryManager.updateNotifications();
    }

    @ShadeViewRefactor(RefactorComponent.SHADE_VIEW)
    public void setExpandingVelocity(float expandingVelocity) {
        mAmbientState.setExpandingVelocity(expandingVelocity);
    }

    @ShadeViewRefactor(RefactorComponent.COORDINATOR)
    public float getOpeningHeight() {
        if (mEmptyShadeView.getVisibility() == GONE) {
            return getMinExpansionHeight();
        } else {
            return getAppearEndPosition();
        }
    }

    @ShadeViewRefactor(RefactorComponent.SHADE_VIEW)
    public void setIsFullWidth(boolean isFullWidth) {
        mAmbientState.setPanelFullWidth(isFullWidth);
    }

    @ShadeViewRefactor(RefactorComponent.SHADE_VIEW)
    public void setUnlockHintRunning(boolean running) {
        mAmbientState.setUnlockHintRunning(running);
    }

    @ShadeViewRefactor(RefactorComponent.SHADE_VIEW)
    public void setQsCustomizerShowing(boolean isShowing) {
        mAmbientState.setQsCustomizerShowing(isShowing);
        requestChildrenUpdate();
    }

    @ShadeViewRefactor(RefactorComponent.SHADE_VIEW)
    public void setHeadsUpGoingAwayAnimationsAllowed(boolean headsUpGoingAwayAnimationsAllowed) {
        mHeadsUpGoingAwayAnimationsAllowed = headsUpGoingAwayAnimationsAllowed;
    }

    @ShadeViewRefactor(RefactorComponent.SHADE_VIEW)
    public void setAntiBurnInOffsetX(int antiBurnInOffsetX) {
        mAntiBurnInOffsetX = antiBurnInOffsetX;
        updatePanelTranslation();
    }

    @ShadeViewRefactor(RefactorComponent.SHADE_VIEW)
    public void dump(FileDescriptor fd, PrintWriter pw, String[] args) {
        pw.println(String.format("[%s: pulsing=%s qsCustomizerShowing=%s visibility=%s"
                        + " alpha:%f scrollY:%d maxTopPadding:%d showShelfOnly=%s"
                        + " qsExpandFraction=%f]",
                this.getClass().getSimpleName(),
                mPulsing ? "T" : "f",
                mAmbientState.isQsCustomizerShowing() ? "T" : "f",
                getVisibility() == View.VISIBLE ? "visible"
                        : getVisibility() == View.GONE ? "gone"
                                : "invisible",
                getAlpha(),
                mAmbientState.getScrollY(),
                mMaxTopPadding,
                mShouldShowShelfOnly ? "T" : "f",
                mQsExpansionFraction));
        int childCount = getChildCount();
        pw.println("  Number of children: " + childCount);
        pw.println();

        for (int i = 0; i < childCount; i++) {
            ExpandableView child = (ExpandableView) getChildAt(i);
            child.dump(fd, pw, args);
            if (!(child instanceof ExpandableNotificationRow)) {
                pw.println("  " + child.getClass().getSimpleName());
                // Notifications dump it's viewstate as part of their dump to support children
                ExpandableViewState viewState = child.getViewState();
                if (viewState == null) {
                    pw.println("    no viewState!!!");
                } else {
                    pw.print("    ");
                    viewState.dump(fd, pw, args);
                    pw.println();
                    pw.println();
                }
            }
        }
        int transientViewCount = getTransientViewCount();
        pw.println("  Transient Views: " + transientViewCount);
        for (int i = 0; i < transientViewCount; i++) {
            ExpandableView child = (ExpandableView) getTransientView(i);
            child.dump(fd, pw, args);
        }
        ArrayList<ExpandableView> draggedViews = mAmbientState.getDraggedViews();
        int draggedCount = draggedViews.size();
        pw.println("  Dragged Views: " + draggedCount);
        for (int i = 0; i < draggedCount; i++) {
            ExpandableView child = (ExpandableView) draggedViews.get(i);
            child.dump(fd, pw, args);
        }
    }

    @ShadeViewRefactor(RefactorComponent.SHADE_VIEW)
    public boolean isFullyDark() {
        return mAmbientState.isFullyDark();
    }

    /**
     * Add a listener whenever the expanded height changes. The first value passed as an argument
     * is the expanded height and the second one is the appearFraction.
     *
     * @param listener the listener to notify.
     */
    @ShadeViewRefactor(RefactorComponent.SHADE_VIEW)
    public void addOnExpandedHeightListener(BiConsumer<Float, Float> listener) {
        mExpandedHeightListeners.add(listener);
    }

    /**
     * Stop a listener from listening to the expandedHeight.
     */
    @ShadeViewRefactor(RefactorComponent.SHADE_VIEW)
    public void removeOnExpandedHeightListener(BiConsumer<Float, Float> listener) {
        mExpandedHeightListeners.remove(listener);
    }

    @ShadeViewRefactor(RefactorComponent.SHADE_VIEW)
    public void setHeadsUpAppearanceController(
            HeadsUpAppearanceController headsUpAppearanceController) {
        mHeadsUpAppearanceController = headsUpAppearanceController;
    }

    @ShadeViewRefactor(RefactorComponent.SHADE_VIEW)
    public void setIconAreaController(NotificationIconAreaController controller) {
        mIconAreaController = controller;
    }

    @ShadeViewRefactor(RefactorComponent.SHADE_VIEW)
    public void manageNotifications(View v) {
        Intent intent = new Intent(Settings.ACTION_ALL_APPS_NOTIFICATION_SETTINGS);
        mStatusBar.startActivity(intent, true, true, Intent.FLAG_ACTIVITY_SINGLE_TOP);
    }

    @ShadeViewRefactor(RefactorComponent.SHADE_VIEW)
<<<<<<< HEAD
    private void clearAllNotifications() {
=======
    private void clearNotifications(
            @SelectedRows int selection,
            boolean closeShade) {
>>>>>>> 31b02a61
        // animate-swipe all dismissable notifications, then animate the shade closed
        int numChildren = getChildCount();

        final ArrayList<View> viewsToHide = new ArrayList<>(numChildren);
        final ArrayList<ExpandableNotificationRow> viewsToRemove = new ArrayList<>(numChildren);
        for (int i = 0; i < numChildren; i++) {
            final View child = getChildAt(i);
            if (child instanceof ExpandableNotificationRow) {
                ExpandableNotificationRow row = (ExpandableNotificationRow) child;
                boolean parentVisible = false;
                boolean hasClipBounds = child.getClipBounds(mTmpRect);
                if (includeChildInDismissAll(row, selection)) {
                    viewsToRemove.add(row);
                    if (child.getVisibility() == View.VISIBLE
                            && (!hasClipBounds || mTmpRect.height() > 0)) {
                        viewsToHide.add(child);
                        parentVisible = true;
                    }
                } else if (child.getVisibility() == View.VISIBLE
                        && (!hasClipBounds || mTmpRect.height() > 0)) {
                    parentVisible = true;
                }
                List<ExpandableNotificationRow> children = row.getNotificationChildren();
                if (children != null) {
                    for (ExpandableNotificationRow childRow : children) {
                        if (includeChildInDismissAll(row, selection)) {
                            viewsToRemove.add(childRow);
                            if (parentVisible && row.areChildrenExpanded()) {
                                hasClipBounds = childRow.getClipBounds(mTmpRect);
                                if (childRow.getVisibility() == View.VISIBLE
                                        && (!hasClipBounds || mTmpRect.height() > 0)) {
                                    viewsToHide.add(childRow);
                                }
                            }
                        }
                    }
                }
            }
        }

        if (viewsToRemove.isEmpty()) {
            if (closeShade) {
                mStatusBar.animateCollapsePanels(CommandQueue.FLAG_EXCLUDE_NONE);
            }
            return;
        }

        performDismissAllAnimations(viewsToHide, closeShade, () -> {
            for (ExpandableNotificationRow rowToRemove : viewsToRemove) {
                if (StackScrollAlgorithm.canChildBeDismissed(rowToRemove)) {
                    if (selection == ROWS_ALL) {
                        // TODO: This is a listener method; we shouldn't be calling it. Can we just
                        // call performRemoveNotification as below?
                        mEntryManager.removeNotification(
                                rowToRemove.getEntry().key,
                                null /* ranking */,
                                NotificationListenerService.REASON_CANCEL_ALL);
                    } else {
                        mEntryManager.performRemoveNotification(
                                rowToRemove.getEntry().notification,
                                NotificationListenerService.REASON_CANCEL_ALL);
                    }
                } else {
                    rowToRemove.resetTranslation();
                }
            }
            if (selection == ROWS_ALL) {
                try {
                    mBarService.onClearAllNotifications(mLockscreenUserManager.getCurrentUserId());
                } catch (Exception ex) {
                }
            }
        });
    }

    private boolean includeChildInDismissAll(
            ExpandableNotificationRow row,
            @SelectedRows int selection) {
        return StackScrollAlgorithm.canChildBeDismissed(row) && matchesSelection(row, selection);
    }

    /**
     * Given a list of rows, animates them away in a staggered fashion as if they were dismissed.
     * Doesn't actually dismiss them, though -- that must be done in the onAnimationComplete
     * handler.
     *
     * @param hideAnimatedList List of rows to animated away. Should only be views that are
     *                         currently visible, or else the stagger will look funky.
     * @param closeShade Whether to close the shade after the stagger animation completes.
     * @param onAnimationComplete Called after the entire animation completes (including the shade
     *                            closing if appropriate). The rows must be dismissed for real here.
     */
    @ShadeViewRefactor(RefactorComponent.SHADE_VIEW)
    private void performDismissAllAnimations(
            final ArrayList<View> hideAnimatedList,
            final boolean closeShade,
            final Runnable onAnimationComplete) {

        final Runnable onSlideAwayAnimationComplete = () -> {
            if (closeShade) {
                mShadeController.addPostCollapseAction(() -> {
                    setDismissAllInProgress(false);
                    onAnimationComplete.run();
                });
                mStatusBar.animateCollapsePanels(CommandQueue.FLAG_EXCLUDE_NONE);
            } else {
                setDismissAllInProgress(false);
                onAnimationComplete.run();
            }
        };

        if (hideAnimatedList.isEmpty()) {
            onSlideAwayAnimationComplete.run();
            return;
        }

        // let's disable our normal animations
        setDismissAllInProgress(true);

        // Decrease the delay for every row we animate to give the sense of
        // accelerating the swipes
        int rowDelayDecrement = 10;
        int currentDelay = 140;
        int totalDelay = 180;
        int numItems = hideAnimatedList.size();
        for (int i = numItems - 1; i >= 0; i--) {
            View view = hideAnimatedList.get(i);
            Runnable endRunnable = null;
            if (i == 0) {
                endRunnable = onSlideAwayAnimationComplete;
            }
            dismissViewAnimated(view, endRunnable, totalDelay, ANIMATION_DURATION_SWIPE);
            currentDelay = Math.max(50, currentDelay - rowDelayDecrement);
            totalDelay += currentDelay;
        }
    }

    @VisibleForTesting
    @ShadeViewRefactor(RefactorComponent.SHADE_VIEW)
    protected void inflateFooterView() {
        FooterView footerView = (FooterView) LayoutInflater.from(mContext).inflate(
                R.layout.status_bar_notification_footer, this, false);
        footerView.setDismissButtonClickListener(v -> {
            mMetricsLogger.action(MetricsEvent.ACTION_DISMISS_ALL_NOTES);
            clearNotifications(ROWS_ALL, true /* closeShade */);
        });
        footerView.setManageButtonClickListener(this::manageNotifications);
        setFooterView(footerView);
    }

    @ShadeViewRefactor(RefactorComponent.SHADE_VIEW)
    private void inflateEmptyShadeView() {
        EmptyShadeView view = (EmptyShadeView) LayoutInflater.from(mContext).inflate(
                R.layout.status_bar_no_notifications, this, false);
        view.setText(R.string.empty_shade_text);
        setEmptyShadeView(view);
    }

    /**
     * Updates expanded, dimmed and locked states of notification rows.
     */
    @ShadeViewRefactor(RefactorComponent.STATE_RESOLVER)
    public void onUpdateRowStates() {
        changeViewPosition(mFooterView, -1);

        // The following views will be moved to the end of mStackScroller. This counter represents
        // the offset from the last child. Initialized to 1 for the very last position. It is post-
        // incremented in the following "changeViewPosition" calls so that its value is correct for
        // subsequent calls.
        int offsetFromEnd = 1;
        changeViewPosition(mEmptyShadeView,
                getChildCount() - offsetFromEnd++);

        // No post-increment for this call because it is the last one. Make sure to add one if
        // another "changeViewPosition" call is ever added.
        changeViewPosition(mShelf,
                getChildCount() - offsetFromEnd);
    }

    @ShadeViewRefactor(RefactorComponent.SHADE_VIEW)
    public void setNotificationPanel(NotificationPanelView notificationPanelView) {
        mNotificationPanel = notificationPanelView;
    }

    public void updateIconAreaViews() {
        mIconAreaController.updateNotificationIcons();
    }

    /**
     * Set how far the wake up is when waking up from pulsing. This is a height and will adjust the
     * notification positions accordingly.
     * @param height the new wake up height
     * @return the overflow how much the height is further than he lowest notification
     */
    public float setPulseHeight(float height) {
        mAmbientState.setPulseHeight(height);
        requestChildrenUpdate();
        return Math.max(0, height - mAmbientState.getInnerHeight(true /* ignorePulseHeight */));
    }

    /**
     * Set the amount how much we're dozing. This is different from how dark the shade is, when
     * the notification is pulsing.
     */
    public void setDozeAmount(float dozeAmount) {
        mAmbientState.setDozeAmount(dozeAmount);
        updateContinuousBackgroundDrawing();
        requestChildrenUpdate();
    }

    public void wakeUpFromPulse() {
        setPulseHeight(getPulseHeight());
        // Let's place the hidden views at the end of the pulsing notification to make sure we have
        // a smooth animation
        boolean firstVisibleView = true;
        float wakeUplocation = -1f;
        int childCount = getChildCount();
        for (int i = 0; i < childCount; i++) {
            ExpandableView view = (ExpandableView) getChildAt(i);
            if (view.getVisibility() == View.GONE) {
                continue;
            }
            boolean isShelf = view == mShelf;
            if (!(view instanceof ExpandableNotificationRow) && !isShelf) {
                continue;
            }
            if (view.getVisibility() == View.VISIBLE && !isShelf) {
                if (firstVisibleView) {
                    firstVisibleView = false;
                    wakeUplocation = view.getTranslationY()
                            + view.getActualHeight() - mShelf.getIntrinsicHeight();
                }
            } else if (!firstVisibleView) {
                view.setTranslationY(wakeUplocation);
            }
        }
    }

    @Override
    public void onDynamicPrivacyChanged() {
        if (mIsExpanded) {
            // The bottom might change because we're using the final actual height of the view
            mAnimateBottomOnLayout = true;
        }
    }

    /**
     * A listener that is notified when the empty space below the notifications is clicked on
     */
    @ShadeViewRefactor(RefactorComponent.SHADE_VIEW)
    public interface OnEmptySpaceClickListener {
        void onEmptySpaceClicked(float x, float y);
    }

    /**
     * A listener that gets notified when the overscroll at the top has changed.
     */
    @ShadeViewRefactor(RefactorComponent.SHADE_VIEW)
    public interface OnOverscrollTopChangedListener {

    /**
     * Notifies a listener that the overscroll has changed.
     *
     * @param amount         the amount of overscroll, in pixels
     * @param isRubberbanded if true, this is a rubberbanded overscroll; if false, this is an
     *                       unrubberbanded motion to directly expand overscroll view (e.g
     *                       expand
     *                       QS)
     */
    void onOverscrollTopChanged(float amount, boolean isRubberbanded);

    /**
     * Notify a listener that the scroller wants to escape from the scrolling motion and
     * start a fling animation to the expanded or collapsed overscroll view (e.g expand the QS)
     *
     * @param velocity The velocity that the Scroller had when over flinging
     * @param open     Should the fling open or close the overscroll view.
     */
    void flingTopOverscroll(float velocity, boolean open);
  }

    @ShadeViewRefactor(RefactorComponent.SHADE_VIEW)
    public boolean hasActiveNotifications() {
        return !mEntryManager.getNotificationData().getActiveNotifications().isEmpty();
    }

    @ShadeViewRefactor(RefactorComponent.SHADE_VIEW)
    public void updateSpeedBumpIndex() {
        int speedBumpIndex = 0;
        int currentIndex = 0;
        final int N = getChildCount();
        for (int i = 0; i < N; i++) {
            View view = getChildAt(i);
            if (view.getVisibility() == View.GONE || !(view instanceof ExpandableNotificationRow)) {
                continue;
            }
            ExpandableNotificationRow row = (ExpandableNotificationRow) view;
            currentIndex++;
            boolean beforeSpeedBump;
            if (mLowPriorityBeforeSpeedBump) {
                beforeSpeedBump = !row.getEntry().ambient;
            } else {
                beforeSpeedBump = row.getEntry().isHighPriority();
            }
            if (beforeSpeedBump) {
                speedBumpIndex = currentIndex;
            }
        }
        boolean noAmbient = speedBumpIndex == N;
        updateSpeedBumpIndex(speedBumpIndex, noAmbient);
    }

    /** Updates the indices of the boundaries between sections. */
    @ShadeViewRefactor(RefactorComponent.INPUT)
    public void updateSectionBoundaries() {
        mSectionsManager.updateSectionBoundaries();
    }

    private void updateContinuousBackgroundDrawing() {
        boolean continuousBackground = !mAmbientState.isFullyAwake()
                && !mAmbientState.getDraggedViews().isEmpty();
        if (continuousBackground != mContinuousBackgroundUpdate) {
            mContinuousBackgroundUpdate = continuousBackground;
            if (continuousBackground) {
                getViewTreeObserver().addOnPreDrawListener(mBackgroundUpdater);
            } else {
                getViewTreeObserver().removeOnPreDrawListener(mBackgroundUpdater);
            }
        }
    }

    @ShadeViewRefactor(RefactorComponent.STATE_RESOLVER)
    private void updateContinuousShadowDrawing() {
        boolean continuousShadowUpdate = mAnimationRunning
                || !mAmbientState.getDraggedViews().isEmpty();
        if (continuousShadowUpdate != mContinuousShadowUpdate) {
            if (continuousShadowUpdate) {
                getViewTreeObserver().addOnPreDrawListener(mShadowUpdater);
            } else {
                getViewTreeObserver().removeOnPreDrawListener(mShadowUpdater);
            }
            mContinuousShadowUpdate = continuousShadowUpdate;
        }
    }

    @Override
    @ShadeViewRefactor(RefactorComponent.SHADE_VIEW)
    public void resetExposedMenuView(boolean animate, boolean force) {
        mSwipeHelper.resetExposedMenuView(animate, force);
    }

    private static boolean matchesSelection(
            ExpandableNotificationRow row,
            @SelectedRows int selection) {
        switch (selection) {
            case ROWS_ALL:
                return true;
            case ROWS_HIGH_PRIORITY:
                return row.getEntry().isHighPriority();
            case ROWS_GENTLE:
                return !row.getEntry().isHighPriority();
            default:
                throw new IllegalArgumentException("Unknown selection: " + selection);
        }
    }

    @ShadeViewRefactor(RefactorComponent.STATE_RESOLVER)
    static class AnimationEvent {

        static AnimationFilter[] FILTERS = new AnimationFilter[]{

                // ANIMATION_TYPE_ADD
                new AnimationFilter()
                        .animateHeight()
                        .animateTopInset()
                        .animateY()
                        .animateZ()
                        .hasDelays(),

                // ANIMATION_TYPE_REMOVE
                new AnimationFilter()
                        .animateHeight()
                        .animateTopInset()
                        .animateY()
                        .animateZ()
                        .hasDelays(),

                // ANIMATION_TYPE_REMOVE_SWIPED_OUT
                new AnimationFilter()
                        .animateHeight()
                        .animateTopInset()
                        .animateY()
                        .animateZ()
                        .hasDelays(),

                // ANIMATION_TYPE_TOP_PADDING_CHANGED
                new AnimationFilter()
                        .animateHeight()
                        .animateTopInset()
                        .animateY()
                        .animateDimmed()
                        .animateZ(),

                // ANIMATION_TYPE_ACTIVATED_CHILD
                new AnimationFilter()
                        .animateZ(),

                // ANIMATION_TYPE_DIMMED
                new AnimationFilter()
                        .animateDimmed(),

                // ANIMATION_TYPE_CHANGE_POSITION
                new AnimationFilter()
                        .animateAlpha() // maybe the children change positions
                        .animateHeight()
                        .animateTopInset()
                        .animateY()
                        .animateZ(),

                // ANIMATION_TYPE_DARK
                null, // Unused

                // ANIMATION_TYPE_GO_TO_FULL_SHADE
                new AnimationFilter()
                        .animateHeight()
                        .animateTopInset()
                        .animateY()
                        .animateDimmed()
                        .animateZ()
                        .hasDelays(),

                // ANIMATION_TYPE_HIDE_SENSITIVE
                new AnimationFilter()
                        .animateHideSensitive(),

                // ANIMATION_TYPE_VIEW_RESIZE
                new AnimationFilter()
                        .animateHeight()
                        .animateTopInset()
                        .animateY()
                        .animateZ(),

                // ANIMATION_TYPE_GROUP_EXPANSION_CHANGED
                new AnimationFilter()
                        .animateAlpha()
                        .animateHeight()
                        .animateTopInset()
                        .animateY()
                        .animateZ(),

                // ANIMATION_TYPE_HEADS_UP_APPEAR
                new AnimationFilter()
                        .animateHeight()
                        .animateTopInset()
                        .animateY()
                        .animateZ(),

                // ANIMATION_TYPE_HEADS_UP_DISAPPEAR
                new AnimationFilter()
                        .animateHeight()
                        .animateTopInset()
                        .animateY()
                        .animateZ()
                        .hasDelays(),

                // ANIMATION_TYPE_HEADS_UP_DISAPPEAR_CLICK
                new AnimationFilter()
                        .animateHeight()
                        .animateTopInset()
                        .animateY()
                        .animateZ()
                        .hasDelays(),

                // ANIMATION_TYPE_HEADS_UP_OTHER
                new AnimationFilter()
                        .animateHeight()
                        .animateTopInset()
                        .animateY()
                        .animateZ(),

                // ANIMATION_TYPE_EVERYTHING
                new AnimationFilter()
                        .animateAlpha()
                        .animateDark()
                        .animateDimmed()
                        .animateHideSensitive()
                        .animateHeight()
                        .animateTopInset()
                        .animateY()
                        .animateZ(),
        };

        static int[] LENGTHS = new int[]{

                // ANIMATION_TYPE_ADD
                StackStateAnimator.ANIMATION_DURATION_APPEAR_DISAPPEAR,

                // ANIMATION_TYPE_REMOVE
                StackStateAnimator.ANIMATION_DURATION_APPEAR_DISAPPEAR,

                // ANIMATION_TYPE_REMOVE_SWIPED_OUT
                StackStateAnimator.ANIMATION_DURATION_STANDARD,

                // ANIMATION_TYPE_TOP_PADDING_CHANGED
                StackStateAnimator.ANIMATION_DURATION_STANDARD,

                // ANIMATION_TYPE_ACTIVATED_CHILD
                StackStateAnimator.ANIMATION_DURATION_DIMMED_ACTIVATED,

                // ANIMATION_TYPE_DIMMED
                StackStateAnimator.ANIMATION_DURATION_DIMMED_ACTIVATED,

                // ANIMATION_TYPE_CHANGE_POSITION
                StackStateAnimator.ANIMATION_DURATION_STANDARD,

                // ANIMATION_TYPE_DARK
                StackStateAnimator.ANIMATION_DURATION_WAKEUP,

                // ANIMATION_TYPE_GO_TO_FULL_SHADE
                StackStateAnimator.ANIMATION_DURATION_GO_TO_FULL_SHADE,

                // ANIMATION_TYPE_HIDE_SENSITIVE
                StackStateAnimator.ANIMATION_DURATION_STANDARD,

                // ANIMATION_TYPE_VIEW_RESIZE
                StackStateAnimator.ANIMATION_DURATION_STANDARD,

                // ANIMATION_TYPE_GROUP_EXPANSION_CHANGED
                StackStateAnimator.ANIMATION_DURATION_STANDARD,

                // ANIMATION_TYPE_HEADS_UP_APPEAR
                StackStateAnimator.ANIMATION_DURATION_HEADS_UP_APPEAR,

                // ANIMATION_TYPE_HEADS_UP_DISAPPEAR
                StackStateAnimator.ANIMATION_DURATION_HEADS_UP_DISAPPEAR,

                // ANIMATION_TYPE_HEADS_UP_DISAPPEAR_CLICK
                StackStateAnimator.ANIMATION_DURATION_HEADS_UP_DISAPPEAR,

                // ANIMATION_TYPE_HEADS_UP_OTHER
                StackStateAnimator.ANIMATION_DURATION_STANDARD,

                // ANIMATION_TYPE_EVERYTHING
                StackStateAnimator.ANIMATION_DURATION_STANDARD,
        };

        static final int ANIMATION_TYPE_ADD = 0;
        static final int ANIMATION_TYPE_REMOVE = 1;
        static final int ANIMATION_TYPE_REMOVE_SWIPED_OUT = 2;
        static final int ANIMATION_TYPE_TOP_PADDING_CHANGED = 3;
        static final int ANIMATION_TYPE_ACTIVATED_CHILD = 4;
        static final int ANIMATION_TYPE_DIMMED = 5;
        static final int ANIMATION_TYPE_CHANGE_POSITION = 6;
        static final int ANIMATION_TYPE_DARK = 7;
        static final int ANIMATION_TYPE_GO_TO_FULL_SHADE = 8;
        static final int ANIMATION_TYPE_HIDE_SENSITIVE = 9;
        static final int ANIMATION_TYPE_VIEW_RESIZE = 10;
        static final int ANIMATION_TYPE_GROUP_EXPANSION_CHANGED = 11;
        static final int ANIMATION_TYPE_HEADS_UP_APPEAR = 12;
        static final int ANIMATION_TYPE_HEADS_UP_DISAPPEAR = 13;
        static final int ANIMATION_TYPE_HEADS_UP_DISAPPEAR_CLICK = 14;
        static final int ANIMATION_TYPE_HEADS_UP_OTHER = 15;
        static final int ANIMATION_TYPE_EVERYTHING = 16;

        static final int DARK_ANIMATION_ORIGIN_INDEX_ABOVE = -1;
        static final int DARK_ANIMATION_ORIGIN_INDEX_BELOW = -2;

        final long eventStartTime;
        final ExpandableView mChangingView;
        final int animationType;
        final AnimationFilter filter;
        final long length;
        View viewAfterChangingView;
        int darkAnimationOriginIndex;
        boolean headsUpFromBottom;

        AnimationEvent(ExpandableView view, int type) {
            this(view, type, LENGTHS[type]);
        }

        AnimationEvent(ExpandableView view, int type, AnimationFilter filter) {
            this(view, type, LENGTHS[type], filter);
        }

        AnimationEvent(ExpandableView view, int type, long length) {
            this(view, type, length, FILTERS[type]);
        }

        AnimationEvent(ExpandableView view, int type, long length, AnimationFilter filter) {
            eventStartTime = AnimationUtils.currentAnimationTimeMillis();
            mChangingView = view;
            animationType = type;
            this.length = length;
            this.filter = filter;
        }

        /**
         * Combines the length of several animation events into a single value.
         *
         * @param events The events of the lengths to combine.
         * @return The combined length. Depending on the event types, this might be the maximum of
         * all events or the length of a specific event.
         */
        static long combineLength(ArrayList<AnimationEvent> events) {
            long length = 0;
            int size = events.size();
            for (int i = 0; i < size; i++) {
                AnimationEvent event = events.get(i);
                length = Math.max(length, event.length);
                if (event.animationType == ANIMATION_TYPE_GO_TO_FULL_SHADE) {
                    return event.length;
                }
            }
            return length;
        }
    }

    @ShadeViewRefactor(RefactorComponent.STATE_RESOLVER)
    private final StateListener mStateListener = new StateListener() {
        @Override
        public void onStatePreChange(int oldState, int newState) {
            if (oldState == StatusBarState.SHADE_LOCKED && newState == StatusBarState.KEYGUARD) {
                requestAnimateEverything();
            }
        }

        @Override
        public void onStateChanged(int newState) {
            setStatusBarState(newState);
        }

        @Override
        public void onStatePostChange() {
          NotificationStackScrollLayout.this.onStatePostChange();
      }
    };

    @VisibleForTesting
    @ShadeViewRefactor(RefactorComponent.INPUT)
    protected final OnMenuEventListener mMenuEventListener = new OnMenuEventListener() {
        @Override
        public void onMenuClicked(View view, int x, int y, MenuItem item) {
            if (mLongPressListener == null) {
                return;
            }
            if (view instanceof ExpandableNotificationRow) {
                ExpandableNotificationRow row = (ExpandableNotificationRow) view;
                mMetricsLogger.write(row.getStatusBarNotification().getLogMaker()
                        .setCategory(MetricsEvent.ACTION_TOUCH_GEAR)
                        .setType(MetricsEvent.TYPE_ACTION)
                        );
            }
            mLongPressListener.onLongPress(view, x, y, item);
        }

        @Override
        public void onMenuReset(View row) {
            View translatingParentView = mSwipeHelper.getTranslatingParentView();
            if (translatingParentView != null && row == translatingParentView) {
                mSwipeHelper.clearExposedMenuView();
                mSwipeHelper.clearTranslatingParentView();
                if (row instanceof ExpandableNotificationRow) {
                    mHeadsUpManager.setMenuShown(
                            ((ExpandableNotificationRow) row).getEntry(), false);

                }
            }
        }

        @Override
        public void onMenuShown(View row) {
            if (row instanceof ExpandableNotificationRow) {
                ExpandableNotificationRow notificationRow = (ExpandableNotificationRow) row;
                mMetricsLogger.write(notificationRow.getStatusBarNotification().getLogMaker()
                        .setCategory(MetricsEvent.ACTION_REVEAL_GEAR)
                        .setType(MetricsEvent.TYPE_ACTION));
                mHeadsUpManager.setMenuShown(notificationRow.getEntry(), true);
                mSwipeHelper.onMenuShown(row);

                // Check to see if we want to go directly to the notfication guts
                NotificationMenuRowPlugin provider = notificationRow.getProvider();
                if (provider.shouldShowGutsOnSnapOpen()) {
                    MenuItem item = provider.menuItemToExposeOnSnap();
                    if (item != null) {
                        Point origin = provider.getRevealAnimationOrigin();
                        mGutsManager.openGuts(row, origin.x, origin.y, item);
                    } else  {
                        Log.e(TAG, "Provider has shouldShowGutsOnSnapOpen, but provided no "
                                + "menu item in menuItemtoExposeOnSnap. Skipping.");
                    }

                    // Close the menu row since we went directly to the guts
                    resetExposedMenuView(false, true);
                }
            }
        }
    };

    @ShadeViewRefactor(RefactorComponent.INPUT)
    private final NotificationSwipeHelper.NotificationCallback mNotificationCallback =
            new NotificationSwipeHelper.NotificationCallback() {
        @Override
        public void onDismiss() {
            mNotificationGutsManager.closeAndSaveGuts(true /* removeLeavebehind */,
                    false /* force */, false /* removeControls */, -1 /* x */, -1 /* y */,
                    false /* resetMenu */);
        }

        @Override
        public void onSnooze(StatusBarNotification sbn,
                NotificationSwipeActionHelper.SnoozeOption snoozeOption) {
            mStatusBar.setNotificationSnoozed(sbn, snoozeOption);
        }

        @Override
        public boolean shouldDismissQuickly() {
            return NotificationStackScrollLayout.this.isExpanded() && mAmbientState.isFullyAwake();
        }

        @Override
        public void onDragCancelled(View v) {
            setSwipingInProgress(false);
            mFalsingManager.onNotificatonStopDismissing();
        }

        /**
         * Handles cleanup after the given {@code view} has been fully swiped out (including
         * re-invoking dismiss logic in case the notification has not made its way out yet).
         */
        @Override
        public void onChildDismissed(View view) {
            ExpandableNotificationRow row = (ExpandableNotificationRow) view;
            if (!row.isDismissed()) {
                handleChildViewDismissed(view);
            }
            ViewGroup transientContainer = row.getTransientContainer();
            if (transientContainer != null) {
                transientContainer.removeTransientView(view);
            }
        }

        /**
         * Starts up notification dismiss and tells the notification, if any, to remove itself from
         * layout.
         *
         * @param view view (e.g. notification) to dismiss from the layout
         */

        public void handleChildViewDismissed(View view) {
            setSwipingInProgress(false);
            if (mDismissAllInProgress) {
                return;
            }

            boolean isBlockingHelperShown = false;

            mAmbientState.onDragFinished(view);
            updateContinuousShadowDrawing();

            if (view instanceof ExpandableNotificationRow) {
                ExpandableNotificationRow row = (ExpandableNotificationRow) view;
                if (row.isHeadsUp()) {
                    mHeadsUpManager.addSwipedOutNotification(
                            row.getStatusBarNotification().getKey());
                }
                isBlockingHelperShown =
                        row.performDismissWithBlockingHelper(false /* fromAccessibility */);
            }

            if (!isBlockingHelperShown) {
                mSwipedOutViews.add(view);
            }
            mFalsingManager.onNotificationDismissed();
            if (mFalsingManager.shouldEnforceBouncer()) {
                mStatusBar.executeRunnableDismissingKeyguard(
                        null,
                        null /* cancelAction */,
                        false /* dismissShade */,
                        true /* afterKeyguardGone */,
                        false /* deferred */);
            }
        }

        @Override
        public boolean isAntiFalsingNeeded() {
            return onKeyguard();
        }

        @Override
        public View getChildAtPosition(MotionEvent ev) {
            View child = NotificationStackScrollLayout.this.getChildAtPosition(ev.getX(),
                    ev.getY());
            if (child instanceof ExpandableNotificationRow) {
                ExpandableNotificationRow row = (ExpandableNotificationRow) child;
                ExpandableNotificationRow parent = row.getNotificationParent();
                if (parent != null && parent.areChildrenExpanded()
                        && (parent.areGutsExposed()
                        || mSwipeHelper.getExposedMenuView() == parent
                        || (parent.getNotificationChildren().size() == 1
                        && parent.getEntry().isClearable()))) {
                    // In this case the group is expanded and showing the menu for the
                    // group, further interaction should apply to the group, not any
                    // child notifications so we use the parent of the child. We also do the same
                    // if we only have a single child.
                    child = parent;
                }
            }
            return child;
        }

        @Override
        public void onBeginDrag(View v) {
            mFalsingManager.onNotificatonStartDismissing();
            setSwipingInProgress(true);
            mAmbientState.onBeginDrag((ExpandableView) v);
            updateContinuousShadowDrawing();
            updateContinuousBackgroundDrawing();
            requestChildrenUpdate();
        }

        @Override
        public void onChildSnappedBack(View animView, float targetLeft) {
            mAmbientState.onDragFinished(animView);
            updateContinuousShadowDrawing();
            updateContinuousBackgroundDrawing();
        }

        @Override
        public boolean updateSwipeProgress(View animView, boolean dismissable,
                float swipeProgress) {
            // Returning true prevents alpha fading.
            return !mFadeNotificationsOnDismiss;
        }

        @Override
        public float getFalsingThresholdFactor() {
            return mStatusBar.isWakeUpComingFromTouch() ? 1.5f : 1.0f;
        }

        @Override
        public int getConstrainSwipeStartPosition() {
            NotificationMenuRowPlugin menuRow = mSwipeHelper.getCurrentMenuRow();
            if (menuRow != null) {
                return Math.abs(menuRow.getMenuSnapTarget());
            }
            return 0;
        }

                @Override
        public boolean canChildBeDismissed(View v) {
            return StackScrollAlgorithm.canChildBeDismissed(v);
        }

        @Override
        public boolean canChildBeDismissedInDirection(View v, boolean isRightOrDown) {
            //TODO: b/131242807 for why this doesn't do anything with direction
            return canChildBeDismissed(v);
        }
    };

    // ---------------------- DragDownHelper.OnDragDownListener ------------------------------------

    @ShadeViewRefactor(RefactorComponent.INPUT)
    private final DragDownCallback mDragDownCallback = new DragDownCallback() {

        /* Only ever called as a consequence of a lockscreen expansion gesture. */
        @Override
        public boolean onDraggedDown(View startingChild, int dragLengthY) {
            if (mStatusBarState == StatusBarState.KEYGUARD
                    && hasActiveNotifications()) {
                mLockscreenGestureLogger.write(
                        MetricsEvent.ACTION_LS_SHADE,
                        (int) (dragLengthY / mDisplayMetrics.density),
                        0 /* velocityDp - N/A */);

                if (!mAmbientState.isDark() || startingChild != null) {
                    // We have notifications, go to locked shade.
                    mShadeController.goToLockedShade(startingChild);
                    if (startingChild instanceof ExpandableNotificationRow) {
                        ExpandableNotificationRow row = (ExpandableNotificationRow) startingChild;
                        row.onExpandedByGesture(true /* drag down is always an open */);
                    }
                }

                return true;
            } else {
                // abort gesture.
                return false;
            }
        }

        @Override
        public void onDragDownReset() {
            setDimmed(true /* dimmed */, true /* animated */);
            resetScrollPosition();
            resetCheckSnoozeLeavebehind();
        }

        @Override
        public void onCrossedThreshold(boolean above) {
            setDimmed(!above /* dimmed */, true /* animate */);
        }

        @Override
        public void onTouchSlopExceeded() {
            cancelLongPress();
            checkSnoozeLeavebehind();
        }

        @Override
        public void setEmptyDragAmount(float amount) {
            mNotificationPanel.setEmptyDragAmount(amount);
        }

        @Override
        public boolean isFalsingCheckNeeded() {
            return mStatusBarState == StatusBarState.KEYGUARD;
        }
    };

    public DragDownCallback getDragDownCallback() { return mDragDownCallback; }

    @ShadeViewRefactor(RefactorComponent.SHADE_VIEW)
    private final HeadsUpTouchHelper.Callback mHeadsUpCallback = new HeadsUpTouchHelper.Callback() {
        @Override
        public ExpandableView getChildAtRawPosition(float touchX, float touchY) {
            return NotificationStackScrollLayout.this.getChildAtRawPosition(touchX, touchY);
        }

        @Override
        public boolean isExpanded() {
            return mIsExpanded;
        }

        @Override
        public Context getContext() {
            return mContext;
        }
    };

    public HeadsUpTouchHelper.Callback getHeadsUpCallback() { return mHeadsUpCallback; }


    @ShadeViewRefactor(RefactorComponent.SHADE_VIEW)
    private final OnGroupChangeListener mOnGroupChangeListener = new OnGroupChangeListener() {
        @Override
        public void onGroupExpansionChanged(ExpandableNotificationRow changedRow, boolean expanded) {
            boolean animated = !mGroupExpandedForMeasure && mAnimationsEnabled
                    && (mIsExpanded || changedRow.isPinned());
            if (animated) {
                mExpandedGroupView = changedRow;
                mNeedsAnimation = true;
            }
            changedRow.setChildrenExpanded(expanded, animated);
            if (!mGroupExpandedForMeasure) {
                onHeightChanged(changedRow, false /* needsAnimation */);
            }
            runAfterAnimationFinished(new Runnable() {
                @Override
                public void run() {
                    changedRow.onFinishedExpansionChange();
                }
            });
        }

        @Override
        public void onGroupCreatedFromChildren(NotificationGroupManager.NotificationGroup group) {
            mStatusBar.requestNotificationUpdate();
        }

        @Override
        public void onGroupsChanged() {
            mStatusBar.requestNotificationUpdate();
        }
    };

    @ShadeViewRefactor(RefactorComponent.SHADE_VIEW)
    private ExpandHelper.Callback mExpandHelperCallback = new ExpandHelper.Callback() {
        @Override
        public ExpandableView getChildAtPosition(float touchX, float touchY) {
            return NotificationStackScrollLayout.this.getChildAtPosition(touchX, touchY);
        }

        @Override
        public ExpandableView getChildAtRawPosition(float touchX, float touchY) {
            return NotificationStackScrollLayout.this.getChildAtRawPosition(touchX, touchY);
        }

        @Override
        public boolean canChildBeExpanded(View v) {
            return v instanceof ExpandableNotificationRow
                    && ((ExpandableNotificationRow) v).isExpandable()
                    && !((ExpandableNotificationRow) v).areGutsExposed()
                    && (mIsExpanded || !((ExpandableNotificationRow) v).isPinned());
        }

        /* Only ever called as a consequence of an expansion gesture in the shade. */
        @Override
        public void setUserExpandedChild(View v, boolean userExpanded) {
            if (v instanceof ExpandableNotificationRow) {
                ExpandableNotificationRow row = (ExpandableNotificationRow) v;
                if (userExpanded && onKeyguard()) {
                    // Due to a race when locking the screen while touching, a notification may be
                    // expanded even after we went back to keyguard. An example of this happens if
                    // you click in the empty space while expanding a group.

                    // We also need to un-user lock it here, since otherwise the content height
                    // calculated might be wrong. We also can't invert the two calls since
                    // un-userlocking it will trigger a layout switch in the content view.
                    row.setUserLocked(false);
                    updateContentHeight();
                    notifyHeightChangeListener(row);
                    return;
                }
                row.setUserExpanded(userExpanded, true /* allowChildrenExpansion */);
                row.onExpandedByGesture(userExpanded);
            }
        }

        @Override
        public void setExpansionCancelled(View v) {
            if (v instanceof ExpandableNotificationRow) {
                ((ExpandableNotificationRow) v).setGroupExpansionChanging(false);
            }
        }

        @Override
        public void setUserLockedChild(View v, boolean userLocked) {
            if (v instanceof ExpandableNotificationRow) {
                ((ExpandableNotificationRow) v).setUserLocked(userLocked);
            }
            cancelLongPress();
            requestDisallowInterceptTouchEvent(true);
        }

        @Override
        public void expansionStateChanged(boolean isExpanding) {
            mExpandingNotification = isExpanding;
            if (!mExpandedInThisMotion) {
                if (ANCHOR_SCROLLING) {
                    // TODO
                } else {
                    mMaxScrollAfterExpand = mOwnScrollY;
                }
                mExpandedInThisMotion = true;
            }
        }

        @Override
        public int getMaxExpandHeight(ExpandableView view) {
            return view.getMaxContentHeight();
        }
    };

    public ExpandHelper.Callback getExpandHelperCallback() {
        return mExpandHelperCallback;
    }

    /** Enum for selecting some or all notification rows (does not included non-notif views). */
    @Retention(SOURCE)
    @IntDef({ROWS_ALL, ROWS_HIGH_PRIORITY, ROWS_GENTLE})
    public @interface SelectedRows {}
    /** All rows representing notifs. */
    public static final int ROWS_ALL = 0;
    /** Only rows where entry.isHighPriority() is true. */
    public static final int ROWS_HIGH_PRIORITY = 1;
    /** Only rows where entry.isHighPriority() is false. */
    public static final int ROWS_GENTLE = 2;
}<|MERGE_RESOLUTION|>--- conflicted
+++ resolved
@@ -529,25 +529,19 @@
         }
 
         mAmbientPulseManager = ambientPulseManager;
-<<<<<<< HEAD
-=======
-
->>>>>>> 31b02a61
+
         mSectionsManager =
                 new NotificationSectionsManager(
                         this,
                         activityStarter,
                         NotificationUtils.useNewInterruptionModel(context));
         mSectionsManager.inflateViews(context);
-<<<<<<< HEAD
-=======
         mSectionsManager.setOnClearGentleNotifsClickListener(v -> {
             // Leave the shade open if there will be other notifs left over to clear
             final boolean closeShade = !hasActiveClearableNotifications(ROWS_HIGH_PRIORITY);
             clearNotifications(ROWS_GENTLE, closeShade);
         });
 
->>>>>>> 31b02a61
         mAmbientState = new AmbientState(context, mSectionsManager);
         mRoundnessManager = notificationRoundnessManager;
         mBgColor = context.getColor(R.color.notification_shade_background_color);
@@ -5486,13 +5480,9 @@
     }
 
     @ShadeViewRefactor(RefactorComponent.SHADE_VIEW)
-<<<<<<< HEAD
-    private void clearAllNotifications() {
-=======
     private void clearNotifications(
             @SelectedRows int selection,
             boolean closeShade) {
->>>>>>> 31b02a61
         // animate-swipe all dismissable notifications, then animate the shade closed
         int numChildren = getChildCount();
 
