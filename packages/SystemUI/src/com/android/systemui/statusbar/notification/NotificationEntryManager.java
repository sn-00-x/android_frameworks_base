--- conflicted
+++ resolved
@@ -62,7 +62,6 @@
 import com.android.systemui.Dumpable;
 import com.android.systemui.EventLogTags;
 import com.android.systemui.ForegroundServiceController;
-import com.android.systemui.InitController;
 import com.android.systemui.R;
 import com.android.systemui.UiOffloadThread;
 import com.android.systemui.bubbles.BubbleController;
@@ -84,7 +83,6 @@
 import com.android.systemui.statusbar.notification.row.NotificationInflater.InflationFlag;
 import com.android.systemui.statusbar.notification.row.RowInflaterTask;
 import com.android.systemui.statusbar.notification.stack.NotificationListContainer;
-import com.android.systemui.statusbar.phone.NotificationGroupAlertTransferHelper;
 import com.android.systemui.statusbar.phone.NotificationGroupManager;
 import com.android.systemui.statusbar.phone.ShadeController;
 import com.android.systemui.statusbar.phone.StatusBar;
@@ -121,8 +119,6 @@
 
     private final NotificationGroupManager mGroupManager =
             Dependency.get(NotificationGroupManager.class);
-    private final NotificationGroupAlertTransferHelper mGroupAlertTransferHelper =
-            Dependency.get(NotificationGroupAlertTransferHelper.class);
     private final NotificationGutsManager mGutsManager =
             Dependency.get(NotificationGutsManager.class);
     private final MetricsLogger mMetricsLogger = Dependency.get(MetricsLogger.class);
@@ -164,6 +160,7 @@
             = new ArrayList<>();
     private ExpandableNotificationRow.OnAppOpsClickListener mOnAppOpsClickListener;
     private NotificationViewHierarchyManager.StatusBarStateListener mStatusBarStateListener;
+    @Nullable private AlertTransferListener mAlertTransferListener;
 
     private final class NotificationClicker implements View.OnClickListener {
 
@@ -265,16 +262,11 @@
         mMessagingUtil = new NotificationMessagingUtil(context);
         mBubbleController.setDismissListener(this /* bubbleEventListener */);
         mNotificationData = new NotificationData();
-<<<<<<< HEAD
-        Dependency.get(InitController.class).addPostInitTask(this::onPostInit);
-=======
         mDeferredNotificationViewUpdateHandler = new Handler();
->>>>>>> 674a3dcb
-    }
-
-    private void onPostInit() {
-        mGroupAlertTransferHelper.setPendingEntries(mPendingNotifications);
-        mGroupManager.addOnGroupChangeListener(mGroupAlertTransferHelper);
+    }
+
+    public void setAlertTransferListener(AlertTransferListener listener) {
+        mAlertTransferListener = listener;
     }
 
     /**
@@ -610,7 +602,9 @@
                     mVisualStabilityManager.onLowPriorityUpdated(entry);
                     mPresenter.updateNotificationViews();
                 }
-                mGroupAlertTransferHelper.onInflationFinished(entry);
+                if (mAlertTransferListener != null) {
+                    mAlertTransferListener.onEntryReinflated(entry);
+                }
             }
         }
         entry.setLowPriorityStateUpdated(false);
@@ -623,14 +617,12 @@
 
     private void removeNotificationInternal(String key,
             @Nullable NotificationListenerService.RankingMap ranking, boolean forceRemove) {
+        final NotificationData.Entry entry = mNotificationData.get(key);
+
         abortExistingInflation(key);
-<<<<<<< HEAD
-        mGroupAlertTransferHelper.cleanUpPendingAlertInfo(key);
-=======
         if (mAlertTransferListener != null && entry != null) {
             mAlertTransferListener.onEntryRemoved(entry);
         }
->>>>>>> 674a3dcb
 
         // Attempt to remove notifications from their alert managers (heads up, ambient pulse).
         // Though the remove itself may fail, it lets the manager know to remove as soon as
@@ -648,8 +640,6 @@
         if (mAmbientPulseManager.isAlerting(key)) {
             mAmbientPulseManager.removeNotification(key, false /* ignoreEarliestRemovalTime */);
         }
-
-        NotificationData.Entry entry = mNotificationData.get(key);
 
         if (entry == null) {
             mCallback.onNotificationRemoved(key, null /* old */);
@@ -875,7 +865,9 @@
                 mNotificationData.getImportance(key));
 
         mPendingNotifications.put(key, shadeEntry);
-        mGroupAlertTransferHelper.onPendingEntryAdded(shadeEntry);
+        if (mAlertTransferListener != null) {
+            mAlertTransferListener.onPendingEntryAdded(shadeEntry);
+        }
     }
 
     @VisibleForTesting
@@ -1262,6 +1254,15 @@
     }
 
     /**
+     * @return An iterator for all "pending" notifications. Pending notifications are newly-posted
+     * notifications whose views have not yet been inflated. In general, the system pretends like
+     * these don't exist, although there are a couple exceptions.
+     */
+    public Iterable<NotificationData.Entry> getPendingNotificationsIterator() {
+        return mPendingNotifications.values();
+    }
+
+    /**
      * Callback for NotificationEntryManager.
      */
     public interface Callback {
