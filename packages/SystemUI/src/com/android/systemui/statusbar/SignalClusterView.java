/*
 * Copyright (C) 2011 The Android Open Source Project
 *
 * Licensed under the Apache License, Version 2.0 (the "License");
 * you may not use this file except in compliance with the License.
 * You may obtain a copy of the License at
 *
 *      http://www.apache.org/licenses/LICENSE-2.0
 *
 * Unless required by applicable law or agreed to in writing, software
 * distributed under the License is distributed on an "AS IS" BASIS,
 * WITHOUT WARRANTIES OR CONDITIONS OF ANY KIND, either express or implied.
 * See the License for the specific language governing permissions and
 * limitations under the License.
 */

package com.android.systemui.statusbar;

import android.annotation.DrawableRes;
import android.content.Context;
import android.content.res.ColorStateList;
import android.content.res.Resources;
import android.graphics.Color;
import android.graphics.Rect;
import android.graphics.drawable.Animatable;
import android.graphics.drawable.AnimatedVectorDrawable;
import android.graphics.drawable.Drawable;
import android.telephony.SubscriptionInfo;
import android.util.ArraySet;
import android.util.AttributeSet;
import android.util.Log;
import android.util.TypedValue;
import android.view.LayoutInflater;
import android.view.View;
import android.view.ViewGroup;
import android.view.accessibility.AccessibilityEvent;
import android.widget.ImageView;
import android.widget.LinearLayout;

import com.android.systemui.R;
import com.android.systemui.statusbar.phone.StatusBarIconController;
import com.android.systemui.statusbar.policy.NetworkController.IconState;
import com.android.systemui.statusbar.policy.NetworkControllerImpl;
import com.android.systemui.statusbar.policy.SecurityController;
import com.android.systemui.tuner.TunerService;
import com.android.systemui.tuner.TunerService.Tunable;

import java.util.ArrayList;
import java.util.List;

// Intimately tied to the design of res/layout/signal_cluster_view.xml
public class SignalClusterView
        extends LinearLayout
        implements NetworkControllerImpl.SignalCallback,
        SecurityController.SecurityControllerCallback, Tunable {

    static final String TAG = "SignalClusterView";
    static final boolean DEBUG = Log.isLoggable(TAG, Log.DEBUG);

    private static final String SLOT_AIRPLANE = "airplane";
    private static final String SLOT_MOBILE = "mobile";
    private static final String SLOT_WIFI = "wifi";
    private static final String SLOT_ETHERNET = "ethernet";

    NetworkControllerImpl mNC;
    SecurityController mSC;

    private boolean mNoSimsVisible = false;
    private boolean mVpnVisible = false;
    private int mVpnIconId = 0;
    private int mLastVpnIconId = -1;
    private boolean mEthernetVisible = false;
    private int mEthernetIconId = 0;
    private int mLastEthernetIconId = -1;
    private boolean mWifiVisible = false;
    private int mWifiStrengthId = 0;
    private int mLastWifiStrengthId = -1;
    private int mWifiActivityId = 0;
    private int mLastWifiActivityId = -1;
    private boolean mIsAirplaneMode = false;
    private int mAirplaneIconId = 0;
    private int mLastAirplaneIconId = -1;
    private String mAirplaneContentDescription;
    private String mWifiDescription;
    private String mEthernetDescription;
    private ArrayList<PhoneState> mPhoneStates = new ArrayList<PhoneState>();
    private int mIconTint = Color.WHITE;
    private float mDarkIntensity;
    private final Rect mTintArea = new Rect();

    ViewGroup mEthernetGroup, mWifiGroup;
    View mNoSimsCombo;
    ImageView mVpn, mEthernet, mWifi, mAirplane, mNoSims, mEthernetDark, mWifiDark, mNoSimsDark;
    ImageView mWifiActivity;
    View mWifiAirplaneSpacer;
    View mWifiSignalSpacer;
    LinearLayout mMobileSignalGroup;

    private final int mMobileSignalGroupEndPadding;
    private final int mMobileDataIconStartPadding;
    private final int mWideTypeIconStartPadding;
    private final int mSecondaryTelephonyPadding;
    private final int mEndPadding;
    private final int mEndPaddingNothingVisible;
    private final float mIconScaleFactor;

    private boolean mBlockAirplane;
    private boolean mBlockMobile;
    private boolean mBlockWifi;
    private boolean mBlockEthernet;

    public SignalClusterView(Context context) {
        this(context, null);
    }

    public SignalClusterView(Context context, AttributeSet attrs) {
        this(context, attrs, 0);
    }

    public SignalClusterView(Context context, AttributeSet attrs, int defStyle) {
        super(context, attrs, defStyle);

        Resources res = getResources();
        mMobileSignalGroupEndPadding =
                res.getDimensionPixelSize(R.dimen.mobile_signal_group_end_padding);
        mMobileDataIconStartPadding =
                res.getDimensionPixelSize(R.dimen.mobile_data_icon_start_padding);
        mWideTypeIconStartPadding = res.getDimensionPixelSize(R.dimen.wide_type_icon_start_padding);
        mSecondaryTelephonyPadding = res.getDimensionPixelSize(R.dimen.secondary_telephony_padding);
        mEndPadding = res.getDimensionPixelSize(R.dimen.signal_cluster_battery_padding);
        mEndPaddingNothingVisible = res.getDimensionPixelSize(
                R.dimen.no_signal_cluster_battery_padding);

        TypedValue typedValue = new TypedValue();
        res.getValue(R.dimen.status_bar_icon_scale_factor, typedValue, true);
        mIconScaleFactor = typedValue.getFloat();
    }

    @Override
    public void onTuningChanged(String key, String newValue) {
        if (!StatusBarIconController.ICON_BLACKLIST.equals(key)) {
            return;
        }
        ArraySet<String> blockList = StatusBarIconController.getIconBlacklist(newValue);
        boolean blockAirplane = blockList.contains(SLOT_AIRPLANE);
        boolean blockMobile = blockList.contains(SLOT_MOBILE);
        boolean blockWifi = blockList.contains(SLOT_WIFI);
        boolean blockEthernet = blockList.contains(SLOT_ETHERNET);

        if (blockAirplane != mBlockAirplane || blockMobile != mBlockMobile
                || blockEthernet != mBlockEthernet || blockWifi != mBlockWifi) {
            mBlockAirplane = blockAirplane;
            mBlockMobile = blockMobile;
            mBlockEthernet = blockEthernet;
            mBlockWifi = blockWifi;
            // Re-register to get new callbacks.
            mNC.removeSignalCallback(this);
            mNC.addSignalCallback(this);
        }
    }

    public void setNetworkController(NetworkControllerImpl nc) {
        if (DEBUG) Log.d(TAG, "NetworkController=" + nc);
        mNC = nc;
    }

    public void setSecurityController(SecurityController sc) {
        if (DEBUG) Log.d(TAG, "SecurityController=" + sc);
        mSC = sc;
        mSC.addCallback(this);
        mVpnVisible = mSC.isVpnEnabled();
        mVpnIconId = currentVpnIconId(mSC.isVpnBranded());
    }

    @Override
    protected void onFinishInflate() {
        super.onFinishInflate();

        mVpn            = (ImageView) findViewById(R.id.vpn);
        mEthernetGroup  = (ViewGroup) findViewById(R.id.ethernet_combo);
        mEthernet       = (ImageView) findViewById(R.id.ethernet);
        mEthernetDark   = (ImageView) findViewById(R.id.ethernet_dark);
        mWifiGroup      = (ViewGroup) findViewById(R.id.wifi_combo);
        mWifi           = (ImageView) findViewById(R.id.wifi_signal);
        mWifiDark       = (ImageView) findViewById(R.id.wifi_signal_dark);
        mWifiActivity   = (ImageView) findViewById(R.id.wifi_inout);
        mAirplane       = (ImageView) findViewById(R.id.airplane);
        mNoSims         = (ImageView) findViewById(R.id.no_sims);
        mNoSimsDark     = (ImageView) findViewById(R.id.no_sims_dark);
        mNoSimsCombo    =             findViewById(R.id.no_sims_combo);
        mWifiAirplaneSpacer =         findViewById(R.id.wifi_airplane_spacer);
        mWifiSignalSpacer =           findViewById(R.id.wifi_signal_spacer);
        mMobileSignalGroup = (LinearLayout) findViewById(R.id.mobile_signal_group);

        maybeScaleVpnAndNoSimsIcons();
    }

    /**
     * Extracts the icon off of the VPN and no sims views and maybe scale them by
     * {@link #mIconScaleFactor}. Note that the other icons are not scaled here because they are
     * dynamic. As such, they need to be scaled each time the icon changes in {@link #apply()}.
     */
    private void maybeScaleVpnAndNoSimsIcons() {
        if (mIconScaleFactor == 1.f) {
            return;
        }

        mVpn.setImageDrawable(new ScalingDrawableWrapper(mVpn.getDrawable(), mIconScaleFactor));

        mNoSims.setImageDrawable(
                new ScalingDrawableWrapper(mNoSims.getDrawable(), mIconScaleFactor));
        mNoSimsDark.setImageDrawable(
                new ScalingDrawableWrapper(mNoSimsDark.getDrawable(), mIconScaleFactor));
    }

    @Override
    protected void onAttachedToWindow() {
        super.onAttachedToWindow();

        for (PhoneState state : mPhoneStates) {
            mMobileSignalGroup.addView(state.mMobileGroup);
        }

        int endPadding = mMobileSignalGroup.getChildCount() > 0 ? mMobileSignalGroupEndPadding : 0;
        mMobileSignalGroup.setPaddingRelative(0, 0, endPadding, 0);

        TunerService.get(mContext).addTunable(this, StatusBarIconController.ICON_BLACKLIST);

        apply();
        applyIconTint();
        mNC.addSignalCallback(this);
    }

    @Override
    protected void onDetachedFromWindow() {
        mMobileSignalGroup.removeAllViews();
        TunerService.get(mContext).removeTunable(this);
        mSC.removeCallback(this);
        mNC.removeSignalCallback(this);

        super.onDetachedFromWindow();
    }

    @Override
    protected void onLayout(boolean changed, int l, int t, int r, int b) {
        super.onLayout(changed, l, t, r, b);

        // Re-run all checks against the tint area for all icons
        applyIconTint();
    }

    // From SecurityController.
    @Override
    public void onStateChanged() {
        post(new Runnable() {
            @Override
            public void run() {
                mVpnVisible = mSC.isVpnEnabled();
                mVpnIconId = currentVpnIconId(mSC.isVpnBranded());
                apply();
            }
        });
    }

    @Override
    public void setWifiIndicators(boolean enabled, IconState statusIcon, IconState qsIcon,
            boolean activityIn, boolean activityOut, String description) {
        mWifiVisible = statusIcon.visible && !mBlockWifi;
        mWifiStrengthId = statusIcon.icon;
        mWifiDescription = statusIcon.contentDescription;
        mWifiActivityId = activityIn && activityOut ? R.drawable.stat_sys_wifi_inout
                : activityIn ? R.drawable.stat_sys_wifi_in
                : activityOut ? R.drawable.stat_sys_wifi_out
                : 0;

        apply();
    }

    @Override
    public void setMobileDataIndicators(IconState statusIcon, IconState qsIcon, int statusType,
            int qsType, boolean activityIn, boolean activityOut, String typeContentDescription,
            String description, boolean isWide, int subId, boolean roaming) {
        PhoneState state = getState(subId);
        if (state == null) {
            return;
        }
        state.mMobileVisible = statusIcon.visible && !mBlockMobile;
        state.mMobileStrengthId = statusIcon.icon;
        state.mMobileTypeId = statusType;
        state.mMobileDescription = statusIcon.contentDescription;
        state.mMobileTypeDescription = typeContentDescription;
        state.mIsMobileTypeIconWide = statusType != 0 && isWide;
<<<<<<< HEAD
        state.mRoaming = roaming;
=======
        state.mMobileActivityId = activityIn && activityOut ? R.drawable.stat_sys_signal_inout
                : activityIn ? R.drawable.stat_sys_signal_in
                : activityOut ? R.drawable.stat_sys_signal_out
                : 0;
>>>>>>> 1723bc14

        apply();
    }

    @Override
    public void setEthernetIndicators(IconState state) {
        mEthernetVisible = state.visible && !mBlockEthernet;
        mEthernetIconId = state.icon;
        mEthernetDescription = state.contentDescription;

        apply();
    }

    @Override
    public void setNoSims(boolean show) {
        mNoSimsVisible = show && !mBlockMobile;
        apply();
    }

    @Override
    public void setSubs(List<SubscriptionInfo> subs) {
        if (hasCorrectSubs(subs)) {
            return;
        }
        // Clear out all old subIds.
        for (PhoneState state : mPhoneStates) {
            if (state.mMobile != null) {
                state.maybeStopAnimatableDrawable(state.mMobile);
            }
            if (state.mMobileDark != null) {
                state.maybeStopAnimatableDrawable(state.mMobileDark);
            }
        }
        mPhoneStates.clear();
        if (mMobileSignalGroup != null) {
            mMobileSignalGroup.removeAllViews();
        }
        final int n = subs.size();
        for (int i = 0; i < n; i++) {
            inflatePhoneState(subs.get(i).getSubscriptionId());
        }
        if (isAttachedToWindow()) {
            applyIconTint();
        }
    }

    private boolean hasCorrectSubs(List<SubscriptionInfo> subs) {
        final int N = subs.size();
        if (N != mPhoneStates.size()) {
            return false;
        }
        for (int i = 0; i < N; i++) {
            if (mPhoneStates.get(i).mSubId != subs.get(i).getSubscriptionId()) {
                return false;
            }
        }
        return true;
    }

    private PhoneState getState(int subId) {
        for (PhoneState state : mPhoneStates) {
            if (state.mSubId == subId) {
                return state;
            }
        }
        Log.e(TAG, "Unexpected subscription " + subId);
        return null;
    }

    private PhoneState inflatePhoneState(int subId) {
        PhoneState state = new PhoneState(subId, mContext);
        if (mMobileSignalGroup != null) {
            mMobileSignalGroup.addView(state.mMobileGroup);
        }
        mPhoneStates.add(state);
        return state;
    }

    @Override
    public void setIsAirplaneMode(IconState icon) {
        mIsAirplaneMode = icon.visible && !mBlockAirplane;
        mAirplaneIconId = icon.icon;
        mAirplaneContentDescription = icon.contentDescription;

        apply();
    }

    @Override
    public void setMobileDataEnabled(boolean enabled) {
        // Don't care.
    }

    @Override
    public boolean dispatchPopulateAccessibilityEventInternal(AccessibilityEvent event) {
        // Standard group layout onPopulateAccessibilityEvent() implementations
        // ignore content description, so populate manually
        if (mEthernetVisible && mEthernetGroup != null &&
                mEthernetGroup.getContentDescription() != null)
            event.getText().add(mEthernetGroup.getContentDescription());
        if (mWifiVisible && mWifiGroup != null && mWifiGroup.getContentDescription() != null)
            event.getText().add(mWifiGroup.getContentDescription());
        for (PhoneState state : mPhoneStates) {
            state.populateAccessibilityEvent(event);
        }
        return super.dispatchPopulateAccessibilityEventInternal(event);
    }

    @Override
    public void onRtlPropertiesChanged(int layoutDirection) {
        super.onRtlPropertiesChanged(layoutDirection);

        if (mEthernet != null) {
            mEthernet.setImageDrawable(null);
            mEthernetDark.setImageDrawable(null);
            mLastEthernetIconId = -1;
        }

        if (mWifi != null) {
            mWifi.setImageDrawable(null);
            mWifiDark.setImageDrawable(null);
            mLastWifiStrengthId = -1;
        }
        if (mWifiActivity !=  null) {
            mWifiActivity.setImageDrawable(null);
            mLastWifiActivityId = -1;
        }

        for (PhoneState state : mPhoneStates) {
            if (state.mMobile != null) {
                state.maybeStopAnimatableDrawable(state.mMobile);
                state.mMobile.setImageDrawable(null);
                state.mLastMobileStrengthId = -1;
            }
            if (state.mMobileDark != null) {
                state.maybeStopAnimatableDrawable(state.mMobileDark);
                state.mMobileDark.setImageDrawable(null);
                state.mLastMobileStrengthId = -1;
            }
            if (state.mMobileType != null) {
                state.mMobileType.setImageDrawable(null);
                state.mLastMobileTypeId = -1;
            }
            if (state.mMobileActivity != null) {
                state.mMobileActivity.setImageDrawable(null);
                state.mLastMobileActivityId = -1;
            }
        }

        if (mAirplane != null) {
            mAirplane.setImageDrawable(null);
            mLastAirplaneIconId = -1;
        }

        apply();
    }

    @Override
    public boolean hasOverlappingRendering() {
        return false;
    }

    // Run after each indicator change.
    private void apply() {
        if (mWifiGroup == null) return;

        mVpn.setVisibility(mVpnVisible ? View.VISIBLE : View.GONE);
        if (mVpnVisible) {
            if (mLastVpnIconId != mVpnIconId) {
                setIconForView(mVpn, mVpnIconId);
                mLastVpnIconId = mVpnIconId;
            }
            mVpn.setVisibility(View.VISIBLE);
        } else {
            mVpn.setVisibility(View.GONE);
        }
        if (DEBUG) Log.d(TAG, String.format("vpn: %s", mVpnVisible ? "VISIBLE" : "GONE"));

        if (mEthernetVisible) {
            if (mLastEthernetIconId != mEthernetIconId) {
                setIconForView(mEthernet, mEthernetIconId);
                setIconForView(mEthernetDark, mEthernetIconId);
                mLastEthernetIconId = mEthernetIconId;
            }
            mEthernetGroup.setContentDescription(mEthernetDescription);
            mEthernetGroup.setVisibility(View.VISIBLE);
        } else {
            mEthernetGroup.setVisibility(View.GONE);
        }

        if (DEBUG) Log.d(TAG,
                String.format("ethernet: %s",
                    (mEthernetVisible ? "VISIBLE" : "GONE")));

        if (mWifiVisible) {
            if (mWifiStrengthId != mLastWifiStrengthId) {
                setIconForView(mWifi, mWifiStrengthId);
                setIconForView(mWifiDark, mWifiStrengthId);
                mLastWifiStrengthId = mWifiStrengthId;
            }
            if (mWifiActivityId != mLastWifiActivityId) {
                if (mWifiActivityId != 0) {
                    setIconForView(mWifiActivity, mWifiActivityId);
                }
                mLastWifiActivityId = mWifiActivityId;
            }
            mWifiGroup.setContentDescription(mWifiDescription);
            mWifiGroup.setVisibility(View.VISIBLE);
        } else {
            mWifiGroup.setVisibility(View.GONE);
        }

        if (DEBUG) Log.d(TAG,
                String.format("wifi: %s sig=%d",
                    (mWifiVisible ? "VISIBLE" : "GONE"),
                    mWifiStrengthId));

        mWifiActivity.setVisibility(mWifiActivityId != 0 ? View.VISIBLE : View.GONE);

        boolean anyMobileVisible = false;
        int firstMobileTypeId = 0;
        for (PhoneState state : mPhoneStates) {
            if (state.apply(anyMobileVisible)) {
                if (!anyMobileVisible) {
                    firstMobileTypeId = state.mMobileTypeId;
                    anyMobileVisible = true;
                }
            }
        }

        if (mIsAirplaneMode) {
            if (mLastAirplaneIconId != mAirplaneIconId) {
                setIconForView(mAirplane, mAirplaneIconId);
                mLastAirplaneIconId = mAirplaneIconId;
            }
            mAirplane.setContentDescription(mAirplaneContentDescription);
            mAirplane.setVisibility(View.VISIBLE);
        } else {
            mAirplane.setVisibility(View.GONE);
        }

        if (mIsAirplaneMode && mWifiVisible) {
            mWifiAirplaneSpacer.setVisibility(View.VISIBLE);
        } else {
            mWifiAirplaneSpacer.setVisibility(View.GONE);
        }

        if (((anyMobileVisible && firstMobileTypeId != 0) || mNoSimsVisible) && mWifiVisible) {
            mWifiSignalSpacer.setVisibility(View.VISIBLE);
        } else {
            mWifiSignalSpacer.setVisibility(View.GONE);
        }

        mNoSimsCombo.setVisibility(mNoSimsVisible ? View.VISIBLE : View.GONE);

        boolean anythingVisible = mNoSimsVisible || mWifiVisible || mIsAirplaneMode
                || anyMobileVisible || mVpnVisible || mEthernetVisible;
        setPaddingRelative(0, 0, anythingVisible ? mEndPadding : mEndPaddingNothingVisible, 0);
    }

    /**
     * Sets the given drawable id on the view. This method will also scale the icon by
     * {@link #mIconScaleFactor} if appropriate.
     */
    private void setIconForView(ImageView imageView, @DrawableRes int iconId) {
        // Using the imageView's context to retrieve the Drawable so that theme is preserved.
        Drawable icon = imageView.getContext().getDrawable(iconId);

        if (mIconScaleFactor == 1.f) {
            imageView.setImageDrawable(icon);
        } else {
            imageView.setImageDrawable(new ScalingDrawableWrapper(icon, mIconScaleFactor));
        }
    }

    public void setIconTint(int tint, float darkIntensity, Rect tintArea) {
        boolean changed = tint != mIconTint || darkIntensity != mDarkIntensity
                || !mTintArea.equals(tintArea);
        mIconTint = tint;
        mDarkIntensity = darkIntensity;
        mTintArea.set(tintArea);
        if (changed && isAttachedToWindow()) {
            applyIconTint();
        }
    }

    private void applyIconTint() {
        setTint(mVpn, StatusBarIconController.getTint(mTintArea, mVpn, mIconTint));
        setTint(mAirplane, StatusBarIconController.getTint(mTintArea, mAirplane, mIconTint));
        applyDarkIntensity(
                StatusBarIconController.getDarkIntensity(mTintArea, mNoSims, mDarkIntensity),
                mNoSims, mNoSimsDark);
        applyDarkIntensity(
                StatusBarIconController.getDarkIntensity(mTintArea, mWifi, mDarkIntensity),
                mWifi, mWifiDark);
        setTint(mWifiActivity,
                StatusBarIconController.getTint(mTintArea, mWifiActivity, mIconTint));
        applyDarkIntensity(
                StatusBarIconController.getDarkIntensity(mTintArea, mEthernet, mDarkIntensity),
                mEthernet, mEthernetDark);
        for (int i = 0; i < mPhoneStates.size(); i++) {
            mPhoneStates.get(i).setIconTint(mIconTint, mDarkIntensity, mTintArea);
        }
    }

    private void applyDarkIntensity(float darkIntensity, View lightIcon, View darkIcon) {
        lightIcon.setAlpha(1 - darkIntensity);
        darkIcon.setAlpha(darkIntensity);
    }

    private void setTint(ImageView v, int tint) {
        v.setImageTintList(ColorStateList.valueOf(tint));
    }

    private int currentVpnIconId(boolean isBranded) {
        return isBranded ? R.drawable.stat_sys_branded_vpn : R.drawable.stat_sys_vpn_ic;
    }

    private class PhoneState {
        private final int mSubId;
        private boolean mMobileVisible = false;
        private int mMobileStrengthId = 0, mMobileTypeId = 0, mMobileActivityId = 0;
        private int mLastMobileStrengthId = -1;
        private int mLastMobileTypeId = -1;
        private int mLastMobileActivityId = -1;
        private boolean mIsMobileTypeIconWide;
        private String mMobileDescription, mMobileTypeDescription;

        private ViewGroup mMobileGroup;
<<<<<<< HEAD
        private ImageView mMobile, mMobileDark, mMobileType, mMobileRoaming;
        public boolean mRoaming;
=======
        private ImageView mMobile, mMobileDark, mMobileType;
        private ImageView mMobileActivity;
>>>>>>> 1723bc14

        public PhoneState(int subId, Context context) {
            ViewGroup root = (ViewGroup) LayoutInflater.from(context)
                    .inflate(R.layout.mobile_signal_group, null);
            setViews(root);
            mSubId = subId;
        }

        public void setViews(ViewGroup root) {
            mMobileGroup    = root;
            mMobile         = (ImageView) root.findViewById(R.id.mobile_signal);
            mMobileDark     = (ImageView) root.findViewById(R.id.mobile_signal_dark);
            mMobileType     = (ImageView) root.findViewById(R.id.mobile_type);
<<<<<<< HEAD
            mMobileRoaming  = (ImageView) root.findViewById(R.id.mobile_roaming);
=======
            mMobileActivity = (ImageView) root.findViewById(R.id.mobile_inout);
>>>>>>> 1723bc14
        }

        public boolean apply(boolean isSecondaryIcon) {
            if (mMobileVisible && !mIsAirplaneMode) {
                if (mLastMobileStrengthId != mMobileStrengthId) {
                    updateAnimatableIcon(mMobile, mMobileStrengthId);
                    updateAnimatableIcon(mMobileDark, mMobileStrengthId);
                    mLastMobileStrengthId = mMobileStrengthId;
                }

                if (mLastMobileTypeId != mMobileTypeId) {
                    mMobileType.setImageResource(mMobileTypeId);
                    mLastMobileTypeId = mMobileTypeId;
                }

                if (mLastMobileActivityId != mMobileActivityId) {
                    mMobileActivity.setImageResource(mMobileActivityId);
                    mLastMobileActivityId = mMobileActivityId;
                }
                mMobileGroup.setContentDescription(mMobileTypeDescription
                        + " " + mMobileDescription);
                mMobileGroup.setVisibility(View.VISIBLE);
            } else {
                mMobileGroup.setVisibility(View.GONE);
            }

            // When this isn't next to wifi, give it some extra padding between the signals.
            mMobileGroup.setPaddingRelative(isSecondaryIcon ? mSecondaryTelephonyPadding : 0,
                    0, 0, 0);
            mMobile.setPaddingRelative(
                    mIsMobileTypeIconWide ? mWideTypeIconStartPadding : mMobileDataIconStartPadding,
                    0, 0, 0);
            mMobileDark.setPaddingRelative(
                    mIsMobileTypeIconWide ? mWideTypeIconStartPadding : mMobileDataIconStartPadding,
                    0, 0, 0);

            if (DEBUG) Log.d(TAG, String.format("mobile: %s sig=%d typ=%d",
                        (mMobileVisible ? "VISIBLE" : "GONE"), mMobileStrengthId, mMobileTypeId));

            mMobileType.setVisibility(mMobileTypeId != 0 ? View.VISIBLE : View.GONE);
<<<<<<< HEAD
            mMobileRoaming.setVisibility(mRoaming ? View.VISIBLE : View.GONE);
=======
            mMobileActivity.setVisibility(mMobileActivityId != 0 ? View.VISIBLE : View.GONE);
>>>>>>> 1723bc14

            return mMobileVisible;
        }

        private void updateAnimatableIcon(ImageView view, int resId) {
            maybeStopAnimatableDrawable(view);
            setIconForView(view, resId);
            maybeStartAnimatableDrawable(view);
        }

        private void maybeStopAnimatableDrawable(ImageView view) {
            Drawable drawable = view.getDrawable();

            // Check if the icon has been scaled. If it has retrieve the actual drawable out of the
            // wrapper.
            if (drawable instanceof ScalingDrawableWrapper) {
                drawable = ((ScalingDrawableWrapper) drawable).getDrawable();
            }

            if (drawable instanceof Animatable) {
                Animatable ad = (Animatable) drawable;
                if (ad.isRunning()) {
                    ad.stop();
                }
            }
        }

        private void maybeStartAnimatableDrawable(ImageView view) {
            Drawable drawable = view.getDrawable();

            // Check if the icon has been scaled. If it has retrieve the actual drawable out of the
            // wrapper.
            if (drawable instanceof ScalingDrawableWrapper) {
                drawable = ((ScalingDrawableWrapper) drawable).getDrawable();
            }

            if (drawable instanceof Animatable) {
                Animatable ad = (Animatable) drawable;
                if (ad instanceof AnimatedVectorDrawable) {
                    ((AnimatedVectorDrawable) ad).forceAnimationOnUI();
                }
                if (!ad.isRunning()) {
                    ad.start();
                }
            }
        }

        public void populateAccessibilityEvent(AccessibilityEvent event) {
            if (mMobileVisible && mMobileGroup != null
                    && mMobileGroup.getContentDescription() != null) {
                event.getText().add(mMobileGroup.getContentDescription());
            }
        }

        public void setIconTint(int tint, float darkIntensity, Rect tintArea) {
            applyDarkIntensity(
                    StatusBarIconController.getDarkIntensity(tintArea, mMobile, darkIntensity),
                    mMobile, mMobileDark);
            setTint(mMobileType, StatusBarIconController.getTint(tintArea, mMobileType, tint));
<<<<<<< HEAD
            setTint(mMobileRoaming, StatusBarIconController.getTint(tintArea, mMobileRoaming,
                    tint));
=======
            setTint(mMobileActivity,
                    StatusBarIconController.getTint(tintArea, mMobileActivity, tint));
>>>>>>> 1723bc14
        }
    }
}<|MERGE_RESOLUTION|>--- conflicted
+++ resolved
@@ -290,14 +290,11 @@
         state.mMobileDescription = statusIcon.contentDescription;
         state.mMobileTypeDescription = typeContentDescription;
         state.mIsMobileTypeIconWide = statusType != 0 && isWide;
-<<<<<<< HEAD
         state.mRoaming = roaming;
-=======
         state.mMobileActivityId = activityIn && activityOut ? R.drawable.stat_sys_signal_inout
                 : activityIn ? R.drawable.stat_sys_signal_in
                 : activityOut ? R.drawable.stat_sys_signal_out
                 : 0;
->>>>>>> 1723bc14
 
         apply();
     }
@@ -626,13 +623,9 @@
         private String mMobileDescription, mMobileTypeDescription;
 
         private ViewGroup mMobileGroup;
-<<<<<<< HEAD
         private ImageView mMobile, mMobileDark, mMobileType, mMobileRoaming;
         public boolean mRoaming;
-=======
-        private ImageView mMobile, mMobileDark, mMobileType;
         private ImageView mMobileActivity;
->>>>>>> 1723bc14
 
         public PhoneState(int subId, Context context) {
             ViewGroup root = (ViewGroup) LayoutInflater.from(context)
@@ -646,11 +639,8 @@
             mMobile         = (ImageView) root.findViewById(R.id.mobile_signal);
             mMobileDark     = (ImageView) root.findViewById(R.id.mobile_signal_dark);
             mMobileType     = (ImageView) root.findViewById(R.id.mobile_type);
-<<<<<<< HEAD
             mMobileRoaming  = (ImageView) root.findViewById(R.id.mobile_roaming);
-=======
             mMobileActivity = (ImageView) root.findViewById(R.id.mobile_inout);
->>>>>>> 1723bc14
         }
 
         public boolean apply(boolean isSecondaryIcon) {
@@ -691,11 +681,8 @@
                         (mMobileVisible ? "VISIBLE" : "GONE"), mMobileStrengthId, mMobileTypeId));
 
             mMobileType.setVisibility(mMobileTypeId != 0 ? View.VISIBLE : View.GONE);
-<<<<<<< HEAD
             mMobileRoaming.setVisibility(mRoaming ? View.VISIBLE : View.GONE);
-=======
             mMobileActivity.setVisibility(mMobileActivityId != 0 ? View.VISIBLE : View.GONE);
->>>>>>> 1723bc14
 
             return mMobileVisible;
         }
@@ -755,13 +742,10 @@
                     StatusBarIconController.getDarkIntensity(tintArea, mMobile, darkIntensity),
                     mMobile, mMobileDark);
             setTint(mMobileType, StatusBarIconController.getTint(tintArea, mMobileType, tint));
-<<<<<<< HEAD
             setTint(mMobileRoaming, StatusBarIconController.getTint(tintArea, mMobileRoaming,
                     tint));
-=======
             setTint(mMobileActivity,
                     StatusBarIconController.getTint(tintArea, mMobileActivity, tint));
->>>>>>> 1723bc14
         }
     }
 }