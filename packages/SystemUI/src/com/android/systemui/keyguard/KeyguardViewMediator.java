--- conflicted
+++ resolved
@@ -65,14 +65,11 @@
 import android.view.animation.Animation;
 import android.view.animation.AnimationUtils;
 
-<<<<<<< HEAD
 import cyanogenmod.app.Profile;
 import cyanogenmod.app.ProfileManager;
 
-=======
 import com.android.internal.logging.MetricsLogger;
 import com.android.internal.logging.MetricsProto.MetricsEvent;
->>>>>>> 6422e8fb
 import com.android.internal.policy.IKeyguardDrawnCallback;
 import com.android.internal.policy.IKeyguardExitCallback;
 import com.android.internal.policy.IKeyguardStateCallback;
@@ -671,19 +668,13 @@
 
         mShowKeyguardWakeLock = mPM.newWakeLock(PowerManager.PARTIAL_WAKE_LOCK, "show keyguard");
         mShowKeyguardWakeLock.setReferenceCounted(false);
-<<<<<<< HEAD
         mProfileManager = ProfileManager.getInstance(mContext);
-        mContext.registerReceiver(mBroadcastReceiver, new IntentFilter(DELAYED_KEYGUARD_ACTION));
-        mContext.registerReceiver(
-                mBroadcastReceiver, new IntentFilter(DELAYED_LOCK_PROFILE_ACTION));
-=======
 
         IntentFilter filter = new IntentFilter();
         filter.addAction(DELAYED_KEYGUARD_ACTION);
         filter.addAction(DELAYED_LOCK_PROFILE_ACTION);
         filter.addAction(Intent.ACTION_SHUTDOWN);
         mContext.registerReceiver(mBroadcastReceiver, filter);
->>>>>>> 6422e8fb
 
         mKeyguardDisplayManager = new KeyguardDisplayManager(mContext);
 
