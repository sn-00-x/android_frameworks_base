/*
 * Copyright (C) 2017 The Android Open Source Project
 *
 * Licensed under the Apache License, Version 2.0 (the "License");
 * you may not use this file except in compliance with the License.
 * You may obtain a copy of the License at
 *
 *      http://www.apache.org/licenses/LICENSE-2.0
 *
 * Unless required by applicable law or agreed to in writing, software
 * distributed under the License is distributed on an "AS IS" BASIS,
 * WITHOUT WARRANTIES OR CONDITIONS OF ANY KIND, either express or implied.
 * See the License for the specific language governing permissions and
 * limitations under the License
 */

package com.android.systemui.keyguard;

import android.annotation.AnyThread;
import android.app.ActivityManager;
import android.app.AlarmManager;
import android.app.PendingIntent;
import android.content.BroadcastReceiver;
import android.content.ContentResolver;
import android.content.Context;
import android.content.Intent;
import android.content.IntentFilter;
import android.graphics.Typeface;
import android.graphics.drawable.Icon;
import android.icu.text.DateFormat;
import android.icu.text.DisplayContext;
import android.media.MediaMetadata;
import android.media.session.PlaybackState;
import android.net.Uri;
import android.os.Handler;
import android.os.Trace;
import android.provider.Settings;
import android.service.notification.ZenModeConfig;
import android.text.TextUtils;
import android.text.style.StyleSpan;

import androidx.core.graphics.drawable.IconCompat;
import androidx.slice.Slice;
import androidx.slice.SliceProvider;
import androidx.slice.builders.ListBuilder;
import androidx.slice.builders.ListBuilder.RowBuilder;
import androidx.slice.builders.SliceAction;

import com.android.internal.annotations.VisibleForTesting;
import com.android.keyguard.KeyguardUpdateMonitor;
import com.android.keyguard.KeyguardUpdateMonitorCallback;
import com.android.systemui.R;
import com.android.systemui.plugins.statusbar.StatusBarStateController;
import com.android.systemui.statusbar.NotificationMediaManager;
import com.android.systemui.statusbar.StatusBarState;
<<<<<<< HEAD
=======
import com.android.systemui.statusbar.phone.DozeParameters;
import com.android.systemui.statusbar.phone.KeyguardBypassController;
>>>>>>> 2fc30b6e
import com.android.systemui.statusbar.policy.NextAlarmController;
import com.android.systemui.statusbar.policy.NextAlarmControllerImpl;
import com.android.systemui.statusbar.policy.ZenModeController;
import com.android.systemui.statusbar.policy.ZenModeControllerImpl;
import com.android.systemui.util.wakelock.SettableWakeLock;
import com.android.systemui.util.wakelock.WakeLock;

import java.util.Date;
import java.util.Locale;
import java.util.TimeZone;
import java.util.concurrent.TimeUnit;

/**
 * Simple Slice provider that shows the current date.
 */
public class KeyguardSliceProvider extends SliceProvider implements
        NextAlarmController.NextAlarmChangeCallback, ZenModeController.Callback,
        NotificationMediaManager.MediaListener, StatusBarStateController.StateListener {

    private static final StyleSpan BOLD_STYLE = new StyleSpan(Typeface.BOLD);
    public static final String KEYGUARD_SLICE_URI = "content://com.android.systemui.keyguard/main";
    private static final String KEYGUARD_HEADER_URI =
            "content://com.android.systemui.keyguard/header";
    public static final String KEYGUARD_DATE_URI = "content://com.android.systemui.keyguard/date";
    public static final String KEYGUARD_NEXT_ALARM_URI =
            "content://com.android.systemui.keyguard/alarm";
    public static final String KEYGUARD_DND_URI = "content://com.android.systemui.keyguard/dnd";
    public static final String KEYGUARD_MEDIA_URI =
            "content://com.android.systemui.keyguard/media";
    public static final String KEYGUARD_ACTION_URI =
            "content://com.android.systemui.keyguard/action";

    /**
     * Only show alarms that will ring within N hours.
     */
    @VisibleForTesting
    static final int ALARM_VISIBILITY_HOURS = 12;

    private static KeyguardSliceProvider sInstance;

    protected final Uri mSliceUri;
    protected final Uri mHeaderUri;
    protected final Uri mDateUri;
    protected final Uri mAlarmUri;
    protected final Uri mDndUri;
    protected final Uri mMediaUri;
    private final Date mCurrentTime = new Date();
    private final Handler mHandler;
    private final AlarmManager.OnAlarmListener mUpdateNextAlarm = this::updateNextAlarm;
    private final Object mMediaToken = new Object();
    private DozeParameters mDozeParameters;
    @VisibleForTesting
    protected SettableWakeLock mMediaWakeLock;
    @VisibleForTesting
    protected ZenModeController mZenModeController;
    private String mDatePattern;
    private DateFormat mDateFormat;
    private String mLastText;
    private boolean mRegistered;
    private String mNextAlarm;
    private NextAlarmController mNextAlarmController;
    @VisibleForTesting
    protected AlarmManager mAlarmManager;
    @VisibleForTesting
    protected ContentResolver mContentResolver;
    private AlarmManager.AlarmClockInfo mNextAlarmInfo;
    private PendingIntent mPendingIntent;
    protected NotificationMediaManager mMediaManager;
    private StatusBarStateController mStatusBarStateController;
    private KeyguardBypassController mKeyguardBypassController;
    private CharSequence mMediaTitle;
    private CharSequence mMediaArtist;
    protected boolean mDozing;
    private int mStatusBarState;
    private boolean mMediaIsVisible;

    /**
     * Receiver responsible for time ticking and updating the date format.
     */
    @VisibleForTesting
    final BroadcastReceiver mIntentReceiver = new BroadcastReceiver() {
        @Override
        public void onReceive(Context context, Intent intent) {
            final String action = intent.getAction();
            if (Intent.ACTION_DATE_CHANGED.equals(action)) {
                synchronized (this) {
                    updateClockLocked();
                }
            } else if (Intent.ACTION_LOCALE_CHANGED.equals(action)) {
                synchronized (this) {
                    cleanDateFormatLocked();
                }
            }
        }
    };

    @VisibleForTesting
    final KeyguardUpdateMonitorCallback mKeyguardUpdateMonitorCallback =
            new KeyguardUpdateMonitorCallback() {
                @Override
                public void onTimeChanged() {
                    synchronized (this) {
                        updateClockLocked();
                    }
                }

                @Override
                public void onTimeZoneChanged(TimeZone timeZone) {
                    synchronized (this) {
                        cleanDateFormatLocked();
                    }
                }
            };

    public KeyguardSliceProvider() {
        this(new Handler());
    }

    public static KeyguardSliceProvider getAttachedInstance() {
        return KeyguardSliceProvider.sInstance;
    }

    @VisibleForTesting
    KeyguardSliceProvider(Handler handler) {
        mHandler = handler;
        mSliceUri = Uri.parse(KEYGUARD_SLICE_URI);
        mHeaderUri = Uri.parse(KEYGUARD_HEADER_URI);
        mDateUri = Uri.parse(KEYGUARD_DATE_URI);
        mAlarmUri = Uri.parse(KEYGUARD_NEXT_ALARM_URI);
        mDndUri = Uri.parse(KEYGUARD_DND_URI);
        mMediaUri = Uri.parse(KEYGUARD_MEDIA_URI);
    }

    /**
     * Initialize dependencies that don't exist during {@link android.content.ContentProvider}
     * instantiation.
     *
     * @param mediaManager {@link NotificationMediaManager} singleton.
     * @param statusBarStateController {@link StatusBarStateController} singleton.
     */
    public void initDependencies(
            NotificationMediaManager mediaManager,
            StatusBarStateController statusBarStateController,
            KeyguardBypassController keyguardBypassController,
            DozeParameters dozeParameters) {
        mMediaManager = mediaManager;
        mMediaManager.addCallback(this);
        mStatusBarStateController = statusBarStateController;
        mStatusBarStateController.addCallback(this);
        mKeyguardBypassController = keyguardBypassController;
        mDozeParameters = dozeParameters;
    }

    @AnyThread
    @Override
    public Slice onBindSlice(Uri sliceUri) {
        Trace.beginSection("KeyguardSliceProvider#onBindSlice");
        Slice slice;
        synchronized (this) {
            ListBuilder builder = new ListBuilder(getContext(), mSliceUri, ListBuilder.INFINITY);
            if (needsMediaLocked()) {
                addMediaLocked(builder);
            } else {
                builder.addRow(new RowBuilder(mDateUri).setTitle(mLastText));
            }
            addNextAlarmLocked(builder);
            addZenModeLocked(builder);
            addPrimaryActionLocked(builder);
            slice = builder.build();
        }
        Trace.endSection();
        return slice;
    }

    protected boolean needsMediaLocked() {
<<<<<<< HEAD
        // Show header if music is playing and the status bar is in the shade state. This way, an
        // animation isn't necessary when pressing power and transitioning to AOD.
        boolean keepWhenShade = mStatusBarState == StatusBarState.SHADE && mMediaIsVisible;
        return !TextUtils.isEmpty(mMediaTitle) && mMediaIsVisible && (mDozing || keepWhenShade);
=======
        boolean keepWhenAwake = mKeyguardBypassController != null
                && mKeyguardBypassController.getBypassEnabled() && mDozeParameters.getAlwaysOn();
        // Show header if music is playing and the status bar is in the shade state. This way, an
        // animation isn't necessary when pressing power and transitioning to AOD.
        boolean keepWhenShade = mStatusBarState == StatusBarState.SHADE && mMediaIsVisible;
        return !TextUtils.isEmpty(mMediaTitle) && mMediaIsVisible && (mDozing || keepWhenAwake
                || keepWhenShade);
>>>>>>> 2fc30b6e
    }

    protected void addMediaLocked(ListBuilder listBuilder) {
        if (TextUtils.isEmpty(mMediaTitle)) {
            return;
        }
        listBuilder.setHeader(new ListBuilder.HeaderBuilder(mHeaderUri).setTitle(mMediaTitle));

        if (!TextUtils.isEmpty(mMediaArtist)) {
            RowBuilder albumBuilder = new RowBuilder(mMediaUri);
            albumBuilder.setTitle(mMediaArtist);

            Icon mediaIcon = mMediaManager == null ? null : mMediaManager.getMediaIcon();
            IconCompat mediaIconCompat = mediaIcon == null ? null
                    : IconCompat.createFromIcon(getContext(), mediaIcon);
            if (mediaIconCompat != null) {
                albumBuilder.addEndItem(mediaIconCompat, ListBuilder.ICON_IMAGE);
            }

            listBuilder.addRow(albumBuilder);
        }
    }

    protected void addPrimaryActionLocked(ListBuilder builder) {
        // Add simple action because API requires it; Keyguard handles presenting
        // its own slices so this action + icon are actually never used.
        IconCompat icon = IconCompat.createWithResource(getContext(),
                R.drawable.ic_access_alarms_big);
        SliceAction action = SliceAction.createDeeplink(mPendingIntent, icon,
                ListBuilder.ICON_IMAGE, mLastText);
        RowBuilder primaryActionRow = new RowBuilder(Uri.parse(KEYGUARD_ACTION_URI))
                .setPrimaryAction(action);
        builder.addRow(primaryActionRow);
    }

    protected void addNextAlarmLocked(ListBuilder builder) {
        if (TextUtils.isEmpty(mNextAlarm)) {
            return;
        }
        IconCompat alarmIcon = IconCompat.createWithResource(getContext(),
                R.drawable.ic_access_alarms_big);
        RowBuilder alarmRowBuilder = new RowBuilder(mAlarmUri)
                .setTitle(mNextAlarm)
                .addEndItem(alarmIcon, ListBuilder.ICON_IMAGE);
        builder.addRow(alarmRowBuilder);
    }

    /**
     * Add zen mode (DND) icon to slice if it's enabled.
     * @param builder The slice builder.
     */
    protected void addZenModeLocked(ListBuilder builder) {
        if (!isDndOn()) {
            return;
        }
        RowBuilder dndBuilder = new RowBuilder(mDndUri)
                .setContentDescription(getContext().getResources()
                        .getString(R.string.accessibility_quick_settings_dnd))
                .addEndItem(
                    IconCompat.createWithResource(getContext(), R.drawable.stat_sys_dnd),
                    ListBuilder.ICON_IMAGE);
        builder.addRow(dndBuilder);
    }

    /**
     * Return true if DND is enabled.
     */
    protected boolean isDndOn() {
        return mZenModeController.getZen() != Settings.Global.ZEN_MODE_OFF;
    }

    @Override
    public boolean onCreateSliceProvider() {
        synchronized (this) {
            KeyguardSliceProvider oldInstance = KeyguardSliceProvider.sInstance;
            if (oldInstance != null) {
                oldInstance.onDestroy();
            }

            mAlarmManager = getContext().getSystemService(AlarmManager.class);
            mContentResolver = getContext().getContentResolver();
            mNextAlarmController = new NextAlarmControllerImpl(getContext());
            mNextAlarmController.addCallback(this);
            mZenModeController = new ZenModeControllerImpl(getContext(), mHandler);
            mZenModeController.addCallback(this);
            mDatePattern = getContext().getString(R.string.system_ui_aod_date_pattern);
            mPendingIntent = PendingIntent.getActivity(getContext(), 0, new Intent(), 0);
            mMediaWakeLock = new SettableWakeLock(WakeLock.createPartial(getContext(), "media"),
                    "media");
            KeyguardSliceProvider.sInstance = this;
            registerClockUpdate();
            updateClockLocked();
        }
        return true;
    }

    @VisibleForTesting
    protected void onDestroy() {
        synchronized (this) {
            mNextAlarmController.removeCallback(this);
            mZenModeController.removeCallback(this);
            mMediaWakeLock.setAcquired(false);
            mAlarmManager.cancel(mUpdateNextAlarm);
            if (mRegistered) {
                mRegistered = false;
                getKeyguardUpdateMonitor().removeCallback(mKeyguardUpdateMonitorCallback);
                getContext().unregisterReceiver(mIntentReceiver);
            }
        }
    }

    @Override
    public void onZenChanged(int zen) {
        notifyChange();
    }

    @Override
    public void onConfigChanged(ZenModeConfig config) {
        notifyChange();
    }

    private void updateNextAlarm() {
        synchronized (this) {
            if (withinNHoursLocked(mNextAlarmInfo, ALARM_VISIBILITY_HOURS)) {
                String pattern = android.text.format.DateFormat.is24HourFormat(getContext(),
                        ActivityManager.getCurrentUser()) ? "HH:mm" : "h:mm";
                mNextAlarm = android.text.format.DateFormat.format(pattern,
                        mNextAlarmInfo.getTriggerTime()).toString();
            } else {
                mNextAlarm = "";
            }
        }
        notifyChange();
    }

    private boolean withinNHoursLocked(AlarmManager.AlarmClockInfo alarmClockInfo, int hours) {
        if (alarmClockInfo == null) {
            return false;
        }

        long limit = System.currentTimeMillis() + TimeUnit.HOURS.toMillis(hours);
        return mNextAlarmInfo.getTriggerTime() <= limit;
    }

    /**
     * Registers a broadcast receiver for clock updates, include date, time zone and manually
     * changing the date/time via the settings app.
     */
    @VisibleForTesting
    protected void registerClockUpdate() {
        synchronized (this) {
            if (mRegistered) {
                return;
            }

            IntentFilter filter = new IntentFilter();
            filter.addAction(Intent.ACTION_DATE_CHANGED);
            filter.addAction(Intent.ACTION_LOCALE_CHANGED);
            getContext().registerReceiver(mIntentReceiver, filter, null /* permission*/,
                    null /* scheduler */);
            getKeyguardUpdateMonitor().registerCallback(mKeyguardUpdateMonitorCallback);
            mRegistered = true;
        }
    }

    @VisibleForTesting
    boolean isRegistered() {
        synchronized (this) {
            return mRegistered;
        }
    }

    protected void updateClockLocked() {
        final String text = getFormattedDateLocked();
        if (!text.equals(mLastText)) {
            mLastText = text;
            notifyChange();
        }
    }

    protected String getFormattedDateLocked() {
        if (mDateFormat == null) {
            final Locale l = Locale.getDefault();
            DateFormat format = DateFormat.getInstanceForSkeleton(mDatePattern, l);
            format.setContext(DisplayContext.CAPITALIZATION_FOR_STANDALONE);
            mDateFormat = format;
        }
        mCurrentTime.setTime(System.currentTimeMillis());
        return mDateFormat.format(mCurrentTime);
    }

    @VisibleForTesting
    void cleanDateFormatLocked() {
        mDateFormat = null;
    }

    @Override
    public void onNextAlarmChanged(AlarmManager.AlarmClockInfo nextAlarm) {
        synchronized (this) {
            mNextAlarmInfo = nextAlarm;
            mAlarmManager.cancel(mUpdateNextAlarm);

            long triggerAt = mNextAlarmInfo == null ? -1 : mNextAlarmInfo.getTriggerTime()
                    - TimeUnit.HOURS.toMillis(ALARM_VISIBILITY_HOURS);
            if (triggerAt > 0) {
                mAlarmManager.setExact(AlarmManager.RTC, triggerAt, "lock_screen_next_alarm",
                        mUpdateNextAlarm, mHandler);
            }
        }
        updateNextAlarm();
    }

    @VisibleForTesting
    protected KeyguardUpdateMonitor getKeyguardUpdateMonitor() {
        return KeyguardUpdateMonitor.getInstance(getContext());
    }

    /**
     * Called whenever new media metadata is available.
     * @param metadata New metadata.
     */
    @Override
    public void onMetadataOrStateChanged(MediaMetadata metadata, @PlaybackState.State int state) {
        synchronized (this) {
            boolean nextVisible = NotificationMediaManager.isPlayingState(state);
            mHandler.removeCallbacksAndMessages(mMediaToken);
            if (mMediaIsVisible && !nextVisible && mStatusBarState != StatusBarState.SHADE) {
                // We need to delay this event for a few millis when stopping to avoid jank in the
                // animation. The media app might not send its update when buffering, and the slice
                // would end up without a header for 0.5 second.
                mMediaWakeLock.setAcquired(true);
                mHandler.postDelayed(() -> {
                    updateMediaStateLocked(metadata, state);
                    mMediaWakeLock.setAcquired(false);
                }, mMediaToken, 2000);
            } else {
                mMediaWakeLock.setAcquired(false);
                updateMediaStateLocked(metadata, state);
            }
        }
    }

    private void updateMediaStateLocked(MediaMetadata metadata, @PlaybackState.State int state) {
        boolean nextVisible = NotificationMediaManager.isPlayingState(state);
        CharSequence title = null;
        if (metadata != null) {
            title = metadata.getText(MediaMetadata.METADATA_KEY_TITLE);
            if (TextUtils.isEmpty(title)) {
                title = getContext().getResources().getString(R.string.music_controls_no_title);
            }
        }
        CharSequence artist = metadata == null ? null : metadata.getText(
                MediaMetadata.METADATA_KEY_ARTIST);

        if (nextVisible == mMediaIsVisible && TextUtils.equals(title, mMediaTitle)
                && TextUtils.equals(artist, mMediaArtist)) {
            return;
        }
        mMediaTitle = title;
        mMediaArtist = artist;
        mMediaIsVisible = nextVisible;
        notifyChange();
    }

    protected void notifyChange() {
        mContentResolver.notifyChange(mSliceUri, null /* observer */);
    }

    @Override
    public void onDozingChanged(boolean isDozing) {
        final boolean notify;
        synchronized (this) {
            boolean neededMedia = needsMediaLocked();
            mDozing = isDozing;
            notify = neededMedia != needsMediaLocked();
        }
        if (notify) {
            notifyChange();
        }
    }

    @Override
    public void onStateChanged(int newState) {
        final boolean notify;
        synchronized (this) {
            boolean needsMedia = needsMediaLocked();
            mStatusBarState = newState;
            notify = needsMedia != needsMediaLocked();
        }
        if (notify) {
            notifyChange();
        }
    }
}<|MERGE_RESOLUTION|>--- conflicted
+++ resolved
@@ -53,11 +53,8 @@
 import com.android.systemui.plugins.statusbar.StatusBarStateController;
 import com.android.systemui.statusbar.NotificationMediaManager;
 import com.android.systemui.statusbar.StatusBarState;
-<<<<<<< HEAD
-=======
 import com.android.systemui.statusbar.phone.DozeParameters;
 import com.android.systemui.statusbar.phone.KeyguardBypassController;
->>>>>>> 2fc30b6e
 import com.android.systemui.statusbar.policy.NextAlarmController;
 import com.android.systemui.statusbar.policy.NextAlarmControllerImpl;
 import com.android.systemui.statusbar.policy.ZenModeController;
@@ -233,12 +230,6 @@
     }
 
     protected boolean needsMediaLocked() {
-<<<<<<< HEAD
-        // Show header if music is playing and the status bar is in the shade state. This way, an
-        // animation isn't necessary when pressing power and transitioning to AOD.
-        boolean keepWhenShade = mStatusBarState == StatusBarState.SHADE && mMediaIsVisible;
-        return !TextUtils.isEmpty(mMediaTitle) && mMediaIsVisible && (mDozing || keepWhenShade);
-=======
         boolean keepWhenAwake = mKeyguardBypassController != null
                 && mKeyguardBypassController.getBypassEnabled() && mDozeParameters.getAlwaysOn();
         // Show header if music is playing and the status bar is in the shade state. This way, an
@@ -246,7 +237,6 @@
         boolean keepWhenShade = mStatusBarState == StatusBarState.SHADE && mMediaIsVisible;
         return !TextUtils.isEmpty(mMediaTitle) && mMediaIsVisible && (mDozing || keepWhenAwake
                 || keepWhenShade);
->>>>>>> 2fc30b6e
     }
 
     protected void addMediaLocked(ListBuilder listBuilder) {
