/*
 * Copyright (C) 2016 The Android Open Source Project
 *
 * Licensed under the Apache License, Version 2.0 (the "License");
 * you may not use this file except in compliance with the License.
 * You may obtain a copy of the License at
 *
 *      http://www.apache.org/licenses/LICENSE-2.0
 *
 * Unless required by applicable law or agreed to in writing, software
 * distributed under the License is distributed on an "AS IS" BASIS,
 * WITHOUT WARRANTIES OR CONDITIONS OF ANY KIND, either express or implied.
 * See the License for the specific language governing permissions and
 * limitations under the License
 */

package com.android.systemui;

import android.app.AlarmManager;
import android.content.Context;
import android.os.Handler;
import android.os.Looper;
import android.util.Log;
import android.view.ViewGroup;

import com.android.internal.colorextraction.ColorExtractor.GradientColors;
import com.android.internal.util.function.TriConsumer;
import com.android.internal.widget.LockPatternUtils;
import com.android.keyguard.KeyguardUpdateMonitor;
import com.android.keyguard.ViewMediatorCallback;
import com.android.systemui.keyguard.DismissCallbackRegistry;
import com.android.systemui.plugins.FalsingManager;
import com.android.systemui.plugins.statusbar.StatusBarStateController;
import com.android.systemui.statusbar.KeyguardIndicationController;
import com.android.systemui.statusbar.NotificationMediaManager;
import com.android.systemui.statusbar.ScrimView;
import com.android.systemui.statusbar.notification.NotificationWakeUpCoordinator;
import com.android.systemui.statusbar.phone.DozeParameters;
import com.android.systemui.statusbar.phone.KeyguardBouncer;
import com.android.systemui.statusbar.phone.KeyguardBypassController;
import com.android.systemui.statusbar.phone.LockIcon;
import com.android.systemui.statusbar.phone.LockscreenWallpaper;
import com.android.systemui.statusbar.phone.NotificationIconAreaController;
import com.android.systemui.statusbar.phone.ScrimController;
import com.android.systemui.statusbar.phone.ScrimState;
import com.android.systemui.statusbar.phone.StatusBar;
import com.android.systemui.statusbar.phone.StatusBarKeyguardViewManager;
import com.android.systemui.statusbar.phone.UnlockMethodCache;
import com.android.systemui.statusbar.policy.KeyguardMonitor;
import com.android.systemui.volume.VolumeDialogComponent;

import java.util.function.Consumer;

import dagger.Module;
import dagger.Provides;

/**
 * Class factory to provide customizable SystemUI components.
 */
public class SystemUIFactory {
    private static final String TAG = "SystemUIFactory";

    static SystemUIFactory mFactory;
    protected SystemUIRootComponent mRootComponent;

    public static <T extends SystemUIFactory> T getInstance() {
        return (T) mFactory;
    }

    public static void createFromConfig(Context context) {
        final String clsName = context.getString(R.string.config_systemUIFactoryComponent);
        if (clsName == null || clsName.length() == 0) {
            throw new RuntimeException("No SystemUIFactory component configured");
        }

        try {
            Class<?> cls = null;
            cls = context.getClassLoader().loadClass(clsName);
            mFactory = (SystemUIFactory) cls.newInstance();
            mFactory.init(context);
        } catch (Throwable t) {
            Log.w(TAG, "Error creating SystemUIFactory component: " + clsName, t);
            throw new RuntimeException(t);
        }
    }

    public SystemUIFactory() {}

    private void init(Context context) {
        mRootComponent = buildSystemUIRootComponent(context);

        // Every other part of our codebase currently relies on Dependency, so we
        // really need to ensure the Dependency gets initialized early on.
        Dependency.initDependencies(mRootComponent);
    }

    protected SystemUIRootComponent buildSystemUIRootComponent(Context context) {
        return DaggerSystemUIRootComponent.builder()
                .dependencyProvider(new com.android.systemui.DependencyProvider())
                .contextHolder(new ContextHolder(context))
                .build();
    }

    public SystemUIRootComponent getRootComponent() {
        return mRootComponent;
    }

    public StatusBarKeyguardViewManager createStatusBarKeyguardViewManager(Context context,
            ViewMediatorCallback viewMediatorCallback, LockPatternUtils lockPatternUtils) {
        return new StatusBarKeyguardViewManager(context, viewMediatorCallback, lockPatternUtils);
    }

    public KeyguardBouncer createKeyguardBouncer(Context context, ViewMediatorCallback callback,
            LockPatternUtils lockPatternUtils, ViewGroup container,
            DismissCallbackRegistry dismissCallbackRegistry,
            KeyguardBouncer.BouncerExpansionCallback expansionCallback,
<<<<<<< HEAD
            KeyguardBypassController bypassController) {
=======
            FalsingManager falsingManager, KeyguardBypassController bypassController) {
>>>>>>> c5a675db
        return new KeyguardBouncer(context, callback, lockPatternUtils, container,
                dismissCallbackRegistry, falsingManager,
                expansionCallback, UnlockMethodCache.getInstance(context),
                KeyguardUpdateMonitor.getInstance(context), bypassController,
                new Handler(Looper.getMainLooper()));
    }

    public ScrimController createScrimController(ScrimView scrimBehind, ScrimView scrimInFront,
            ScrimView scrimForBubble,
            LockscreenWallpaper lockscreenWallpaper,
            TriConsumer<ScrimState, Float, GradientColors> scrimStateListener,
            Consumer<Integer> scrimVisibleListener, DozeParameters dozeParameters,
            AlarmManager alarmManager, KeyguardMonitor keyguardMonitor) {
        return new ScrimController(scrimBehind, scrimInFront, scrimForBubble, scrimStateListener,
                scrimVisibleListener, dozeParameters, alarmManager, keyguardMonitor);
    }

    public NotificationIconAreaController createNotificationIconAreaController(Context context,
            StatusBar statusBar,
            NotificationWakeUpCoordinator wakeUpCoordinator,
            KeyguardBypassController keyguardBypassController,
            StatusBarStateController statusBarStateController) {
        return new NotificationIconAreaController(context, statusBar, statusBarStateController,
                wakeUpCoordinator, keyguardBypassController,
                Dependency.get(NotificationMediaManager.class));
    }

    public KeyguardIndicationController createKeyguardIndicationController(Context context,
            ViewGroup indicationArea, LockIcon lockIcon) {
        return new KeyguardIndicationController(context, indicationArea, lockIcon);
    }

    public VolumeDialogComponent createVolumeDialogComponent(SystemUI systemUi, Context context) {
        return new VolumeDialogComponent(systemUi, context);
    }

    @Module
    public static class ContextHolder {
        private Context mContext;

        public ContextHolder(Context context) {
            mContext = context;
        }

        @Provides
        public Context provideContext() {
            return mContext;
        }
    }
}<|MERGE_RESOLUTION|>--- conflicted
+++ resolved
@@ -114,11 +114,7 @@
             LockPatternUtils lockPatternUtils, ViewGroup container,
             DismissCallbackRegistry dismissCallbackRegistry,
             KeyguardBouncer.BouncerExpansionCallback expansionCallback,
-<<<<<<< HEAD
-            KeyguardBypassController bypassController) {
-=======
             FalsingManager falsingManager, KeyguardBypassController bypassController) {
->>>>>>> c5a675db
         return new KeyguardBouncer(context, callback, lockPatternUtils, container,
                 dismissCallbackRegistry, falsingManager,
                 expansionCallback, UnlockMethodCache.getInstance(context),
