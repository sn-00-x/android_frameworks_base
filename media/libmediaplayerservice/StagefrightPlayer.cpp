/*
 * Copyright (C) 2009 The Android Open Source Project
 *
 * Licensed under the Apache License, Version 2.0 (the "License");
 * you may not use this file except in compliance with the License.
 * You may obtain a copy of the License at
 *
 *      http://www.apache.org/licenses/LICENSE-2.0
 *
 * Unless required by applicable law or agreed to in writing, software
 * distributed under the License is distributed on an "AS IS" BASIS,
 * WITHOUT WARRANTIES OR CONDITIONS OF ANY KIND, either express or implied.
 * See the License for the specific language governing permissions and
 * limitations under the License.
 */

//#define LOG_NDEBUG 0
#define LOG_TAG "StagefrightPlayer"
#include <utils/Log.h>

#include "StagefrightPlayer.h"

#include "AwesomePlayer.h"

#include <media/Metadata.h>
#include <media/stagefright/MediaExtractor.h>

namespace android {

StagefrightPlayer::StagefrightPlayer()
    : mPlayer(new AwesomePlayer) {
    ALOGV("StagefrightPlayer");

    mPlayer->setListener(this);
}

StagefrightPlayer::~StagefrightPlayer() {
    ALOGV("~StagefrightPlayer");
    reset();

    delete mPlayer;
    mPlayer = NULL;
}

status_t StagefrightPlayer::initCheck() {
    ALOGV("initCheck");
    return OK;
}

status_t StagefrightPlayer::setUID(uid_t uid) {
    mPlayer->setUID(uid);

    return OK;
}

status_t StagefrightPlayer::setDataSource(
        const char *url, const KeyedVector<String8, String8> *headers) {
    return mPlayer->setDataSource(url, headers);
}

// Warning: The filedescriptor passed into this method will only be valid until
// the method returns, if you want to keep it, dup it!
status_t StagefrightPlayer::setDataSource(int fd, int64_t offset, int64_t length) {
    ALOGV("setDataSource(%d, %lld, %lld)", fd, offset, length);
    return mPlayer->setDataSource(dup(fd), offset, length);
}

status_t StagefrightPlayer::setDataSource(const sp<IStreamSource> &source) {
    return mPlayer->setDataSource(source);
}

<<<<<<< HEAD
status_t StagefrightPlayer::setVideoSurface(const sp<Surface> &surface) {
    ALOGV("setVideoSurface");

    return mPlayer->setSurface(surface);
}

=======
>>>>>>> 26f70db9
status_t StagefrightPlayer::setVideoSurfaceTexture(
        const sp<ISurfaceTexture> &surfaceTexture) {
    ALOGV("setVideoSurfaceTexture");

    return mPlayer->setSurfaceTexture(surfaceTexture);
}

status_t StagefrightPlayer::prepare() {
    return mPlayer->prepare();
}

status_t StagefrightPlayer::prepareAsync() {
    return mPlayer->prepareAsync();
}

status_t StagefrightPlayer::start() {
    ALOGV("start");

    return mPlayer->play();
}

status_t StagefrightPlayer::stop() {
    ALOGV("stop");

    return pause();  // what's the difference?
}

status_t StagefrightPlayer::pause() {
    ALOGV("pause");

    return mPlayer->pause();
}

bool StagefrightPlayer::isPlaying() {
    ALOGV("isPlaying");
    return mPlayer->isPlaying();
}

status_t StagefrightPlayer::seekTo(int msec) {
    ALOGV("seekTo %.2f secs", msec / 1E3);

    status_t err = mPlayer->seekTo((int64_t)msec * 1000);

    return err;
}

status_t StagefrightPlayer::getCurrentPosition(int *msec) {
    ALOGV("getCurrentPosition");

    int64_t positionUs;
    status_t err = mPlayer->getPosition(&positionUs);

    if (err != OK) {
        return err;
    }

    *msec = (positionUs + 500) / 1000;

    return OK;
}

status_t StagefrightPlayer::getDuration(int *msec) {
    ALOGV("getDuration");

    int64_t durationUs;
    status_t err = mPlayer->getDuration(&durationUs);

    if (err != OK) {
        *msec = 0;
        return OK;
    }

    *msec = (durationUs + 500) / 1000;

    return OK;
}

status_t StagefrightPlayer::reset() {
    ALOGV("reset");

    mPlayer->reset();

    return OK;
}

status_t StagefrightPlayer::setLooping(int loop) {
    ALOGV("setLooping");

    return mPlayer->setLooping(loop);
}

player_type StagefrightPlayer::playerType() {
    ALOGV("playerType");
    return STAGEFRIGHT_PLAYER;
}

status_t StagefrightPlayer::invoke(const Parcel &request, Parcel *reply) {
    return INVALID_OPERATION;
}

void StagefrightPlayer::setAudioSink(const sp<AudioSink> &audioSink) {
    MediaPlayerInterface::setAudioSink(audioSink);

    mPlayer->setAudioSink(audioSink);
}

status_t StagefrightPlayer::setParameter(int key, const Parcel &request) {
    ALOGV("setParameter");
    return mPlayer->setParameter(key, request);
}

status_t StagefrightPlayer::getParameter(int key, Parcel *reply) {
    ALOGV("getParameter");
    return mPlayer->getParameter(key, reply);
}

status_t StagefrightPlayer::getMetadata(
        const media::Metadata::Filter& ids, Parcel *records) {
    using media::Metadata;

    uint32_t flags = mPlayer->flags();

    Metadata metadata(records);

    metadata.appendBool(
            Metadata::kPauseAvailable,
            flags & MediaExtractor::CAN_PAUSE);

    metadata.appendBool(
            Metadata::kSeekBackwardAvailable,
            flags & MediaExtractor::CAN_SEEK_BACKWARD);

    metadata.appendBool(
            Metadata::kSeekForwardAvailable,
            flags & MediaExtractor::CAN_SEEK_FORWARD);

    metadata.appendBool(
            Metadata::kSeekAvailable,
            flags & MediaExtractor::CAN_SEEK);

    return OK;
}

status_t StagefrightPlayer::dump(int fd, const Vector<String16> &args) const {
    return mPlayer->dump(fd, args);
}

}  // namespace android<|MERGE_RESOLUTION|>--- conflicted
+++ resolved
@@ -69,15 +69,6 @@
     return mPlayer->setDataSource(source);
 }
 
-<<<<<<< HEAD
-status_t StagefrightPlayer::setVideoSurface(const sp<Surface> &surface) {
-    ALOGV("setVideoSurface");
-
-    return mPlayer->setSurface(surface);
-}
-
-=======
->>>>>>> 26f70db9
 status_t StagefrightPlayer::setVideoSurfaceTexture(
         const sp<ISurfaceTexture> &surfaceTexture) {
     ALOGV("setVideoSurfaceTexture");
