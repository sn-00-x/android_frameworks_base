--- conflicted
+++ resolved
@@ -47,18 +47,6 @@
     private static final int LAST_AUDIO_FILE_TYPE = FILE_TYPE_FLAC;
 
     // More audio file types
-<<<<<<< HEAD
-    public static final int FILE_TYPE_DTS   = 300;
-    public static final int FILE_TYPE_3GPA  = 301;
-    public static final int FILE_TYPE_AC3   = 302;
-    public static final int FILE_TYPE_QCP   = 303;
-    public static final int FILE_TYPE_PCM   = 304;
-    public static final int FILE_TYPE_EC3   = 305;
-    public static final int FILE_TYPE_AIFF  = 306;
-    public static final int FILE_TYPE_APE   = 307;
-    private static final int FIRST_AUDIO_FILE_TYPE_EXT = FILE_TYPE_DTS;
-    private static final int LAST_AUDIO_FILE_TYPE_EXT = FILE_TYPE_APE;
-=======
     public static final int FILE_TYPE_DTS   = 210;
     public static final int FILE_TYPE_3GPA  = 211;
     public static final int FILE_TYPE_AC3   = 212;
@@ -70,7 +58,6 @@
     public static final int FILE_TYPE_DSD   = 218;
     private static final int FIRST_AUDIO_FILE_TYPE_EXT = FILE_TYPE_DTS;
     private static final int LAST_AUDIO_FILE_TYPE_EXT = FILE_TYPE_DSD;
->>>>>>> 4404f4a2
 
     // MIDI file types
     public static final int FILE_TYPE_MID     = 11;
@@ -296,22 +283,16 @@
         addFileType("MPEG", FILE_TYPE_MP2PS, "video/mp2p");
         addFileType("DIVX", FILE_TYPE_DIVX, "video/divx");
         addFileType("FLV", FILE_TYPE_FLV, "video/flv");
-<<<<<<< HEAD
-=======
         addFileType("MPD", FILE_TYPE_DASH, "application/dash+xml");
->>>>>>> 4404f4a2
         addFileType("QCP", FILE_TYPE_QCP, "audio/qcelp");
         addFileType("AC3", FILE_TYPE_AC3, "audio/ac3");
         addFileType("EC3", FILE_TYPE_EC3, "audio/eac3");
         addFileType("AIF", FILE_TYPE_AIFF, "audio/x-aiff");
         addFileType("AIFF", FILE_TYPE_AIFF, "audio/x-aiff");
         addFileType("APE", FILE_TYPE_APE, "audio/x-ape");
-<<<<<<< HEAD
-=======
         addFileType("DSF", FILE_TYPE_DSD, "audio/x-dsf");
         addFileType("DFF", FILE_TYPE_DSD, "audio/x-dff");
         addFileType("DSD", FILE_TYPE_DSD, "audio/dsd");
->>>>>>> 4404f4a2
     }
 
     public static boolean isAudioFileType(int fileType) {
