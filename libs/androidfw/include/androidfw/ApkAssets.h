/*
 * Copyright (C) 2016 The Android Open Source Project
 *
 * Licensed under the Apache License, Version 2.0 (the "License");
 * you may not use this file except in compliance with the License.
 * You may obtain a copy of the License at
 *
 *      http://www.apache.org/licenses/LICENSE-2.0
 *
 * Unless required by applicable law or agreed to in writing, software
 * distributed under the License is distributed on an "AS IS" BASIS,
 * WITHOUT WARRANTIES OR CONDITIONS OF ANY KIND, either express or implied.
 * See the License for the specific language governing permissions and
 * limitations under the License.
 */

#ifndef APKASSETS_H_
#define APKASSETS_H_

#include <memory>
#include <string>

#include "android-base/macros.h"
#include "android-base/unique_fd.h"

#include "androidfw/Asset.h"
#include "androidfw/Idmap.h"
#include "androidfw/LoadedArsc.h"
#include "androidfw/misc.h"

struct ZipArchive;
typedef ZipArchive* ZipArchiveHandle;

namespace android {

class LoadedIdmap;

// Interface for retrieving assets provided by an ApkAssets.
class AssetsProvider {
 public:
  virtual ~AssetsProvider() = default;

  // Opens a file for reading.
  std::unique_ptr<Asset> Open(const std::string& path,
                              Asset::AccessMode mode = Asset::AccessMode::ACCESS_RANDOM,
                              bool* file_exists = nullptr) const {
    return OpenInternal(path, mode, file_exists);
  }

  // Iterate over all files and directories provided by the zip. The order of iteration is stable.
  virtual bool ForEachFile(const std::string& /* path */,
                           const std::function<void(const StringPiece&, FileType)>& /* f */) const {
    return true;
  }

 protected:
  AssetsProvider() = default;

  virtual std::unique_ptr<Asset> OpenInternal(const std::string& path,
                                              Asset::AccessMode mode,
                                              bool* file_exists) const = 0;

 private:
  DISALLOW_COPY_AND_ASSIGN(AssetsProvider);
};

class ZipAssetsProvider;

// Holds an APK.
class ApkAssets {
<<<<<<< HEAD
  // This means the data extends to the end of the file.
  static constexpr off64_t kUnknownLength = -1;

 public:
  // Creates an ApkAssets from the zip path.
  static std::unique_ptr<const ApkAssets> Load(const std::string& path,
                                               package_property_t flags = 0U);

  // Creates an ApkAssets from the given file descriptor, and takes ownership of the file
  // descriptor. The `friendly_name` is some name that will be used to identify the source of
  // this ApkAssets in log messages and other debug scenarios.
  // If `length` equals kUnknownLength, offset must equal 0; otherwise, the apk data will be read
  // using the `offset` into the file descriptor and will be `length` bytes long.
  static std::unique_ptr<const ApkAssets> LoadFromFd(base::unique_fd fd,
                                                     const std::string& friendly_name,
                                                     package_property_t flags = 0U,
                                                     off64_t offset = 0,
                                                     off64_t length = kUnknownLength);

  // Creates an ApkAssets from the given path which points to a resources.arsc.
  static std::unique_ptr<const ApkAssets> LoadTable(const std::string& path,
                                                    package_property_t flags = 0U);

  // Creates an ApkAssets from the given file descriptor which points to an resources.arsc, and
  // takes ownership of the file descriptor.
  // If `length` equals kUnknownLength, offset must equal 0; otherwise, the .arsc data will be read
  // using the `offset` into the file descriptor and will be `length` bytes long.
  static std::unique_ptr<const ApkAssets> LoadTableFromFd(base::unique_fd fd,
                                                          const std::string& friendly_name,
                                                          package_property_t flags = 0U,
                                                          off64_t offset = 0,
                                                          off64_t length = kUnknownLength);

  // Creates an ApkAssets from an IDMAP, which contains the original APK path, and the overlay
  // data.
  static std::unique_ptr<const ApkAssets> LoadOverlay(const std::string& idmap_path,
                                                      package_property_t flags = 0U);

  // Creates a totally empty ApkAssets with no resources table and no file entries.
  static std::unique_ptr<const ApkAssets> LoadEmpty(package_property_t flags = 0U);

  std::unique_ptr<Asset> Open(const std::string& path,
                              Asset::AccessMode mode = Asset::AccessMode::ACCESS_RANDOM) const;

  bool ForEachFile(const std::string& path,
                   const std::function<void(const StringPiece&, FileType)>& f) const;
=======
 public:
  // This means the data extends to the end of the file.
  static constexpr off64_t kUnknownLength = -1;

  // Creates an ApkAssets.
  // If `system` is true, the package is marked as a system package, and allows some functions to
  // filter out this package when computing what configurations/resources are available.
  static std::unique_ptr<const ApkAssets> Load(
      const std::string& path, package_property_t flags = 0U,
      std::unique_ptr<const AssetsProvider> override_asset = nullptr);

  // Creates an ApkAssets from the given file descriptor, and takes ownership of the file
  // descriptor. The `friendly_name` is some name that will be used to identify the source of
  // this ApkAssets in log messages and other debug scenarios.
  // If `length` equals kUnknownLength, offset must equal 0; otherwise, the apk data will be read
  // using the `offset` into the file descriptor and will be `length` bytes long.
  static std::unique_ptr<const ApkAssets> LoadFromFd(
      base::unique_fd fd, const std::string& friendly_name, package_property_t flags = 0U,
      std::unique_ptr<const AssetsProvider> override_asset = nullptr, off64_t offset = 0,
      off64_t length = kUnknownLength);

  // Creates an ApkAssets from the given path which points to a resources.arsc.
  static std::unique_ptr<const ApkAssets> LoadTable(
      const std::string& path, package_property_t flags = 0U,
      std::unique_ptr<const AssetsProvider> override_asset = nullptr);

  // Creates an ApkAssets from the given file descriptor which points to an resources.arsc, and
  // takes ownership of the file descriptor.
  // If `length` equals kUnknownLength, offset must equal 0; otherwise, the .arsc data will be read
  // using the `offset` into the file descriptor and will be `length` bytes long.
  static std::unique_ptr<const ApkAssets> LoadTableFromFd(
      base::unique_fd fd, const std::string& friendly_name, package_property_t flags = 0U,
      std::unique_ptr<const AssetsProvider> override_asset = nullptr, off64_t offset = 0,
      off64_t length = kUnknownLength);

  // Creates an ApkAssets from an IDMAP, which contains the original APK path, and the overlay
  // data.
  static std::unique_ptr<const ApkAssets> LoadOverlay(const std::string& idmap_path,
                                                      package_property_t flags = 0U);

  // Creates an ApkAssets from the directory path. File-based resources are read within the
  // directory as if the directory is an APK.
  static std::unique_ptr<const ApkAssets> LoadFromDir(
      const std::string& path, package_property_t flags = 0U,
      std::unique_ptr<const AssetsProvider> override_asset = nullptr);

  // Creates a totally empty ApkAssets with no resources table and no file entries.
  static std::unique_ptr<const ApkAssets> LoadEmpty(
      package_property_t flags = 0U,
      std::unique_ptr<const AssetsProvider> override_asset = nullptr);
>>>>>>> b0544a73

  inline const std::string& GetPath() const {
    return path_;
  }

  inline const AssetsProvider* GetAssetsProvider() const {
    return assets_provider_.get();
  }

  // This is never nullptr.
  inline const LoadedArsc* GetLoadedArsc() const {
    return loaded_arsc_.get();
  }

  inline const LoadedIdmap* GetLoadedIdmap() const {
    return loaded_idmap_.get();
  }

  inline bool IsLoader() const {
    return (property_flags_ & PROPERTY_LOADER) != 0;
  }

  inline bool IsOverlay() const {
    return loaded_idmap_ != nullptr;
  }

  bool IsUpToDate() const;

  // Creates an Asset from a file on disk.
  static std::unique_ptr<Asset> CreateAssetFromFile(const std::string& path);

  // Creates an Asset from a file descriptor.
  //
  // The asset takes ownership of the file descriptor. If `length` equals kUnknownLength, offset
  // must equal 0; otherwise, the asset data will be read using the `offset` into the file
  // descriptor and will be `length` bytes long.
  static std::unique_ptr<Asset> CreateAssetFromFd(base::unique_fd fd,
                                                  const char* path,
                                                  off64_t offset = 0,
                                                  off64_t length = kUnknownLength);
 private:
  DISALLOW_COPY_AND_ASSIGN(ApkAssets);

<<<<<<< HEAD
  static std::unique_ptr<const ApkAssets> LoadImpl(ZipArchiveHandle unmanaged_handle,
                                                   const std::string& path,
                                                   std::unique_ptr<Asset> idmap_asset,
                                                   std::unique_ptr<const LoadedIdmap> idmap,
                                                   package_property_t property_flags);

  static std::unique_ptr<const ApkAssets> LoadTableImpl(std::unique_ptr<Asset> resources_asset,
                                                        const std::string& path,
                                                        package_property_t property_flags);

  ApkAssets(ZipArchiveHandle unmanaged_handle,
=======
  static std::unique_ptr<const ApkAssets> LoadImpl(
      std::unique_ptr<const AssetsProvider> assets, const std::string& path,
      package_property_t property_flags,
      std::unique_ptr<const AssetsProvider> override_assets = nullptr,
      std::unique_ptr<Asset> idmap_asset = nullptr,
      std::unique_ptr<const LoadedIdmap> idmap  = nullptr);

  static std::unique_ptr<const ApkAssets> LoadTableImpl(
      std::unique_ptr<Asset> resources_asset, const std::string& path,
      package_property_t property_flags,
      std::unique_ptr<const AssetsProvider> override_assets = nullptr);

  ApkAssets(std::unique_ptr<const AssetsProvider> assets_provider,
>>>>>>> b0544a73
            std::string path,
            time_t last_mod_time,
            package_property_t property_flags);

  std::unique_ptr<const AssetsProvider> assets_provider_;
  const std::string path_;
  time_t last_mod_time_;
  package_property_t property_flags_ = 0U;
  std::unique_ptr<Asset> resources_asset_;
  std::unique_ptr<Asset> idmap_asset_;
  std::unique_ptr<const LoadedArsc> loaded_arsc_;
  std::unique_ptr<const LoadedIdmap> loaded_idmap_;
};

}  // namespace android

#endif /* APKASSETS_H_ */<|MERGE_RESOLUTION|>--- conflicted
+++ resolved
@@ -68,54 +68,6 @@
 
 // Holds an APK.
 class ApkAssets {
-<<<<<<< HEAD
-  // This means the data extends to the end of the file.
-  static constexpr off64_t kUnknownLength = -1;
-
- public:
-  // Creates an ApkAssets from the zip path.
-  static std::unique_ptr<const ApkAssets> Load(const std::string& path,
-                                               package_property_t flags = 0U);
-
-  // Creates an ApkAssets from the given file descriptor, and takes ownership of the file
-  // descriptor. The `friendly_name` is some name that will be used to identify the source of
-  // this ApkAssets in log messages and other debug scenarios.
-  // If `length` equals kUnknownLength, offset must equal 0; otherwise, the apk data will be read
-  // using the `offset` into the file descriptor and will be `length` bytes long.
-  static std::unique_ptr<const ApkAssets> LoadFromFd(base::unique_fd fd,
-                                                     const std::string& friendly_name,
-                                                     package_property_t flags = 0U,
-                                                     off64_t offset = 0,
-                                                     off64_t length = kUnknownLength);
-
-  // Creates an ApkAssets from the given path which points to a resources.arsc.
-  static std::unique_ptr<const ApkAssets> LoadTable(const std::string& path,
-                                                    package_property_t flags = 0U);
-
-  // Creates an ApkAssets from the given file descriptor which points to an resources.arsc, and
-  // takes ownership of the file descriptor.
-  // If `length` equals kUnknownLength, offset must equal 0; otherwise, the .arsc data will be read
-  // using the `offset` into the file descriptor and will be `length` bytes long.
-  static std::unique_ptr<const ApkAssets> LoadTableFromFd(base::unique_fd fd,
-                                                          const std::string& friendly_name,
-                                                          package_property_t flags = 0U,
-                                                          off64_t offset = 0,
-                                                          off64_t length = kUnknownLength);
-
-  // Creates an ApkAssets from an IDMAP, which contains the original APK path, and the overlay
-  // data.
-  static std::unique_ptr<const ApkAssets> LoadOverlay(const std::string& idmap_path,
-                                                      package_property_t flags = 0U);
-
-  // Creates a totally empty ApkAssets with no resources table and no file entries.
-  static std::unique_ptr<const ApkAssets> LoadEmpty(package_property_t flags = 0U);
-
-  std::unique_ptr<Asset> Open(const std::string& path,
-                              Asset::AccessMode mode = Asset::AccessMode::ACCESS_RANDOM) const;
-
-  bool ForEachFile(const std::string& path,
-                   const std::function<void(const StringPiece&, FileType)>& f) const;
-=======
  public:
   // This means the data extends to the end of the file.
   static constexpr off64_t kUnknownLength = -1;
@@ -166,7 +118,6 @@
   static std::unique_ptr<const ApkAssets> LoadEmpty(
       package_property_t flags = 0U,
       std::unique_ptr<const AssetsProvider> override_asset = nullptr);
->>>>>>> b0544a73
 
   inline const std::string& GetPath() const {
     return path_;
@@ -210,19 +161,6 @@
  private:
   DISALLOW_COPY_AND_ASSIGN(ApkAssets);
 
-<<<<<<< HEAD
-  static std::unique_ptr<const ApkAssets> LoadImpl(ZipArchiveHandle unmanaged_handle,
-                                                   const std::string& path,
-                                                   std::unique_ptr<Asset> idmap_asset,
-                                                   std::unique_ptr<const LoadedIdmap> idmap,
-                                                   package_property_t property_flags);
-
-  static std::unique_ptr<const ApkAssets> LoadTableImpl(std::unique_ptr<Asset> resources_asset,
-                                                        const std::string& path,
-                                                        package_property_t property_flags);
-
-  ApkAssets(ZipArchiveHandle unmanaged_handle,
-=======
   static std::unique_ptr<const ApkAssets> LoadImpl(
       std::unique_ptr<const AssetsProvider> assets, const std::string& path,
       package_property_t property_flags,
@@ -236,7 +174,6 @@
       std::unique_ptr<const AssetsProvider> override_assets = nullptr);
 
   ApkAssets(std::unique_ptr<const AssetsProvider> assets_provider,
->>>>>>> b0544a73
             std::string path,
             time_t last_mod_time,
             package_property_t property_flags);
