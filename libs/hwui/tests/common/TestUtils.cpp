--- conflicted
+++ resolved
@@ -19,14 +19,8 @@
 #include "DeferredLayerUpdater.h"
 #include "LayerRenderer.h"
 
-<<<<<<< HEAD
 #include <utils/Unicode.h>
 
-#include <unistd.h>
-#include <signal.h>
-
-=======
->>>>>>> 9a9bb774
 namespace android {
 namespace uirenderer {
 
