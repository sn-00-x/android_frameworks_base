package android {

  public static final class Manifest.permission {
    field public static final java.lang.String ACCESS_AMBIENT_LIGHT_STATS = "android.permission.ACCESS_AMBIENT_LIGHT_STATS";
    field public static final java.lang.String ACCESS_BROADCAST_RADIO = "android.permission.ACCESS_BROADCAST_RADIO";
    field public static final java.lang.String ACCESS_CACHE_FILESYSTEM = "android.permission.ACCESS_CACHE_FILESYSTEM";
    field public static final java.lang.String ACCESS_CHECKIN_PROPERTIES = "android.permission.ACCESS_CHECKIN_PROPERTIES";
    field public static final java.lang.String ACCESS_DRM_CERTIFICATES = "android.permission.ACCESS_DRM_CERTIFICATES";
    field public static final deprecated java.lang.String ACCESS_FM_RADIO = "android.permission.ACCESS_FM_RADIO";
    field public static final java.lang.String ACCESS_MOCK_LOCATION = "android.permission.ACCESS_MOCK_LOCATION";
    field public static final java.lang.String ACCESS_MTP = "android.permission.ACCESS_MTP";
    field public static final java.lang.String ACCESS_NETWORK_CONDITIONS = "android.permission.ACCESS_NETWORK_CONDITIONS";
    field public static final java.lang.String ACCESS_NOTIFICATIONS = "android.permission.ACCESS_NOTIFICATIONS";
    field public static final java.lang.String ACCESS_SHORTCUTS = "android.permission.ACCESS_SHORTCUTS";
    field public static final java.lang.String ACCESS_SURFACE_FLINGER = "android.permission.ACCESS_SURFACE_FLINGER";
    field public static final java.lang.String ACCOUNT_MANAGER = "android.permission.ACCOUNT_MANAGER";
    field public static final java.lang.String ACTIVITY_EMBEDDING = "android.permission.ACTIVITY_EMBEDDING";
    field public static final java.lang.String ALLOCATE_AGGRESSIVE = "android.permission.ALLOCATE_AGGRESSIVE";
    field public static final java.lang.String ALLOW_ANY_CODEC_FOR_PLAYBACK = "android.permission.ALLOW_ANY_CODEC_FOR_PLAYBACK";
    field public static final java.lang.String BACKUP = "android.permission.BACKUP";
    field public static final java.lang.String BATTERY_STATS = "android.permission.BATTERY_STATS";
    field public static final java.lang.String BIND_APPWIDGET = "android.permission.BIND_APPWIDGET";
    field public static final deprecated java.lang.String BIND_CONNECTION_SERVICE = "android.permission.BIND_CONNECTION_SERVICE";
    field public static final java.lang.String BIND_DIRECTORY_SEARCH = "android.permission.BIND_DIRECTORY_SEARCH";
    field public static final java.lang.String BIND_EUICC_SERVICE = "android.permission.BIND_EUICC_SERVICE";
    field public static final java.lang.String BIND_IMS_SERVICE = "android.permission.BIND_IMS_SERVICE";
    field public static final java.lang.String BIND_KEYGUARD_APPWIDGET = "android.permission.BIND_KEYGUARD_APPWIDGET";
    field public static final java.lang.String BIND_NETWORK_RECOMMENDATION_SERVICE = "android.permission.BIND_NETWORK_RECOMMENDATION_SERVICE";
    field public static final java.lang.String BIND_NOTIFICATION_ASSISTANT_SERVICE = "android.permission.BIND_NOTIFICATION_ASSISTANT_SERVICE";
    field public static final java.lang.String BIND_PRINT_RECOMMENDATION_SERVICE = "android.permission.BIND_PRINT_RECOMMENDATION_SERVICE";
    field public static final java.lang.String BIND_REMOTEVIEWS = "android.permission.BIND_REMOTEVIEWS";
    field public static final java.lang.String BIND_RESOLVER_RANKER_SERVICE = "android.permission.BIND_RESOLVER_RANKER_SERVICE";
    field public static final java.lang.String BIND_RUNTIME_PERMISSION_PRESENTER_SERVICE = "android.permission.BIND_RUNTIME_PERMISSION_PRESENTER_SERVICE";
    field public static final java.lang.String BIND_SETTINGS_SUGGESTIONS_SERVICE = "android.permission.BIND_SETTINGS_SUGGESTIONS_SERVICE";
    field public static final java.lang.String BIND_SOUND_TRIGGER_DETECTION_SERVICE = "android.permission.BIND_SOUND_TRIGGER_DETECTION_SERVICE";
    field public static final java.lang.String BIND_TELEPHONY_DATA_SERVICE = "android.permission.BIND_TELEPHONY_DATA_SERVICE";
    field public static final java.lang.String BIND_TELEPHONY_NETWORK_SERVICE = "android.permission.BIND_TELEPHONY_NETWORK_SERVICE";
    field public static final java.lang.String BIND_TEXTCLASSIFIER_SERVICE = "android.permission.BIND_TEXTCLASSIFIER_SERVICE";
    field public static final java.lang.String BIND_TRUST_AGENT = "android.permission.BIND_TRUST_AGENT";
    field public static final java.lang.String BIND_TV_REMOTE_SERVICE = "android.permission.BIND_TV_REMOTE_SERVICE";
    field public static final java.lang.String BLUETOOTH_PRIVILEGED = "android.permission.BLUETOOTH_PRIVILEGED";
    field public static final java.lang.String BRICK = "android.permission.BRICK";
    field public static final java.lang.String BRIGHTNESS_SLIDER_USAGE = "android.permission.BRIGHTNESS_SLIDER_USAGE";
    field public static final deprecated java.lang.String BROADCAST_NETWORK_PRIVILEGED = "android.permission.BROADCAST_NETWORK_PRIVILEGED";
    field public static final java.lang.String CALL_PRIVILEGED = "android.permission.CALL_PRIVILEGED";
    field public static final java.lang.String CAMERA_DISABLE_TRANSMIT_LED = "android.permission.CAMERA_DISABLE_TRANSMIT_LED";
    field public static final java.lang.String CAPTURE_AUDIO_HOTWORD = "android.permission.CAPTURE_AUDIO_HOTWORD";
    field public static final java.lang.String CAPTURE_AUDIO_OUTPUT = "android.permission.CAPTURE_AUDIO_OUTPUT";
    field public static final java.lang.String CAPTURE_SECURE_VIDEO_OUTPUT = "android.permission.CAPTURE_SECURE_VIDEO_OUTPUT";
    field public static final java.lang.String CAPTURE_TV_INPUT = "android.permission.CAPTURE_TV_INPUT";
    field public static final java.lang.String CAPTURE_VIDEO_OUTPUT = "android.permission.CAPTURE_VIDEO_OUTPUT";
    field public static final java.lang.String CHANGE_APP_IDLE_STATE = "android.permission.CHANGE_APP_IDLE_STATE";
    field public static final java.lang.String CHANGE_COMPONENT_ENABLED_STATE = "android.permission.CHANGE_COMPONENT_ENABLED_STATE";
    field public static final java.lang.String CHANGE_CONFIGURATION = "android.permission.CHANGE_CONFIGURATION";
    field public static final java.lang.String CHANGE_DEVICE_IDLE_TEMP_WHITELIST = "android.permission.CHANGE_DEVICE_IDLE_TEMP_WHITELIST";
    field public static final java.lang.String CLEAR_APP_USER_DATA = "android.permission.CLEAR_APP_USER_DATA";
    field public static final java.lang.String CONFIGURE_DISPLAY_BRIGHTNESS = "android.permission.CONFIGURE_DISPLAY_BRIGHTNESS";
    field public static final java.lang.String CONNECTIVITY_INTERNAL = "android.permission.CONNECTIVITY_INTERNAL";
    field public static final java.lang.String CONNECTIVITY_USE_RESTRICTED_NETWORKS = "android.permission.CONNECTIVITY_USE_RESTRICTED_NETWORKS";
    field public static final java.lang.String CONTROL_DISPLAY_SATURATION = "android.permission.CONTROL_DISPLAY_SATURATION";
    field public static final java.lang.String CONTROL_INCALL_EXPERIENCE = "android.permission.CONTROL_INCALL_EXPERIENCE";
    field public static final java.lang.String CONTROL_LOCATION_UPDATES = "android.permission.CONTROL_LOCATION_UPDATES";
    field public static final java.lang.String CONTROL_VPN = "android.permission.CONTROL_VPN";
    field public static final java.lang.String CRYPT_KEEPER = "android.permission.CRYPT_KEEPER";
    field public static final java.lang.String DELETE_CACHE_FILES = "android.permission.DELETE_CACHE_FILES";
    field public static final java.lang.String DELETE_PACKAGES = "android.permission.DELETE_PACKAGES";
    field public static final java.lang.String DEVICE_POWER = "android.permission.DEVICE_POWER";
    field public static final java.lang.String DIAGNOSTIC = "android.permission.DIAGNOSTIC";
    field public static final java.lang.String DISPATCH_PROVISIONING_MESSAGE = "android.permission.DISPATCH_PROVISIONING_MESSAGE";
    field public static final java.lang.String DUMP = "android.permission.DUMP";
    field public static final java.lang.String FORCE_BACK = "android.permission.FORCE_BACK";
    field public static final java.lang.String FORCE_STOP_PACKAGES = "android.permission.FORCE_STOP_PACKAGES";
    field public static final java.lang.String GET_ACCOUNTS_PRIVILEGED = "android.permission.GET_ACCOUNTS_PRIVILEGED";
    field public static final java.lang.String GET_APP_OPS_STATS = "android.permission.GET_APP_OPS_STATS";
    field public static final java.lang.String GET_PROCESS_STATE_AND_OOM_SCORE = "android.permission.GET_PROCESS_STATE_AND_OOM_SCORE";
    field public static final java.lang.String GET_TOP_ACTIVITY_INFO = "android.permission.GET_TOP_ACTIVITY_INFO";
    field public static final java.lang.String GLOBAL_SEARCH = "android.permission.GLOBAL_SEARCH";
    field public static final java.lang.String GRANT_RUNTIME_PERMISSIONS = "android.permission.GRANT_RUNTIME_PERMISSIONS";
    field public static final java.lang.String HARDWARE_TEST = "android.permission.HARDWARE_TEST";
    field public static final java.lang.String HDMI_CEC = "android.permission.HDMI_CEC";
    field public static final java.lang.String HIDE_NON_SYSTEM_OVERLAY_WINDOWS = "android.permission.HIDE_NON_SYSTEM_OVERLAY_WINDOWS";
    field public static final java.lang.String INJECT_EVENTS = "android.permission.INJECT_EVENTS";
    field public static final java.lang.String INSTALL_GRANT_RUNTIME_PERMISSIONS = "android.permission.INSTALL_GRANT_RUNTIME_PERMISSIONS";
    field public static final java.lang.String INSTALL_LOCATION_PROVIDER = "android.permission.INSTALL_LOCATION_PROVIDER";
    field public static final java.lang.String INSTALL_PACKAGES = "android.permission.INSTALL_PACKAGES";
    field public static final java.lang.String INSTALL_PACKAGE_UPDATES = "android.permission.INSTALL_PACKAGE_UPDATES";
    field public static final java.lang.String INSTALL_SELF_UPDATES = "android.permission.INSTALL_SELF_UPDATES";
    field public static final java.lang.String INTENT_FILTER_VERIFICATION_AGENT = "android.permission.INTENT_FILTER_VERIFICATION_AGENT";
    field public static final java.lang.String INTERACT_ACROSS_USERS = "android.permission.INTERACT_ACROSS_USERS";
    field public static final java.lang.String INTERACT_ACROSS_USERS_FULL = "android.permission.INTERACT_ACROSS_USERS_FULL";
    field public static final java.lang.String INTERNAL_SYSTEM_WINDOW = "android.permission.INTERNAL_SYSTEM_WINDOW";
    field public static final java.lang.String INVOKE_CARRIER_SETUP = "android.permission.INVOKE_CARRIER_SETUP";
    field public static final java.lang.String KILL_UID = "android.permission.KILL_UID";
    field public static final java.lang.String LOCAL_MAC_ADDRESS = "android.permission.LOCAL_MAC_ADDRESS";
    field public static final java.lang.String LOCATION_HARDWARE = "android.permission.LOCATION_HARDWARE";
    field public static final java.lang.String LOOP_RADIO = "android.permission.LOOP_RADIO";
    field public static final java.lang.String MANAGE_ACTIVITY_STACKS = "android.permission.MANAGE_ACTIVITY_STACKS";
    field public static final java.lang.String MANAGE_APP_OPS_RESTRICTIONS = "android.permission.MANAGE_APP_OPS_RESTRICTIONS";
    field public static final java.lang.String MANAGE_APP_TOKENS = "android.permission.MANAGE_APP_TOKENS";
    field public static final java.lang.String MANAGE_AUTO_FILL = "android.permission.MANAGE_AUTO_FILL";
    field public static final java.lang.String MANAGE_CARRIER_OEM_UNLOCK_STATE = "android.permission.MANAGE_CARRIER_OEM_UNLOCK_STATE";
    field public static final java.lang.String MANAGE_CA_CERTIFICATES = "android.permission.MANAGE_CA_CERTIFICATES";
    field public static final java.lang.String MANAGE_DEVICE_ADMINS = "android.permission.MANAGE_DEVICE_ADMINS";
    field public static final java.lang.String MANAGE_IPSEC_TUNNELS = "android.permission.MANAGE_IPSEC_TUNNELS";
    field public static final java.lang.String MANAGE_SOUND_TRIGGER = "android.permission.MANAGE_SOUND_TRIGGER";
    field public static final java.lang.String MANAGE_SUBSCRIPTION_PLANS = "android.permission.MANAGE_SUBSCRIPTION_PLANS";
    field public static final java.lang.String MANAGE_USB = "android.permission.MANAGE_USB";
    field public static final java.lang.String MANAGE_USERS = "android.permission.MANAGE_USERS";
    field public static final java.lang.String MANAGE_USER_OEM_UNLOCK_STATE = "android.permission.MANAGE_USER_OEM_UNLOCK_STATE";
    field public static final java.lang.String MASTER_CLEAR = "android.permission.MASTER_CLEAR";
    field public static final java.lang.String MEDIA_CONTENT_CONTROL = "android.permission.MEDIA_CONTENT_CONTROL";
    field public static final java.lang.String MODIFY_APPWIDGET_BIND_PERMISSIONS = "android.permission.MODIFY_APPWIDGET_BIND_PERMISSIONS";
    field public static final java.lang.String MODIFY_AUDIO_ROUTING = "android.permission.MODIFY_AUDIO_ROUTING";
    field public static final java.lang.String MODIFY_CELL_BROADCASTS = "android.permission.MODIFY_CELL_BROADCASTS";
    field public static final java.lang.String MODIFY_DAY_NIGHT_MODE = "android.permission.MODIFY_DAY_NIGHT_MODE";
    field public static final deprecated java.lang.String MODIFY_NETWORK_ACCOUNTING = "android.permission.MODIFY_NETWORK_ACCOUNTING";
    field public static final java.lang.String MODIFY_PARENTAL_CONTROLS = "android.permission.MODIFY_PARENTAL_CONTROLS";
    field public static final java.lang.String MODIFY_PHONE_STATE = "android.permission.MODIFY_PHONE_STATE";
    field public static final java.lang.String MODIFY_QUIET_MODE = "android.permission.MODIFY_QUIET_MODE";
    field public static final java.lang.String MOUNT_FORMAT_FILESYSTEMS = "android.permission.MOUNT_FORMAT_FILESYSTEMS";
    field public static final java.lang.String MOUNT_UNMOUNT_FILESYSTEMS = "android.permission.MOUNT_UNMOUNT_FILESYSTEMS";
    field public static final java.lang.String MOVE_PACKAGE = "android.permission.MOVE_PACKAGE";
    field public static final java.lang.String NETWORK_SETUP_WIZARD = "android.permission.NETWORK_SETUP_WIZARD";
    field public static final java.lang.String NOTIFICATION_DURING_SETUP = "android.permission.NOTIFICATION_DURING_SETUP";
    field public static final java.lang.String NOTIFY_TV_INPUTS = "android.permission.NOTIFY_TV_INPUTS";
    field public static final java.lang.String OBSERVE_APP_USAGE = "android.permission.OBSERVE_APP_USAGE";
    field public static final java.lang.String OVERRIDE_WIFI_CONFIG = "android.permission.OVERRIDE_WIFI_CONFIG";
    field public static final java.lang.String PACKAGE_USAGE_STATS = "android.permission.PACKAGE_USAGE_STATS";
    field public static final java.lang.String PACKAGE_VERIFICATION_AGENT = "android.permission.PACKAGE_VERIFICATION_AGENT";
    field public static final java.lang.String PEERS_MAC_ADDRESS = "android.permission.PEERS_MAC_ADDRESS";
    field public static final java.lang.String PERFORM_CDMA_PROVISIONING = "android.permission.PERFORM_CDMA_PROVISIONING";
    field public static final java.lang.String PERFORM_SIM_ACTIVATION = "android.permission.PERFORM_SIM_ACTIVATION";
    field public static final java.lang.String PROVIDE_RESOLVER_RANKER_SERVICE = "android.permission.PROVIDE_RESOLVER_RANKER_SERVICE";
    field public static final java.lang.String PROVIDE_TRUST_AGENT = "android.permission.PROVIDE_TRUST_AGENT";
    field public static final java.lang.String QUERY_TIME_ZONE_RULES = "android.permission.QUERY_TIME_ZONE_RULES";
    field public static final java.lang.String READ_CONTENT_RATING_SYSTEMS = "android.permission.READ_CONTENT_RATING_SYSTEMS";
    field public static final java.lang.String READ_DREAM_STATE = "android.permission.READ_DREAM_STATE";
    field public static final java.lang.String READ_FRAME_BUFFER = "android.permission.READ_FRAME_BUFFER";
    field public static final java.lang.String READ_INSTALL_SESSIONS = "android.permission.READ_INSTALL_SESSIONS";
    field public static final java.lang.String READ_LOGS = "android.permission.READ_LOGS";
    field public static final java.lang.String READ_NETWORK_USAGE_HISTORY = "android.permission.READ_NETWORK_USAGE_HISTORY";
    field public static final java.lang.String READ_OEM_UNLOCK_STATE = "android.permission.READ_OEM_UNLOCK_STATE";
    field public static final java.lang.String READ_PRINT_SERVICES = "android.permission.READ_PRINT_SERVICES";
    field public static final java.lang.String READ_PRINT_SERVICE_RECOMMENDATIONS = "android.permission.READ_PRINT_SERVICE_RECOMMENDATIONS";
    field public static final java.lang.String READ_PRIVILEGED_PHONE_STATE = "android.permission.READ_PRIVILEGED_PHONE_STATE";
    field public static final java.lang.String READ_RUNTIME_PROFILES = "android.permission.READ_RUNTIME_PROFILES";
    field public static final java.lang.String READ_SEARCH_INDEXABLES = "android.permission.READ_SEARCH_INDEXABLES";
    field public static final java.lang.String READ_SYSTEM_UPDATE_INFO = "android.permission.READ_SYSTEM_UPDATE_INFO";
    field public static final java.lang.String READ_WALLPAPER_INTERNAL = "android.permission.READ_WALLPAPER_INTERNAL";
    field public static final java.lang.String READ_WIFI_CREDENTIAL = "android.permission.READ_WIFI_CREDENTIAL";
    field public static final java.lang.String REAL_GET_TASKS = "android.permission.REAL_GET_TASKS";
    field public static final java.lang.String REBOOT = "android.permission.REBOOT";
    field public static final java.lang.String RECEIVE_DATA_ACTIVITY_CHANGE = "android.permission.RECEIVE_DATA_ACTIVITY_CHANGE";
    field public static final java.lang.String RECEIVE_EMERGENCY_BROADCAST = "android.permission.RECEIVE_EMERGENCY_BROADCAST";
    field public static final java.lang.String RECEIVE_WIFI_CREDENTIAL_CHANGE = "android.permission.RECEIVE_WIFI_CREDENTIAL_CHANGE";
    field public static final java.lang.String RECOVERY = "android.permission.RECOVERY";
    field public static final java.lang.String RECOVER_KEYSTORE = "android.permission.RECOVER_KEYSTORE";
    field public static final java.lang.String REGISTER_CALL_PROVIDER = "android.permission.REGISTER_CALL_PROVIDER";
    field public static final java.lang.String REGISTER_CONNECTION_MANAGER = "android.permission.REGISTER_CONNECTION_MANAGER";
    field public static final java.lang.String REGISTER_SIM_SUBSCRIPTION = "android.permission.REGISTER_SIM_SUBSCRIPTION";
    field public static final java.lang.String REMOVE_DRM_CERTIFICATES = "android.permission.REMOVE_DRM_CERTIFICATES";
    field public static final java.lang.String RESTRICTED_VR_ACCESS = "android.permission.RESTRICTED_VR_ACCESS";
    field public static final java.lang.String RETRIEVE_WINDOW_CONTENT = "android.permission.RETRIEVE_WINDOW_CONTENT";
    field public static final java.lang.String REVOKE_RUNTIME_PERMISSIONS = "android.permission.REVOKE_RUNTIME_PERMISSIONS";
    field public static final java.lang.String SCORE_NETWORKS = "android.permission.SCORE_NETWORKS";
    field public static final java.lang.String SEND_RESPOND_VIA_MESSAGE = "android.permission.SEND_RESPOND_VIA_MESSAGE";
    field public static final java.lang.String SEND_SHOW_SUSPENDED_APP_DETAILS = "android.permission.SEND_SHOW_SUSPENDED_APP_DETAILS";
    field public static final java.lang.String SEND_SMS_NO_CONFIRMATION = "android.permission.SEND_SMS_NO_CONFIRMATION";
    field public static final java.lang.String SERIAL_PORT = "android.permission.SERIAL_PORT";
    field public static final java.lang.String SET_ACTIVITY_WATCHER = "android.permission.SET_ACTIVITY_WATCHER";
    field public static final java.lang.String SET_ALWAYS_FINISH = "android.permission.SET_ALWAYS_FINISH";
    field public static final java.lang.String SET_ANIMATION_SCALE = "android.permission.SET_ANIMATION_SCALE";
    field public static final java.lang.String SET_DEBUG_APP = "android.permission.SET_DEBUG_APP";
    field public static final java.lang.String SET_HARMFUL_APP_WARNINGS = "android.permission.SET_HARMFUL_APP_WARNINGS";
    field public static final java.lang.String SET_MEDIA_KEY_LISTENER = "android.permission.SET_MEDIA_KEY_LISTENER";
    field public static final java.lang.String SET_ORIENTATION = "android.permission.SET_ORIENTATION";
    field public static final java.lang.String SET_POINTER_SPEED = "android.permission.SET_POINTER_SPEED";
    field public static final java.lang.String SET_PROCESS_LIMIT = "android.permission.SET_PROCESS_LIMIT";
    field public static final java.lang.String SET_SCREEN_COMPATIBILITY = "android.permission.SET_SCREEN_COMPATIBILITY";
    field public static final java.lang.String SET_TIME = "android.permission.SET_TIME";
    field public static final java.lang.String SET_VOLUME_KEY_LONG_PRESS_LISTENER = "android.permission.SET_VOLUME_KEY_LONG_PRESS_LISTENER";
    field public static final java.lang.String SET_WALLPAPER_COMPONENT = "android.permission.SET_WALLPAPER_COMPONENT";
    field public static final java.lang.String SHOW_KEYGUARD_MESSAGE = "android.permission.SHOW_KEYGUARD_MESSAGE";
    field public static final java.lang.String SHUTDOWN = "android.permission.SHUTDOWN";
    field public static final java.lang.String SIGNAL_PERSISTENT_PROCESSES = "android.permission.SIGNAL_PERSISTENT_PROCESSES";
    field public static final java.lang.String STATUS_BAR = "android.permission.STATUS_BAR";
    field public static final java.lang.String STOP_APP_SWITCHES = "android.permission.STOP_APP_SWITCHES";
    field public static final java.lang.String SUBSTITUTE_NOTIFICATION_APP_NAME = "android.permission.SUBSTITUTE_NOTIFICATION_APP_NAME";
    field public static final java.lang.String SUSPEND_APPS = "android.permission.SUSPEND_APPS";
    field public static final java.lang.String TETHER_PRIVILEGED = "android.permission.TETHER_PRIVILEGED";
    field public static final java.lang.String TV_INPUT_HARDWARE = "android.permission.TV_INPUT_HARDWARE";
    field public static final java.lang.String TV_VIRTUAL_REMOTE_CONTROLLER = "android.permission.TV_VIRTUAL_REMOTE_CONTROLLER";
    field public static final java.lang.String UNLIMITED_SHORTCUTS_API_CALLS = "android.permission.UNLIMITED_SHORTCUTS_API_CALLS";
    field public static final java.lang.String UPDATE_APP_OPS_STATS = "android.permission.UPDATE_APP_OPS_STATS";
    field public static final java.lang.String UPDATE_DEVICE_STATS = "android.permission.UPDATE_DEVICE_STATS";
    field public static final java.lang.String UPDATE_LOCK = "android.permission.UPDATE_LOCK";
    field public static final java.lang.String UPDATE_TIME_ZONE_RULES = "android.permission.UPDATE_TIME_ZONE_RULES";
    field public static final java.lang.String USER_ACTIVITY = "android.permission.USER_ACTIVITY";
    field public static final java.lang.String USE_RESERVED_DISK = "android.permission.USE_RESERVED_DISK";
    field public static final java.lang.String WRITE_APN_SETTINGS = "android.permission.WRITE_APN_SETTINGS";
    field public static final java.lang.String WRITE_DREAM_STATE = "android.permission.WRITE_DREAM_STATE";
    field public static final java.lang.String WRITE_EMBEDDED_SUBSCRIPTIONS = "android.permission.WRITE_EMBEDDED_SUBSCRIPTIONS";
    field public static final java.lang.String WRITE_GSERVICES = "android.permission.WRITE_GSERVICES";
    field public static final java.lang.String WRITE_MEDIA_STORAGE = "android.permission.WRITE_MEDIA_STORAGE";
    field public static final java.lang.String WRITE_SECURE_SETTINGS = "android.permission.WRITE_SECURE_SETTINGS";
  }

  public static final class R.array {
    field public static final int config_keySystemUuidMapping = 17235973; // 0x1070005
  }

  public static final class R.attr {
    field public static final int isVrOnly = 16844152; // 0x1010578
    field public static final int requiredSystemPropertyName = 16844133; // 0x1010565
    field public static final int requiredSystemPropertyValue = 16844134; // 0x1010566
    field public static final int userRestriction = 16844164; // 0x1010584
  }

  public static final class R.raw {
    field public static final int loaderror = 17825792; // 0x1100000
    field public static final int nodomain = 17825793; // 0x1100001
  }

  public static final class R.style {
    field public static final int Theme_Leanback_FormWizard = 16974544; // 0x10302d0
  }

}

package android.accounts {

  public class AccountManager {
    method public android.accounts.AccountManagerFuture<android.os.Bundle> finishSessionAsUser(android.os.Bundle, android.app.Activity, android.os.UserHandle, android.accounts.AccountManagerCallback<android.os.Bundle>, android.os.Handler);
  }

}

package android.app {

  public class Activity extends android.view.ContextThemeWrapper implements android.content.ComponentCallbacks2 android.view.KeyEvent.Callback android.view.LayoutInflater.Factory2 android.view.View.OnCreateContextMenuListener android.view.Window.Callback {
    method public void convertFromTranslucent();
    method public boolean convertToTranslucent(android.app.Activity.TranslucentConversionListener, android.app.ActivityOptions);
    method public deprecated boolean isBackgroundVisibleBehind();
    method public deprecated void onBackgroundVisibleBehindChanged(boolean);
  }

  public static abstract interface Activity.TranslucentConversionListener {
    method public abstract void onTranslucentConversionComplete(boolean);
  }

  public class ActivityManager {
    method public void addOnUidImportanceListener(android.app.ActivityManager.OnUidImportanceListener, int);
    method public void forceStopPackage(java.lang.String);
    method public static int getCurrentUser();
    method public int getPackageImportance(java.lang.String);
    method public int getUidImportance(int);
    method public void killUid(int, java.lang.String);
    method public void removeOnUidImportanceListener(android.app.ActivityManager.OnUidImportanceListener);
  }

  public static abstract interface ActivityManager.OnUidImportanceListener {
    method public abstract void onUidImportance(int, int);
  }

  public class AlarmManager {
    method public void set(int, long, long, long, android.app.PendingIntent, android.os.WorkSource);
    method public void set(int, long, long, long, android.app.AlarmManager.OnAlarmListener, android.os.Handler, android.os.WorkSource);
  }

  public class AppOpsManager {
    method public static java.lang.String[] getOpStrs();
    method public void setMode(java.lang.String, int, java.lang.String, int);
    method public void setUidMode(java.lang.String, int, int);
    field public static final java.lang.String OPSTR_ACCEPT_HANDOVER = "android:accept_handover";
    field public static final java.lang.String OPSTR_ACCESS_NOTIFICATIONS = "android:access_notifications";
    field public static final java.lang.String OPSTR_ACTIVATE_VPN = "android:activate_vpn";
    field public static final java.lang.String OPSTR_ASSIST_SCREENSHOT = "android:assist_screenshot";
    field public static final java.lang.String OPSTR_ASSIST_STRUCTURE = "android:assist_structure";
    field public static final java.lang.String OPSTR_AUDIO_ACCESSIBILITY_VOLUME = "android:audio_accessibility_volume";
    field public static final java.lang.String OPSTR_AUDIO_ALARM_VOLUME = "android:audio_alarm_volume";
    field public static final java.lang.String OPSTR_AUDIO_BLUETOOTH_VOLUME = "android:audio_bluetooth_volume";
    field public static final java.lang.String OPSTR_AUDIO_MASTER_VOLUME = "android:audio_master_volume";
    field public static final java.lang.String OPSTR_AUDIO_MEDIA_VOLUME = "android:audio_media_volume";
    field public static final java.lang.String OPSTR_AUDIO_NOTIFICATION_VOLUME = "android:audio_notification_volume";
    field public static final java.lang.String OPSTR_AUDIO_RING_VOLUME = "android:audio_ring_volume";
    field public static final java.lang.String OPSTR_AUDIO_VOICE_VOLUME = "android:audio_voice_volume";
    field public static final java.lang.String OPSTR_BIND_ACCESSIBILITY_SERVICE = "android:bind_accessibility_service";
    field public static final java.lang.String OPSTR_CHANGE_WIFI_STATE = "android:change_wifi_state";
    field public static final java.lang.String OPSTR_GET_ACCOUNTS = "android:get_accounts";
    field public static final java.lang.String OPSTR_GPS = "android:gps";
    field public static final java.lang.String OPSTR_INSTANT_APP_START_FOREGROUND = "android:instant_app_start_foreground";
    field public static final java.lang.String OPSTR_MANAGE_IPSEC_TUNNELS = "android:manage_ipsec_tunnels";
    field public static final java.lang.String OPSTR_MUTE_MICROPHONE = "android:mute_microphone";
    field public static final java.lang.String OPSTR_NEIGHBORING_CELLS = "android:neighboring_cells";
    field public static final java.lang.String OPSTR_PLAY_AUDIO = "android:play_audio";
    field public static final java.lang.String OPSTR_POST_NOTIFICATION = "android:post_notification";
    field public static final java.lang.String OPSTR_PROJECT_MEDIA = "android:project_media";
    field public static final java.lang.String OPSTR_READ_CLIPBOARD = "android:read_clipboard";
    field public static final java.lang.String OPSTR_READ_ICC_SMS = "android:read_icc_sms";
    field public static final java.lang.String OPSTR_RECEIVE_EMERGENCY_BROADCAST = "android:receive_emergency_broadcast";
    field public static final java.lang.String OPSTR_REQUEST_DELETE_PACKAGES = "android:request_delete_packages";
    field public static final java.lang.String OPSTR_REQUEST_INSTALL_PACKAGES = "android:request_install_packages";
    field public static final java.lang.String OPSTR_RUN_ANY_IN_BACKGROUND = "android:run_any_in_background";
    field public static final java.lang.String OPSTR_RUN_IN_BACKGROUND = "android:run_in_background";
    field public static final java.lang.String OPSTR_START_FOREGROUND = "android:start_foreground";
    field public static final java.lang.String OPSTR_TAKE_AUDIO_FOCUS = "android:take_audio_focus";
    field public static final java.lang.String OPSTR_TAKE_MEDIA_BUTTONS = "android:take_media_buttons";
    field public static final java.lang.String OPSTR_TOAST_WINDOW = "android:toast_window";
    field public static final java.lang.String OPSTR_TURN_SCREEN_ON = "android:turn_screen_on";
    field public static final java.lang.String OPSTR_VIBRATE = "android:vibrate";
    field public static final java.lang.String OPSTR_WAKE_LOCK = "android:wake_lock";
    field public static final java.lang.String OPSTR_WIFI_SCAN = "android:wifi_scan";
    field public static final java.lang.String OPSTR_WRITE_CLIPBOARD = "android:write_clipboard";
    field public static final java.lang.String OPSTR_WRITE_ICC_SMS = "android:write_icc_sms";
    field public static final java.lang.String OPSTR_WRITE_SMS = "android:write_sms";
    field public static final java.lang.String OPSTR_WRITE_WALLPAPER = "android:write_wallpaper";
  }

  public class BroadcastOptions {
    method public static android.app.BroadcastOptions makeBasic();
    method public void setDontSendToRestrictedApps(boolean);
    method public void setTemporaryAppWhitelistDuration(long);
    method public android.os.Bundle toBundle();
  }

  public class DownloadManager {
    field public static final java.lang.String ACTION_DOWNLOAD_COMPLETED = "android.intent.action.DOWNLOAD_COMPLETED";
  }

  public abstract class InstantAppResolverService extends android.app.Service {
    ctor public InstantAppResolverService();
    method public final void attachBaseContext(android.content.Context);
    method public final android.os.IBinder onBind(android.content.Intent);
    method public deprecated void onGetInstantAppIntentFilter(int[], java.lang.String, android.app.InstantAppResolverService.InstantAppResolutionCallback);
    method public void onGetInstantAppIntentFilter(android.content.Intent, int[], java.lang.String, android.app.InstantAppResolverService.InstantAppResolutionCallback);
    method public deprecated void onGetInstantAppResolveInfo(int[], java.lang.String, android.app.InstantAppResolverService.InstantAppResolutionCallback);
    method public void onGetInstantAppResolveInfo(android.content.Intent, int[], java.lang.String, android.app.InstantAppResolverService.InstantAppResolutionCallback);
  }

  public static final class InstantAppResolverService.InstantAppResolutionCallback {
    method public void onInstantAppResolveInfo(java.util.List<android.content.pm.InstantAppResolveInfo>);
  }

  public class KeyguardManager {
    method public android.content.Intent createConfirmFactoryResetCredentialIntent(java.lang.CharSequence, java.lang.CharSequence, java.lang.CharSequence);
    method public void requestDismissKeyguard(android.app.Activity, java.lang.CharSequence, android.app.KeyguardManager.KeyguardDismissCallback);
  }

  public class Notification implements android.os.Parcelable {
    field public static final java.lang.String CATEGORY_CAR_EMERGENCY = "car_emergency";
    field public static final java.lang.String CATEGORY_CAR_INFORMATION = "car_information";
    field public static final java.lang.String CATEGORY_CAR_WARNING = "car_warning";
    field public static final java.lang.String EXTRA_ALLOW_DURING_SETUP = "android.allowDuringSetup";
    field public static final java.lang.String EXTRA_SUBSTITUTE_APP_NAME = "android.substName";
    field public static final int FLAG_AUTOGROUP_SUMMARY = 1024; // 0x400
  }

  public static final class Notification.TvExtender implements android.app.Notification.Extender {
    ctor public Notification.TvExtender();
    ctor public Notification.TvExtender(android.app.Notification);
    method public android.app.Notification.Builder extend(android.app.Notification.Builder);
    method public java.lang.String getChannelId();
    method public android.app.PendingIntent getContentIntent();
    method public android.app.PendingIntent getDeleteIntent();
    method public boolean getSuppressShowOverApps();
    method public boolean isAvailableOnTv();
    method public android.app.Notification.TvExtender setChannel(java.lang.String);
    method public android.app.Notification.TvExtender setChannelId(java.lang.String);
    method public android.app.Notification.TvExtender setContentIntent(android.app.PendingIntent);
    method public android.app.Notification.TvExtender setDeleteIntent(android.app.PendingIntent);
    method public android.app.Notification.TvExtender setSuppressShowOverApps(boolean);
  }

  public final class NotificationChannel implements android.os.Parcelable {
    method public int getUserLockedFields();
    method public boolean isDeleted();
    method public void populateFromXml(org.xmlpull.v1.XmlPullParser);
    method public org.json.JSONObject toJson() throws org.json.JSONException;
    method public void writeXml(org.xmlpull.v1.XmlSerializer) throws java.io.IOException;
  }

  public final class NotificationChannelGroup implements android.os.Parcelable {
    method public org.json.JSONObject toJson() throws org.json.JSONException;
  }

  public final class StatsManager {
    method public void addConfig(long, byte[]) throws android.app.StatsManager.StatsUnavailableException;
    method public deprecated boolean addConfiguration(long, byte[]);
    method public deprecated byte[] getData(long);
    method public deprecated byte[] getMetadata();
    method public byte[] getReports(long) throws android.app.StatsManager.StatsUnavailableException;
    method public byte[] getStatsMetadata() throws android.app.StatsManager.StatsUnavailableException;
    method public void removeConfig(long) throws android.app.StatsManager.StatsUnavailableException;
    method public deprecated boolean removeConfiguration(long);
    method public void setBroadcastSubscriber(android.app.PendingIntent, long, long) throws android.app.StatsManager.StatsUnavailableException;
    method public deprecated boolean setBroadcastSubscriber(long, long, android.app.PendingIntent);
    method public deprecated boolean setDataFetchOperation(long, android.app.PendingIntent);
    method public void setFetchReportsOperation(android.app.PendingIntent, long) throws android.app.StatsManager.StatsUnavailableException;
    field public static final java.lang.String ACTION_STATSD_STARTED = "android.app.action.STATSD_STARTED";
    field public static final java.lang.String EXTRA_STATS_BROADCAST_SUBSCRIBER_COOKIES = "android.app.extra.STATS_BROADCAST_SUBSCRIBER_COOKIES";
    field public static final java.lang.String EXTRA_STATS_CONFIG_KEY = "android.app.extra.STATS_CONFIG_KEY";
    field public static final java.lang.String EXTRA_STATS_CONFIG_UID = "android.app.extra.STATS_CONFIG_UID";
    field public static final java.lang.String EXTRA_STATS_DIMENSIONS_VALUE = "android.app.extra.STATS_DIMENSIONS_VALUE";
    field public static final java.lang.String EXTRA_STATS_SUBSCRIPTION_ID = "android.app.extra.STATS_SUBSCRIPTION_ID";
    field public static final java.lang.String EXTRA_STATS_SUBSCRIPTION_RULE_ID = "android.app.extra.STATS_SUBSCRIPTION_RULE_ID";
  }

  public static class StatsManager.StatsUnavailableException extends android.util.AndroidException {
    ctor public StatsManager.StatsUnavailableException(java.lang.String);
    ctor public StatsManager.StatsUnavailableException(java.lang.String, java.lang.Throwable);
  }

  public class VrManager {
    method public void setAndBindVrCompositor(android.content.ComponentName);
    method public void setPersistentVrModeEnabled(boolean);
  }

  public class WallpaperManager {
    method public void clearWallpaper(int, int);
    method public void setDisplayOffset(android.os.IBinder, int, int);
    method public boolean setWallpaperComponent(android.content.ComponentName);
  }

}

package android.app.admin {

  public class DeviceAdminReceiver extends android.content.BroadcastReceiver {
    method public deprecated void onReadyForUserInitialization(android.content.Context, android.content.Intent);
  }

  public class DevicePolicyManager {
    method public java.lang.String getDeviceOwner();
    method public android.content.ComponentName getDeviceOwnerComponentOnAnyUser();
    method public java.lang.String getDeviceOwnerNameOnAnyUser();
    method public java.lang.CharSequence getDeviceOwnerOrganizationName();
    method public java.util.List<java.lang.String> getPermittedAccessibilityServices(int);
    method public java.util.List<java.lang.String> getPermittedInputMethodsForCurrentUser();
    method public android.content.ComponentName getProfileOwner() throws java.lang.IllegalArgumentException;
    method public java.lang.String getProfileOwnerNameAsUser(int) throws java.lang.IllegalArgumentException;
    method public int getUserProvisioningState();
    method public boolean isDeviceManaged();
    method public boolean isDeviceProvisioned();
    method public boolean isDeviceProvisioningConfigApplied();
    method public void notifyPendingSystemUpdate(long);
    method public void notifyPendingSystemUpdate(long, boolean);
    method public boolean packageHasActiveAdmins(java.lang.String);
    method public deprecated boolean setActiveProfileOwner(android.content.ComponentName, java.lang.String) throws java.lang.IllegalArgumentException;
    method public void setDeviceProvisioningConfigApplied();
    field public static final java.lang.String ACCOUNT_FEATURE_DEVICE_OR_PROFILE_OWNER_ALLOWED = "android.account.DEVICE_OR_PROFILE_OWNER_ALLOWED";
    field public static final java.lang.String ACCOUNT_FEATURE_DEVICE_OR_PROFILE_OWNER_DISALLOWED = "android.account.DEVICE_OR_PROFILE_OWNER_DISALLOWED";
    field public static final java.lang.String ACTION_PROVISION_FINALIZATION = "android.app.action.PROVISION_FINALIZATION";
    field public static final java.lang.String ACTION_PROVISION_MANAGED_DEVICE_FROM_TRUSTED_SOURCE = "android.app.action.PROVISION_MANAGED_DEVICE_FROM_TRUSTED_SOURCE";
    field public static final java.lang.String ACTION_SET_PROFILE_OWNER = "android.app.action.SET_PROFILE_OWNER";
    field public static final java.lang.String ACTION_STATE_USER_SETUP_COMPLETE = "android.app.action.STATE_USER_SETUP_COMPLETE";
    field public static final java.lang.String EXTRA_PROFILE_OWNER_NAME = "android.app.extra.PROFILE_OWNER_NAME";
    field public static final java.lang.String EXTRA_PROVISIONING_DEVICE_ADMIN_PACKAGE_ICON_URI = "android.app.extra.PROVISIONING_DEVICE_ADMIN_PACKAGE_ICON_URI";
    field public static final java.lang.String EXTRA_PROVISIONING_DEVICE_ADMIN_PACKAGE_LABEL = "android.app.extra.PROVISIONING_DEVICE_ADMIN_PACKAGE_LABEL";
    field public static final java.lang.String EXTRA_PROVISIONING_ORGANIZATION_NAME = "android.app.extra.PROVISIONING_ORGANIZATION_NAME";
    field public static final java.lang.String EXTRA_PROVISIONING_SUPPORT_URL = "android.app.extra.PROVISIONING_SUPPORT_URL";
    field public static final int STATE_USER_PROFILE_COMPLETE = 4; // 0x4
    field public static final int STATE_USER_SETUP_COMPLETE = 2; // 0x2
    field public static final int STATE_USER_SETUP_FINALIZED = 3; // 0x3
    field public static final int STATE_USER_SETUP_INCOMPLETE = 1; // 0x1
    field public static final int STATE_USER_UNMANAGED = 0; // 0x0
  }

  public final class SystemUpdatePolicy implements android.os.Parcelable {
    method public int describeContents();
    method public android.app.admin.SystemUpdatePolicy.InstallationOption getInstallationOptionAt(long);
    method public void writeToParcel(android.os.Parcel, int);
    field public static final android.os.Parcelable.Creator<android.app.admin.SystemUpdatePolicy> CREATOR;
    field public static final int TYPE_PAUSE = 4; // 0x4
  }

  public static class SystemUpdatePolicy.InstallationOption {
    method public long getEffectiveTime();
    method public int getType();
  }

}

package android.app.backup {

  public class BackupDataInput {
    ctor public BackupDataInput(java.io.FileDescriptor);
  }

  public class BackupDataOutput {
    ctor public BackupDataOutput(java.io.FileDescriptor);
    ctor public BackupDataOutput(java.io.FileDescriptor, long);
  }

  public class BackupManager {
    method public void backupNow();
    method public android.app.backup.RestoreSession beginRestoreSession();
    method public void cancelBackups();
    method public long getAvailableRestoreToken(java.lang.String);
    method public android.content.Intent getConfigurationIntent(java.lang.String);
    method public java.lang.String getCurrentTransport();
    method public android.content.Intent getDataManagementIntent(java.lang.String);
    method public java.lang.String getDataManagementLabel(java.lang.String);
    method public java.lang.String getDestinationString(java.lang.String);
    method public boolean isAppEligibleForBackup(java.lang.String);
    method public boolean isBackupEnabled();
    method public boolean isBackupServiceActive(android.os.UserHandle);
    method public java.lang.String[] listAllTransports();
    method public int requestBackup(java.lang.String[], android.app.backup.BackupObserver);
    method public int requestBackup(java.lang.String[], android.app.backup.BackupObserver, android.app.backup.BackupManagerMonitor, int);
    method public deprecated int requestRestore(android.app.backup.RestoreObserver, android.app.backup.BackupManagerMonitor);
    method public deprecated java.lang.String selectBackupTransport(java.lang.String);
    method public void selectBackupTransport(android.content.ComponentName, android.app.backup.SelectBackupTransportCallback);
    method public void setAutoRestore(boolean);
    method public void setBackupEnabled(boolean);
    method public void updateTransportAttributes(android.content.ComponentName, java.lang.String, android.content.Intent, java.lang.String, android.content.Intent, java.lang.String);
    field public static final int ERROR_AGENT_FAILURE = -1003; // 0xfffffc15
    field public static final int ERROR_BACKUP_CANCELLED = -2003; // 0xfffff82d
    field public static final int ERROR_BACKUP_NOT_ALLOWED = -2001; // 0xfffff82f
    field public static final int ERROR_PACKAGE_NOT_FOUND = -2002; // 0xfffff82e
    field public static final int ERROR_TRANSPORT_ABORTED = -1000; // 0xfffffc18
    field public static final int ERROR_TRANSPORT_INVALID = -2; // 0xfffffffe
    field public static final int ERROR_TRANSPORT_PACKAGE_REJECTED = -1002; // 0xfffffc16
    field public static final int ERROR_TRANSPORT_QUOTA_EXCEEDED = -1005; // 0xfffffc13
    field public static final int ERROR_TRANSPORT_UNAVAILABLE = -1; // 0xffffffff
    field public static final int FLAG_NON_INCREMENTAL_BACKUP = 1; // 0x1
    field public static final java.lang.String PACKAGE_MANAGER_SENTINEL = "@pm@";
    field public static final int SUCCESS = 0; // 0x0
  }

  public class BackupManagerMonitor {
    ctor public BackupManagerMonitor();
    method public void onEvent(android.os.Bundle);
    field public static final java.lang.String EXTRA_LOG_CANCEL_ALL = "android.app.backup.extra.LOG_CANCEL_ALL";
    field public static final java.lang.String EXTRA_LOG_EVENT_CATEGORY = "android.app.backup.extra.LOG_EVENT_CATEGORY";
    field public static final java.lang.String EXTRA_LOG_EVENT_ID = "android.app.backup.extra.LOG_EVENT_ID";
    field public static final java.lang.String EXTRA_LOG_EVENT_PACKAGE_LONG_VERSION = "android.app.backup.extra.LOG_EVENT_PACKAGE_FULL_VERSION";
    field public static final java.lang.String EXTRA_LOG_EVENT_PACKAGE_NAME = "android.app.backup.extra.LOG_EVENT_PACKAGE_NAME";
    field public static final deprecated java.lang.String EXTRA_LOG_EVENT_PACKAGE_VERSION = "android.app.backup.extra.LOG_EVENT_PACKAGE_VERSION";
    field public static final java.lang.String EXTRA_LOG_EXCEPTION_FULL_BACKUP = "android.app.backup.extra.LOG_EXCEPTION_FULL_BACKUP";
    field public static final java.lang.String EXTRA_LOG_ILLEGAL_KEY = "android.app.backup.extra.LOG_ILLEGAL_KEY";
    field public static final java.lang.String EXTRA_LOG_MANIFEST_PACKAGE_NAME = "android.app.backup.extra.LOG_MANIFEST_PACKAGE_NAME";
    field public static final java.lang.String EXTRA_LOG_OLD_VERSION = "android.app.backup.extra.LOG_OLD_VERSION";
    field public static final java.lang.String EXTRA_LOG_POLICY_ALLOW_APKS = "android.app.backup.extra.LOG_POLICY_ALLOW_APKS";
    field public static final java.lang.String EXTRA_LOG_PREFLIGHT_ERROR = "android.app.backup.extra.LOG_PREFLIGHT_ERROR";
    field public static final java.lang.String EXTRA_LOG_RESTORE_ANYWAY = "android.app.backup.extra.LOG_RESTORE_ANYWAY";
    field public static final java.lang.String EXTRA_LOG_RESTORE_VERSION = "android.app.backup.extra.LOG_RESTORE_VERSION";
    field public static final java.lang.String EXTRA_LOG_WIDGET_PACKAGE_NAME = "android.app.backup.extra.LOG_WIDGET_PACKAGE_NAME";
    field public static final int LOG_EVENT_CATEGORY_AGENT = 2; // 0x2
    field public static final int LOG_EVENT_CATEGORY_BACKUP_MANAGER_POLICY = 3; // 0x3
    field public static final int LOG_EVENT_CATEGORY_TRANSPORT = 1; // 0x1
    field public static final int LOG_EVENT_ID_APK_NOT_INSTALLED = 40; // 0x28
    field public static final int LOG_EVENT_ID_APP_HAS_NO_AGENT = 28; // 0x1c
    field public static final int LOG_EVENT_ID_BACKUP_DISABLED = 13; // 0xd
    field public static final int LOG_EVENT_ID_CANNOT_RESTORE_WITHOUT_APK = 41; // 0x29
    field public static final int LOG_EVENT_ID_CANT_FIND_AGENT = 30; // 0x1e
    field public static final int LOG_EVENT_ID_CORRUPT_MANIFEST = 46; // 0x2e
    field public static final int LOG_EVENT_ID_DEVICE_NOT_PROVISIONED = 14; // 0xe
    field public static final int LOG_EVENT_ID_ERROR_PREFLIGHT = 16; // 0x10
    field public static final int LOG_EVENT_ID_EXCEPTION_FULL_BACKUP = 19; // 0x13
    field public static final int LOG_EVENT_ID_EXPECTED_DIFFERENT_PACKAGE = 43; // 0x2b
    field public static final int LOG_EVENT_ID_FULL_BACKUP_CANCEL = 4; // 0x4
    field public static final int LOG_EVENT_ID_FULL_RESTORE_ALLOW_BACKUP_FALSE = 39; // 0x27
    field public static final int LOG_EVENT_ID_FULL_RESTORE_SIGNATURE_MISMATCH = 37; // 0x25
    field public static final int LOG_EVENT_ID_FULL_RESTORE_TIMEOUT = 45; // 0x2d
    field public static final int LOG_EVENT_ID_ILLEGAL_KEY = 5; // 0x5
    field public static final int LOG_EVENT_ID_KEY_VALUE_BACKUP_CANCEL = 21; // 0x15
    field public static final int LOG_EVENT_ID_KEY_VALUE_RESTORE_TIMEOUT = 31; // 0x1f
    field public static final int LOG_EVENT_ID_LOST_TRANSPORT = 25; // 0x19
    field public static final int LOG_EVENT_ID_MISSING_SIGNATURE = 42; // 0x2a
    field public static final int LOG_EVENT_ID_NO_DATA_TO_SEND = 7; // 0x7
    field public static final int LOG_EVENT_ID_NO_PACKAGES = 49; // 0x31
    field public static final int LOG_EVENT_ID_NO_PM_METADATA_RECEIVED = 23; // 0x17
    field public static final int LOG_EVENT_ID_NO_RESTORE_METADATA_AVAILABLE = 22; // 0x16
    field public static final int LOG_EVENT_ID_PACKAGE_INELIGIBLE = 9; // 0x9
    field public static final int LOG_EVENT_ID_PACKAGE_KEY_VALUE_PARTICIPANT = 10; // 0xa
    field public static final int LOG_EVENT_ID_PACKAGE_NOT_FOUND = 12; // 0xc
    field public static final int LOG_EVENT_ID_PACKAGE_NOT_PRESENT = 26; // 0x1a
    field public static final int LOG_EVENT_ID_PACKAGE_STOPPED = 11; // 0xb
    field public static final int LOG_EVENT_ID_PACKAGE_TRANSPORT_NOT_PRESENT = 15; // 0xf
    field public static final int LOG_EVENT_ID_PM_AGENT_HAS_NO_METADATA = 24; // 0x18
    field public static final int LOG_EVENT_ID_QUOTA_HIT_PREFLIGHT = 18; // 0x12
    field public static final int LOG_EVENT_ID_RESTORE_ANY_VERSION = 34; // 0x22
    field public static final int LOG_EVENT_ID_RESTORE_VERSION_HIGHER = 27; // 0x1b
    field public static final int LOG_EVENT_ID_SIGNATURE_MISMATCH = 29; // 0x1d
    field public static final int LOG_EVENT_ID_SYSTEM_APP_NO_AGENT = 38; // 0x26
    field public static final int LOG_EVENT_ID_TRANSPORT_IS_NULL = 50; // 0x32
    field public static final int LOG_EVENT_ID_TRANSPORT_NON_INCREMENTAL_BACKUP_REQUIRED = 51; // 0x33
    field public static final int LOG_EVENT_ID_UNKNOWN_VERSION = 44; // 0x2c
    field public static final int LOG_EVENT_ID_VERSIONS_MATCH = 35; // 0x23
    field public static final int LOG_EVENT_ID_VERSION_OF_BACKUP_OLDER = 36; // 0x24
    field public static final int LOG_EVENT_ID_WIDGET_METADATA_MISMATCH = 47; // 0x2f
    field public static final int LOG_EVENT_ID_WIDGET_UNKNOWN_VERSION = 48; // 0x30
  }

  public abstract class BackupObserver {
    ctor public BackupObserver();
    method public void backupFinished(int);
    method public void onResult(java.lang.String, int);
    method public void onUpdate(java.lang.String, android.app.backup.BackupProgress);
  }

  public class BackupProgress implements android.os.Parcelable {
    ctor public BackupProgress(long, long);
    method public int describeContents();
    method public void writeToParcel(android.os.Parcel, int);
    field public static final android.os.Parcelable.Creator<android.app.backup.BackupProgress> CREATOR;
    field public final long bytesExpected;
    field public final long bytesTransferred;
  }

  public class BackupTransport {
    ctor public BackupTransport();
    method public int abortFullRestore();
    method public void cancelFullBackup();
    method public int checkFullBackupSize(long);
    method public int clearBackupData(android.content.pm.PackageInfo);
    method public android.content.Intent configurationIntent();
    method public java.lang.String currentDestinationString();
    method public android.content.Intent dataManagementIntent();
    method public java.lang.String dataManagementLabel();
    method public int finishBackup();
    method public void finishRestore();
    method public android.app.backup.RestoreSet[] getAvailableRestoreSets();
    method public long getBackupQuota(java.lang.String, boolean);
    method public android.os.IBinder getBinder();
    method public long getCurrentRestoreSet();
    method public int getNextFullRestoreDataChunk(android.os.ParcelFileDescriptor);
    method public int getRestoreData(android.os.ParcelFileDescriptor);
    method public int getTransportFlags();
    method public int initializeDevice();
    method public boolean isAppEligibleForBackup(android.content.pm.PackageInfo, boolean);
    method public java.lang.String name();
    method public android.app.backup.RestoreDescription nextRestorePackage();
    method public int performBackup(android.content.pm.PackageInfo, android.os.ParcelFileDescriptor, int);
    method public int performBackup(android.content.pm.PackageInfo, android.os.ParcelFileDescriptor);
    method public int performFullBackup(android.content.pm.PackageInfo, android.os.ParcelFileDescriptor, int);
    method public int performFullBackup(android.content.pm.PackageInfo, android.os.ParcelFileDescriptor);
    method public long requestBackupTime();
    method public long requestFullBackupTime();
    method public int sendBackupData(int);
    method public int startRestore(long, android.content.pm.PackageInfo[]);
    method public java.lang.String transportDirName();
    field public static final int AGENT_ERROR = -1003; // 0xfffffc15
    field public static final int AGENT_UNKNOWN = -1004; // 0xfffffc14
    field public static final java.lang.String EXTRA_TRANSPORT_REGISTRATION = "android.app.backup.extra.TRANSPORT_REGISTRATION";
    field public static final int FLAG_INCREMENTAL = 2; // 0x2
    field public static final int FLAG_NON_INCREMENTAL = 4; // 0x4
    field public static final int FLAG_USER_INITIATED = 1; // 0x1
    field public static final int NO_MORE_DATA = -1; // 0xffffffff
    field public static final int TRANSPORT_ERROR = -1000; // 0xfffffc18
    field public static final int TRANSPORT_NON_INCREMENTAL_BACKUP_REQUIRED = -1006; // 0xfffffc12
    field public static final int TRANSPORT_NOT_INITIALIZED = -1001; // 0xfffffc17
    field public static final int TRANSPORT_OK = 0; // 0x0
    field public static final int TRANSPORT_PACKAGE_REJECTED = -1002; // 0xfffffc16
    field public static final int TRANSPORT_QUOTA_EXCEEDED = -1005; // 0xfffffc13
  }

  public class RestoreDescription implements android.os.Parcelable {
    ctor public RestoreDescription(java.lang.String, int);
    method public int describeContents();
    method public int getDataType();
    method public java.lang.String getPackageName();
    method public void writeToParcel(android.os.Parcel, int);
    field public static final android.os.Parcelable.Creator<android.app.backup.RestoreDescription> CREATOR;
    field public static final android.app.backup.RestoreDescription NO_MORE_PACKAGES;
    field public static final int TYPE_FULL_STREAM = 2; // 0x2
    field public static final int TYPE_KEY_VALUE = 1; // 0x1
  }

  public abstract class RestoreObserver {
    method public void restoreSetsAvailable(android.app.backup.RestoreSet[]);
  }

  public class RestoreSession {
    method public void endRestoreSession();
    method public int getAvailableRestoreSets(android.app.backup.RestoreObserver, android.app.backup.BackupManagerMonitor);
    method public int getAvailableRestoreSets(android.app.backup.RestoreObserver);
    method public int restoreAll(long, android.app.backup.RestoreObserver, android.app.backup.BackupManagerMonitor);
    method public int restoreAll(long, android.app.backup.RestoreObserver);
    method public int restorePackage(java.lang.String, android.app.backup.RestoreObserver, android.app.backup.BackupManagerMonitor);
    method public int restorePackage(java.lang.String, android.app.backup.RestoreObserver);
  }

  public class RestoreSet implements android.os.Parcelable {
    ctor public RestoreSet();
    ctor public RestoreSet(java.lang.String, java.lang.String, long);
    method public int describeContents();
    method public void writeToParcel(android.os.Parcel, int);
    field public static final android.os.Parcelable.Creator<android.app.backup.RestoreSet> CREATOR;
    field public java.lang.String device;
    field public java.lang.String name;
    field public long token;
  }

  public abstract class SelectBackupTransportCallback {
    ctor public SelectBackupTransportCallback();
    method public void onFailure(int);
    method public void onSuccess(java.lang.String);
  }

}

package android.app.job {

  public abstract class JobScheduler {
    method public abstract int scheduleAsPackage(android.app.job.JobInfo, java.lang.String, int, java.lang.String);
  }

}

package android.app.usage {

  public final class CacheQuotaHint implements android.os.Parcelable {
    ctor public CacheQuotaHint(android.app.usage.CacheQuotaHint.Builder);
    method public int describeContents();
    method public long getQuota();
    method public int getUid();
    method public android.app.usage.UsageStats getUsageStats();
    method public java.lang.String getVolumeUuid();
    method public void writeToParcel(android.os.Parcel, int);
    field public static final android.os.Parcelable.Creator<android.app.usage.CacheQuotaHint> CREATOR;
    field public static final long QUOTA_NOT_SET = -1L; // 0xffffffffffffffffL
  }

  public static final class CacheQuotaHint.Builder {
    ctor public CacheQuotaHint.Builder();
    ctor public CacheQuotaHint.Builder(android.app.usage.CacheQuotaHint);
    method public android.app.usage.CacheQuotaHint build();
    method public android.app.usage.CacheQuotaHint.Builder setQuota(long);
    method public android.app.usage.CacheQuotaHint.Builder setUid(int);
    method public android.app.usage.CacheQuotaHint.Builder setUsageStats(android.app.usage.UsageStats);
    method public android.app.usage.CacheQuotaHint.Builder setVolumeUuid(java.lang.String);
  }

  public abstract class CacheQuotaService extends android.app.Service {
    ctor public CacheQuotaService();
    method public android.os.IBinder onBind(android.content.Intent);
    method public abstract java.util.List<android.app.usage.CacheQuotaHint> onComputeCacheQuotaHints(java.util.List<android.app.usage.CacheQuotaHint>);
    field public static final java.lang.String SERVICE_INTERFACE = "android.app.usage.CacheQuotaService";
  }

  public static final class UsageEvents.Event {
    method public java.lang.String getNotificationChannelId();
    field public static final int NOTIFICATION_INTERRUPTION = 12; // 0xc
    field public static final int NOTIFICATION_SEEN = 10; // 0xa
    field public static final int SLICE_PINNED = 14; // 0xe
    field public static final int SLICE_PINNED_PRIV = 13; // 0xd
    field public static final int SYSTEM_INTERACTION = 6; // 0x6
  }

  public final class UsageStats implements android.os.Parcelable {
    method public int getAppLaunchCount();
  }

  public final class UsageStatsManager {
    method public int getAppStandbyBucket(java.lang.String);
    method public java.util.Map<java.lang.String, java.lang.Integer> getAppStandbyBuckets();
    method public void registerAppUsageObserver(int, java.lang.String[], long, java.util.concurrent.TimeUnit, android.app.PendingIntent);
    method public void setAppStandbyBucket(java.lang.String, int);
    method public void setAppStandbyBuckets(java.util.Map<java.lang.String, java.lang.Integer>);
    method public void unregisterAppUsageObserver(int);
    method public void whitelistAppTemporarily(java.lang.String, long, android.os.UserHandle);
    field public static final java.lang.String EXTRA_OBSERVER_ID = "android.app.usage.extra.OBSERVER_ID";
    field public static final java.lang.String EXTRA_TIME_LIMIT = "android.app.usage.extra.TIME_LIMIT";
    field public static final java.lang.String EXTRA_TIME_USED = "android.app.usage.extra.TIME_USED";
    field public static final int STANDBY_BUCKET_EXEMPTED = 5; // 0x5
    field public static final int STANDBY_BUCKET_NEVER = 50; // 0x32
  }

}

package android.bluetooth {

  public final class BluetoothAdapter {
    method public boolean disableBLE();
    method public boolean enableBLE();
    method public boolean enableNoAutoConnect();
    method public boolean isBleScanAlwaysAvailable();
    method public boolean isLeEnabled();
    field public static final java.lang.String ACTION_BLE_STATE_CHANGED = "android.bluetooth.adapter.action.BLE_STATE_CHANGED";
    field public static final java.lang.String ACTION_REQUEST_BLE_SCAN_ALWAYS_AVAILABLE = "android.bluetooth.adapter.action.REQUEST_BLE_SCAN_ALWAYS_AVAILABLE";
  }

  public final class BluetoothDevice implements android.os.Parcelable {
    method public boolean cancelBondProcess();
    method public boolean isConnected();
    method public boolean isEncrypted();
    method public boolean removeBond();
    method public boolean setPhonebookAccessPermission(int);
    field public static final int ACCESS_ALLOWED = 1; // 0x1
    field public static final int ACCESS_REJECTED = 2; // 0x2
    field public static final int ACCESS_UNKNOWN = 0; // 0x0
  }

  public final class BluetoothHeadset implements android.bluetooth.BluetoothProfile {
    method public boolean connect(android.bluetooth.BluetoothDevice);
    method public boolean disconnect(android.bluetooth.BluetoothDevice);
    method public boolean setPriority(android.bluetooth.BluetoothDevice, int);
  }

  public abstract interface BluetoothProfile {
    field public static final int PRIORITY_OFF = 0; // 0x0
    field public static final int PRIORITY_ON = 100; // 0x64
  }

}

package android.bluetooth.le {

  public final class BluetoothLeScanner {
    method public void startScanFromSource(android.os.WorkSource, android.bluetooth.le.ScanCallback);
    method public void startScanFromSource(java.util.List<android.bluetooth.le.ScanFilter>, android.bluetooth.le.ScanSettings, android.os.WorkSource, android.bluetooth.le.ScanCallback);
    method public void startTruncatedScan(java.util.List<android.bluetooth.le.TruncatedFilter>, android.bluetooth.le.ScanSettings, android.bluetooth.le.ScanCallback);
  }

  public final class ResultStorageDescriptor implements android.os.Parcelable {
    ctor public ResultStorageDescriptor(int, int, int);
    method public int describeContents();
    method public int getLength();
    method public int getOffset();
    method public int getType();
    method public void writeToParcel(android.os.Parcel, int);
    field public static final android.os.Parcelable.Creator<android.bluetooth.le.ResultStorageDescriptor> CREATOR;
  }

  public final class ScanSettings implements android.os.Parcelable {
    field public static final int SCAN_RESULT_TYPE_ABBREVIATED = 1; // 0x1
    field public static final int SCAN_RESULT_TYPE_FULL = 0; // 0x0
  }

  public static final class ScanSettings.Builder {
    method public android.bluetooth.le.ScanSettings.Builder setScanResultType(int);
  }

  public final class TruncatedFilter {
    ctor public TruncatedFilter(android.bluetooth.le.ScanFilter, java.util.List<android.bluetooth.le.ResultStorageDescriptor>);
    method public android.bluetooth.le.ScanFilter getFilter();
    method public java.util.List<android.bluetooth.le.ResultStorageDescriptor> getStorageDescriptors();
  }

}

package android.content {

  public abstract class Context {
    method public boolean bindServiceAsUser(android.content.Intent, android.content.ServiceConnection, int, android.os.UserHandle);
    method public abstract android.content.Context createCredentialProtectedStorageContext();
    method public android.content.Context createPackageContextAsUser(java.lang.String, int, android.os.UserHandle) throws android.content.pm.PackageManager.NameNotFoundException;
    method public abstract java.io.File getPreloadsFileCache();
    method public abstract boolean isCredentialProtectedStorage();
    method public abstract void sendBroadcast(android.content.Intent, java.lang.String, android.os.Bundle);
    method public abstract void sendBroadcastAsUser(android.content.Intent, android.os.UserHandle, java.lang.String, android.os.Bundle);
    method public abstract void sendOrderedBroadcast(android.content.Intent, java.lang.String, android.os.Bundle, android.content.BroadcastReceiver, android.os.Handler, int, java.lang.String, android.os.Bundle);
    field public static final java.lang.String BACKUP_SERVICE = "backup";
    field public static final java.lang.String CONTEXTHUB_SERVICE = "contexthub";
    field public static final java.lang.String EUICC_CARD_SERVICE = "euicc_card";
    field public static final java.lang.String HDMI_CONTROL_SERVICE = "hdmi_control";
    field public static final java.lang.String NETWORK_SCORE_SERVICE = "network_score";
    field public static final java.lang.String OEM_LOCK_SERVICE = "oem_lock";
    field public static final java.lang.String PERSISTENT_DATA_BLOCK_SERVICE = "persistent_data_block";
    field public static final java.lang.String SECURE_ELEMENT_SERVICE = "secure_element";
    field public static final java.lang.String STATS_MANAGER = "stats";
    field public static final java.lang.String SYSTEM_UPDATE_SERVICE = "system_update";
    field public static final java.lang.String VR_SERVICE = "vrmanager";
    field public static final deprecated java.lang.String WIFI_RTT_SERVICE = "rttmanager";
    field public static final java.lang.String WIFI_SCANNING_SERVICE = "wifiscanner";
  }

  public class ContextWrapper extends android.content.Context {
    method public android.content.Context createCredentialProtectedStorageContext();
    method public java.io.File getPreloadsFileCache();
    method public boolean isCredentialProtectedStorage();
    method public void sendBroadcast(android.content.Intent, java.lang.String, android.os.Bundle);
    method public void sendBroadcastAsUser(android.content.Intent, android.os.UserHandle, java.lang.String, android.os.Bundle);
    method public void sendOrderedBroadcast(android.content.Intent, java.lang.String, android.os.Bundle, android.content.BroadcastReceiver, android.os.Handler, int, java.lang.String, android.os.Bundle);
  }

  public class Intent implements java.lang.Cloneable android.os.Parcelable {
    field public static final java.lang.String ACTION_BATTERY_LEVEL_CHANGED = "android.intent.action.BATTERY_LEVEL_CHANGED";
    field public static final java.lang.String ACTION_CALL_EMERGENCY = "android.intent.action.CALL_EMERGENCY";
    field public static final java.lang.String ACTION_CALL_PRIVILEGED = "android.intent.action.CALL_PRIVILEGED";
    field public static final java.lang.String ACTION_FACTORY_RESET = "android.intent.action.FACTORY_RESET";
    field public static final java.lang.String ACTION_GLOBAL_BUTTON = "android.intent.action.GLOBAL_BUTTON";
    field public static final java.lang.String ACTION_INSTALL_INSTANT_APP_PACKAGE = "android.intent.action.INSTALL_INSTANT_APP_PACKAGE";
    field public static final java.lang.String ACTION_INSTANT_APP_RESOLVER_SETTINGS = "android.intent.action.INSTANT_APP_RESOLVER_SETTINGS";
    field public static final java.lang.String ACTION_INTENT_FILTER_NEEDS_VERIFICATION = "android.intent.action.INTENT_FILTER_NEEDS_VERIFICATION";
    field public static final java.lang.String ACTION_MANAGE_APP_PERMISSIONS = "android.intent.action.MANAGE_APP_PERMISSIONS";
    field public static final java.lang.String ACTION_MANAGE_PERMISSIONS = "android.intent.action.MANAGE_PERMISSIONS";
    field public static final java.lang.String ACTION_MANAGE_PERMISSION_APPS = "android.intent.action.MANAGE_PERMISSION_APPS";
    field public static final java.lang.String ACTION_MASTER_CLEAR_NOTIFICATION = "android.intent.action.MASTER_CLEAR_NOTIFICATION";
    field public static final java.lang.String ACTION_PRE_BOOT_COMPLETED = "android.intent.action.PRE_BOOT_COMPLETED";
    field public static final java.lang.String ACTION_QUERY_PACKAGE_RESTART = "android.intent.action.QUERY_PACKAGE_RESTART";
    field public static final java.lang.String ACTION_RESOLVE_INSTANT_APP_PACKAGE = "android.intent.action.RESOLVE_INSTANT_APP_PACKAGE";
    field public static final java.lang.String ACTION_REVIEW_PERMISSIONS = "android.intent.action.REVIEW_PERMISSIONS";
    field public static final java.lang.String ACTION_SHOW_SUSPENDED_APP_DETAILS = "android.intent.action.SHOW_SUSPENDED_APP_DETAILS";
    field public static final deprecated java.lang.String ACTION_SIM_STATE_CHANGED = "android.intent.action.SIM_STATE_CHANGED";
    field public static final java.lang.String ACTION_SPLIT_CONFIGURATION_CHANGED = "android.intent.action.SPLIT_CONFIGURATION_CHANGED";
    field public static final java.lang.String ACTION_UPGRADE_SETUP = "android.intent.action.UPGRADE_SETUP";
    field public static final java.lang.String ACTION_USER_REMOVED = "android.intent.action.USER_REMOVED";
    field public static final java.lang.String ACTION_VOICE_ASSIST = "android.intent.action.VOICE_ASSIST";
    field public static final java.lang.String CATEGORY_LEANBACK_SETTINGS = "android.intent.category.LEANBACK_SETTINGS";
    field public static final java.lang.String EXTRA_CALLING_PACKAGE = "android.intent.extra.CALLING_PACKAGE";
    field public static final java.lang.String EXTRA_FORCE_FACTORY_RESET = "android.intent.extra.FORCE_FACTORY_RESET";
    field public static final java.lang.String EXTRA_INSTANT_APP_ACTION = "android.intent.extra.INSTANT_APP_ACTION";
    field public static final java.lang.String EXTRA_INSTANT_APP_BUNDLES = "android.intent.extra.INSTANT_APP_BUNDLES";
    field public static final java.lang.String EXTRA_INSTANT_APP_EXTRAS = "android.intent.extra.INSTANT_APP_EXTRAS";
    field public static final java.lang.String EXTRA_INSTANT_APP_FAILURE = "android.intent.extra.INSTANT_APP_FAILURE";
    field public static final java.lang.String EXTRA_INSTANT_APP_HOSTNAME = "android.intent.extra.INSTANT_APP_HOSTNAME";
    field public static final java.lang.String EXTRA_INSTANT_APP_SUCCESS = "android.intent.extra.INSTANT_APP_SUCCESS";
    field public static final java.lang.String EXTRA_INSTANT_APP_TOKEN = "android.intent.extra.INSTANT_APP_TOKEN";
    field public static final java.lang.String EXTRA_LONG_VERSION_CODE = "android.intent.extra.LONG_VERSION_CODE";
    field public static final java.lang.String EXTRA_ORIGINATING_UID = "android.intent.extra.ORIGINATING_UID";
    field public static final java.lang.String EXTRA_PACKAGES = "android.intent.extra.PACKAGES";
    field public static final java.lang.String EXTRA_PERMISSION_NAME = "android.intent.extra.PERMISSION_NAME";
    field public static final java.lang.String EXTRA_REASON = "android.intent.extra.REASON";
    field public static final java.lang.String EXTRA_REMOTE_CALLBACK = "android.intent.extra.REMOTE_CALLBACK";
    field public static final java.lang.String EXTRA_RESULT_NEEDED = "android.intent.extra.RESULT_NEEDED";
    field public static final java.lang.String EXTRA_UNKNOWN_INSTANT_APP = "android.intent.extra.UNKNOWN_INSTANT_APP";
    field public static final java.lang.String EXTRA_VERIFICATION_BUNDLE = "android.intent.extra.VERIFICATION_BUNDLE";
  }

  public class IntentFilter implements android.os.Parcelable {
    method public final int getOrder();
    method public final void setOrder(int);
  }

}

package android.content.pm {

  public class ApplicationInfo extends android.content.pm.PackageItemInfo implements android.os.Parcelable {
    method public boolean isInstantApp();
    field public java.lang.String credentialProtectedDataDir;
    field public int targetSandboxVersion;
  }

  public final class InstantAppInfo implements android.os.Parcelable {
    ctor public InstantAppInfo(android.content.pm.ApplicationInfo, java.lang.String[], java.lang.String[]);
    ctor public InstantAppInfo(java.lang.String, java.lang.CharSequence, java.lang.String[], java.lang.String[]);
    method public int describeContents();
    method public android.content.pm.ApplicationInfo getApplicationInfo();
    method public java.lang.String[] getGrantedPermissions();
    method public java.lang.String getPackageName();
    method public java.lang.String[] getRequestedPermissions();
    method public android.graphics.drawable.Drawable loadIcon(android.content.pm.PackageManager);
    method public java.lang.CharSequence loadLabel(android.content.pm.PackageManager);
    method public void writeToParcel(android.os.Parcel, int);
    field public static final android.os.Parcelable.Creator<android.content.pm.InstantAppInfo> CREATOR;
  }

  public final class InstantAppIntentFilter implements android.os.Parcelable {
    ctor public InstantAppIntentFilter(java.lang.String, java.util.List<android.content.IntentFilter>);
    method public int describeContents();
    method public java.util.List<android.content.IntentFilter> getFilters();
    method public java.lang.String getSplitName();
    method public void writeToParcel(android.os.Parcel, int);
    field public static final android.os.Parcelable.Creator<android.content.pm.InstantAppIntentFilter> CREATOR;
  }

  public final class InstantAppResolveInfo implements android.os.Parcelable {
    ctor public InstantAppResolveInfo(android.content.pm.InstantAppResolveInfo.InstantAppDigest, java.lang.String, java.util.List<android.content.pm.InstantAppIntentFilter>, int);
    ctor public InstantAppResolveInfo(android.content.pm.InstantAppResolveInfo.InstantAppDigest, java.lang.String, java.util.List<android.content.pm.InstantAppIntentFilter>, long, android.os.Bundle);
    ctor public InstantAppResolveInfo(java.lang.String, java.lang.String, java.util.List<android.content.pm.InstantAppIntentFilter>);
    ctor public InstantAppResolveInfo(android.os.Bundle);
    method public int describeContents();
    method public byte[] getDigestBytes();
    method public int getDigestPrefix();
    method public android.os.Bundle getExtras();
    method public java.util.List<android.content.pm.InstantAppIntentFilter> getIntentFilters();
    method public long getLongVersionCode();
    method public java.lang.String getPackageName();
    method public deprecated int getVersionCode();
    method public boolean shouldLetInstallerDecide();
    method public void writeToParcel(android.os.Parcel, int);
    field public static final android.os.Parcelable.Creator<android.content.pm.InstantAppResolveInfo> CREATOR;
  }

  public static final class InstantAppResolveInfo.InstantAppDigest implements android.os.Parcelable {
    ctor public InstantAppResolveInfo.InstantAppDigest(java.lang.String);
    method public int describeContents();
    method public byte[][] getDigestBytes();
    method public int[] getDigestPrefix();
    method public void writeToParcel(android.os.Parcel, int);
    field public static final android.os.Parcelable.Creator<android.content.pm.InstantAppResolveInfo.InstantAppDigest> CREATOR;
    field public static final android.content.pm.InstantAppResolveInfo.InstantAppDigest UNDEFINED;
  }

  public final class IntentFilterVerificationInfo implements android.os.Parcelable {
    method public int describeContents();
    method public java.util.Set<java.lang.String> getDomains();
    method public java.lang.String getPackageName();
    method public int getStatus();
    method public void writeToParcel(android.os.Parcel, int);
    field public static final android.os.Parcelable.Creator<android.content.pm.IntentFilterVerificationInfo> CREATOR;
  }

  public class PackageInstaller {
    method public void setPermissionsResult(int, boolean);
  }

  public static class PackageInstaller.Session implements java.io.Closeable {
    method public void commitTransferred(android.content.IntentSender);
  }

  public static class PackageInstaller.SessionInfo implements android.os.Parcelable {
    method public boolean getAllocateAggressive();
    method public boolean getAllowDowngrade();
    method public boolean getDontKillApp();
    method public java.lang.String[] getGrantedRuntimePermissions();
    method public boolean getInstallAsFullApp(boolean);
    method public boolean getInstallAsInstantApp(boolean);
    method public boolean getInstallAsVirtualPreload();
  }

  public static class PackageInstaller.SessionParams implements android.os.Parcelable {
    method public void setAllocateAggressive(boolean);
    method public void setAllowDowngrade(boolean);
    method public void setDontKillApp(boolean);
    method public void setGrantedRuntimePermissions(java.lang.String[]);
    method public void setInstallAsInstantApp(boolean);
    method public void setInstallAsVirtualPreload();
  }

  public class PackageItemInfo {
    method public java.lang.CharSequence loadSafeLabel(android.content.pm.PackageManager);
  }

  public abstract class PackageManager {
    method public abstract void addOnPermissionsChangeListener(android.content.pm.PackageManager.OnPermissionsChangedListener);
    method public abstract java.util.List<android.content.IntentFilter> getAllIntentFilters(java.lang.String);
    method public android.content.pm.dex.ArtManager getArtManager();
    method public abstract java.lang.String getDefaultBrowserPackageNameAsUser(int);
    method public java.lang.CharSequence getHarmfulAppWarning(java.lang.String);
    method public abstract java.util.List<android.content.pm.PackageInfo> getInstalledPackagesAsUser(int, int);
    method public abstract android.graphics.drawable.Drawable getInstantAppIcon(java.lang.String);
    method public abstract android.content.ComponentName getInstantAppInstallerComponent();
    method public abstract android.content.ComponentName getInstantAppResolverSettingsComponent();
    method public abstract java.util.List<android.content.pm.InstantAppInfo> getInstantApps();
    method public abstract java.util.List<android.content.pm.IntentFilterVerificationInfo> getIntentFilterVerifications(java.lang.String);
    method public abstract int getIntentVerificationStatusAsUser(java.lang.String, int);
    method public abstract int getPermissionFlags(java.lang.String, java.lang.String, android.os.UserHandle);
    method public abstract void grantRuntimePermission(java.lang.String, java.lang.String, android.os.UserHandle);
    method public abstract int installExistingPackage(java.lang.String) throws android.content.pm.PackageManager.NameNotFoundException;
    method public abstract int installExistingPackage(java.lang.String, int) throws android.content.pm.PackageManager.NameNotFoundException;
    method public boolean isPackageSuspended(java.lang.String) throws android.content.pm.PackageManager.NameNotFoundException;
    method public java.util.List<android.content.pm.ResolveInfo> queryBroadcastReceiversAsUser(android.content.Intent, int, android.os.UserHandle);
    method public abstract void registerDexModule(java.lang.String, android.content.pm.PackageManager.DexModuleRegisterCallback);
    method public abstract void removeOnPermissionsChangeListener(android.content.pm.PackageManager.OnPermissionsChangedListener);
    method public abstract void revokeRuntimePermission(java.lang.String, java.lang.String, android.os.UserHandle);
    method public abstract boolean setDefaultBrowserPackageNameAsUser(java.lang.String, int);
    method public void setHarmfulAppWarning(java.lang.String, java.lang.CharSequence);
    method public java.lang.String[] setPackagesSuspended(java.lang.String[], boolean, android.os.PersistableBundle, android.os.PersistableBundle, java.lang.String);
    method public abstract void setUpdateAvailable(java.lang.String, boolean);
    method public abstract boolean updateIntentVerificationStatusAsUser(java.lang.String, int, int);
    method public abstract void updatePermissionFlags(java.lang.String, java.lang.String, int, int, android.os.UserHandle);
    method public abstract void verifyIntentFilter(int, int, java.util.List<java.lang.String>);
    field public static final java.lang.String ACTION_REQUEST_PERMISSIONS = "android.content.pm.action.REQUEST_PERMISSIONS";
    field public static final java.lang.String EXTRA_REQUEST_PERMISSIONS_NAMES = "android.content.pm.extra.REQUEST_PERMISSIONS_NAMES";
    field public static final java.lang.String EXTRA_REQUEST_PERMISSIONS_RESULTS = "android.content.pm.extra.REQUEST_PERMISSIONS_RESULTS";
    field public static final java.lang.String FEATURE_BROADCAST_RADIO = "android.hardware.broadcastradio";
    field public static final java.lang.String FEATURE_TELEPHONY_CARRIERLOCK = "android.hardware.telephony.carrierlock";
    field public static final int FLAG_PERMISSION_GRANTED_BY_DEFAULT = 32; // 0x20
    field public static final int FLAG_PERMISSION_POLICY_FIXED = 4; // 0x4
    field public static final int FLAG_PERMISSION_REVIEW_REQUIRED = 64; // 0x40
    field public static final int FLAG_PERMISSION_REVOKE_ON_UPGRADE = 8; // 0x8
    field public static final int FLAG_PERMISSION_SYSTEM_FIXED = 16; // 0x10
    field public static final int FLAG_PERMISSION_USER_FIXED = 2; // 0x2
    field public static final int FLAG_PERMISSION_USER_SET = 1; // 0x1
    field public static final int INSTALL_FAILED_ALREADY_EXISTS = -1; // 0xffffffff
    field public static final int INSTALL_FAILED_CONFLICTING_PROVIDER = -13; // 0xfffffff3
    field public static final int INSTALL_FAILED_CONTAINER_ERROR = -18; // 0xffffffee
    field public static final int INSTALL_FAILED_CPU_ABI_INCOMPATIBLE = -16; // 0xfffffff0
    field public static final int INSTALL_FAILED_DEXOPT = -11; // 0xfffffff5
    field public static final int INSTALL_FAILED_DUPLICATE_PACKAGE = -5; // 0xfffffffb
    field public static final int INSTALL_FAILED_INSUFFICIENT_STORAGE = -4; // 0xfffffffc
    field public static final int INSTALL_FAILED_INTERNAL_ERROR = -110; // 0xffffff92
    field public static final int INSTALL_FAILED_INVALID_APK = -2; // 0xfffffffe
    field public static final int INSTALL_FAILED_INVALID_INSTALL_LOCATION = -19; // 0xffffffed
    field public static final int INSTALL_FAILED_INVALID_URI = -3; // 0xfffffffd
    field public static final int INSTALL_FAILED_MEDIA_UNAVAILABLE = -20; // 0xffffffec
    field public static final int INSTALL_FAILED_MISSING_FEATURE = -17; // 0xffffffef
    field public static final int INSTALL_FAILED_MISSING_SHARED_LIBRARY = -9; // 0xfffffff7
    field public static final int INSTALL_FAILED_NEWER_SDK = -14; // 0xfffffff2
    field public static final int INSTALL_FAILED_NO_SHARED_USER = -6; // 0xfffffffa
    field public static final int INSTALL_FAILED_OLDER_SDK = -12; // 0xfffffff4
    field public static final int INSTALL_FAILED_PACKAGE_CHANGED = -23; // 0xffffffe9
    field public static final int INSTALL_FAILED_PERMISSION_MODEL_DOWNGRADE = -26; // 0xffffffe6
    field public static final int INSTALL_FAILED_REPLACE_COULDNT_DELETE = -10; // 0xfffffff6
    field public static final int INSTALL_FAILED_SANDBOX_VERSION_DOWNGRADE = -27; // 0xffffffe5
    field public static final int INSTALL_FAILED_SHARED_USER_INCOMPATIBLE = -8; // 0xfffffff8
    field public static final int INSTALL_FAILED_TEST_ONLY = -15; // 0xfffffff1
    field public static final int INSTALL_FAILED_UPDATE_INCOMPATIBLE = -7; // 0xfffffff9
    field public static final int INSTALL_FAILED_VERIFICATION_FAILURE = -22; // 0xffffffea
    field public static final int INSTALL_FAILED_VERIFICATION_TIMEOUT = -21; // 0xffffffeb
    field public static final int INSTALL_PARSE_FAILED_BAD_MANIFEST = -101; // 0xffffff9b
    field public static final int INSTALL_PARSE_FAILED_BAD_PACKAGE_NAME = -106; // 0xffffff96
    field public static final int INSTALL_PARSE_FAILED_BAD_SHARED_USER_ID = -107; // 0xffffff95
    field public static final int INSTALL_PARSE_FAILED_CERTIFICATE_ENCODING = -105; // 0xffffff97
    field public static final int INSTALL_PARSE_FAILED_INCONSISTENT_CERTIFICATES = -104; // 0xffffff98
    field public static final int INSTALL_PARSE_FAILED_MANIFEST_EMPTY = -109; // 0xffffff93
    field public static final int INSTALL_PARSE_FAILED_MANIFEST_MALFORMED = -108; // 0xffffff94
    field public static final int INSTALL_PARSE_FAILED_NOT_APK = -100; // 0xffffff9c
    field public static final int INSTALL_PARSE_FAILED_NO_CERTIFICATES = -103; // 0xffffff99
    field public static final int INSTALL_PARSE_FAILED_UNEXPECTED_EXCEPTION = -102; // 0xffffff9a
    field public static final int INSTALL_SUCCEEDED = 1; // 0x1
    field public static final int INTENT_FILTER_DOMAIN_VERIFICATION_STATUS_ALWAYS = 2; // 0x2
    field public static final int INTENT_FILTER_DOMAIN_VERIFICATION_STATUS_ALWAYS_ASK = 4; // 0x4
    field public static final int INTENT_FILTER_DOMAIN_VERIFICATION_STATUS_ASK = 1; // 0x1
    field public static final int INTENT_FILTER_DOMAIN_VERIFICATION_STATUS_NEVER = 3; // 0x3
    field public static final int INTENT_FILTER_DOMAIN_VERIFICATION_STATUS_UNDEFINED = 0; // 0x0
    field public static final int INTENT_FILTER_VERIFICATION_FAILURE = -1; // 0xffffffff
    field public static final int INTENT_FILTER_VERIFICATION_SUCCESS = 1; // 0x1
    field public static final int MASK_PERMISSION_FLAGS = 255; // 0xff
    field public static final int MATCH_ANY_USER = 4194304; // 0x400000
    field public static final int MATCH_FACTORY_ONLY = 2097152; // 0x200000
    field public static final int MATCH_INSTANT = 8388608; // 0x800000
  }

  public static abstract class PackageManager.DexModuleRegisterCallback {
    ctor public PackageManager.DexModuleRegisterCallback();
    method public abstract void onDexModuleRegistered(java.lang.String, boolean, java.lang.String);
  }

  public static abstract interface PackageManager.OnPermissionsChangedListener {
    method public abstract void onPermissionsChanged(int);
  }

  public static abstract class PackageManager.PermissionFlags implements java.lang.annotation.Annotation {
  }

  public class PermissionGroupInfo extends android.content.pm.PackageItemInfo implements android.os.Parcelable {
    field public int requestRes;
  }

  public class PermissionInfo extends android.content.pm.PackageItemInfo implements android.os.Parcelable {
    field public static final int FLAG_REMOVED = 2; // 0x2
    field public static final int PROTECTION_FLAG_OEM = 16384; // 0x4000
    field public static final int PROTECTION_FLAG_SYSTEM_TEXT_CLASSIFIER = 65536; // 0x10000
    field public int requestRes;
  }

}

package android.content.pm.dex {

  public class ArtManager {
    method public boolean isRuntimeProfilingEnabled(int);
    method public void snapshotRuntimeProfile(int, java.lang.String, java.lang.String, java.util.concurrent.Executor, android.content.pm.dex.ArtManager.SnapshotRuntimeProfileCallback);
    field public static final int PROFILE_APPS = 0; // 0x0
    field public static final int PROFILE_BOOT_IMAGE = 1; // 0x1
    field public static final int SNAPSHOT_FAILED_CODE_PATH_NOT_FOUND = 1; // 0x1
    field public static final int SNAPSHOT_FAILED_INTERNAL_ERROR = 2; // 0x2
    field public static final int SNAPSHOT_FAILED_PACKAGE_NOT_FOUND = 0; // 0x0
  }

  public static abstract class ArtManager.SnapshotRuntimeProfileCallback {
    ctor public ArtManager.SnapshotRuntimeProfileCallback();
    method public abstract void onError(int);
    method public abstract void onSuccess(android.os.ParcelFileDescriptor);
  }

}

package android.content.pm.permission {

  public final class RuntimePermissionPresentationInfo implements android.os.Parcelable {
    ctor public RuntimePermissionPresentationInfo(java.lang.CharSequence, boolean, boolean);
    method public int describeContents();
    method public java.lang.CharSequence getLabel();
    method public boolean isGranted();
    method public boolean isStandard();
    method public void writeToParcel(android.os.Parcel, int);
    field public static final android.os.Parcelable.Creator<android.content.pm.permission.RuntimePermissionPresentationInfo> CREATOR;
  }

}

package android.hardware {

  public final class Sensor {
    method public java.util.UUID getUuid();
    method public boolean isDataInjectionSupported();
    field public static final java.lang.String STRING_TYPE_DYNAMIC_SENSOR_META = "android.sensor.dynamic_sensor_meta";
    field public static final java.lang.String STRING_TYPE_WRIST_TILT_GESTURE = "android.sensor.wrist_tilt_gesture";
    field public static final int TYPE_DYNAMIC_SENSOR_META = 32; // 0x20
    field public static final int TYPE_WRIST_TILT_GESTURE = 26; // 0x1a
  }

  public abstract class SensorManager {
    method public boolean initDataInjection(boolean);
    method public boolean injectSensorData(android.hardware.Sensor, float[], int, long);
  }

}

package android.hardware.camera2 {

  public abstract class CameraDevice implements java.lang.AutoCloseable {
    method public abstract void createCustomCaptureSession(android.hardware.camera2.params.InputConfiguration, java.util.List<android.hardware.camera2.params.OutputConfiguration>, int, android.hardware.camera2.CameraCaptureSession.StateCallback, android.os.Handler) throws android.hardware.camera2.CameraAccessException;
    field public static final int SESSION_OPERATION_MODE_CONSTRAINED_HIGH_SPEED = 1; // 0x1
    field public static final int SESSION_OPERATION_MODE_NORMAL = 0; // 0x0
    field public static final int SESSION_OPERATION_MODE_VENDOR_START = 32768; // 0x8000
  }

}

package android.hardware.camera2.params {

  public final class OutputConfiguration implements android.os.Parcelable {
    ctor public OutputConfiguration(android.view.Surface, int);
    ctor public OutputConfiguration(int, android.view.Surface, int);
    method public int getRotation();
    field public static final int ROTATION_0 = 0; // 0x0
    field public static final int ROTATION_180 = 2; // 0x2
    field public static final int ROTATION_270 = 3; // 0x3
    field public static final int ROTATION_90 = 1; // 0x1
  }

}

package android.hardware.display {

  public final class AmbientBrightnessDayStats implements android.os.Parcelable {
    method public int describeContents();
    method public float[] getBucketBoundaries();
    method public java.time.LocalDate getLocalDate();
    method public float[] getStats();
    method public void writeToParcel(android.os.Parcel, int);
    field public static final android.os.Parcelable.Creator<android.hardware.display.AmbientBrightnessDayStats> CREATOR;
  }

  public final class BrightnessChangeEvent implements android.os.Parcelable {
    method public int describeContents();
    method public void writeToParcel(android.os.Parcel, int);
    field public static final android.os.Parcelable.Creator<android.hardware.display.BrightnessChangeEvent> CREATOR;
    field public final float batteryLevel;
    field public final float brightness;
    field public final int colorTemperature;
    field public final boolean isDefaultBrightnessConfig;
    field public final boolean isUserSetBrightness;
    field public final float lastBrightness;
    field public final long[] luxTimestamps;
    field public final float[] luxValues;
    field public final boolean nightMode;
    field public final java.lang.String packageName;
    field public final float powerBrightnessFactor;
    field public final long timeStamp;
  }

  public final class BrightnessConfiguration implements android.os.Parcelable {
    method public int describeContents();
    method public android.util.Pair<float[], float[]> getCurve();
    method public void writeToParcel(android.os.Parcel, int);
    field public static final android.os.Parcelable.Creator<android.hardware.display.BrightnessConfiguration> CREATOR;
  }

  public static class BrightnessConfiguration.Builder {
    ctor public BrightnessConfiguration.Builder(float[], float[]);
    method public android.hardware.display.BrightnessConfiguration build();
    method public android.hardware.display.BrightnessConfiguration.Builder setDescription(java.lang.String);
  }

  public final class DisplayManager {
    method public java.util.List<android.hardware.display.AmbientBrightnessDayStats> getAmbientBrightnessStats();
    method public android.hardware.display.BrightnessConfiguration getBrightnessConfiguration();
    method public java.util.List<android.hardware.display.BrightnessChangeEvent> getBrightnessEvents();
    method public android.hardware.display.BrightnessConfiguration getDefaultBrightnessConfiguration();
    method public android.util.Pair<float[], float[]> getMinimumBrightnessCurve();
    method public android.graphics.Point getStableDisplaySize();
    method public void setBrightnessConfiguration(android.hardware.display.BrightnessConfiguration);
    method public void setSaturationLevel(float);
  }

}

package android.hardware.hdmi {

  public abstract class HdmiClient {
    method public android.hardware.hdmi.HdmiDeviceInfo getActiveSource();
    method public void sendKeyEvent(int, boolean);
    method public void sendVendorCommand(int, byte[], boolean);
    method public void setVendorCommandListener(android.hardware.hdmi.HdmiControlManager.VendorCommandListener);
  }

  public final class HdmiControlManager {
    method public void addHotplugEventListener(android.hardware.hdmi.HdmiControlManager.HotplugEventListener);
    method public android.hardware.hdmi.HdmiClient getClient(int);
    method public android.hardware.hdmi.HdmiPlaybackClient getPlaybackClient();
    method public android.hardware.hdmi.HdmiTvClient getTvClient();
    method public void removeHotplugEventListener(android.hardware.hdmi.HdmiControlManager.HotplugEventListener);
    method public void setStandbyMode(boolean);
    field public static final java.lang.String ACTION_OSD_MESSAGE = "android.hardware.hdmi.action.OSD_MESSAGE";
    field public static final int AVR_VOLUME_MUTED = 101; // 0x65
    field public static final int CLEAR_TIMER_STATUS_CEC_DISABLE = 162; // 0xa2
    field public static final int CLEAR_TIMER_STATUS_CHECK_RECORDER_CONNECTION = 160; // 0xa0
    field public static final int CLEAR_TIMER_STATUS_FAIL_TO_CLEAR_SELECTED_SOURCE = 161; // 0xa1
    field public static final int CLEAR_TIMER_STATUS_TIMER_CLEARED = 128; // 0x80
    field public static final int CLEAR_TIMER_STATUS_TIMER_NOT_CLEARED_NO_INFO_AVAILABLE = 2; // 0x2
    field public static final int CLEAR_TIMER_STATUS_TIMER_NOT_CLEARED_NO_MATCHING = 1; // 0x1
    field public static final int CLEAR_TIMER_STATUS_TIMER_NOT_CLEARED_RECORDING = 0; // 0x0
    field public static final int CONTROL_STATE_CHANGED_REASON_SETTING = 1; // 0x1
    field public static final int CONTROL_STATE_CHANGED_REASON_STANDBY = 3; // 0x3
    field public static final int CONTROL_STATE_CHANGED_REASON_START = 0; // 0x0
    field public static final int CONTROL_STATE_CHANGED_REASON_WAKEUP = 2; // 0x2
    field public static final int DEVICE_EVENT_ADD_DEVICE = 1; // 0x1
    field public static final int DEVICE_EVENT_REMOVE_DEVICE = 2; // 0x2
    field public static final int DEVICE_EVENT_UPDATE_DEVICE = 3; // 0x3
    field public static final java.lang.String EXTRA_MESSAGE_EXTRA_PARAM1 = "android.hardware.hdmi.extra.MESSAGE_EXTRA_PARAM1";
    field public static final java.lang.String EXTRA_MESSAGE_ID = "android.hardware.hdmi.extra.MESSAGE_ID";
    field public static final int ONE_TOUCH_RECORD_ALREADY_RECORDING = 18; // 0x12
    field public static final int ONE_TOUCH_RECORD_CEC_DISABLED = 51; // 0x33
    field public static final int ONE_TOUCH_RECORD_CHECK_RECORDER_CONNECTION = 49; // 0x31
    field public static final int ONE_TOUCH_RECORD_DISALLOW_TO_COPY = 13; // 0xd
    field public static final int ONE_TOUCH_RECORD_DISALLOW_TO_FUTHER_COPIES = 14; // 0xe
    field public static final int ONE_TOUCH_RECORD_FAIL_TO_RECORD_DISPLAYED_SCREEN = 50; // 0x32
    field public static final int ONE_TOUCH_RECORD_INVALID_EXTERNAL_PHYSICAL_ADDRESS = 10; // 0xa
    field public static final int ONE_TOUCH_RECORD_INVALID_EXTERNAL_PLUG_NUMBER = 9; // 0x9
    field public static final int ONE_TOUCH_RECORD_MEDIA_PROBLEM = 21; // 0x15
    field public static final int ONE_TOUCH_RECORD_MEDIA_PROTECTED = 19; // 0x13
    field public static final int ONE_TOUCH_RECORD_NOT_ENOUGH_SPACE = 22; // 0x16
    field public static final int ONE_TOUCH_RECORD_NO_MEDIA = 16; // 0x10
    field public static final int ONE_TOUCH_RECORD_NO_OR_INSUFFICIENT_CA_ENTITLEMENTS = 12; // 0xc
    field public static final int ONE_TOUCH_RECORD_NO_SOURCE_SIGNAL = 20; // 0x14
    field public static final int ONE_TOUCH_RECORD_OTHER_REASON = 31; // 0x1f
    field public static final int ONE_TOUCH_RECORD_PARENT_LOCK_ON = 23; // 0x17
    field public static final int ONE_TOUCH_RECORD_PLAYING = 17; // 0x11
    field public static final int ONE_TOUCH_RECORD_PREVIOUS_RECORDING_IN_PROGRESS = 48; // 0x30
    field public static final int ONE_TOUCH_RECORD_RECORDING_ALREADY_TERMINATED = 27; // 0x1b
    field public static final int ONE_TOUCH_RECORD_RECORDING_ANALOGUE_SERVICE = 3; // 0x3
    field public static final int ONE_TOUCH_RECORD_RECORDING_CURRENTLY_SELECTED_SOURCE = 1; // 0x1
    field public static final int ONE_TOUCH_RECORD_RECORDING_DIGITAL_SERVICE = 2; // 0x2
    field public static final int ONE_TOUCH_RECORD_RECORDING_EXTERNAL_INPUT = 4; // 0x4
    field public static final int ONE_TOUCH_RECORD_RECORDING_TERMINATED_NORMALLY = 26; // 0x1a
    field public static final int ONE_TOUCH_RECORD_UNABLE_ANALOGUE_SERVICE = 6; // 0x6
    field public static final int ONE_TOUCH_RECORD_UNABLE_DIGITAL_SERVICE = 5; // 0x5
    field public static final int ONE_TOUCH_RECORD_UNABLE_SELECTED_SERVICE = 7; // 0x7
    field public static final int ONE_TOUCH_RECORD_UNSUPPORTED_CA = 11; // 0xb
    field public static final int OSD_MESSAGE_ARC_CONNECTED_INVALID_PORT = 1; // 0x1
    field public static final int OSD_MESSAGE_AVR_VOLUME_CHANGED = 2; // 0x2
    field public static final int POWER_STATUS_ON = 0; // 0x0
    field public static final int POWER_STATUS_STANDBY = 1; // 0x1
    field public static final int POWER_STATUS_TRANSIENT_TO_ON = 2; // 0x2
    field public static final int POWER_STATUS_TRANSIENT_TO_STANDBY = 3; // 0x3
    field public static final int POWER_STATUS_UNKNOWN = -1; // 0xffffffff
    field public static final deprecated int RESULT_ALREADY_IN_PROGRESS = 4; // 0x4
    field public static final int RESULT_COMMUNICATION_FAILED = 7; // 0x7
    field public static final int RESULT_EXCEPTION = 5; // 0x5
    field public static final int RESULT_INCORRECT_MODE = 6; // 0x6
    field public static final int RESULT_SOURCE_NOT_AVAILABLE = 2; // 0x2
    field public static final int RESULT_SUCCESS = 0; // 0x0
    field public static final int RESULT_TARGET_NOT_AVAILABLE = 3; // 0x3
    field public static final int RESULT_TIMEOUT = 1; // 0x1
    field public static final int TIMER_RECORDING_RESULT_EXTRA_CEC_DISABLED = 3; // 0x3
    field public static final int TIMER_RECORDING_RESULT_EXTRA_CHECK_RECORDER_CONNECTION = 1; // 0x1
    field public static final int TIMER_RECORDING_RESULT_EXTRA_FAIL_TO_RECORD_SELECTED_SOURCE = 2; // 0x2
    field public static final int TIMER_RECORDING_RESULT_EXTRA_NO_ERROR = 0; // 0x0
    field public static final int TIMER_RECORDING_TYPE_ANALOGUE = 2; // 0x2
    field public static final int TIMER_RECORDING_TYPE_DIGITAL = 1; // 0x1
    field public static final int TIMER_RECORDING_TYPE_EXTERNAL = 3; // 0x3
    field public static final int TIMER_STATUS_MEDIA_INFO_NOT_PRESENT = 2; // 0x2
    field public static final int TIMER_STATUS_MEDIA_INFO_PRESENT_NOT_PROTECTED = 0; // 0x0
    field public static final int TIMER_STATUS_MEDIA_INFO_PRESENT_PROTECTED = 1; // 0x1
    field public static final int TIMER_STATUS_NOT_PROGRAMMED_CA_NOT_SUPPORTED = 6; // 0x6
    field public static final int TIMER_STATUS_NOT_PROGRAMMED_CLOCK_FAILURE = 10; // 0xa
    field public static final int TIMER_STATUS_NOT_PROGRAMMED_DATE_OUT_OF_RANGE = 2; // 0x2
    field public static final int TIMER_STATUS_NOT_PROGRAMMED_DUPLICATED = 14; // 0xe
    field public static final int TIMER_STATUS_NOT_PROGRAMMED_INVALID_EXTERNAL_PHYSICAL_NUMBER = 5; // 0x5
    field public static final int TIMER_STATUS_NOT_PROGRAMMED_INVALID_EXTERNAL_PLUG_NUMBER = 4; // 0x4
    field public static final int TIMER_STATUS_NOT_PROGRAMMED_INVALID_SEQUENCE = 3; // 0x3
    field public static final int TIMER_STATUS_NOT_PROGRAMMED_NO_CA_ENTITLEMENTS = 7; // 0x7
    field public static final int TIMER_STATUS_NOT_PROGRAMMED_NO_FREE_TIME = 1; // 0x1
    field public static final int TIMER_STATUS_NOT_PROGRAMMED_PARENTAL_LOCK_ON = 9; // 0x9
    field public static final int TIMER_STATUS_NOT_PROGRAMMED_UNSUPPORTED_RESOLUTION = 8; // 0x8
    field public static final int TIMER_STATUS_PROGRAMMED_INFO_ENOUGH_SPACE = 8; // 0x8
    field public static final int TIMER_STATUS_PROGRAMMED_INFO_MIGHT_NOT_ENOUGH_SPACE = 11; // 0xb
    field public static final int TIMER_STATUS_PROGRAMMED_INFO_NOT_ENOUGH_SPACE = 9; // 0x9
    field public static final int TIMER_STATUS_PROGRAMMED_INFO_NO_MEDIA_INFO = 10; // 0xa
  }

  public static abstract interface HdmiControlManager.HotplugEventListener {
    method public abstract void onReceived(android.hardware.hdmi.HdmiHotplugEvent);
  }

  public static abstract interface HdmiControlManager.VendorCommandListener {
    method public abstract void onControlStateChanged(boolean, int);
    method public abstract void onReceived(int, int, byte[], boolean);
  }

  public class HdmiDeviceInfo implements android.os.Parcelable {
    ctor public HdmiDeviceInfo();
    method public int describeContents();
    method public int getAdopterId();
    method public int getDeviceId();
    method public int getDevicePowerStatus();
    method public int getDeviceType();
    method public java.lang.String getDisplayName();
    method public int getId();
    method public int getLogicalAddress();
    method public int getPhysicalAddress();
    method public int getPortId();
    method public int getVendorId();
    method public static int idForCecDevice(int);
    method public static int idForHardware(int);
    method public static int idForMhlDevice(int);
    method public boolean isCecDevice();
    method public boolean isInactivated();
    method public boolean isMhlDevice();
    method public boolean isSourceType();
    method public void writeToParcel(android.os.Parcel, int);
    field public static final int ADDR_INTERNAL = 0; // 0x0
    field public static final android.os.Parcelable.Creator<android.hardware.hdmi.HdmiDeviceInfo> CREATOR;
    field public static final int DEVICE_AUDIO_SYSTEM = 5; // 0x5
    field public static final int DEVICE_INACTIVE = -1; // 0xffffffff
    field public static final int DEVICE_PLAYBACK = 4; // 0x4
    field public static final int DEVICE_RECORDER = 1; // 0x1
    field public static final int DEVICE_RESERVED = 2; // 0x2
    field public static final int DEVICE_TUNER = 3; // 0x3
    field public static final int DEVICE_TV = 0; // 0x0
    field public static final int ID_INVALID = 65535; // 0xffff
    field public static final android.hardware.hdmi.HdmiDeviceInfo INACTIVE_DEVICE;
    field public static final int PATH_INTERNAL = 0; // 0x0
    field public static final int PATH_INVALID = 65535; // 0xffff
    field public static final int PORT_INVALID = -1; // 0xffffffff
  }

  public final class HdmiHotplugEvent implements android.os.Parcelable {
    method public int describeContents();
    method public int getPort();
    method public boolean isConnected();
    method public void writeToParcel(android.os.Parcel, int);
    field public static final android.os.Parcelable.Creator<android.hardware.hdmi.HdmiHotplugEvent> CREATOR;
  }

  public final class HdmiPlaybackClient extends android.hardware.hdmi.HdmiClient {
    method public int getDeviceType();
    method public void oneTouchPlay(android.hardware.hdmi.HdmiPlaybackClient.OneTouchPlayCallback);
    method public void queryDisplayStatus(android.hardware.hdmi.HdmiPlaybackClient.DisplayStatusCallback);
    method public void sendStandby();
  }

  public static abstract interface HdmiPlaybackClient.DisplayStatusCallback {
    method public abstract void onComplete(int);
  }

  public static abstract interface HdmiPlaybackClient.OneTouchPlayCallback {
    method public abstract void onComplete(int);
  }

  public final class HdmiPortInfo implements android.os.Parcelable {
    ctor public HdmiPortInfo(int, int, int, boolean, boolean, boolean);
    method public int describeContents();
    method public int getAddress();
    method public int getId();
    method public int getType();
    method public boolean isArcSupported();
    method public boolean isCecSupported();
    method public boolean isMhlSupported();
    method public void writeToParcel(android.os.Parcel, int);
    field public static final android.os.Parcelable.Creator<android.hardware.hdmi.HdmiPortInfo> CREATOR;
    field public static final int PORT_INPUT = 0; // 0x0
    field public static final int PORT_OUTPUT = 1; // 0x1
  }

  public abstract class HdmiRecordListener {
    ctor public HdmiRecordListener();
    method public void onClearTimerRecordingResult(int, int);
    method public void onOneTouchRecordResult(int, int);
    method public abstract android.hardware.hdmi.HdmiRecordSources.RecordSource onOneTouchRecordSourceRequested(int);
    method public void onTimerRecordingResult(int, android.hardware.hdmi.HdmiRecordListener.TimerStatusData);
  }

  public static class HdmiRecordListener.TimerStatusData {
    method public int getDurationHour();
    method public int getDurationMinute();
    method public int getExtraError();
    method public int getMediaInfo();
    method public int getNotProgammedError();
    method public int getProgrammedInfo();
    method public boolean isOverlapped();
    method public boolean isProgrammed();
  }

  public final class HdmiRecordSources {
    method public static boolean checkRecordSource(byte[]);
    method public static android.hardware.hdmi.HdmiRecordSources.OwnSource ofOwnSource();
  }

  public static final class HdmiRecordSources.AnalogueServiceSource extends android.hardware.hdmi.HdmiRecordSources.RecordSource {
  }

  public static final class HdmiRecordSources.DigitalServiceSource extends android.hardware.hdmi.HdmiRecordSources.RecordSource {
  }

  public static final class HdmiRecordSources.ExternalPhysicalAddress extends android.hardware.hdmi.HdmiRecordSources.RecordSource {
  }

  public static final class HdmiRecordSources.ExternalPlugData extends android.hardware.hdmi.HdmiRecordSources.RecordSource {
  }

  public static final class HdmiRecordSources.OwnSource extends android.hardware.hdmi.HdmiRecordSources.RecordSource {
  }

  public static abstract class HdmiRecordSources.RecordSource {
  }

  public class HdmiTimerRecordSources {
    method public static boolean checkTimerRecordSource(int, byte[]);
    method public static android.hardware.hdmi.HdmiTimerRecordSources.Duration durationOf(int, int);
    method public static android.hardware.hdmi.HdmiTimerRecordSources.TimerRecordSource ofAnalogueSource(android.hardware.hdmi.HdmiTimerRecordSources.TimerInfo, android.hardware.hdmi.HdmiRecordSources.AnalogueServiceSource);
    method public static android.hardware.hdmi.HdmiTimerRecordSources.TimerRecordSource ofDigitalSource(android.hardware.hdmi.HdmiTimerRecordSources.TimerInfo, android.hardware.hdmi.HdmiRecordSources.DigitalServiceSource);
    method public static android.hardware.hdmi.HdmiTimerRecordSources.TimerRecordSource ofExternalPhysicalAddress(android.hardware.hdmi.HdmiTimerRecordSources.TimerInfo, android.hardware.hdmi.HdmiRecordSources.ExternalPhysicalAddress);
    method public static android.hardware.hdmi.HdmiTimerRecordSources.TimerRecordSource ofExternalPlug(android.hardware.hdmi.HdmiTimerRecordSources.TimerInfo, android.hardware.hdmi.HdmiRecordSources.ExternalPlugData);
    method public static android.hardware.hdmi.HdmiTimerRecordSources.Time timeOf(int, int);
    method public static android.hardware.hdmi.HdmiTimerRecordSources.TimerInfo timerInfoOf(int, int, android.hardware.hdmi.HdmiTimerRecordSources.Time, android.hardware.hdmi.HdmiTimerRecordSources.Duration, int);
    field public static final int RECORDING_SEQUENCE_REPEAT_FRIDAY = 32; // 0x20
    field public static final int RECORDING_SEQUENCE_REPEAT_MONDAY = 2; // 0x2
    field public static final int RECORDING_SEQUENCE_REPEAT_ONCE_ONLY = 0; // 0x0
    field public static final int RECORDING_SEQUENCE_REPEAT_SATUREDAY = 64; // 0x40
    field public static final int RECORDING_SEQUENCE_REPEAT_SUNDAY = 1; // 0x1
    field public static final int RECORDING_SEQUENCE_REPEAT_THURSDAY = 16; // 0x10
    field public static final int RECORDING_SEQUENCE_REPEAT_TUESDAY = 4; // 0x4
    field public static final int RECORDING_SEQUENCE_REPEAT_WEDNESDAY = 8; // 0x8
  }

  public static final class HdmiTimerRecordSources.Duration {
  }

  public static final class HdmiTimerRecordSources.Time {
  }

  public static final class HdmiTimerRecordSources.TimerInfo {
  }

  public static final class HdmiTimerRecordSources.TimerRecordSource {
  }

  public final class HdmiTvClient extends android.hardware.hdmi.HdmiClient {
    method public void clearTimerRecording(int, int, android.hardware.hdmi.HdmiTimerRecordSources.TimerRecordSource);
    method public void deviceSelect(int, android.hardware.hdmi.HdmiTvClient.SelectCallback);
    method public java.util.List<android.hardware.hdmi.HdmiDeviceInfo> getDeviceList();
    method public int getDeviceType();
    method public void portSelect(int, android.hardware.hdmi.HdmiTvClient.SelectCallback);
    method public void sendMhlVendorCommand(int, int, int, byte[]);
    method public void sendStandby(int);
    method public void setHdmiMhlVendorCommandListener(android.hardware.hdmi.HdmiTvClient.HdmiMhlVendorCommandListener);
    method public void setInputChangeListener(android.hardware.hdmi.HdmiTvClient.InputChangeListener);
    method public void setRecordListener(android.hardware.hdmi.HdmiRecordListener);
    method public void setSystemAudioMode(boolean, android.hardware.hdmi.HdmiTvClient.SelectCallback);
    method public void setSystemAudioMute(boolean);
    method public void setSystemAudioVolume(int, int, int);
    method public void startOneTouchRecord(int, android.hardware.hdmi.HdmiRecordSources.RecordSource);
    method public void startTimerRecording(int, int, android.hardware.hdmi.HdmiTimerRecordSources.TimerRecordSource);
    method public void stopOneTouchRecord(int);
    field public static final int VENDOR_DATA_SIZE = 16; // 0x10
  }

  public static abstract interface HdmiTvClient.HdmiMhlVendorCommandListener {
    method public abstract void onReceived(int, int, int, byte[]);
  }

  public static abstract interface HdmiTvClient.InputChangeListener {
    method public abstract void onChanged(android.hardware.hdmi.HdmiDeviceInfo);
  }

  public static abstract interface HdmiTvClient.SelectCallback {
    method public abstract void onComplete(int);
  }

}

package android.hardware.location {

  public class ContextHubClient implements java.io.Closeable {
    method public void close();
    method public android.hardware.location.ContextHubInfo getAttachedHub();
    method public int sendMessageToNanoApp(android.hardware.location.NanoAppMessage);
  }

  public class ContextHubClientCallback {
    ctor public ContextHubClientCallback();
    method public void onHubReset(android.hardware.location.ContextHubClient);
    method public void onMessageFromNanoApp(android.hardware.location.ContextHubClient, android.hardware.location.NanoAppMessage);
    method public void onNanoAppAborted(android.hardware.location.ContextHubClient, long, int);
    method public void onNanoAppDisabled(android.hardware.location.ContextHubClient, long);
    method public void onNanoAppEnabled(android.hardware.location.ContextHubClient, long);
    method public void onNanoAppLoaded(android.hardware.location.ContextHubClient, long);
    method public void onNanoAppUnloaded(android.hardware.location.ContextHubClient, long);
  }

  public class ContextHubInfo implements android.os.Parcelable {
    ctor public ContextHubInfo();
    method public int describeContents();
    method public byte getChreApiMajorVersion();
    method public byte getChreApiMinorVersion();
    method public short getChrePatchVersion();
    method public long getChrePlatformId();
    method public int getId();
    method public int getMaxPacketLengthBytes();
    method public android.hardware.location.MemoryRegion[] getMemoryRegions();
    method public java.lang.String getName();
    method public float getPeakMips();
    method public float getPeakPowerDrawMw();
    method public int getPlatformVersion();
    method public float getSleepPowerDrawMw();
    method public int getStaticSwVersion();
    method public float getStoppedPowerDrawMw();
    method public int[] getSupportedSensors();
    method public java.lang.String getToolchain();
    method public int getToolchainVersion();
    method public java.lang.String getVendor();
    method public void writeToParcel(android.os.Parcel, int);
    field public static final android.os.Parcelable.Creator<android.hardware.location.ContextHubInfo> CREATOR;
  }

  public final class ContextHubManager {
    method public android.hardware.location.ContextHubClient createClient(android.hardware.location.ContextHubInfo, android.hardware.location.ContextHubClientCallback, java.util.concurrent.Executor);
    method public android.hardware.location.ContextHubClient createClient(android.hardware.location.ContextHubInfo, android.hardware.location.ContextHubClientCallback);
    method public android.hardware.location.ContextHubTransaction<java.lang.Void> disableNanoApp(android.hardware.location.ContextHubInfo, long);
    method public android.hardware.location.ContextHubTransaction<java.lang.Void> enableNanoApp(android.hardware.location.ContextHubInfo, long);
    method public deprecated int[] findNanoAppOnHub(int, android.hardware.location.NanoAppFilter);
    method public deprecated int[] getContextHubHandles();
    method public deprecated android.hardware.location.ContextHubInfo getContextHubInfo(int);
    method public java.util.List<android.hardware.location.ContextHubInfo> getContextHubs();
    method public deprecated android.hardware.location.NanoAppInstanceInfo getNanoAppInstanceInfo(int);
    method public deprecated int loadNanoApp(int, android.hardware.location.NanoApp);
    method public android.hardware.location.ContextHubTransaction<java.lang.Void> loadNanoApp(android.hardware.location.ContextHubInfo, android.hardware.location.NanoAppBinary);
    method public android.hardware.location.ContextHubTransaction<java.util.List<android.hardware.location.NanoAppState>> queryNanoApps(android.hardware.location.ContextHubInfo);
    method public deprecated int registerCallback(android.hardware.location.ContextHubManager.Callback);
    method public deprecated int registerCallback(android.hardware.location.ContextHubManager.Callback, android.os.Handler);
    method public deprecated int sendMessage(int, int, android.hardware.location.ContextHubMessage);
    method public deprecated int unloadNanoApp(int);
    method public android.hardware.location.ContextHubTransaction<java.lang.Void> unloadNanoApp(android.hardware.location.ContextHubInfo, long);
    method public deprecated int unregisterCallback(android.hardware.location.ContextHubManager.Callback);
  }

  public static abstract deprecated class ContextHubManager.Callback {
    ctor protected ContextHubManager.Callback();
    method public abstract void onMessageReceipt(int, int, android.hardware.location.ContextHubMessage);
  }

  public deprecated class ContextHubMessage implements android.os.Parcelable {
    ctor public ContextHubMessage(int, int, byte[]);
    method public int describeContents();
    method public byte[] getData();
    method public int getMsgType();
    method public int getVersion();
    method public void setMsgData(byte[]);
    method public void setMsgType(int);
    method public void setVersion(int);
    method public void writeToParcel(android.os.Parcel, int);
    field public static final android.os.Parcelable.Creator<android.hardware.location.ContextHubMessage> CREATOR;
  }

  public class ContextHubTransaction<T> {
    method public int getType();
    method public void setOnCompleteListener(android.hardware.location.ContextHubTransaction.OnCompleteListener<T>, java.util.concurrent.Executor);
    method public void setOnCompleteListener(android.hardware.location.ContextHubTransaction.OnCompleteListener<T>);
    method public static java.lang.String typeToString(int, boolean);
    method public android.hardware.location.ContextHubTransaction.Response<T> waitForResponse(long, java.util.concurrent.TimeUnit) throws java.lang.InterruptedException, java.util.concurrent.TimeoutException;
    field public static final int RESULT_FAILED_AT_HUB = 5; // 0x5
    field public static final int RESULT_FAILED_BAD_PARAMS = 2; // 0x2
    field public static final int RESULT_FAILED_BUSY = 4; // 0x4
    field public static final int RESULT_FAILED_HAL_UNAVAILABLE = 8; // 0x8
    field public static final int RESULT_FAILED_SERVICE_INTERNAL_FAILURE = 7; // 0x7
    field public static final int RESULT_FAILED_TIMEOUT = 6; // 0x6
    field public static final int RESULT_FAILED_UNINITIALIZED = 3; // 0x3
    field public static final int RESULT_FAILED_UNKNOWN = 1; // 0x1
    field public static final int RESULT_SUCCESS = 0; // 0x0
    field public static final int TYPE_DISABLE_NANOAPP = 3; // 0x3
    field public static final int TYPE_ENABLE_NANOAPP = 2; // 0x2
    field public static final int TYPE_LOAD_NANOAPP = 0; // 0x0
    field public static final int TYPE_QUERY_NANOAPPS = 4; // 0x4
    field public static final int TYPE_UNLOAD_NANOAPP = 1; // 0x1
  }

  public static abstract interface ContextHubTransaction.OnCompleteListener<L> {
    method public abstract void onComplete(android.hardware.location.ContextHubTransaction<L>, android.hardware.location.ContextHubTransaction.Response<L>);
  }

  public static class ContextHubTransaction.Response<R> {
    method public R getContents();
    method public int getResult();
  }

  public final class GeofenceHardware {
    method public boolean addGeofence(int, int, android.hardware.location.GeofenceHardwareRequest, android.hardware.location.GeofenceHardwareCallback);
    method public int[] getMonitoringTypes();
    method public int getStatusOfMonitoringType(int);
    method public boolean pauseGeofence(int, int);
    method public boolean registerForMonitorStateChangeCallback(int, android.hardware.location.GeofenceHardwareMonitorCallback);
    method public boolean removeGeofence(int, int);
    method public boolean resumeGeofence(int, int, int);
    method public boolean unregisterForMonitorStateChangeCallback(int, android.hardware.location.GeofenceHardwareMonitorCallback);
    field public static final int GEOFENCE_ENTERED = 1; // 0x1
    field public static final int GEOFENCE_ERROR_ID_EXISTS = 2; // 0x2
    field public static final int GEOFENCE_ERROR_ID_UNKNOWN = 3; // 0x3
    field public static final int GEOFENCE_ERROR_INSUFFICIENT_MEMORY = 6; // 0x6
    field public static final int GEOFENCE_ERROR_INVALID_TRANSITION = 4; // 0x4
    field public static final int GEOFENCE_ERROR_TOO_MANY_GEOFENCES = 1; // 0x1
    field public static final int GEOFENCE_EXITED = 2; // 0x2
    field public static final int GEOFENCE_FAILURE = 5; // 0x5
    field public static final int GEOFENCE_SUCCESS = 0; // 0x0
    field public static final int GEOFENCE_UNCERTAIN = 4; // 0x4
    field public static final int MONITORING_TYPE_FUSED_HARDWARE = 1; // 0x1
    field public static final int MONITORING_TYPE_GPS_HARDWARE = 0; // 0x0
    field public static final int MONITOR_CURRENTLY_AVAILABLE = 0; // 0x0
    field public static final int MONITOR_CURRENTLY_UNAVAILABLE = 1; // 0x1
    field public static final int MONITOR_UNSUPPORTED = 2; // 0x2
    field public static final int SOURCE_TECHNOLOGY_BLUETOOTH = 16; // 0x10
    field public static final int SOURCE_TECHNOLOGY_CELL = 8; // 0x8
    field public static final int SOURCE_TECHNOLOGY_GNSS = 1; // 0x1
    field public static final int SOURCE_TECHNOLOGY_SENSORS = 4; // 0x4
    field public static final int SOURCE_TECHNOLOGY_WIFI = 2; // 0x2
  }

  public abstract class GeofenceHardwareCallback {
    ctor public GeofenceHardwareCallback();
    method public void onGeofenceAdd(int, int);
    method public void onGeofencePause(int, int);
    method public void onGeofenceRemove(int, int);
    method public void onGeofenceResume(int, int);
    method public void onGeofenceTransition(int, int, android.location.Location, long, int);
  }

  public abstract class GeofenceHardwareMonitorCallback {
    ctor public GeofenceHardwareMonitorCallback();
    method public deprecated void onMonitoringSystemChange(int, boolean, android.location.Location);
    method public void onMonitoringSystemChange(android.hardware.location.GeofenceHardwareMonitorEvent);
  }

  public class GeofenceHardwareMonitorEvent implements android.os.Parcelable {
    ctor public GeofenceHardwareMonitorEvent(int, int, int, android.location.Location);
    method public int describeContents();
    method public android.location.Location getLocation();
    method public int getMonitoringStatus();
    method public int getMonitoringType();
    method public int getSourceTechnologies();
    method public void writeToParcel(android.os.Parcel, int);
    field public static final android.os.Parcelable.Creator<android.hardware.location.GeofenceHardwareMonitorEvent> CREATOR;
  }

  public final class GeofenceHardwareRequest {
    ctor public GeofenceHardwareRequest();
    method public static android.hardware.location.GeofenceHardwareRequest createCircularGeofence(double, double, double);
    method public int getLastTransition();
    method public double getLatitude();
    method public double getLongitude();
    method public int getMonitorTransitions();
    method public int getNotificationResponsiveness();
    method public double getRadius();
    method public int getSourceTechnologies();
    method public int getUnknownTimer();
    method public void setLastTransition(int);
    method public void setMonitorTransitions(int);
    method public void setNotificationResponsiveness(int);
    method public void setSourceTechnologies(int);
    method public void setUnknownTimer(int);
  }

  public class MemoryRegion implements android.os.Parcelable {
    ctor public MemoryRegion(android.os.Parcel);
    method public int describeContents();
    method public int getCapacityBytes();
    method public int getFreeCapacityBytes();
    method public boolean isExecutable();
    method public boolean isReadable();
    method public boolean isWritable();
    method public void writeToParcel(android.os.Parcel, int);
    field public static final android.os.Parcelable.Creator<android.hardware.location.MemoryRegion> CREATOR;
  }

  public deprecated class NanoApp implements android.os.Parcelable {
    ctor public NanoApp();
    ctor public deprecated NanoApp(int, byte[]);
    ctor public NanoApp(long, byte[]);
    method public int describeContents();
    method public byte[] getAppBinary();
    method public long getAppId();
    method public int getAppVersion();
    method public java.lang.String getName();
    method public int getNeededExecMemBytes();
    method public int getNeededReadMemBytes();
    method public int[] getNeededSensors();
    method public int getNeededWriteMemBytes();
    method public int[] getOutputEvents();
    method public java.lang.String getPublisher();
    method public void setAppBinary(byte[]);
    method public void setAppId(long);
    method public void setAppVersion(int);
    method public void setName(java.lang.String);
    method public void setNeededExecMemBytes(int);
    method public void setNeededReadMemBytes(int);
    method public void setNeededSensors(int[]);
    method public void setNeededWriteMemBytes(int);
    method public void setOutputEvents(int[]);
    method public void setPublisher(java.lang.String);
    method public void writeToParcel(android.os.Parcel, int);
    field public static final android.os.Parcelable.Creator<android.hardware.location.NanoApp> CREATOR;
  }

  public final class NanoAppBinary implements android.os.Parcelable {
    ctor public NanoAppBinary(byte[]);
    method public int describeContents();
    method public byte[] getBinary();
    method public byte[] getBinaryNoHeader();
    method public int getFlags();
    method public int getHeaderVersion();
    method public long getHwHubType();
    method public long getNanoAppId();
    method public int getNanoAppVersion();
    method public byte getTargetChreApiMajorVersion();
    method public byte getTargetChreApiMinorVersion();
    method public boolean hasValidHeader();
    method public boolean isEncrypted();
    method public boolean isSigned();
    method public void writeToParcel(android.os.Parcel, int);
    field public static final android.os.Parcelable.Creator<android.hardware.location.NanoAppBinary> CREATOR;
  }

  public deprecated class NanoAppFilter implements android.os.Parcelable {
    ctor public NanoAppFilter(long, int, int, long);
    method public int describeContents();
    method public boolean testMatch(android.hardware.location.NanoAppInstanceInfo);
    method public void writeToParcel(android.os.Parcel, int);
    field public static final int APP_ANY = -1; // 0xffffffff
    field public static final android.os.Parcelable.Creator<android.hardware.location.NanoAppFilter> CREATOR;
    field public static final int FLAGS_VERSION_ANY = -1; // 0xffffffff
    field public static final int FLAGS_VERSION_GREAT_THAN = 2; // 0x2
    field public static final int FLAGS_VERSION_LESS_THAN = 4; // 0x4
    field public static final int FLAGS_VERSION_STRICTLY_EQUAL = 8; // 0x8
    field public static final int HUB_ANY = -1; // 0xffffffff
    field public static final int VENDOR_ANY = -1; // 0xffffffff
  }

  public deprecated class NanoAppInstanceInfo implements android.os.Parcelable {
    ctor public NanoAppInstanceInfo();
    method public int describeContents();
    method public long getAppId();
    method public int getAppVersion();
    method public int getContexthubId();
    method public int getHandle();
    method public java.lang.String getName();
    method public int getNeededExecMemBytes();
    method public int getNeededReadMemBytes();
    method public int[] getNeededSensors();
    method public int getNeededWriteMemBytes();
    method public int[] getOutputEvents();
    method public java.lang.String getPublisher();
    method public void writeToParcel(android.os.Parcel, int);
    field public static final android.os.Parcelable.Creator<android.hardware.location.NanoAppInstanceInfo> CREATOR;
  }

  public final class NanoAppMessage implements android.os.Parcelable {
    method public static android.hardware.location.NanoAppMessage createMessageFromNanoApp(long, int, byte[], boolean);
    method public static android.hardware.location.NanoAppMessage createMessageToNanoApp(long, int, byte[]);
    method public int describeContents();
    method public byte[] getMessageBody();
    method public int getMessageType();
    method public long getNanoAppId();
    method public boolean isBroadcastMessage();
    method public void writeToParcel(android.os.Parcel, int);
    field public static final android.os.Parcelable.Creator<android.hardware.location.NanoAppMessage> CREATOR;
  }

  public final class NanoAppState implements android.os.Parcelable {
    ctor public NanoAppState(long, int, boolean);
    method public int describeContents();
    method public long getNanoAppId();
    method public long getNanoAppVersion();
    method public boolean isEnabled();
    method public void writeToParcel(android.os.Parcel, int);
    field public static final android.os.Parcelable.Creator<android.hardware.location.NanoAppState> CREATOR;
  }

}

package android.hardware.radio {

  public final class Announcement implements android.os.Parcelable {
    method public int describeContents();
    method public android.hardware.radio.ProgramSelector getSelector();
    method public int getType();
    method public java.util.Map<java.lang.String, java.lang.String> getVendorInfo();
    method public void writeToParcel(android.os.Parcel, int);
    field public static final android.os.Parcelable.Creator<android.hardware.radio.Announcement> CREATOR;
    field public static final int TYPE_EMERGENCY = 1; // 0x1
    field public static final int TYPE_EVENT = 6; // 0x6
    field public static final int TYPE_MISC = 8; // 0x8
    field public static final int TYPE_NEWS = 5; // 0x5
    field public static final int TYPE_SPORT = 7; // 0x7
    field public static final int TYPE_TRAFFIC = 3; // 0x3
    field public static final int TYPE_WARNING = 2; // 0x2
    field public static final int TYPE_WEATHER = 4; // 0x4
  }

  public static abstract interface Announcement.OnListUpdatedListener {
    method public abstract void onListUpdated(java.util.Collection<android.hardware.radio.Announcement>);
  }

  public final class ProgramList implements java.lang.AutoCloseable {
    method public void addOnCompleteListener(java.util.concurrent.Executor, android.hardware.radio.ProgramList.OnCompleteListener);
    method public void addOnCompleteListener(android.hardware.radio.ProgramList.OnCompleteListener);
    method public void close();
    method public android.hardware.radio.RadioManager.ProgramInfo get(android.hardware.radio.ProgramSelector.Identifier);
    method public void registerListCallback(java.util.concurrent.Executor, android.hardware.radio.ProgramList.ListCallback);
    method public void registerListCallback(android.hardware.radio.ProgramList.ListCallback);
    method public void removeOnCompleteListener(android.hardware.radio.ProgramList.OnCompleteListener);
    method public java.util.List<android.hardware.radio.RadioManager.ProgramInfo> toList();
    method public void unregisterListCallback(android.hardware.radio.ProgramList.ListCallback);
  }

  public static final class ProgramList.Filter implements android.os.Parcelable {
    ctor public ProgramList.Filter(java.util.Set<java.lang.Integer>, java.util.Set<android.hardware.radio.ProgramSelector.Identifier>, boolean, boolean);
    method public boolean areCategoriesIncluded();
    method public boolean areModificationsExcluded();
    method public int describeContents();
    method public java.util.Set<java.lang.Integer> getIdentifierTypes();
    method public java.util.Set<android.hardware.radio.ProgramSelector.Identifier> getIdentifiers();
    method public void writeToParcel(android.os.Parcel, int);
    field public static final android.os.Parcelable.Creator<android.hardware.radio.ProgramList.Filter> CREATOR;
  }

  public static abstract class ProgramList.ListCallback {
    ctor public ProgramList.ListCallback();
    method public void onItemChanged(android.hardware.radio.ProgramSelector.Identifier);
    method public void onItemRemoved(android.hardware.radio.ProgramSelector.Identifier);
  }

  public static abstract interface ProgramList.OnCompleteListener {
    method public abstract void onComplete();
  }

  public final class ProgramSelector implements android.os.Parcelable {
    ctor public ProgramSelector(int, android.hardware.radio.ProgramSelector.Identifier, android.hardware.radio.ProgramSelector.Identifier[], long[]);
    method public static android.hardware.radio.ProgramSelector createAmFmSelector(int, int);
    method public static android.hardware.radio.ProgramSelector createAmFmSelector(int, int, int);
    method public int describeContents();
    method public android.hardware.radio.ProgramSelector.Identifier[] getAllIds(int);
    method public long getFirstId(int);
    method public android.hardware.radio.ProgramSelector.Identifier getPrimaryId();
    method public deprecated int getProgramType();
    method public android.hardware.radio.ProgramSelector.Identifier[] getSecondaryIds();
    method public deprecated long[] getVendorIds();
    method public android.hardware.radio.ProgramSelector withSecondaryPreferred(android.hardware.radio.ProgramSelector.Identifier);
    method public void writeToParcel(android.os.Parcel, int);
    field public static final android.os.Parcelable.Creator<android.hardware.radio.ProgramSelector> CREATOR;
    field public static final int IDENTIFIER_TYPE_AMFM_FREQUENCY = 1; // 0x1
    field public static final int IDENTIFIER_TYPE_DAB_ENSEMBLE = 6; // 0x6
    field public static final int IDENTIFIER_TYPE_DAB_FREQUENCY = 8; // 0x8
    field public static final int IDENTIFIER_TYPE_DAB_SCID = 7; // 0x7
    field public static final int IDENTIFIER_TYPE_DAB_SIDECC = 5; // 0x5
    field public static final int IDENTIFIER_TYPE_DAB_SID_EXT = 5; // 0x5
    field public static final int IDENTIFIER_TYPE_DRMO_FREQUENCY = 10; // 0xa
    field public static final deprecated int IDENTIFIER_TYPE_DRMO_MODULATION = 11; // 0xb
    field public static final int IDENTIFIER_TYPE_DRMO_SERVICE_ID = 9; // 0x9
    field public static final int IDENTIFIER_TYPE_HD_STATION_ID_EXT = 3; // 0x3
    field public static final int IDENTIFIER_TYPE_HD_STATION_NAME = 10004; // 0x2714
    field public static final deprecated int IDENTIFIER_TYPE_HD_SUBCHANNEL = 4; // 0x4
    field public static final int IDENTIFIER_TYPE_INVALID = 0; // 0x0
    field public static final int IDENTIFIER_TYPE_RDS_PI = 2; // 0x2
    field public static final int IDENTIFIER_TYPE_SXM_CHANNEL = 13; // 0xd
    field public static final int IDENTIFIER_TYPE_SXM_SERVICE_ID = 12; // 0xc
    field public static final int IDENTIFIER_TYPE_VENDOR_END = 1999; // 0x7cf
    field public static final deprecated int IDENTIFIER_TYPE_VENDOR_PRIMARY_END = 1999; // 0x7cf
    field public static final deprecated int IDENTIFIER_TYPE_VENDOR_PRIMARY_START = 1000; // 0x3e8
    field public static final int IDENTIFIER_TYPE_VENDOR_START = 1000; // 0x3e8
    field public static final deprecated int PROGRAM_TYPE_AM = 1; // 0x1
    field public static final deprecated int PROGRAM_TYPE_AM_HD = 3; // 0x3
    field public static final deprecated int PROGRAM_TYPE_DAB = 5; // 0x5
    field public static final deprecated int PROGRAM_TYPE_DRMO = 6; // 0x6
    field public static final deprecated int PROGRAM_TYPE_FM = 2; // 0x2
    field public static final deprecated int PROGRAM_TYPE_FM_HD = 4; // 0x4
    field public static final deprecated int PROGRAM_TYPE_INVALID = 0; // 0x0
    field public static final deprecated int PROGRAM_TYPE_SXM = 7; // 0x7
    field public static final deprecated int PROGRAM_TYPE_VENDOR_END = 1999; // 0x7cf
    field public static final deprecated int PROGRAM_TYPE_VENDOR_START = 1000; // 0x3e8
  }

  public static final class ProgramSelector.Identifier implements android.os.Parcelable {
    ctor public ProgramSelector.Identifier(int, long);
    method public int describeContents();
    method public int getType();
    method public long getValue();
    method public void writeToParcel(android.os.Parcel, int);
    field public static final android.os.Parcelable.Creator<android.hardware.radio.ProgramSelector.Identifier> CREATOR;
  }

  public static abstract class ProgramSelector.IdentifierType implements java.lang.annotation.Annotation {
  }

  public static abstract deprecated class ProgramSelector.ProgramType implements java.lang.annotation.Annotation {
  }

  public class RadioManager {
    method public void addAnnouncementListener(java.util.Set<java.lang.Integer>, android.hardware.radio.Announcement.OnListUpdatedListener);
    method public void addAnnouncementListener(java.util.concurrent.Executor, java.util.Set<java.lang.Integer>, android.hardware.radio.Announcement.OnListUpdatedListener);
    method public int listModules(java.util.List<android.hardware.radio.RadioManager.ModuleProperties>);
    method public android.hardware.radio.RadioTuner openTuner(int, android.hardware.radio.RadioManager.BandConfig, boolean, android.hardware.radio.RadioTuner.Callback, android.os.Handler);
    method public void removeAnnouncementListener(android.hardware.radio.Announcement.OnListUpdatedListener);
    field public static final int BAND_AM = 0; // 0x0
    field public static final int BAND_AM_HD = 3; // 0x3
    field public static final int BAND_FM = 1; // 0x1
    field public static final int BAND_FM_HD = 2; // 0x2
    field public static final int BAND_INVALID = -1; // 0xffffffff
    field public static final int CLASS_AM_FM = 0; // 0x0
    field public static final int CLASS_DT = 2; // 0x2
    field public static final int CLASS_SAT = 1; // 0x1
    field public static final int CONFIG_DAB_DAB_LINKING = 6; // 0x6
    field public static final int CONFIG_DAB_DAB_SOFT_LINKING = 8; // 0x8
    field public static final int CONFIG_DAB_FM_LINKING = 7; // 0x7
    field public static final int CONFIG_DAB_FM_SOFT_LINKING = 9; // 0x9
    field public static final int CONFIG_FORCE_ANALOG = 2; // 0x2
    field public static final int CONFIG_FORCE_DIGITAL = 3; // 0x3
    field public static final int CONFIG_FORCE_MONO = 1; // 0x1
    field public static final int CONFIG_RDS_AF = 4; // 0x4
    field public static final int CONFIG_RDS_REG = 5; // 0x5
    field public static final int REGION_ITU_1 = 0; // 0x0
    field public static final int REGION_ITU_2 = 1; // 0x1
    field public static final int REGION_JAPAN = 3; // 0x3
    field public static final int REGION_KOREA = 4; // 0x4
    field public static final int REGION_OIRT = 2; // 0x2
    field public static final int STATUS_BAD_VALUE = -22; // 0xffffffea
    field public static final int STATUS_DEAD_OBJECT = -32; // 0xffffffe0
    field public static final int STATUS_ERROR = -2147483648; // 0x80000000
    field public static final int STATUS_INVALID_OPERATION = -38; // 0xffffffda
    field public static final int STATUS_NO_INIT = -19; // 0xffffffed
    field public static final int STATUS_OK = 0; // 0x0
    field public static final int STATUS_PERMISSION_DENIED = -1; // 0xffffffff
    field public static final int STATUS_TIMED_OUT = -110; // 0xffffff92
  }

  public static class RadioManager.AmBandConfig extends android.hardware.radio.RadioManager.BandConfig {
    method public boolean getStereo();
    field public static final android.os.Parcelable.Creator<android.hardware.radio.RadioManager.AmBandConfig> CREATOR;
  }

  public static class RadioManager.AmBandConfig.Builder {
    ctor public RadioManager.AmBandConfig.Builder(android.hardware.radio.RadioManager.AmBandDescriptor);
    ctor public RadioManager.AmBandConfig.Builder(android.hardware.radio.RadioManager.AmBandConfig);
    method public android.hardware.radio.RadioManager.AmBandConfig build();
    method public android.hardware.radio.RadioManager.AmBandConfig.Builder setStereo(boolean);
  }

  public static class RadioManager.AmBandDescriptor extends android.hardware.radio.RadioManager.BandDescriptor {
    method public boolean isStereoSupported();
    field public static final android.os.Parcelable.Creator<android.hardware.radio.RadioManager.AmBandDescriptor> CREATOR;
  }

  public static abstract class RadioManager.Band implements java.lang.annotation.Annotation {
  }

  public static class RadioManager.BandConfig implements android.os.Parcelable {
    method public int describeContents();
    method public int getLowerLimit();
    method public int getRegion();
    method public int getSpacing();
    method public int getType();
    method public int getUpperLimit();
    method public void writeToParcel(android.os.Parcel, int);
    field public static final android.os.Parcelable.Creator<android.hardware.radio.RadioManager.BandConfig> CREATOR;
  }

  public static class RadioManager.BandDescriptor implements android.os.Parcelable {
    method public int describeContents();
    method public int getLowerLimit();
    method public int getRegion();
    method public int getSpacing();
    method public int getType();
    method public int getUpperLimit();
    method public boolean isAmBand();
    method public boolean isFmBand();
    method public void writeToParcel(android.os.Parcel, int);
    field public static final android.os.Parcelable.Creator<android.hardware.radio.RadioManager.BandDescriptor> CREATOR;
  }

  public static class RadioManager.FmBandConfig extends android.hardware.radio.RadioManager.BandConfig {
    method public boolean getAf();
    method public boolean getEa();
    method public boolean getRds();
    method public boolean getStereo();
    method public boolean getTa();
    field public static final android.os.Parcelable.Creator<android.hardware.radio.RadioManager.FmBandConfig> CREATOR;
  }

  public static class RadioManager.FmBandConfig.Builder {
    ctor public RadioManager.FmBandConfig.Builder(android.hardware.radio.RadioManager.FmBandDescriptor);
    ctor public RadioManager.FmBandConfig.Builder(android.hardware.radio.RadioManager.FmBandConfig);
    method public android.hardware.radio.RadioManager.FmBandConfig build();
    method public android.hardware.radio.RadioManager.FmBandConfig.Builder setAf(boolean);
    method public android.hardware.radio.RadioManager.FmBandConfig.Builder setEa(boolean);
    method public android.hardware.radio.RadioManager.FmBandConfig.Builder setRds(boolean);
    method public android.hardware.radio.RadioManager.FmBandConfig.Builder setStereo(boolean);
    method public android.hardware.radio.RadioManager.FmBandConfig.Builder setTa(boolean);
  }

  public static class RadioManager.FmBandDescriptor extends android.hardware.radio.RadioManager.BandDescriptor {
    method public boolean isAfSupported();
    method public boolean isEaSupported();
    method public boolean isRdsSupported();
    method public boolean isStereoSupported();
    method public boolean isTaSupported();
    field public static final android.os.Parcelable.Creator<android.hardware.radio.RadioManager.FmBandDescriptor> CREATOR;
  }

  public static class RadioManager.ModuleProperties implements android.os.Parcelable {
    method public int describeContents();
    method public android.hardware.radio.RadioManager.BandDescriptor[] getBands();
    method public int getClassId();
    method public java.util.Map<java.lang.String, java.lang.Integer> getDabFrequencyTable();
    method public int getId();
    method public java.lang.String getImplementor();
    method public int getNumAudioSources();
    method public int getNumTuners();
    method public java.lang.String getProduct();
    method public java.lang.String getSerial();
    method public java.lang.String getServiceName();
    method public java.util.Map<java.lang.String, java.lang.String> getVendorInfo();
    method public java.lang.String getVersion();
    method public boolean isBackgroundScanningSupported();
    method public boolean isCaptureSupported();
    method public boolean isInitializationRequired();
    method public boolean isProgramIdentifierSupported(int);
    method public boolean isProgramTypeSupported(int);
    method public void writeToParcel(android.os.Parcel, int);
    field public static final android.os.Parcelable.Creator<android.hardware.radio.RadioManager.ModuleProperties> CREATOR;
  }

  public static class RadioManager.ProgramInfo implements android.os.Parcelable {
    method public int describeContents();
    method public deprecated int getChannel();
    method public android.hardware.radio.ProgramSelector.Identifier getLogicallyTunedTo();
    method public android.hardware.radio.RadioMetadata getMetadata();
    method public android.hardware.radio.ProgramSelector.Identifier getPhysicallyTunedTo();
    method public java.util.Collection<android.hardware.radio.ProgramSelector.Identifier> getRelatedContent();
    method public android.hardware.radio.ProgramSelector getSelector();
    method public int getSignalStrength();
    method public deprecated int getSubChannel();
    method public java.util.Map<java.lang.String, java.lang.String> getVendorInfo();
    method public deprecated boolean isDigital();
    method public boolean isLive();
    method public boolean isMuted();
    method public boolean isStereo();
    method public boolean isTrafficAnnouncementActive();
    method public boolean isTrafficProgram();
    method public boolean isTuned();
    method public void writeToParcel(android.os.Parcel, int);
    field public static final android.os.Parcelable.Creator<android.hardware.radio.RadioManager.ProgramInfo> CREATOR;
  }

  public final class RadioMetadata implements android.os.Parcelable {
    method public boolean containsKey(java.lang.String);
    method public int describeContents();
    method public deprecated android.graphics.Bitmap getBitmap(java.lang.String);
    method public android.hardware.radio.RadioMetadata.Clock getClock(java.lang.String);
    method public int getInt(java.lang.String);
    method public java.lang.String getString(java.lang.String);
    method public java.util.Set<java.lang.String> keySet();
    method public int size();
    method public void writeToParcel(android.os.Parcel, int);
    field public static final android.os.Parcelable.Creator<android.hardware.radio.RadioMetadata> CREATOR;
    field public static final java.lang.String METADATA_KEY_ALBUM = "android.hardware.radio.metadata.ALBUM";
    field public static final java.lang.String METADATA_KEY_ART = "android.hardware.radio.metadata.ART";
    field public static final java.lang.String METADATA_KEY_ARTIST = "android.hardware.radio.metadata.ARTIST";
    field public static final java.lang.String METADATA_KEY_CLOCK = "android.hardware.radio.metadata.CLOCK";
    field public static final java.lang.String METADATA_KEY_DAB_COMPONENT_NAME = "android.hardware.radio.metadata.DAB_COMPONENT_NAME";
    field public static final java.lang.String METADATA_KEY_DAB_COMPONENT_NAME_SHORT = "android.hardware.radio.metadata.DAB_COMPONENT_NAME_SHORT";
    field public static final java.lang.String METADATA_KEY_DAB_ENSEMBLE_NAME = "android.hardware.radio.metadata.DAB_ENSEMBLE_NAME";
    field public static final java.lang.String METADATA_KEY_DAB_ENSEMBLE_NAME_SHORT = "android.hardware.radio.metadata.DAB_ENSEMBLE_NAME_SHORT";
    field public static final java.lang.String METADATA_KEY_DAB_SERVICE_NAME = "android.hardware.radio.metadata.DAB_SERVICE_NAME";
    field public static final java.lang.String METADATA_KEY_DAB_SERVICE_NAME_SHORT = "android.hardware.radio.metadata.DAB_SERVICE_NAME_SHORT";
    field public static final java.lang.String METADATA_KEY_GENRE = "android.hardware.radio.metadata.GENRE";
    field public static final java.lang.String METADATA_KEY_ICON = "android.hardware.radio.metadata.ICON";
    field public static final java.lang.String METADATA_KEY_PROGRAM_NAME = "android.hardware.radio.metadata.PROGRAM_NAME";
    field public static final java.lang.String METADATA_KEY_RBDS_PTY = "android.hardware.radio.metadata.RBDS_PTY";
    field public static final java.lang.String METADATA_KEY_RDS_PI = "android.hardware.radio.metadata.RDS_PI";
    field public static final java.lang.String METADATA_KEY_RDS_PS = "android.hardware.radio.metadata.RDS_PS";
    field public static final java.lang.String METADATA_KEY_RDS_PTY = "android.hardware.radio.metadata.RDS_PTY";
    field public static final java.lang.String METADATA_KEY_RDS_RT = "android.hardware.radio.metadata.RDS_RT";
    field public static final java.lang.String METADATA_KEY_TITLE = "android.hardware.radio.metadata.TITLE";
  }

  public static final class RadioMetadata.Builder {
    ctor public RadioMetadata.Builder();
    ctor public RadioMetadata.Builder(android.hardware.radio.RadioMetadata);
    method public android.hardware.radio.RadioMetadata build();
    method public android.hardware.radio.RadioMetadata.Builder putBitmap(java.lang.String, android.graphics.Bitmap);
    method public android.hardware.radio.RadioMetadata.Builder putClock(java.lang.String, long, int);
    method public android.hardware.radio.RadioMetadata.Builder putInt(java.lang.String, int);
    method public android.hardware.radio.RadioMetadata.Builder putString(java.lang.String, java.lang.String);
  }

  public static final class RadioMetadata.Clock implements android.os.Parcelable {
    ctor public RadioMetadata.Clock(long, int);
    method public int describeContents();
    method public int getTimezoneOffsetMinutes();
    method public long getUtcEpochSeconds();
    method public void writeToParcel(android.os.Parcel, int);
    field public static final android.os.Parcelable.Creator<android.hardware.radio.RadioMetadata.Clock> CREATOR;
  }

  public abstract class RadioTuner {
    ctor public RadioTuner();
    method public abstract int cancel();
    method public abstract void cancelAnnouncement();
    method public abstract void close();
    method public abstract deprecated int getConfiguration(android.hardware.radio.RadioManager.BandConfig[]);
    method public android.hardware.radio.ProgramList getDynamicProgramList(android.hardware.radio.ProgramList.Filter);
    method public abstract boolean getMute();
    method public java.util.Map<java.lang.String, java.lang.String> getParameters(java.util.List<java.lang.String>);
    method public abstract deprecated int getProgramInformation(android.hardware.radio.RadioManager.ProgramInfo[]);
    method public abstract deprecated java.util.List<android.hardware.radio.RadioManager.ProgramInfo> getProgramList(java.util.Map<java.lang.String, java.lang.String>);
    method public abstract boolean hasControl();
    method public abstract deprecated boolean isAnalogForced();
    method public abstract deprecated boolean isAntennaConnected();
    method public boolean isConfigFlagSet(int);
    method public boolean isConfigFlagSupported(int);
    method public abstract int scan(int, boolean);
    method public abstract deprecated void setAnalogForced(boolean);
    method public void setConfigFlag(int, boolean);
    method public abstract deprecated int setConfiguration(android.hardware.radio.RadioManager.BandConfig);
    method public abstract int setMute(boolean);
    method public java.util.Map<java.lang.String, java.lang.String> setParameters(java.util.Map<java.lang.String, java.lang.String>);
    method public abstract boolean startBackgroundScan();
    method public abstract int step(int, boolean);
    method public abstract deprecated int tune(int, int);
    method public abstract void tune(android.hardware.radio.ProgramSelector);
    field public static final int DIRECTION_DOWN = 1; // 0x1
    field public static final int DIRECTION_UP = 0; // 0x0
    field public static final deprecated int ERROR_BACKGROUND_SCAN_FAILED = 6; // 0x6
    field public static final deprecated int ERROR_BACKGROUND_SCAN_UNAVAILABLE = 5; // 0x5
    field public static final deprecated int ERROR_CANCELLED = 2; // 0x2
    field public static final deprecated int ERROR_CONFIG = 4; // 0x4
    field public static final deprecated int ERROR_HARDWARE_FAILURE = 0; // 0x0
    field public static final deprecated int ERROR_SCAN_TIMEOUT = 3; // 0x3
    field public static final deprecated int ERROR_SERVER_DIED = 1; // 0x1
  }

  public static abstract class RadioTuner.Callback {
    ctor public RadioTuner.Callback();
    method public void onAntennaState(boolean);
    method public void onBackgroundScanAvailabilityChange(boolean);
    method public void onBackgroundScanComplete();
    method public deprecated void onConfigurationChanged(android.hardware.radio.RadioManager.BandConfig);
    method public void onControlChanged(boolean);
    method public void onEmergencyAnnouncement(boolean);
    method public deprecated void onError(int);
    method public deprecated void onMetadataChanged(android.hardware.radio.RadioMetadata);
    method public void onParametersUpdated(java.util.Map<java.lang.String, java.lang.String>);
    method public void onProgramInfoChanged(android.hardware.radio.RadioManager.ProgramInfo);
    method public void onProgramListChanged();
    method public void onTrafficAnnouncement(boolean);
    method public void onTuneFailed(int, android.hardware.radio.ProgramSelector);
  }

}

package android.hardware.soundtrigger {

  public class SoundTrigger {
    field public static final int STATUS_OK = 0; // 0x0
  }

  public static class SoundTrigger.RecognitionEvent {
    method public android.media.AudioFormat getCaptureFormat();
    method public int getCaptureSession();
    method public byte[] getData();
    method public boolean isCaptureAvailable();
  }

}

package android.hardware.usb {

  public class UsbDeviceConnection {
    method public boolean resetDevice();
  }

  public class UsbManager {
    method public void grantPermission(android.hardware.usb.UsbDevice, java.lang.String);
  }

}

package android.location {

  public abstract class BatchedLocationCallback {
    ctor public BatchedLocationCallback();
    method public void onLocationBatch(java.util.List<android.location.Location>);
  }

  public class GpsClock implements android.os.Parcelable {
    method public int describeContents();
    method public double getBiasInNs();
    method public double getBiasUncertaintyInNs();
    method public double getDriftInNsPerSec();
    method public double getDriftUncertaintyInNsPerSec();
    method public long getFullBiasInNs();
    method public short getLeapSecond();
    method public long getTimeInNs();
    method public double getTimeUncertaintyInNs();
    method public byte getType();
    method public boolean hasBiasInNs();
    method public boolean hasBiasUncertaintyInNs();
    method public boolean hasDriftInNsPerSec();
    method public boolean hasDriftUncertaintyInNsPerSec();
    method public boolean hasFullBiasInNs();
    method public boolean hasLeapSecond();
    method public boolean hasTimeUncertaintyInNs();
    method public void reset();
    method public void resetBiasInNs();
    method public void resetBiasUncertaintyInNs();
    method public void resetDriftInNsPerSec();
    method public void resetDriftUncertaintyInNsPerSec();
    method public void resetFullBiasInNs();
    method public void resetLeapSecond();
    method public void resetTimeUncertaintyInNs();
    method public void set(android.location.GpsClock);
    method public void setBiasInNs(double);
    method public void setBiasUncertaintyInNs(double);
    method public void setDriftInNsPerSec(double);
    method public void setDriftUncertaintyInNsPerSec(double);
    method public void setFullBiasInNs(long);
    method public void setLeapSecond(short);
    method public void setTimeInNs(long);
    method public void setTimeUncertaintyInNs(double);
    method public void setType(byte);
    method public void writeToParcel(android.os.Parcel, int);
    field public static final android.os.Parcelable.Creator<android.location.GpsClock> CREATOR;
    field public static final byte TYPE_GPS_TIME = 2; // 0x2
    field public static final byte TYPE_LOCAL_HW_TIME = 1; // 0x1
    field public static final byte TYPE_UNKNOWN = 0; // 0x0
  }

  public class GpsMeasurement implements android.os.Parcelable {
    method public int describeContents();
    method public double getAccumulatedDeltaRangeInMeters();
    method public short getAccumulatedDeltaRangeState();
    method public double getAccumulatedDeltaRangeUncertaintyInMeters();
    method public double getAzimuthInDeg();
    method public double getAzimuthUncertaintyInDeg();
    method public int getBitNumber();
    method public long getCarrierCycles();
    method public float getCarrierFrequencyInHz();
    method public double getCarrierPhase();
    method public double getCarrierPhaseUncertainty();
    method public double getCn0InDbHz();
    method public double getCodePhaseInChips();
    method public double getCodePhaseUncertaintyInChips();
    method public double getDopplerShiftInHz();
    method public double getDopplerShiftUncertaintyInHz();
    method public double getElevationInDeg();
    method public double getElevationUncertaintyInDeg();
    method public byte getLossOfLock();
    method public byte getMultipathIndicator();
    method public byte getPrn();
    method public double getPseudorangeInMeters();
    method public double getPseudorangeRateInMetersPerSec();
    method public double getPseudorangeRateUncertaintyInMetersPerSec();
    method public double getPseudorangeUncertaintyInMeters();
    method public long getReceivedGpsTowInNs();
    method public long getReceivedGpsTowUncertaintyInNs();
    method public double getSnrInDb();
    method public short getState();
    method public short getTimeFromLastBitInMs();
    method public double getTimeOffsetInNs();
    method public boolean hasAzimuthInDeg();
    method public boolean hasAzimuthUncertaintyInDeg();
    method public boolean hasBitNumber();
    method public boolean hasCarrierCycles();
    method public boolean hasCarrierFrequencyInHz();
    method public boolean hasCarrierPhase();
    method public boolean hasCarrierPhaseUncertainty();
    method public boolean hasCodePhaseInChips();
    method public boolean hasCodePhaseUncertaintyInChips();
    method public boolean hasDopplerShiftInHz();
    method public boolean hasDopplerShiftUncertaintyInHz();
    method public boolean hasElevationInDeg();
    method public boolean hasElevationUncertaintyInDeg();
    method public boolean hasPseudorangeInMeters();
    method public boolean hasPseudorangeUncertaintyInMeters();
    method public boolean hasSnrInDb();
    method public boolean hasTimeFromLastBitInMs();
    method public boolean isPseudorangeRateCorrected();
    method public boolean isUsedInFix();
    method public void reset();
    method public void resetAzimuthInDeg();
    method public void resetAzimuthUncertaintyInDeg();
    method public void resetBitNumber();
    method public void resetCarrierCycles();
    method public void resetCarrierFrequencyInHz();
    method public void resetCarrierPhase();
    method public void resetCarrierPhaseUncertainty();
    method public void resetCodePhaseInChips();
    method public void resetCodePhaseUncertaintyInChips();
    method public void resetDopplerShiftInHz();
    method public void resetDopplerShiftUncertaintyInHz();
    method public void resetElevationInDeg();
    method public void resetElevationUncertaintyInDeg();
    method public void resetPseudorangeInMeters();
    method public void resetPseudorangeUncertaintyInMeters();
    method public void resetSnrInDb();
    method public void resetTimeFromLastBitInMs();
    method public void set(android.location.GpsMeasurement);
    method public void setAccumulatedDeltaRangeInMeters(double);
    method public void setAccumulatedDeltaRangeState(short);
    method public void setAccumulatedDeltaRangeUncertaintyInMeters(double);
    method public void setAzimuthInDeg(double);
    method public void setAzimuthUncertaintyInDeg(double);
    method public void setBitNumber(int);
    method public void setCarrierCycles(long);
    method public void setCarrierFrequencyInHz(float);
    method public void setCarrierPhase(double);
    method public void setCarrierPhaseUncertainty(double);
    method public void setCn0InDbHz(double);
    method public void setCodePhaseInChips(double);
    method public void setCodePhaseUncertaintyInChips(double);
    method public void setDopplerShiftInHz(double);
    method public void setDopplerShiftUncertaintyInHz(double);
    method public void setElevationInDeg(double);
    method public void setElevationUncertaintyInDeg(double);
    method public void setLossOfLock(byte);
    method public void setMultipathIndicator(byte);
    method public void setPrn(byte);
    method public void setPseudorangeInMeters(double);
    method public void setPseudorangeRateInMetersPerSec(double);
    method public void setPseudorangeRateUncertaintyInMetersPerSec(double);
    method public void setPseudorangeUncertaintyInMeters(double);
    method public void setReceivedGpsTowInNs(long);
    method public void setReceivedGpsTowUncertaintyInNs(long);
    method public void setSnrInDb(double);
    method public void setState(short);
    method public void setTimeFromLastBitInMs(short);
    method public void setTimeOffsetInNs(double);
    method public void setUsedInFix(boolean);
    method public void writeToParcel(android.os.Parcel, int);
    field public static final short ADR_STATE_CYCLE_SLIP = 4; // 0x4
    field public static final short ADR_STATE_RESET = 2; // 0x2
    field public static final short ADR_STATE_UNKNOWN = 0; // 0x0
    field public static final short ADR_STATE_VALID = 1; // 0x1
    field public static final android.os.Parcelable.Creator<android.location.GpsMeasurement> CREATOR;
    field public static final byte LOSS_OF_LOCK_CYCLE_SLIP = 2; // 0x2
    field public static final byte LOSS_OF_LOCK_OK = 1; // 0x1
    field public static final byte LOSS_OF_LOCK_UNKNOWN = 0; // 0x0
    field public static final byte MULTIPATH_INDICATOR_DETECTED = 1; // 0x1
    field public static final byte MULTIPATH_INDICATOR_NOT_USED = 2; // 0x2
    field public static final byte MULTIPATH_INDICATOR_UNKNOWN = 0; // 0x0
    field public static final short STATE_BIT_SYNC = 2; // 0x2
    field public static final short STATE_CODE_LOCK = 1; // 0x1
    field public static final short STATE_MSEC_AMBIGUOUS = 16; // 0x10
    field public static final short STATE_SUBFRAME_SYNC = 4; // 0x4
    field public static final short STATE_TOW_DECODED = 8; // 0x8
    field public static final short STATE_UNKNOWN = 0; // 0x0
  }

  public class GpsMeasurementsEvent implements android.os.Parcelable {
    ctor public GpsMeasurementsEvent(android.location.GpsClock, android.location.GpsMeasurement[]);
    method public int describeContents();
    method public android.location.GpsClock getClock();
    method public java.util.Collection<android.location.GpsMeasurement> getMeasurements();
    method public void writeToParcel(android.os.Parcel, int);
    field public static final android.os.Parcelable.Creator<android.location.GpsMeasurementsEvent> CREATOR;
    field public static final int STATUS_GPS_LOCATION_DISABLED = 2; // 0x2
    field public static final int STATUS_NOT_SUPPORTED = 0; // 0x0
    field public static final int STATUS_READY = 1; // 0x1
  }

  public static abstract interface GpsMeasurementsEvent.Listener {
    method public abstract void onGpsMeasurementsReceived(android.location.GpsMeasurementsEvent);
    method public abstract void onStatusChanged(int);
  }

  public class GpsNavigationMessage implements android.os.Parcelable {
    method public int describeContents();
    method public byte[] getData();
    method public short getMessageId();
    method public byte getPrn();
    method public short getStatus();
    method public short getSubmessageId();
    method public byte getType();
    method public void reset();
    method public void set(android.location.GpsNavigationMessage);
    method public void setData(byte[]);
    method public void setMessageId(short);
    method public void setPrn(byte);
    method public void setStatus(short);
    method public void setSubmessageId(short);
    method public void setType(byte);
    method public void writeToParcel(android.os.Parcel, int);
    field public static final android.os.Parcelable.Creator<android.location.GpsNavigationMessage> CREATOR;
    field public static final short STATUS_PARITY_PASSED = 1; // 0x1
    field public static final short STATUS_PARITY_REBUILT = 2; // 0x2
    field public static final short STATUS_UNKNOWN = 0; // 0x0
    field public static final byte TYPE_CNAV2 = 4; // 0x4
    field public static final byte TYPE_L1CA = 1; // 0x1
    field public static final byte TYPE_L2CNAV = 2; // 0x2
    field public static final byte TYPE_L5CNAV = 3; // 0x3
    field public static final byte TYPE_UNKNOWN = 0; // 0x0
  }

  public class GpsNavigationMessageEvent implements android.os.Parcelable {
    ctor public GpsNavigationMessageEvent(android.location.GpsNavigationMessage);
    method public int describeContents();
    method public android.location.GpsNavigationMessage getNavigationMessage();
    method public void writeToParcel(android.os.Parcel, int);
    field public static final android.os.Parcelable.Creator<android.location.GpsNavigationMessageEvent> CREATOR;
    field public static int STATUS_GPS_LOCATION_DISABLED;
    field public static int STATUS_NOT_SUPPORTED;
    field public static int STATUS_READY;
  }

  public static abstract interface GpsNavigationMessageEvent.Listener {
    method public abstract void onGpsNavigationMessageReceived(android.location.GpsNavigationMessageEvent);
    method public abstract void onStatusChanged(int);
  }

  public class Location implements android.os.Parcelable {
    method public boolean isComplete();
    method public void makeComplete();
    method public void setIsFromMockProvider(boolean);
  }

  public class LocationManager {
    method public deprecated boolean addGpsMeasurementListener(android.location.GpsMeasurementsEvent.Listener);
    method public deprecated boolean addGpsNavigationMessageListener(android.location.GpsNavigationMessageEvent.Listener);
    method public void flushGnssBatch();
    method public int getGnssBatchSize();
    method public boolean isLocationEnabledForUser(android.os.UserHandle);
    method public boolean isProviderEnabledForUser(java.lang.String, android.os.UserHandle);
    method public boolean registerGnssBatchedLocationCallback(long, boolean, android.location.BatchedLocationCallback, android.os.Handler);
    method public deprecated void removeGpsMeasurementListener(android.location.GpsMeasurementsEvent.Listener);
    method public deprecated void removeGpsNavigationMessageListener(android.location.GpsNavigationMessageEvent.Listener);
    method public void requestLocationUpdates(android.location.LocationRequest, android.location.LocationListener, android.os.Looper);
    method public void requestLocationUpdates(android.location.LocationRequest, android.app.PendingIntent);
    method public void setLocationEnabledForUser(boolean, android.os.UserHandle);
    method public boolean setProviderEnabledForUser(java.lang.String, boolean, android.os.UserHandle);
    method public boolean unregisterGnssBatchedLocationCallback(android.location.BatchedLocationCallback);
  }

  public final class LocationRequest implements android.os.Parcelable {
    method public static android.location.LocationRequest create();
    method public static android.location.LocationRequest createFromDeprecatedCriteria(android.location.Criteria, long, float, boolean);
    method public static android.location.LocationRequest createFromDeprecatedProvider(java.lang.String, long, float, boolean);
    method public int describeContents();
    method public long getExpireAt();
    method public long getFastestInterval();
    method public boolean getHideFromAppOps();
    method public long getInterval();
    method public int getNumUpdates();
    method public java.lang.String getProvider();
    method public int getQuality();
    method public float getSmallestDisplacement();
    method public android.os.WorkSource getWorkSource();
    method public boolean isLowPowerMode();
    method public android.location.LocationRequest setExpireAt(long);
    method public android.location.LocationRequest setExpireIn(long);
    method public android.location.LocationRequest setFastestInterval(long);
    method public void setHideFromAppOps(boolean);
    method public android.location.LocationRequest setInterval(long);
    method public android.location.LocationRequest setLowPowerMode(boolean);
    method public android.location.LocationRequest setNumUpdates(int);
    method public android.location.LocationRequest setProvider(java.lang.String);
    method public android.location.LocationRequest setQuality(int);
    method public android.location.LocationRequest setSmallestDisplacement(float);
    method public void setWorkSource(android.os.WorkSource);
    method public void writeToParcel(android.os.Parcel, int);
    field public static final int ACCURACY_BLOCK = 102; // 0x66
    field public static final int ACCURACY_CITY = 104; // 0x68
    field public static final int ACCURACY_FINE = 100; // 0x64
    field public static final android.os.Parcelable.Creator<android.location.LocationRequest> CREATOR;
    field public static final int POWER_HIGH = 203; // 0xcb
    field public static final int POWER_LOW = 201; // 0xc9
    field public static final int POWER_NONE = 200; // 0xc8
  }

}

package android.media {

  public final class AudioAttributes implements android.os.Parcelable {
    method public int getAllFlags();
    method public android.os.Bundle getBundle();
    method public int getCapturePreset();
    field public static final int FLAG_BEACON = 8; // 0x8
    field public static final int FLAG_BYPASS_INTERRUPTION_POLICY = 64; // 0x40
    field public static final int FLAG_BYPASS_MUTE = 128; // 0x80
    field public static final int FLAG_HW_HOTWORD = 32; // 0x20
  }

  public static class AudioAttributes.Builder {
    method public android.media.AudioAttributes.Builder addBundle(android.os.Bundle);
    method public android.media.AudioAttributes.Builder setCapturePreset(int);
    method public android.media.AudioAttributes.Builder setInternalCapturePreset(int);
  }

  public final class AudioFocusInfo implements android.os.Parcelable {
    method public int describeContents();
    method public android.media.AudioAttributes getAttributes();
    method public java.lang.String getClientId();
    method public int getClientUid();
    method public int getFlags();
    method public int getGainRequest();
    method public int getLossReceived();
    method public java.lang.String getPackageName();
    method public void writeToParcel(android.os.Parcel, int);
    field public static final android.os.Parcelable.Creator<android.media.AudioFocusInfo> CREATOR;
  }

  public final class AudioFocusRequest {
    method public boolean locksFocus();
  }

  public static final class AudioFocusRequest.Builder {
    method public android.media.AudioFocusRequest.Builder setLocksFocus(boolean);
  }

  public class AudioManager {
    method public deprecated int abandonAudioFocus(android.media.AudioManager.OnAudioFocusChangeListener, android.media.AudioAttributes);
    method public void clearAudioServerStateCallback();
    method public int dispatchAudioFocusChange(android.media.AudioFocusInfo, int, android.media.audiopolicy.AudioPolicy);
    method public boolean isAudioServerRunning();
    method public boolean isHdmiSystemAudioSupported();
    method public int registerAudioPolicy(android.media.audiopolicy.AudioPolicy);
    method public int requestAudioFocus(android.media.AudioManager.OnAudioFocusChangeListener, android.media.AudioAttributes, int, int) throws java.lang.IllegalArgumentException;
    method public deprecated int requestAudioFocus(android.media.AudioManager.OnAudioFocusChangeListener, android.media.AudioAttributes, int, int, android.media.audiopolicy.AudioPolicy) throws java.lang.IllegalArgumentException;
    method public int requestAudioFocus(android.media.AudioFocusRequest, android.media.audiopolicy.AudioPolicy);
    method public void setAudioServerStateCallback(java.util.concurrent.Executor, android.media.AudioManager.AudioServerStateCallback);
    method public void setFocusRequestResult(android.media.AudioFocusInfo, int, android.media.audiopolicy.AudioPolicy);
    method public void unregisterAudioPolicyAsync(android.media.audiopolicy.AudioPolicy);
    field public static final int AUDIOFOCUS_FLAG_DELAY_OK = 1; // 0x1
    field public static final int AUDIOFOCUS_FLAG_LOCK = 4; // 0x4
    field public static final int AUDIOFOCUS_FLAG_PAUSES_ON_DUCKABLE_LOSS = 2; // 0x2
  }

  public static abstract class AudioManager.AudioServerStateCallback {
    ctor public AudioManager.AudioServerStateCallback();
    method public void onAudioServerDown();
    method public void onAudioServerUp();
  }

  public final class AudioPlaybackConfiguration implements android.os.Parcelable {
    method public int getClientPid();
    method public int getClientUid();
    method public int getPlayerInterfaceId();
    method public android.media.PlayerProxy getPlayerProxy();
    method public int getPlayerState();
    method public int getPlayerType();
    field public static final int PLAYER_STATE_IDLE = 1; // 0x1
    field public static final int PLAYER_STATE_PAUSED = 3; // 0x3
    field public static final int PLAYER_STATE_RELEASED = 0; // 0x0
    field public static final int PLAYER_STATE_STARTED = 2; // 0x2
    field public static final int PLAYER_STATE_STOPPED = 4; // 0x4
    field public static final int PLAYER_STATE_UNKNOWN = -1; // 0xffffffff
    field public static final int PLAYER_TYPE_JAM_AUDIOTRACK = 1; // 0x1
    field public static final int PLAYER_TYPE_JAM_MEDIAPLAYER = 2; // 0x2
    field public static final int PLAYER_TYPE_JAM_SOUNDPOOL = 3; // 0x3
    field public static final int PLAYER_TYPE_SLES_AUDIOPLAYER_BUFFERQUEUE = 11; // 0xb
    field public static final int PLAYER_TYPE_SLES_AUDIOPLAYER_URI_FD = 12; // 0xc
    field public static final int PLAYER_TYPE_UNKNOWN = -1; // 0xffffffff
  }

  public class AudioRecord implements android.media.AudioRouting {
    ctor public AudioRecord(android.media.AudioAttributes, android.media.AudioFormat, int, int) throws java.lang.IllegalArgumentException;
  }

  public static class AudioRecord.Builder {
    method public android.media.AudioRecord.Builder setAudioAttributes(android.media.AudioAttributes) throws java.lang.IllegalArgumentException;
    method public android.media.AudioRecord.Builder setSessionId(int) throws java.lang.IllegalArgumentException;
  }

  public final class MediaRecorder.AudioSource {
    field public static final int HOTWORD = 1999; // 0x7cf
    field public static final int RADIO_TUNER = 1998; // 0x7ce
  }

  public class PlayerProxy {
    method public void pause();
    method public void setPan(float);
    method public void setStartDelayMs(int);
    method public void setVolume(float);
    method public void start();
    method public void stop();
  }

}

package android.media.audiopolicy {

  public class AudioMix {
    method public int getMixState();
    field public static final int MIX_STATE_DISABLED = -1; // 0xffffffff
    field public static final int MIX_STATE_IDLE = 0; // 0x0
    field public static final int MIX_STATE_MIXING = 1; // 0x1
    field public static final int ROUTE_FLAG_LOOP_BACK = 2; // 0x2
    field public static final int ROUTE_FLAG_RENDER = 1; // 0x1
  }

  public static class AudioMix.Builder {
    ctor public AudioMix.Builder(android.media.audiopolicy.AudioMixingRule) throws java.lang.IllegalArgumentException;
    method public android.media.audiopolicy.AudioMix build() throws java.lang.IllegalArgumentException;
    method public android.media.audiopolicy.AudioMix.Builder setDevice(android.media.AudioDeviceInfo) throws java.lang.IllegalArgumentException;
    method public android.media.audiopolicy.AudioMix.Builder setFormat(android.media.AudioFormat) throws java.lang.IllegalArgumentException;
    method public android.media.audiopolicy.AudioMix.Builder setRouteFlags(int) throws java.lang.IllegalArgumentException;
  }

  public class AudioMixingRule {
    field public static final int RULE_MATCH_ATTRIBUTE_CAPTURE_PRESET = 2; // 0x2
    field public static final int RULE_MATCH_ATTRIBUTE_USAGE = 1; // 0x1
    field public static final int RULE_MATCH_UID = 4; // 0x4
  }

  public static class AudioMixingRule.Builder {
    ctor public AudioMixingRule.Builder();
    method public android.media.audiopolicy.AudioMixingRule.Builder addMixRule(int, java.lang.Object) throws java.lang.IllegalArgumentException;
    method public android.media.audiopolicy.AudioMixingRule.Builder addRule(android.media.AudioAttributes, int) throws java.lang.IllegalArgumentException;
    method public android.media.audiopolicy.AudioMixingRule build();
    method public android.media.audiopolicy.AudioMixingRule.Builder excludeMixRule(int, java.lang.Object) throws java.lang.IllegalArgumentException;
    method public android.media.audiopolicy.AudioMixingRule.Builder excludeRule(android.media.AudioAttributes, int) throws java.lang.IllegalArgumentException;
  }

  public class AudioPolicy {
    method public int attachMixes(java.util.List<android.media.audiopolicy.AudioMix>);
    method public android.media.AudioRecord createAudioRecordSink(android.media.audiopolicy.AudioMix) throws java.lang.IllegalArgumentException;
    method public android.media.AudioTrack createAudioTrackSource(android.media.audiopolicy.AudioMix) throws java.lang.IllegalArgumentException;
    method public int detachMixes(java.util.List<android.media.audiopolicy.AudioMix>);
    method public int getFocusDuckingBehavior();
    method public int getStatus();
    method public int setFocusDuckingBehavior(int) throws java.lang.IllegalArgumentException, java.lang.IllegalStateException;
    method public void setRegistration(java.lang.String);
    method public java.lang.String toLogFriendlyString();
    field public static final int FOCUS_POLICY_DUCKING_DEFAULT = 0; // 0x0
    field public static final int FOCUS_POLICY_DUCKING_IN_APP = 0; // 0x0
    field public static final int FOCUS_POLICY_DUCKING_IN_POLICY = 1; // 0x1
    field public static final int POLICY_STATUS_REGISTERED = 2; // 0x2
    field public static final int POLICY_STATUS_UNREGISTERED = 1; // 0x1
  }

  public static abstract class AudioPolicy.AudioPolicyFocusListener {
    ctor public AudioPolicy.AudioPolicyFocusListener();
    method public void onAudioFocusAbandon(android.media.AudioFocusInfo);
    method public void onAudioFocusGrant(android.media.AudioFocusInfo, int);
    method public void onAudioFocusLoss(android.media.AudioFocusInfo, boolean);
    method public void onAudioFocusRequest(android.media.AudioFocusInfo, int);
  }

  public static abstract class AudioPolicy.AudioPolicyStatusListener {
    ctor public AudioPolicy.AudioPolicyStatusListener();
    method public void onMixStateUpdate(android.media.audiopolicy.AudioMix);
    method public void onStatusChange();
  }

  public static abstract class AudioPolicy.AudioPolicyVolumeCallback {
    method public void onVolumeAdjustment(int);
  }

  public static class AudioPolicy.Builder {
    ctor public AudioPolicy.Builder(android.content.Context);
    method public android.media.audiopolicy.AudioPolicy.Builder addMix(android.media.audiopolicy.AudioMix) throws java.lang.IllegalArgumentException;
    method public android.media.audiopolicy.AudioPolicy build();
    method public void setAudioPolicyFocusListener(android.media.audiopolicy.AudioPolicy.AudioPolicyFocusListener);
    method public void setAudioPolicyStatusListener(android.media.audiopolicy.AudioPolicy.AudioPolicyStatusListener);
    method public android.media.audiopolicy.AudioPolicy.Builder setAudioPolicyVolumeCallback(android.media.audiopolicy.AudioPolicy.AudioPolicyVolumeCallback);
    method public android.media.audiopolicy.AudioPolicy.Builder setIsAudioFocusPolicy(boolean);
    method public android.media.audiopolicy.AudioPolicy.Builder setLooper(android.os.Looper) throws java.lang.IllegalArgumentException;
  }

}

package android.media.session {

  public final class MediaSessionManager {
    method public void setOnMediaKeyListener(android.media.session.MediaSessionManager.OnMediaKeyListener, android.os.Handler);
    method public void setOnVolumeKeyLongPressListener(android.media.session.MediaSessionManager.OnVolumeKeyLongPressListener, android.os.Handler);
  }

  public static abstract interface MediaSessionManager.OnMediaKeyListener {
    method public abstract boolean onMediaKey(android.view.KeyEvent);
  }

  public static abstract interface MediaSessionManager.OnVolumeKeyLongPressListener {
    method public abstract void onVolumeKeyLongPress(android.view.KeyEvent);
  }

}

package android.media.soundtrigger {

  public abstract class SoundTriggerDetectionService extends android.app.Service {
    ctor public SoundTriggerDetectionService();
    method public void onConnected(java.util.UUID, android.os.Bundle);
    method public void onDisconnected(java.util.UUID, android.os.Bundle);
    method public void onError(java.util.UUID, android.os.Bundle, int, int);
    method public void onGenericRecognitionEvent(java.util.UUID, android.os.Bundle, int, android.hardware.soundtrigger.SoundTrigger.RecognitionEvent);
    method public abstract void onStopOperation(java.util.UUID, android.os.Bundle, int);
    method public final void operationFinished(java.util.UUID, int);
  }

  public final class SoundTriggerDetector {
    method public boolean startRecognition(int);
    method public boolean stopRecognition();
    field public static final int RECOGNITION_FLAG_ALLOW_MULTIPLE_TRIGGERS = 2; // 0x2
    field public static final int RECOGNITION_FLAG_CAPTURE_TRIGGER_AUDIO = 1; // 0x1
  }

  public static abstract class SoundTriggerDetector.Callback {
    ctor public SoundTriggerDetector.Callback();
    method public abstract void onAvailabilityChanged(int);
    method public abstract void onDetected(android.media.soundtrigger.SoundTriggerDetector.EventPayload);
    method public abstract void onError();
    method public abstract void onRecognitionPaused();
    method public abstract void onRecognitionResumed();
  }

  public static class SoundTriggerDetector.EventPayload {
    method public android.media.AudioFormat getCaptureAudioFormat();
    method public byte[] getTriggerAudio();
  }

  public final class SoundTriggerManager {
    method public android.media.soundtrigger.SoundTriggerDetector createSoundTriggerDetector(java.util.UUID, android.media.soundtrigger.SoundTriggerDetector.Callback, android.os.Handler);
    method public void deleteModel(java.util.UUID);
    method public int getDetectionServiceOperationsTimeout();
    method public android.media.soundtrigger.SoundTriggerManager.Model getModel(java.util.UUID);
    method public void updateModel(android.media.soundtrigger.SoundTriggerManager.Model);
  }

  public static class SoundTriggerManager.Model {
    method public static android.media.soundtrigger.SoundTriggerManager.Model create(java.util.UUID, java.util.UUID, byte[]);
    method public byte[] getModelData();
    method public java.util.UUID getModelUuid();
    method public java.util.UUID getVendorUuid();
  }

}

package android.media.tv {

  public final class TvContentRatingSystemInfo implements android.os.Parcelable {
    method public static android.media.tv.TvContentRatingSystemInfo createTvContentRatingSystemInfo(int, android.content.pm.ApplicationInfo);
    method public int describeContents();
    method public android.net.Uri getXmlUri();
    method public boolean isSystemDefined();
    method public void writeToParcel(android.os.Parcel, int);
  }

  public final class TvContract {
    method public static android.net.Uri buildChannelsUriForInput(java.lang.String, boolean);
    method public static android.net.Uri buildChannelsUriForInput(java.lang.String, java.lang.String, boolean);
    field public static final java.lang.String ACTION_CHANNEL_BROWSABLE_REQUESTED = "android.media.tv.action.CHANNEL_BROWSABLE_REQUESTED";
    field public static final java.lang.String EXTRA_BLOCKED_PACKAGES = "android.media.tv.extra.BLOCKED_PACKAGES";
    field public static final java.lang.String EXTRA_COLUMN_NAME = "android.media.tv.extra.COLUMN_NAME";
    field public static final java.lang.String EXTRA_DATA_TYPE = "android.media.tv.extra.DATA_TYPE";
    field public static final java.lang.String EXTRA_DEFAULT_VALUE = "android.media.tv.extra.DEFAULT_VALUE";
    field public static final java.lang.String EXTRA_EXISTING_COLUMN_NAMES = "android.media.tv.extra.EXISTING_COLUMN_NAMES";
    field public static final java.lang.String EXTRA_PACKAGE_NAME = "android.media.tv.extra.PACKAGE_NAME";
    field public static final java.lang.String EXTRA_RESULT_CODE = "android.media.tv.extra.RESULT_CODE";
    field public static final java.lang.String METHOD_ADD_COLUMN = "add_column";
    field public static final java.lang.String METHOD_BLOCK_PACKAGE = "block_package";
    field public static final java.lang.String METHOD_GET_BLOCKED_PACKAGES = "get_blocked_packages";
    field public static final java.lang.String METHOD_GET_COLUMNS = "get_columns";
    field public static final java.lang.String METHOD_UNBLOCK_PACKAGE = "unblock_package";
    field public static final int RESULT_ERROR_INVALID_ARGUMENT = 2; // 0x2
    field public static final int RESULT_ERROR_IO = 1; // 0x1
    field public static final int RESULT_OK = 0; // 0x0
  }

  public static final class TvContract.WatchedPrograms implements android.media.tv.TvContract.BaseTvColumns {
    field public static final java.lang.String COLUMN_CHANNEL_ID = "channel_id";
    field public static final java.lang.String COLUMN_DESCRIPTION = "description";
    field public static final java.lang.String COLUMN_END_TIME_UTC_MILLIS = "end_time_utc_millis";
    field public static final java.lang.String COLUMN_INTERNAL_SESSION_TOKEN = "session_token";
    field public static final java.lang.String COLUMN_INTERNAL_TUNE_PARAMS = "tune_params";
    field public static final java.lang.String COLUMN_START_TIME_UTC_MILLIS = "start_time_utc_millis";
    field public static final java.lang.String COLUMN_TITLE = "title";
    field public static final java.lang.String COLUMN_WATCH_END_TIME_UTC_MILLIS = "watch_end_time_utc_millis";
    field public static final java.lang.String COLUMN_WATCH_START_TIME_UTC_MILLIS = "watch_start_time_utc_millis";
    field public static final java.lang.String CONTENT_ITEM_TYPE = "vnd.android.cursor.item/watched_program";
    field public static final java.lang.String CONTENT_TYPE = "vnd.android.cursor.dir/watched_program";
    field public static final android.net.Uri CONTENT_URI;
  }

  public final class TvInputHardwareInfo implements android.os.Parcelable {
    method public int describeContents();
    method public java.lang.String getAudioAddress();
    method public int getAudioType();
    method public int getCableConnectionStatus();
    method public int getDeviceId();
    method public int getHdmiPortId();
    method public int getType();
    method public void readFromParcel(android.os.Parcel);
    method public void writeToParcel(android.os.Parcel, int);
    field public static final int CABLE_CONNECTION_STATUS_CONNECTED = 1; // 0x1
    field public static final int CABLE_CONNECTION_STATUS_DISCONNECTED = 2; // 0x2
    field public static final int CABLE_CONNECTION_STATUS_UNKNOWN = 0; // 0x0
    field public static final android.os.Parcelable.Creator<android.media.tv.TvInputHardwareInfo> CREATOR;
    field public static final int TV_INPUT_TYPE_COMPONENT = 6; // 0x6
    field public static final int TV_INPUT_TYPE_COMPOSITE = 3; // 0x3
    field public static final int TV_INPUT_TYPE_DISPLAY_PORT = 10; // 0xa
    field public static final int TV_INPUT_TYPE_DVI = 8; // 0x8
    field public static final int TV_INPUT_TYPE_HDMI = 9; // 0x9
    field public static final int TV_INPUT_TYPE_OTHER_HARDWARE = 1; // 0x1
    field public static final int TV_INPUT_TYPE_SCART = 5; // 0x5
    field public static final int TV_INPUT_TYPE_SVIDEO = 4; // 0x4
    field public static final int TV_INPUT_TYPE_TUNER = 2; // 0x2
    field public static final int TV_INPUT_TYPE_VGA = 7; // 0x7
  }

  public static final class TvInputHardwareInfo.Builder {
    ctor public TvInputHardwareInfo.Builder();
    method public android.media.tv.TvInputHardwareInfo.Builder audioAddress(java.lang.String);
    method public android.media.tv.TvInputHardwareInfo.Builder audioType(int);
    method public android.media.tv.TvInputHardwareInfo build();
    method public android.media.tv.TvInputHardwareInfo.Builder cableConnectionStatus(int);
    method public android.media.tv.TvInputHardwareInfo.Builder deviceId(int);
    method public android.media.tv.TvInputHardwareInfo.Builder hdmiPortId(int);
    method public android.media.tv.TvInputHardwareInfo.Builder type(int);
  }

  public final class TvInputInfo implements android.os.Parcelable {
    method public static deprecated android.media.tv.TvInputInfo createTvInputInfo(android.content.Context, android.content.pm.ResolveInfo, android.hardware.hdmi.HdmiDeviceInfo, java.lang.String, java.lang.String, android.net.Uri) throws java.io.IOException, org.xmlpull.v1.XmlPullParserException;
    method public static deprecated android.media.tv.TvInputInfo createTvInputInfo(android.content.Context, android.content.pm.ResolveInfo, android.hardware.hdmi.HdmiDeviceInfo, java.lang.String, int, android.graphics.drawable.Icon) throws java.io.IOException, org.xmlpull.v1.XmlPullParserException;
    method public static deprecated android.media.tv.TvInputInfo createTvInputInfo(android.content.Context, android.content.pm.ResolveInfo, android.media.tv.TvInputHardwareInfo, java.lang.String, android.net.Uri) throws java.io.IOException, org.xmlpull.v1.XmlPullParserException;
    method public static deprecated android.media.tv.TvInputInfo createTvInputInfo(android.content.Context, android.content.pm.ResolveInfo, android.media.tv.TvInputHardwareInfo, int, android.graphics.drawable.Icon) throws java.io.IOException, org.xmlpull.v1.XmlPullParserException;
    method public android.hardware.hdmi.HdmiDeviceInfo getHdmiDeviceInfo();
    method public boolean isConnectedToHdmiSwitch();
    method public boolean isHardwareInput();
    method public android.graphics.drawable.Drawable loadIcon(android.content.Context, int);
  }

  public static final class TvInputInfo.Builder {
    method public android.media.tv.TvInputInfo.Builder setHdmiDeviceInfo(android.hardware.hdmi.HdmiDeviceInfo);
    method public android.media.tv.TvInputInfo.Builder setIcon(android.graphics.drawable.Icon);
    method public android.media.tv.TvInputInfo.Builder setIcon(android.graphics.drawable.Icon, int);
    method public android.media.tv.TvInputInfo.Builder setLabel(java.lang.CharSequence);
    method public android.media.tv.TvInputInfo.Builder setLabel(int);
    method public android.media.tv.TvInputInfo.Builder setParentId(java.lang.String);
    method public android.media.tv.TvInputInfo.Builder setTvInputHardwareInfo(android.media.tv.TvInputHardwareInfo);
  }

  public static final class TvInputInfo.TvInputSettings {
    method public static java.util.Map<java.lang.String, java.lang.String> getCustomLabels(android.content.Context, int);
    method public static java.util.Set<java.lang.String> getHiddenTvInputIds(android.content.Context, int);
    method public static void putCustomLabels(android.content.Context, java.util.Map<java.lang.String, java.lang.String>, int);
    method public static void putHiddenTvInputs(android.content.Context, java.util.Set<java.lang.String>, int);
  }

  public final class TvInputManager {
    method public android.media.tv.TvInputManager.Hardware acquireTvInputHardware(int, android.media.tv.TvInputInfo, android.media.tv.TvInputManager.HardwareCallback);
    method public void addBlockedRating(android.media.tv.TvContentRating);
    method public boolean captureFrame(java.lang.String, android.view.Surface, android.media.tv.TvStreamConfig);
    method public java.util.List<android.media.tv.TvStreamConfig> getAvailableTvStreamConfigList(java.lang.String);
    method public java.util.List<android.media.tv.TvContentRating> getBlockedRatings();
    method public java.util.List<android.media.tv.TvInputHardwareInfo> getHardwareList();
    method public java.util.List<android.media.tv.TvContentRatingSystemInfo> getTvContentRatingSystemList();
    method public boolean isSingleSessionActive();
    method public void notifyPreviewProgramAddedToWatchNext(java.lang.String, long, long);
    method public void notifyPreviewProgramBrowsableDisabled(java.lang.String, long);
    method public void notifyWatchNextProgramBrowsableDisabled(java.lang.String, long);
    method public void releaseTvInputHardware(int, android.media.tv.TvInputManager.Hardware);
    method public void removeBlockedRating(android.media.tv.TvContentRating);
    method public void setParentalControlsEnabled(boolean);
  }

  public static final class TvInputManager.Hardware {
    method public void overrideAudioSink(int, java.lang.String, int, int, int);
    method public void setStreamVolume(float);
    method public boolean setSurface(android.view.Surface, android.media.tv.TvStreamConfig);
  }

  public static abstract class TvInputManager.HardwareCallback {
    ctor public TvInputManager.HardwareCallback();
    method public abstract void onReleased();
    method public abstract void onStreamConfigChanged(android.media.tv.TvStreamConfig[]);
  }

  public abstract class TvInputService extends android.app.Service {
    method public android.media.tv.TvInputInfo onHardwareAdded(android.media.tv.TvInputHardwareInfo);
    method public java.lang.String onHardwareRemoved(android.media.tv.TvInputHardwareInfo);
    method public android.media.tv.TvInputInfo onHdmiDeviceAdded(android.hardware.hdmi.HdmiDeviceInfo);
    method public java.lang.String onHdmiDeviceRemoved(android.hardware.hdmi.HdmiDeviceInfo);
  }

  public static abstract class TvInputService.RecordingSession {
    method public void notifySessionEvent(java.lang.String, android.os.Bundle);
  }

  public static abstract class TvInputService.Session implements android.view.KeyEvent.Callback {
    method public void notifySessionEvent(java.lang.String, android.os.Bundle);
    method public void onSetMain(boolean);
  }

  public static abstract class TvRecordingClient.RecordingCallback {
    method public void onEvent(java.lang.String, java.lang.String, android.os.Bundle);
  }

  public class TvStreamConfig implements android.os.Parcelable {
    method public int describeContents();
    method public int getGeneration();
    method public int getMaxHeight();
    method public int getMaxWidth();
    method public int getStreamId();
    method public int getType();
    method public void writeToParcel(android.os.Parcel, int);
    field public static final android.os.Parcelable.Creator<android.media.tv.TvStreamConfig> CREATOR;
    field public static final int STREAM_TYPE_BUFFER_PRODUCER = 2; // 0x2
    field public static final int STREAM_TYPE_INDEPENDENT_VIDEO_SOURCE = 1; // 0x1
  }

  public static final class TvStreamConfig.Builder {
    ctor public TvStreamConfig.Builder();
    method public android.media.tv.TvStreamConfig build();
    method public android.media.tv.TvStreamConfig.Builder generation(int);
    method public android.media.tv.TvStreamConfig.Builder maxHeight(int);
    method public android.media.tv.TvStreamConfig.Builder maxWidth(int);
    method public android.media.tv.TvStreamConfig.Builder streamId(int);
    method public android.media.tv.TvStreamConfig.Builder type(int);
  }

  public class TvView extends android.view.ViewGroup {
    method public void setMain();
    method public void unblockContent(android.media.tv.TvContentRating);
  }

  public static abstract class TvView.TvInputCallback {
    method public void onEvent(java.lang.String, java.lang.String, android.os.Bundle);
  }

}

package android.metrics {

  public class LogMaker {
    ctor public LogMaker(int);
    ctor public LogMaker(java.lang.Object[]);
    method public android.metrics.LogMaker addTaggedData(int, java.lang.Object);
    method public android.metrics.LogMaker clearCategory();
    method public android.metrics.LogMaker clearPackageName();
    method public android.metrics.LogMaker clearSubtype();
    method public android.metrics.LogMaker clearTaggedData(int);
    method public android.metrics.LogMaker clearType();
    method public void deserialize(java.lang.Object[]);
    method public int getCategory();
    method public long getCounterBucket();
    method public java.lang.String getCounterName();
    method public int getCounterValue();
    method public java.lang.String getPackageName();
    method public int getProcessId();
    method public int getSubtype();
    method public java.lang.Object getTaggedData(int);
    method public long getTimestamp();
    method public int getType();
    method public int getUid();
    method public boolean isLongCounterBucket();
    method public boolean isSubsetOf(android.metrics.LogMaker);
    method public boolean isValidValue(java.lang.Object);
    method public java.lang.Object[] serialize();
    method public android.metrics.LogMaker setCategory(int);
    method public android.metrics.LogMaker setPackageName(java.lang.String);
    method public android.metrics.LogMaker setSubtype(int);
    method public android.metrics.LogMaker setType(int);
  }

  public class MetricsReader {
    ctor public MetricsReader();
    method public void checkpoint();
    method public boolean hasNext();
    method public android.metrics.LogMaker next();
    method public void read(long);
    method public void reset();
  }

}

package android.net {

  public class ConnectivityManager {
    method public java.lang.String getCaptivePortalServerUrl();
    method public boolean isTetheringSupported();
    method public void setAirplaneMode(boolean);
    method public void startTethering(int, boolean, android.net.ConnectivityManager.OnStartTetheringCallback);
    method public void startTethering(int, boolean, android.net.ConnectivityManager.OnStartTetheringCallback, android.os.Handler);
    method public void stopTethering(int);
    field public static final int TETHERING_BLUETOOTH = 2; // 0x2
    field public static final int TETHERING_USB = 1; // 0x1
    field public static final int TETHERING_WIFI = 0; // 0x0
  }

  public static abstract class ConnectivityManager.OnStartTetheringCallback {
    ctor public ConnectivityManager.OnStartTetheringCallback();
    method public void onTetheringFailed();
    method public void onTetheringStarted();
  }

  public class LinkAddress implements android.os.Parcelable {
    ctor public LinkAddress(java.net.InetAddress, int);
    ctor public LinkAddress(java.lang.String);
  }

  public final class NetworkCapabilities implements android.os.Parcelable {
    field public static final int NET_CAPABILITY_OEM_PAID = 22; // 0x16
  }

  public class NetworkKey implements android.os.Parcelable {
    ctor public NetworkKey(android.net.WifiKey);
    method public int describeContents();
    method public void writeToParcel(android.os.Parcel, int);
    field public static final android.os.Parcelable.Creator<android.net.NetworkKey> CREATOR;
    field public static final int TYPE_WIFI = 1; // 0x1
    field public final int type;
    field public final android.net.WifiKey wifiKey;
  }

  public abstract class NetworkRecommendationProvider {
    ctor public NetworkRecommendationProvider(android.content.Context, java.util.concurrent.Executor);
    method public final android.os.IBinder getBinder();
    method public abstract void onRequestScores(android.net.NetworkKey[]);
  }

  public class NetworkScoreManager {
    method public boolean clearScores() throws java.lang.SecurityException;
    method public void disableScoring() throws java.lang.SecurityException;
    method public java.lang.String getActiveScorerPackage();
    method public boolean setActiveScorer(java.lang.String) throws java.lang.SecurityException;
    method public boolean updateScores(android.net.ScoredNetwork[]) throws java.lang.SecurityException;
    field public static final java.lang.String ACTION_CHANGE_ACTIVE = "android.net.scoring.CHANGE_ACTIVE";
    field public static final java.lang.String ACTION_CUSTOM_ENABLE = "android.net.scoring.CUSTOM_ENABLE";
    field public static final java.lang.String ACTION_RECOMMEND_NETWORKS = "android.net.action.RECOMMEND_NETWORKS";
    field public static final java.lang.String ACTION_SCORER_CHANGED = "android.net.scoring.SCORER_CHANGED";
    field public static final java.lang.String ACTION_SCORE_NETWORKS = "android.net.scoring.SCORE_NETWORKS";
    field public static final java.lang.String EXTRA_NETWORKS_TO_SCORE = "networksToScore";
    field public static final java.lang.String EXTRA_NEW_SCORER = "newScorer";
    field public static final java.lang.String EXTRA_PACKAGE_NAME = "packageName";
  }

  public class RssiCurve implements android.os.Parcelable {
    ctor public RssiCurve(int, int, byte[]);
    ctor public RssiCurve(int, int, byte[], int);
    method public int describeContents();
    method public byte lookupScore(int);
    method public byte lookupScore(int, boolean);
    method public void writeToParcel(android.os.Parcel, int);
    field public static final android.os.Parcelable.Creator<android.net.RssiCurve> CREATOR;
    field public final int activeNetworkRssiBoost;
    field public final int bucketWidth;
    field public final byte[] rssiBuckets;
    field public final int start;
  }

  public class ScoredNetwork implements android.os.Parcelable {
    ctor public ScoredNetwork(android.net.NetworkKey, android.net.RssiCurve);
    ctor public ScoredNetwork(android.net.NetworkKey, android.net.RssiCurve, boolean);
    ctor public ScoredNetwork(android.net.NetworkKey, android.net.RssiCurve, boolean, android.os.Bundle);
    method public int calculateBadge(int);
    method public int describeContents();
    method public void writeToParcel(android.os.Parcel, int);
    field public static final java.lang.String ATTRIBUTES_KEY_BADGING_CURVE = "android.net.attributes.key.BADGING_CURVE";
    field public static final java.lang.String ATTRIBUTES_KEY_HAS_CAPTIVE_PORTAL = "android.net.attributes.key.HAS_CAPTIVE_PORTAL";
    field public static final java.lang.String ATTRIBUTES_KEY_RANKING_SCORE_OFFSET = "android.net.attributes.key.RANKING_SCORE_OFFSET";
    field public static final android.os.Parcelable.Creator<android.net.ScoredNetwork> CREATOR;
    field public final android.os.Bundle attributes;
    field public final boolean meteredHint;
    field public final android.net.NetworkKey networkKey;
    field public final android.net.RssiCurve rssiCurve;
  }

  public class TrafficStats {
    method public static void clearThreadStatsUid();
    method public static void setThreadStatsTagApp();
    method public static void setThreadStatsTagBackup();
    method public static void setThreadStatsTagRestore();
    method public static void setThreadStatsUid(int);
  }

  public class VpnService extends android.app.Service {
    method public static void prepareAndAuthorize(android.content.Context);
  }

  public class WebAddress {
    ctor public WebAddress(java.lang.String) throws android.net.ParseException;
  }

  public class WifiKey implements android.os.Parcelable {
    ctor public WifiKey(java.lang.String, java.lang.String);
    method public int describeContents();
    method public void writeToParcel(android.os.Parcel, int);
    field public static final android.os.Parcelable.Creator<android.net.WifiKey> CREATOR;
    field public final java.lang.String bssid;
    field public final java.lang.String ssid;
  }

}

package android.net.http {

  public class X509TrustManagerExtensions {
    method public boolean isSameTrustConfiguration(java.lang.String, java.lang.String);
  }

}

package android.net.wifi {

  public deprecated class RttManager {
    method public void disableResponder(android.net.wifi.RttManager.ResponderCallback);
    method public void enableResponder(android.net.wifi.RttManager.ResponderCallback);
    method public deprecated android.net.wifi.RttManager.Capabilities getCapabilities();
    method public android.net.wifi.RttManager.RttCapabilities getRttCapabilities();
    method public void startRanging(android.net.wifi.RttManager.RttParams[], android.net.wifi.RttManager.RttListener);
    method public void stopRanging(android.net.wifi.RttManager.RttListener);
    field public static final int BASE = 160256; // 0x27200
    field public static final int CMD_OP_ABORTED = 160260; // 0x27204
    field public static final int CMD_OP_DISABLE_RESPONDER = 160262; // 0x27206
    field public static final int CMD_OP_ENABLE_RESPONDER = 160261; // 0x27205
    field public static final int CMD_OP_ENALBE_RESPONDER_FAILED = 160264; // 0x27208
    field public static final int CMD_OP_ENALBE_RESPONDER_SUCCEEDED = 160263; // 0x27207
    field public static final int CMD_OP_FAILED = 160258; // 0x27202
    field public static final int CMD_OP_START_RANGING = 160256; // 0x27200
    field public static final int CMD_OP_STOP_RANGING = 160257; // 0x27201
    field public static final int CMD_OP_SUCCEEDED = 160259; // 0x27203
    field public static final java.lang.String DESCRIPTION_KEY = "android.net.wifi.RttManager.Description";
    field public static final int PREAMBLE_HT = 2; // 0x2
    field public static final int PREAMBLE_LEGACY = 1; // 0x1
    field public static final int PREAMBLE_VHT = 4; // 0x4
    field public static final int REASON_INITIATOR_NOT_ALLOWED_WHEN_RESPONDER_ON = -6; // 0xfffffffa
    field public static final int REASON_INVALID_LISTENER = -3; // 0xfffffffd
    field public static final int REASON_INVALID_REQUEST = -4; // 0xfffffffc
    field public static final int REASON_NOT_AVAILABLE = -2; // 0xfffffffe
    field public static final int REASON_PERMISSION_DENIED = -5; // 0xfffffffb
    field public static final int REASON_UNSPECIFIED = -1; // 0xffffffff
    field public static final int RTT_BW_10_SUPPORT = 2; // 0x2
    field public static final int RTT_BW_160_SUPPORT = 32; // 0x20
    field public static final int RTT_BW_20_SUPPORT = 4; // 0x4
    field public static final int RTT_BW_40_SUPPORT = 8; // 0x8
    field public static final int RTT_BW_5_SUPPORT = 1; // 0x1
    field public static final int RTT_BW_80_SUPPORT = 16; // 0x10
    field public static final deprecated int RTT_CHANNEL_WIDTH_10 = 6; // 0x6
    field public static final deprecated int RTT_CHANNEL_WIDTH_160 = 3; // 0x3
    field public static final deprecated int RTT_CHANNEL_WIDTH_20 = 0; // 0x0
    field public static final deprecated int RTT_CHANNEL_WIDTH_40 = 1; // 0x1
    field public static final deprecated int RTT_CHANNEL_WIDTH_5 = 5; // 0x5
    field public static final deprecated int RTT_CHANNEL_WIDTH_80 = 2; // 0x2
    field public static final deprecated int RTT_CHANNEL_WIDTH_80P80 = 4; // 0x4
    field public static final deprecated int RTT_CHANNEL_WIDTH_UNSPECIFIED = -1; // 0xffffffff
    field public static final int RTT_PEER_NAN = 5; // 0x5
    field public static final int RTT_PEER_P2P_CLIENT = 4; // 0x4
    field public static final int RTT_PEER_P2P_GO = 3; // 0x3
    field public static final int RTT_PEER_TYPE_AP = 1; // 0x1
    field public static final int RTT_PEER_TYPE_STA = 2; // 0x2
    field public static final deprecated int RTT_PEER_TYPE_UNSPECIFIED = 0; // 0x0
    field public static final int RTT_STATUS_ABORTED = 8; // 0x8
    field public static final int RTT_STATUS_FAILURE = 1; // 0x1
    field public static final int RTT_STATUS_FAIL_AP_ON_DIFF_CHANNEL = 6; // 0x6
    field public static final int RTT_STATUS_FAIL_BUSY_TRY_LATER = 12; // 0xc
    field public static final int RTT_STATUS_FAIL_FTM_PARAM_OVERRIDE = 15; // 0xf
    field public static final int RTT_STATUS_FAIL_INVALID_TS = 9; // 0x9
    field public static final int RTT_STATUS_FAIL_NOT_SCHEDULED_YET = 4; // 0x4
    field public static final int RTT_STATUS_FAIL_NO_CAPABILITY = 7; // 0x7
    field public static final int RTT_STATUS_FAIL_NO_RSP = 2; // 0x2
    field public static final int RTT_STATUS_FAIL_PROTOCOL = 10; // 0xa
    field public static final int RTT_STATUS_FAIL_REJECTED = 3; // 0x3
    field public static final int RTT_STATUS_FAIL_SCHEDULE = 11; // 0xb
    field public static final int RTT_STATUS_FAIL_TM_TIMEOUT = 5; // 0x5
    field public static final int RTT_STATUS_INVALID_REQ = 13; // 0xd
    field public static final int RTT_STATUS_NO_WIFI = 14; // 0xe
    field public static final int RTT_STATUS_SUCCESS = 0; // 0x0
    field public static final deprecated int RTT_TYPE_11_MC = 4; // 0x4
    field public static final deprecated int RTT_TYPE_11_V = 2; // 0x2
    field public static final int RTT_TYPE_ONE_SIDED = 1; // 0x1
    field public static final int RTT_TYPE_TWO_SIDED = 2; // 0x2
    field public static final deprecated int RTT_TYPE_UNSPECIFIED = 0; // 0x0
  }

  public deprecated class RttManager.Capabilities {
    ctor public RttManager.Capabilities();
    field public int supportedPeerType;
    field public int supportedType;
  }

  public static deprecated class RttManager.ParcelableRttParams implements android.os.Parcelable {
    field public android.net.wifi.RttManager.RttParams[] mParams;
  }

  public static deprecated class RttManager.ParcelableRttResults implements android.os.Parcelable {
    ctor public RttManager.ParcelableRttResults(android.net.wifi.RttManager.RttResult[]);
    field public android.net.wifi.RttManager.RttResult[] mResults;
  }

  public static abstract deprecated class RttManager.ResponderCallback {
    ctor public RttManager.ResponderCallback();
    method public abstract void onResponderEnableFailure(int);
    method public abstract void onResponderEnabled(android.net.wifi.RttManager.ResponderConfig);
  }

  public static deprecated class RttManager.ResponderConfig implements android.os.Parcelable {
    ctor public RttManager.ResponderConfig();
    method public int describeContents();
    method public void writeToParcel(android.os.Parcel, int);
    field public static final android.os.Parcelable.Creator<android.net.wifi.RttManager.ResponderConfig> CREATOR;
    field public int centerFreq0;
    field public int centerFreq1;
    field public int channelWidth;
    field public int frequency;
    field public java.lang.String macAddress;
    field public int preamble;
  }

  public static deprecated class RttManager.RttCapabilities implements android.os.Parcelable {
    ctor public RttManager.RttCapabilities();
    field public int bwSupported;
    field public boolean lciSupported;
    field public boolean lcrSupported;
    field public int mcVersion;
    field public boolean oneSidedRttSupported;
    field public int preambleSupported;
    field public boolean responderSupported;
    field public boolean secureRttSupported;
    field public deprecated boolean supportedPeerType;
    field public deprecated boolean supportedType;
    field public boolean twoSided11McRttSupported;
  }

  public static abstract deprecated interface RttManager.RttListener {
    method public abstract void onAborted();
    method public abstract void onFailure(int, java.lang.String);
    method public abstract void onSuccess(android.net.wifi.RttManager.RttResult[]);
  }

  public static deprecated class RttManager.RttParams {
    ctor public RttManager.RttParams();
    field public boolean LCIRequest;
    field public boolean LCRRequest;
    field public int bandwidth;
    field public java.lang.String bssid;
    field public int burstTimeout;
    field public int centerFreq0;
    field public int centerFreq1;
    field public int channelWidth;
    field public int deviceType;
    field public int frequency;
    field public int interval;
    field public int numRetriesPerFTMR;
    field public int numRetriesPerMeasurementFrame;
    field public int numSamplesPerBurst;
    field public deprecated int num_retries;
    field public deprecated int num_samples;
    field public int numberBurst;
    field public int preamble;
    field public int requestType;
    field public boolean secure;
  }

  public static deprecated class RttManager.RttResult {
    ctor public RttManager.RttResult();
    field public android.net.wifi.RttManager.WifiInformationElement LCI;
    field public android.net.wifi.RttManager.WifiInformationElement LCR;
    field public java.lang.String bssid;
    field public int burstDuration;
    field public int burstNumber;
    field public int distance;
    field public int distanceSpread;
    field public int distanceStandardDeviation;
    field public deprecated int distance_cm;
    field public deprecated int distance_sd_cm;
    field public deprecated int distance_spread_cm;
    field public int frameNumberPerBurstPeer;
    field public int measurementFrameNumber;
    field public int measurementType;
    field public int negotiatedBurstNum;
    field public deprecated int requestType;
    field public int retryAfterDuration;
    field public int rssi;
    field public int rssiSpread;
    field public deprecated int rssi_spread;
    field public long rtt;
    field public long rttSpread;
    field public long rttStandardDeviation;
    field public deprecated long rtt_ns;
    field public deprecated long rtt_sd_ns;
    field public deprecated long rtt_spread_ns;
    field public int rxRate;
    field public boolean secure;
    field public int status;
    field public int successMeasurementFrameNumber;
    field public long ts;
    field public int txRate;
    field public deprecated int tx_rate;
  }

  public static deprecated class RttManager.WifiInformationElement {
    ctor public RttManager.WifiInformationElement();
    field public byte[] data;
    field public byte id;
  }

  public class WifiConfiguration implements android.os.Parcelable {
    method public boolean hasNoInternetAccess();
    method public boolean isEphemeral();
    method public boolean isNoInternetAccessExpected();
    field public java.lang.String creatorName;
    field public int creatorUid;
    field public java.lang.String lastUpdateName;
    field public int lastUpdateUid;
    field public boolean meteredHint;
    field public int numAssociation;
    field public int numScorerOverride;
    field public int numScorerOverrideAndSwitchedNetwork;
    field public boolean useExternalScores;
  }

  public static class WifiConfiguration.KeyMgmt {
    field public static final int WPA2_PSK = 4; // 0x4
  }

  public class WifiManager {
    method public void connect(android.net.wifi.WifiConfiguration, android.net.wifi.WifiManager.ActionListener);
    method public java.util.List<android.net.wifi.WifiConfiguration> getPrivilegedConfiguredNetworks();
    method public android.net.wifi.WifiConfiguration getWifiApConfiguration();
    method public int getWifiApState();
    method public boolean isDeviceToApRttSupported();
    method public boolean isDeviceToDeviceRttSupported();
    method public boolean isPortableHotspotSupported();
    method public boolean isWifiApEnabled();
    method public boolean isWifiScannerSupported();
    method public boolean setWifiApConfiguration(android.net.wifi.WifiConfiguration);
    method public boolean startScan(android.os.WorkSource);
    field public static final int CHANGE_REASON_ADDED = 0; // 0x0
    field public static final int CHANGE_REASON_CONFIG_CHANGE = 2; // 0x2
    field public static final int CHANGE_REASON_REMOVED = 1; // 0x1
    field public static final java.lang.String CONFIGURED_NETWORKS_CHANGED_ACTION = "android.net.wifi.CONFIGURED_NETWORKS_CHANGE";
    field public static final java.lang.String EXTRA_CHANGE_REASON = "changeReason";
    field public static final java.lang.String EXTRA_MULTIPLE_NETWORKS_CHANGED = "multipleChanges";
    field public static final java.lang.String EXTRA_PREVIOUS_WIFI_AP_STATE = "previous_wifi_state";
    field public static final java.lang.String EXTRA_WIFI_AP_STATE = "wifi_state";
    field public static final java.lang.String EXTRA_WIFI_CONFIGURATION = "wifiConfiguration";
    field public static final java.lang.String EXTRA_WIFI_CREDENTIAL_EVENT_TYPE = "et";
    field public static final java.lang.String EXTRA_WIFI_CREDENTIAL_SSID = "ssid";
    field public static final java.lang.String WIFI_AP_STATE_CHANGED_ACTION = "android.net.wifi.WIFI_AP_STATE_CHANGED";
    field public static final int WIFI_AP_STATE_DISABLED = 11; // 0xb
    field public static final int WIFI_AP_STATE_DISABLING = 10; // 0xa
    field public static final int WIFI_AP_STATE_ENABLED = 13; // 0xd
    field public static final int WIFI_AP_STATE_ENABLING = 12; // 0xc
    field public static final int WIFI_AP_STATE_FAILED = 14; // 0xe
    field public static final java.lang.String WIFI_CREDENTIAL_CHANGED_ACTION = "android.net.wifi.WIFI_CREDENTIAL_CHANGED";
    field public static final int WIFI_CREDENTIAL_FORGOT = 1; // 0x1
    field public static final int WIFI_CREDENTIAL_SAVED = 0; // 0x0
  }

  public static abstract interface WifiManager.ActionListener {
    method public abstract void onFailure(int);
    method public abstract void onSuccess();
  }

  public class WifiNetworkConnectionStatistics implements android.os.Parcelable {
    ctor public WifiNetworkConnectionStatistics(int, int);
    ctor public WifiNetworkConnectionStatistics();
    ctor public WifiNetworkConnectionStatistics(android.net.wifi.WifiNetworkConnectionStatistics);
    method public int describeContents();
    method public void writeToParcel(android.os.Parcel, int);
    field public static final android.os.Parcelable.Creator<android.net.wifi.WifiNetworkConnectionStatistics> CREATOR;
    field public int numConnection;
    field public int numUsage;
  }

  public class WifiScanner {
    method public deprecated void configureWifiChange(int, int, int, int, int, android.net.wifi.WifiScanner.BssidInfo[]);
    method public deprecated void configureWifiChange(android.net.wifi.WifiScanner.WifiChangeSettings);
    method public boolean getScanResults();
    method public void startBackgroundScan(android.net.wifi.WifiScanner.ScanSettings, android.net.wifi.WifiScanner.ScanListener);
    method public void startBackgroundScan(android.net.wifi.WifiScanner.ScanSettings, android.net.wifi.WifiScanner.ScanListener, android.os.WorkSource);
    method public void startScan(android.net.wifi.WifiScanner.ScanSettings, android.net.wifi.WifiScanner.ScanListener);
    method public void startScan(android.net.wifi.WifiScanner.ScanSettings, android.net.wifi.WifiScanner.ScanListener, android.os.WorkSource);
    method public deprecated void startTrackingBssids(android.net.wifi.WifiScanner.BssidInfo[], int, android.net.wifi.WifiScanner.BssidListener);
    method public deprecated void startTrackingWifiChange(android.net.wifi.WifiScanner.WifiChangeListener);
    method public void stopBackgroundScan(android.net.wifi.WifiScanner.ScanListener);
    method public void stopScan(android.net.wifi.WifiScanner.ScanListener);
    method public deprecated void stopTrackingBssids(android.net.wifi.WifiScanner.BssidListener);
    method public deprecated void stopTrackingWifiChange(android.net.wifi.WifiScanner.WifiChangeListener);
    field public static final int MAX_SCAN_PERIOD_MS = 1024000; // 0xfa000
    field public static final int MIN_SCAN_PERIOD_MS = 1000; // 0x3e8
    field public static final int REASON_DUPLICATE_REQEUST = -5; // 0xfffffffb
    field public static final int REASON_INVALID_LISTENER = -2; // 0xfffffffe
    field public static final int REASON_INVALID_REQUEST = -3; // 0xfffffffd
    field public static final int REASON_NOT_AUTHORIZED = -4; // 0xfffffffc
    field public static final int REASON_SUCCEEDED = 0; // 0x0
    field public static final int REASON_UNSPECIFIED = -1; // 0xffffffff
    field public static final deprecated int REPORT_EVENT_AFTER_BUFFER_FULL = 0; // 0x0
    field public static final int REPORT_EVENT_AFTER_EACH_SCAN = 1; // 0x1
    field public static final int REPORT_EVENT_FULL_SCAN_RESULT = 2; // 0x2
    field public static final int REPORT_EVENT_NO_BATCH = 4; // 0x4
    field public static final int WIFI_BAND_24_GHZ = 1; // 0x1
    field public static final int WIFI_BAND_5_GHZ = 2; // 0x2
    field public static final int WIFI_BAND_5_GHZ_DFS_ONLY = 4; // 0x4
    field public static final int WIFI_BAND_5_GHZ_WITH_DFS = 6; // 0x6
    field public static final int WIFI_BAND_BOTH = 3; // 0x3
    field public static final int WIFI_BAND_BOTH_WITH_DFS = 7; // 0x7
    field public static final int WIFI_BAND_UNSPECIFIED = 0; // 0x0
  }

  public static abstract interface WifiScanner.ActionListener {
    method public abstract void onFailure(int, java.lang.String);
    method public abstract void onSuccess();
  }

  public static deprecated class WifiScanner.BssidInfo {
    ctor public WifiScanner.BssidInfo();
    field public java.lang.String bssid;
    field public int frequencyHint;
    field public int high;
    field public int low;
  }

  public static abstract deprecated interface WifiScanner.BssidListener implements android.net.wifi.WifiScanner.ActionListener {
    method public abstract void onFound(android.net.wifi.ScanResult[]);
    method public abstract void onLost(android.net.wifi.ScanResult[]);
  }

  public static class WifiScanner.ChannelSpec {
    ctor public WifiScanner.ChannelSpec(int);
    field public int frequency;
  }

  public static deprecated class WifiScanner.HotlistSettings implements android.os.Parcelable {
    ctor public WifiScanner.HotlistSettings();
    field public int apLostThreshold;
    field public android.net.wifi.WifiScanner.BssidInfo[] bssidInfos;
  }

  public static class WifiScanner.ParcelableScanData implements android.os.Parcelable {
    ctor public WifiScanner.ParcelableScanData(android.net.wifi.WifiScanner.ScanData[]);
    method public android.net.wifi.WifiScanner.ScanData[] getResults();
    field public android.net.wifi.WifiScanner.ScanData[] mResults;
  }

  public static class WifiScanner.ParcelableScanResults implements android.os.Parcelable {
    ctor public WifiScanner.ParcelableScanResults(android.net.wifi.ScanResult[]);
    method public android.net.wifi.ScanResult[] getResults();
    field public android.net.wifi.ScanResult[] mResults;
  }

  public static class WifiScanner.ScanData implements android.os.Parcelable {
    ctor public WifiScanner.ScanData(int, int, android.net.wifi.ScanResult[]);
    ctor public WifiScanner.ScanData(android.net.wifi.WifiScanner.ScanData);
    method public int getFlags();
    method public int getId();
    method public android.net.wifi.ScanResult[] getResults();
  }

  public static abstract interface WifiScanner.ScanListener implements android.net.wifi.WifiScanner.ActionListener {
    method public abstract void onFullResult(android.net.wifi.ScanResult);
    method public abstract void onPeriodChanged(int);
    method public abstract void onResults(android.net.wifi.WifiScanner.ScanData[]);
  }

  public static class WifiScanner.ScanSettings implements android.os.Parcelable {
    ctor public WifiScanner.ScanSettings();
    field public int band;
    field public android.net.wifi.WifiScanner.ChannelSpec[] channels;
    field public int maxPeriodInMs;
    field public int maxScansToCache;
    field public int numBssidsPerScan;
    field public int periodInMs;
    field public int reportEvents;
    field public int stepCount;
  }

  public static abstract deprecated interface WifiScanner.WifiChangeListener implements android.net.wifi.WifiScanner.ActionListener {
    method public abstract void onChanging(android.net.wifi.ScanResult[]);
    method public abstract void onQuiescence(android.net.wifi.ScanResult[]);
  }

  public static deprecated class WifiScanner.WifiChangeSettings implements android.os.Parcelable {
    ctor public WifiScanner.WifiChangeSettings();
    field public android.net.wifi.WifiScanner.BssidInfo[] bssidInfos;
    field public int lostApSampleSize;
    field public int minApsBreachingThreshold;
    field public int periodInMs;
    field public int rssiSampleSize;
    field public int unchangedSampleSize;
  }

}

package android.net.wifi.aware {

  public class DiscoverySession implements java.lang.AutoCloseable {
    method public android.net.NetworkSpecifier createNetworkSpecifierPmk(android.net.wifi.aware.PeerHandle, byte[]);
  }

  public class WifiAwareSession implements java.lang.AutoCloseable {
    method public android.net.NetworkSpecifier createNetworkSpecifierPmk(int, byte[], byte[]);
  }

}

package android.net.wifi.rtt {

  public static final class RangingRequest.Builder {
    method public android.net.wifi.rtt.RangingRequest.Builder addResponder(android.net.wifi.rtt.ResponderConfig);
  }

  public final class RangingResult implements android.os.Parcelable {
    method public byte[] getLci();
    method public byte[] getLcr();
  }

  public final class ResponderConfig implements android.os.Parcelable {
    ctor public ResponderConfig(android.net.MacAddress, int, boolean, int, int, int, int, int);
    ctor public ResponderConfig(android.net.wifi.aware.PeerHandle, int, boolean, int, int, int, int, int);
    method public int describeContents();
    method public static android.net.wifi.rtt.ResponderConfig fromScanResult(android.net.wifi.ScanResult);
    method public static android.net.wifi.rtt.ResponderConfig fromWifiAwarePeerHandleWithDefaults(android.net.wifi.aware.PeerHandle);
    method public static android.net.wifi.rtt.ResponderConfig fromWifiAwarePeerMacAddressWithDefaults(android.net.MacAddress);
    method public void writeToParcel(android.os.Parcel, int);
    field public static final int CHANNEL_WIDTH_160MHZ = 3; // 0x3
    field public static final int CHANNEL_WIDTH_20MHZ = 0; // 0x0
    field public static final int CHANNEL_WIDTH_40MHZ = 1; // 0x1
    field public static final int CHANNEL_WIDTH_80MHZ = 2; // 0x2
    field public static final int CHANNEL_WIDTH_80MHZ_PLUS_MHZ = 4; // 0x4
    field public static final android.os.Parcelable.Creator<android.net.wifi.rtt.ResponderConfig> CREATOR;
    field public static final int PREAMBLE_HT = 1; // 0x1
    field public static final int PREAMBLE_LEGACY = 0; // 0x0
    field public static final int PREAMBLE_VHT = 2; // 0x2
    field public static final int RESPONDER_AP = 0; // 0x0
    field public static final int RESPONDER_AWARE = 4; // 0x4
    field public static final int RESPONDER_P2P_CLIENT = 3; // 0x3
    field public static final int RESPONDER_P2P_GO = 2; // 0x2
    field public static final int RESPONDER_STA = 1; // 0x1
    field public final int centerFreq0;
    field public final int centerFreq1;
    field public final int channelWidth;
    field public final int frequency;
    field public final android.net.MacAddress macAddress;
    field public final android.net.wifi.aware.PeerHandle peerHandle;
    field public final int preamble;
    field public final int responderType;
    field public final boolean supports80211mc;
  }

  public class WifiRttManager {
    method public void cancelRanging(android.os.WorkSource);
    method public void startRanging(android.os.WorkSource, android.net.wifi.rtt.RangingRequest, java.util.concurrent.Executor, android.net.wifi.rtt.RangingResultCallback);
  }

}

package android.nfc {

  public final class NfcAdapter {
    method public boolean addNfcUnlockHandler(android.nfc.NfcAdapter.NfcUnlockHandler, java.lang.String[]);
    method public boolean disable();
    method public boolean disable(boolean);
    method public boolean disableNdefPush();
    method public boolean enable();
    method public boolean enableNdefPush();
    method public boolean removeNfcUnlockHandler(android.nfc.NfcAdapter.NfcUnlockHandler);
    method public void setNdefPushMessage(android.nfc.NdefMessage, android.app.Activity, int);
    field public static final int FLAG_NDEF_PUSH_NO_CONFIRM = 1; // 0x1
  }

  public static abstract interface NfcAdapter.NfcUnlockHandler {
    method public abstract boolean onUnlockAttempted(android.nfc.Tag);
  }

}

package android.os {

  public class BatteryManager {
    field public static final java.lang.String EXTRA_EVENTS = "android.os.extra.EVENTS";
    field public static final java.lang.String EXTRA_EVENT_TIMESTAMP = "android.os.extra.EVENT_TIMESTAMP";
  }

  public final class ConfigUpdate {
    field public static final java.lang.String ACTION_UPDATE_CARRIER_ID_DB = "android.os.action.UPDATE_CARRIER_ID_DB";
    field public static final java.lang.String ACTION_UPDATE_CARRIER_PROVISIONING_URLS = "android.intent.action.UPDATE_CARRIER_PROVISIONING_URLS";
    field public static final java.lang.String ACTION_UPDATE_CT_LOGS = "android.intent.action.UPDATE_CT_LOGS";
    field public static final java.lang.String ACTION_UPDATE_INTENT_FIREWALL = "android.intent.action.UPDATE_INTENT_FIREWALL";
    field public static final java.lang.String ACTION_UPDATE_LANG_ID = "android.intent.action.UPDATE_LANG_ID";
    field public static final java.lang.String ACTION_UPDATE_NETWORK_WATCHLIST = "android.intent.action.UPDATE_NETWORK_WATCHLIST";
    field public static final java.lang.String ACTION_UPDATE_PINS = "android.intent.action.UPDATE_PINS";
    field public static final java.lang.String ACTION_UPDATE_SMART_SELECTION = "android.intent.action.UPDATE_SMART_SELECTION";
    field public static final java.lang.String ACTION_UPDATE_SMS_SHORT_CODES = "android.intent.action.UPDATE_SMS_SHORT_CODES";
  }

  public class HidlSupport {
    method public static boolean deepEquals(java.lang.Object, java.lang.Object);
    method public static int deepHashCode(java.lang.Object);
    method public static int getPidIfSharable();
    method public static boolean interfacesEqual(android.os.IHwInterface, java.lang.Object);
  }

  public abstract class HwBinder implements android.os.IHwBinder {
    ctor public HwBinder();
    method public static final void configureRpcThreadpool(long, boolean);
    method public static void enableInstrumentation();
    method public static final android.os.IHwBinder getService(java.lang.String, java.lang.String) throws java.util.NoSuchElementException, android.os.RemoteException;
    method public static final android.os.IHwBinder getService(java.lang.String, java.lang.String, boolean) throws java.util.NoSuchElementException, android.os.RemoteException;
    method public static final void joinRpcThreadpool();
    method public abstract void onTransact(int, android.os.HwParcel, android.os.HwParcel, int) throws android.os.RemoteException;
    method public final void registerService(java.lang.String) throws android.os.RemoteException;
    method public final void transact(int, android.os.HwParcel, android.os.HwParcel, int) throws android.os.RemoteException;
  }

  public class HwBlob {
    ctor public HwBlob(int);
    method public final void copyToBoolArray(long, boolean[], int);
    method public final void copyToDoubleArray(long, double[], int);
    method public final void copyToFloatArray(long, float[], int);
    method public final void copyToInt16Array(long, short[], int);
    method public final void copyToInt32Array(long, int[], int);
    method public final void copyToInt64Array(long, long[], int);
    method public final void copyToInt8Array(long, byte[], int);
    method public final boolean getBool(long);
    method public final double getDouble(long);
    method public final float getFloat(long);
    method public final short getInt16(long);
    method public final int getInt32(long);
    method public final long getInt64(long);
    method public final byte getInt8(long);
    method public final java.lang.String getString(long);
    method public final long handle();
    method public final void putBlob(long, android.os.HwBlob);
    method public final void putBool(long, boolean);
    method public final void putBoolArray(long, boolean[]);
    method public final void putDouble(long, double);
    method public final void putDoubleArray(long, double[]);
    method public final void putFloat(long, float);
    method public final void putFloatArray(long, float[]);
    method public final void putInt16(long, short);
    method public final void putInt16Array(long, short[]);
    method public final void putInt32(long, int);
    method public final void putInt32Array(long, int[]);
    method public final void putInt64(long, long);
    method public final void putInt64Array(long, long[]);
    method public final void putInt8(long, byte);
    method public final void putInt8Array(long, byte[]);
    method public final void putNativeHandle(long, android.os.NativeHandle);
    method public final void putString(long, java.lang.String);
    method public static java.lang.Boolean[] wrapArray(boolean[]);
    method public static java.lang.Long[] wrapArray(long[]);
    method public static java.lang.Byte[] wrapArray(byte[]);
    method public static java.lang.Short[] wrapArray(short[]);
    method public static java.lang.Integer[] wrapArray(int[]);
    method public static java.lang.Float[] wrapArray(float[]);
    method public static java.lang.Double[] wrapArray(double[]);
  }

  public class HwParcel {
    ctor public HwParcel();
    method public final void enforceInterface(java.lang.String);
    method public final boolean readBool();
    method public final java.util.ArrayList<java.lang.Boolean> readBoolVector();
    method public final android.os.HwBlob readBuffer(long);
    method public final double readDouble();
    method public final java.util.ArrayList<java.lang.Double> readDoubleVector();
    method public final android.os.HwBlob readEmbeddedBuffer(long, long, long, boolean);
    method public final android.os.NativeHandle readEmbeddedNativeHandle(long, long);
    method public final float readFloat();
    method public final java.util.ArrayList<java.lang.Float> readFloatVector();
    method public final short readInt16();
    method public final java.util.ArrayList<java.lang.Short> readInt16Vector();
    method public final int readInt32();
    method public final java.util.ArrayList<java.lang.Integer> readInt32Vector();
    method public final long readInt64();
    method public final java.util.ArrayList<java.lang.Long> readInt64Vector();
    method public final byte readInt8();
    method public final java.util.ArrayList<java.lang.Byte> readInt8Vector();
    method public final android.os.NativeHandle readNativeHandle();
    method public final java.util.ArrayList<android.os.NativeHandle> readNativeHandleVector();
    method public final java.lang.String readString();
    method public final java.util.ArrayList<java.lang.String> readStringVector();
    method public final android.os.IHwBinder readStrongBinder();
    method public final void release();
    method public final void releaseTemporaryStorage();
    method public final void send();
    method public final void verifySuccess();
    method public final void writeBool(boolean);
    method public final void writeBoolVector(java.util.ArrayList<java.lang.Boolean>);
    method public final void writeBuffer(android.os.HwBlob);
    method public final void writeDouble(double);
    method public final void writeDoubleVector(java.util.ArrayList<java.lang.Double>);
    method public final void writeFloat(float);
    method public final void writeFloatVector(java.util.ArrayList<java.lang.Float>);
    method public final void writeInt16(short);
    method public final void writeInt16Vector(java.util.ArrayList<java.lang.Short>);
    method public final void writeInt32(int);
    method public final void writeInt32Vector(java.util.ArrayList<java.lang.Integer>);
    method public final void writeInt64(long);
    method public final void writeInt64Vector(java.util.ArrayList<java.lang.Long>);
    method public final void writeInt8(byte);
    method public final void writeInt8Vector(java.util.ArrayList<java.lang.Byte>);
    method public final void writeInterfaceToken(java.lang.String);
    method public final void writeNativeHandle(android.os.NativeHandle);
    method public final void writeNativeHandleVector(java.util.ArrayList<android.os.NativeHandle>);
    method public final void writeStatus(int);
    method public final void writeString(java.lang.String);
    method public final void writeStringVector(java.util.ArrayList<java.lang.String>);
    method public final void writeStrongBinder(android.os.IHwBinder);
    field public static final int STATUS_SUCCESS = 0; // 0x0
  }

  public static abstract class HwParcel.Status implements java.lang.annotation.Annotation {
  }

  public abstract interface IHwBinder {
    method public abstract boolean linkToDeath(android.os.IHwBinder.DeathRecipient, long);
    method public abstract android.os.IHwInterface queryLocalInterface(java.lang.String);
    method public abstract void transact(int, android.os.HwParcel, android.os.HwParcel, int) throws android.os.RemoteException;
    method public abstract boolean unlinkToDeath(android.os.IHwBinder.DeathRecipient);
  }

  public static abstract interface IHwBinder.DeathRecipient {
    method public abstract void serviceDied(long);
  }

  public abstract interface IHwInterface {
    method public abstract android.os.IHwBinder asBinder();
  }

  public class IncidentManager {
    method public void reportIncident(android.os.IncidentReportArgs);
  }

  public final class IncidentReportArgs implements android.os.Parcelable {
    ctor public IncidentReportArgs();
    ctor public IncidentReportArgs(android.os.Parcel);
    method public void addHeader(byte[]);
    method public void addSection(int);
    method public boolean containsSection(int);
    method public int describeContents();
    method public boolean isAll();
    method public void readFromParcel(android.os.Parcel);
    method public int sectionCount();
    method public void setAll(boolean);
    method public void writeToParcel(android.os.Parcel, int);
    field public static final android.os.Parcelable.Creator<android.os.IncidentReportArgs> CREATOR;
  }

  public final class NativeHandle implements java.io.Closeable {
    ctor public NativeHandle();
    ctor public NativeHandle(java.io.FileDescriptor, boolean);
    ctor public NativeHandle(java.io.FileDescriptor[], int[], boolean);
    method public void close() throws java.io.IOException;
    method public android.os.NativeHandle dup() throws java.io.IOException;
    method public java.io.FileDescriptor getFileDescriptor();
    method public java.io.FileDescriptor[] getFileDescriptors();
    method public int[] getInts();
    method public boolean hasSingleFileDescriptor();
  }

  public final class PowerManager {
    method public void userActivity(long, int, int);
    field public static final int USER_ACTIVITY_EVENT_ACCESSIBILITY = 3; // 0x3
    field public static final int USER_ACTIVITY_EVENT_BUTTON = 1; // 0x1
    field public static final int USER_ACTIVITY_EVENT_OTHER = 0; // 0x0
    field public static final int USER_ACTIVITY_EVENT_TOUCH = 2; // 0x2
    field public static final int USER_ACTIVITY_FLAG_INDIRECT = 2; // 0x2
    field public static final int USER_ACTIVITY_FLAG_NO_CHANGE_LIGHTS = 1; // 0x1
  }

  public class RecoverySystem {
    method public static void cancelScheduledUpdate(android.content.Context) throws java.io.IOException;
    method public static void installPackage(android.content.Context, java.io.File, boolean) throws java.io.IOException;
    method public static void processPackage(android.content.Context, java.io.File, android.os.RecoverySystem.ProgressListener, android.os.Handler) throws java.io.IOException;
    method public static void processPackage(android.content.Context, java.io.File, android.os.RecoverySystem.ProgressListener) throws java.io.IOException;
    method public static void rebootWipeAb(android.content.Context, java.io.File, java.lang.String) throws java.io.IOException;
    method public static void scheduleUpdateOnBoot(android.content.Context, java.io.File) throws java.io.IOException;
    method public static boolean verifyPackageCompatibility(java.io.File) throws java.io.IOException;
  }

  public final class RemoteCallback implements android.os.Parcelable {
    ctor public RemoteCallback(android.os.RemoteCallback.OnResultListener);
    ctor public RemoteCallback(android.os.RemoteCallback.OnResultListener, android.os.Handler);
    method public int describeContents();
    method public void sendResult(android.os.Bundle);
    method public void writeToParcel(android.os.Parcel, int);
    field public static final android.os.Parcelable.Creator<android.os.RemoteCallback> CREATOR;
  }

  public static abstract interface RemoteCallback.OnResultListener {
    method public abstract void onResult(android.os.Bundle);
  }

  public final class StatsDimensionsValue implements android.os.Parcelable {
    method public int describeContents();
    method public boolean getBooleanValue();
    method public int getField();
    method public float getFloatValue();
    method public int getIntValue();
    method public long getLongValue();
    method public java.lang.String getStringValue();
    method public java.util.List<android.os.StatsDimensionsValue> getTupleValueList();
    method public int getValueType();
    method public boolean isValueType(int);
    method public void writeToParcel(android.os.Parcel, int);
    field public static final int BOOLEAN_VALUE_TYPE = 5; // 0x5
    field public static final android.os.Parcelable.Creator<android.os.StatsDimensionsValue> CREATOR;
    field public static final int FLOAT_VALUE_TYPE = 6; // 0x6
    field public static final int INT_VALUE_TYPE = 3; // 0x3
    field public static final int LONG_VALUE_TYPE = 4; // 0x4
    field public static final int STRING_VALUE_TYPE = 2; // 0x2
    field public static final int TUPLE_VALUE_TYPE = 7; // 0x7
  }

  public class SystemProperties {
    method public static java.lang.String get(java.lang.String);
    method public static java.lang.String get(java.lang.String, java.lang.String);
    method public static boolean getBoolean(java.lang.String, boolean);
    method public static int getInt(java.lang.String, int);
    method public static long getLong(java.lang.String, long);
  }

  public class SystemUpdateManager {
    method public android.os.Bundle retrieveSystemUpdateInfo();
    method public void updateSystemUpdateInfo(android.os.PersistableBundle);
    field public static final java.lang.String KEY_IS_SECURITY_UPDATE = "is_security_update";
    field public static final java.lang.String KEY_STATUS = "status";
    field public static final java.lang.String KEY_TARGET_BUILD_FINGERPRINT = "target_build_fingerprint";
    field public static final java.lang.String KEY_TARGET_SECURITY_PATCH_LEVEL = "target_security_patch_level";
    field public static final java.lang.String KEY_TITLE = "title";
    field public static final int STATUS_IDLE = 1; // 0x1
    field public static final int STATUS_IN_PROGRESS = 3; // 0x3
    field public static final int STATUS_UNKNOWN = 0; // 0x0
    field public static final int STATUS_WAITING_DOWNLOAD = 2; // 0x2
    field public static final int STATUS_WAITING_INSTALL = 4; // 0x4
    field public static final int STATUS_WAITING_REBOOT = 5; // 0x5
  }

  public class UpdateEngine {
    ctor public UpdateEngine();
    method public void applyPayload(java.lang.String, long, long, java.lang.String[]);
    method public boolean bind(android.os.UpdateEngineCallback, android.os.Handler);
    method public boolean bind(android.os.UpdateEngineCallback);
    method public void cancel();
    method public void resetStatus();
    method public void resume();
    method public void suspend();
    method public boolean unbind();
    method public boolean verifyPayloadMetadata(java.lang.String);
  }

  public static final class UpdateEngine.ErrorCodeConstants {
    ctor public UpdateEngine.ErrorCodeConstants();
    field public static final int DOWNLOAD_PAYLOAD_VERIFICATION_ERROR = 12; // 0xc
    field public static final int DOWNLOAD_TRANSFER_ERROR = 9; // 0x9
    field public static final int ERROR = 1; // 0x1
    field public static final int FILESYSTEM_COPIER_ERROR = 4; // 0x4
    field public static final int INSTALL_DEVICE_OPEN_ERROR = 7; // 0x7
    field public static final int KERNEL_DEVICE_OPEN_ERROR = 8; // 0x8
    field public static final int PAYLOAD_HASH_MISMATCH_ERROR = 10; // 0xa
    field public static final int PAYLOAD_MISMATCHED_TYPE_ERROR = 6; // 0x6
    field public static final int PAYLOAD_SIZE_MISMATCH_ERROR = 11; // 0xb
    field public static final int POST_INSTALL_RUNNER_ERROR = 5; // 0x5
    field public static final int SUCCESS = 0; // 0x0
    field public static final int UPDATED_BUT_NOT_ACTIVE = 52; // 0x34
  }

  public static final class UpdateEngine.UpdateStatusConstants {
    ctor public UpdateEngine.UpdateStatusConstants();
    field public static final int ATTEMPTING_ROLLBACK = 8; // 0x8
    field public static final int CHECKING_FOR_UPDATE = 1; // 0x1
    field public static final int DISABLED = 9; // 0x9
    field public static final int DOWNLOADING = 3; // 0x3
    field public static final int FINALIZING = 5; // 0x5
    field public static final int IDLE = 0; // 0x0
    field public static final int REPORTING_ERROR_EVENT = 7; // 0x7
    field public static final int UPDATED_NEED_REBOOT = 6; // 0x6
    field public static final int UPDATE_AVAILABLE = 2; // 0x2
    field public static final int VERIFYING = 4; // 0x4
  }

  public abstract class UpdateEngineCallback {
    ctor public UpdateEngineCallback();
    method public abstract void onPayloadApplicationComplete(int);
    method public abstract void onStatusUpdate(int, float);
  }

  public final class UserHandle implements android.os.Parcelable {
    method public int getIdentifier();
    method public deprecated boolean isOwner();
    method public boolean isSystem();
    method public static int myUserId();
    method public static android.os.UserHandle of(int);
  }

  public class UserManager {
    method public void clearSeedAccountData();
    method public java.lang.String getSeedAccountName();
    method public android.os.PersistableBundle getSeedAccountOptions();
    method public java.lang.String getSeedAccountType();
    method public long[] getSerialNumbersOfUsers(boolean);
    method public deprecated int getUserRestrictionSource(java.lang.String, android.os.UserHandle);
    method public java.util.List<android.os.UserManager.EnforcingUser> getUserRestrictionSources(java.lang.String, android.os.UserHandle);
    method public boolean hasRestrictedProfiles();
    method public boolean isManagedProfile();
    method public boolean isManagedProfile(int);
    method public boolean isRestrictedProfile();
    field public static final java.lang.String ACTION_USER_RESTRICTIONS_CHANGED = "android.os.action.USER_RESTRICTIONS_CHANGED";
    field public static final deprecated java.lang.String DISALLOW_OEM_UNLOCK = "no_oem_unlock";
    field public static final java.lang.String DISALLOW_RUN_IN_BACKGROUND = "no_run_in_background";
    field public static final int RESTRICTION_NOT_SET = 0; // 0x0
    field public static final int RESTRICTION_SOURCE_DEVICE_OWNER = 2; // 0x2
    field public static final int RESTRICTION_SOURCE_PROFILE_OWNER = 4; // 0x4
    field public static final int RESTRICTION_SOURCE_SYSTEM = 1; // 0x1
  }

  public static final class UserManager.EnforcingUser implements android.os.Parcelable {
    method public int describeContents();
    method public android.os.UserHandle getUserHandle();
    method public int getUserRestrictionSource();
    method public void writeToParcel(android.os.Parcel, int);
    field public static final android.os.Parcelable.Creator<android.os.UserManager.EnforcingUser> CREATOR;
  }

  public static abstract class UserManager.UserRestrictionSource implements java.lang.annotation.Annotation {
  }

  public class WorkSource implements android.os.Parcelable {
    method public android.os.WorkSource.WorkChain createWorkChain();
  }

  public static final class WorkSource.WorkChain implements android.os.Parcelable {
    ctor public WorkSource.WorkChain();
    method public android.os.WorkSource.WorkChain addNode(int, java.lang.String);
    method public int describeContents();
    method public java.lang.String getAttributionTag();
    method public int getAttributionUid();
    method public void writeToParcel(android.os.Parcel, int);
    field public static final android.os.Parcelable.Creator<android.os.WorkSource.WorkChain> CREATOR;
  }

}

package android.os.storage {

  public class StorageManager {
    method public void allocateBytes(java.util.UUID, long, int) throws java.io.IOException;
    method public void allocateBytes(java.io.FileDescriptor, long, int) throws java.io.IOException;
    method public long getAllocatableBytes(java.util.UUID, int) throws java.io.IOException;
    field public static final int FLAG_ALLOCATE_AGGRESSIVE = 1; // 0x1
  }

}

package android.permissionpresenterservice {

  public abstract class RuntimePermissionPresenterService extends android.app.Service {
    ctor public RuntimePermissionPresenterService();
    method public final void attachBaseContext(android.content.Context);
    method public final android.os.IBinder onBind(android.content.Intent);
    method public abstract java.util.List<android.content.pm.permission.RuntimePermissionPresentationInfo> onGetAppPermissions(java.lang.String);
    field public static final java.lang.String SERVICE_INTERFACE = "android.permissionpresenterservice.RuntimePermissionPresenterService";
  }

}

package android.preference {

  public class PreferenceManager {
    method public boolean isStorageCredentialProtected();
    method public void setStorageCredentialProtected();
  }

}

package android.print {

  public final class PrintManager {
    method public void addPrintServiceRecommendationsChangeListener(android.print.PrintManager.PrintServiceRecommendationsChangeListener, android.os.Handler);
    method public void addPrintServicesChangeListener(android.print.PrintManager.PrintServicesChangeListener, android.os.Handler);
    method public java.util.List<android.printservice.recommendation.RecommendationInfo> getPrintServiceRecommendations();
    method public java.util.List<android.printservice.PrintServiceInfo> getPrintServices(int);
    method public void removePrintServiceRecommendationsChangeListener(android.print.PrintManager.PrintServiceRecommendationsChangeListener);
    method public void removePrintServicesChangeListener(android.print.PrintManager.PrintServicesChangeListener);
    field public static final int ENABLED_SERVICES = 1; // 0x1
  }

  public static abstract interface PrintManager.PrintServiceRecommendationsChangeListener {
    method public abstract void onPrintServiceRecommendationsChanged();
  }

  public static abstract interface PrintManager.PrintServicesChangeListener {
    method public abstract void onPrintServicesChanged();
  }

}

package android.printservice {

  public final class PrintServiceInfo implements android.os.Parcelable {
    method public int describeContents();
    method public android.content.ComponentName getComponentName();
    method public void writeToParcel(android.os.Parcel, int);
    field public static final android.os.Parcelable.Creator<android.printservice.PrintServiceInfo> CREATOR;
  }

}

package android.printservice.recommendation {

  public final class RecommendationInfo implements android.os.Parcelable {
    ctor public RecommendationInfo(java.lang.CharSequence, java.lang.CharSequence, java.util.List<java.net.InetAddress>, boolean);
    ctor public deprecated RecommendationInfo(java.lang.CharSequence, java.lang.CharSequence, int, boolean);
    method public int describeContents();
    method public java.util.List<java.net.InetAddress> getDiscoveredPrinters();
    method public java.lang.CharSequence getName();
    method public int getNumDiscoveredPrinters();
    method public java.lang.CharSequence getPackageName();
    method public boolean recommendsMultiVendorService();
    method public void writeToParcel(android.os.Parcel, int);
    field public static final android.os.Parcelable.Creator<android.printservice.recommendation.RecommendationInfo> CREATOR;
  }

  public abstract class RecommendationService extends android.app.Service {
    ctor public RecommendationService();
    method public final android.os.IBinder onBind(android.content.Intent);
    method public abstract void onConnected();
    method public abstract void onDisconnected();
    method public final void updateRecommendations(java.util.List<android.printservice.recommendation.RecommendationInfo>);
    field public static final java.lang.String SERVICE_INTERFACE = "android.printservice.recommendation.RecommendationService";
  }

}

package android.provider {

  public static final class ContactsContract.MetadataSync implements android.provider.BaseColumns android.provider.ContactsContract.MetadataSyncColumns {
    field public static final java.lang.String CONTENT_ITEM_TYPE = "vnd.android.cursor.item/contact_metadata";
    field public static final java.lang.String CONTENT_TYPE = "vnd.android.cursor.dir/contact_metadata";
    field public static final android.net.Uri CONTENT_URI;
    field public static final java.lang.String METADATA_AUTHORITY = "com.android.contacts.metadata";
    field public static final android.net.Uri METADATA_AUTHORITY_URI;
  }

  protected static abstract interface ContactsContract.MetadataSyncColumns {
    field public static final java.lang.String ACCOUNT_NAME = "account_name";
    field public static final java.lang.String ACCOUNT_TYPE = "account_type";
    field public static final java.lang.String DATA = "data";
    field public static final java.lang.String DATA_SET = "data_set";
    field public static final java.lang.String DELETED = "deleted";
    field public static final java.lang.String RAW_CONTACT_BACKUP_ID = "raw_contact_backup_id";
  }

  public static final class ContactsContract.MetadataSyncState implements android.provider.BaseColumns android.provider.ContactsContract.MetadataSyncStateColumns {
    field public static final java.lang.String CONTENT_ITEM_TYPE = "vnd.android.cursor.item/contact_metadata_sync_state";
    field public static final java.lang.String CONTENT_TYPE = "vnd.android.cursor.dir/contact_metadata_sync_state";
    field public static final android.net.Uri CONTENT_URI;
  }

  protected static abstract interface ContactsContract.MetadataSyncStateColumns {
    field public static final java.lang.String ACCOUNT_NAME = "account_name";
    field public static final java.lang.String ACCOUNT_TYPE = "account_type";
    field public static final java.lang.String DATA_SET = "data_set";
    field public static final java.lang.String STATE = "state";
  }

  public abstract class SearchIndexableData {
    ctor public SearchIndexableData();
    ctor public SearchIndexableData(android.content.Context);
    field public java.lang.String className;
    field public android.content.Context context;
    field public boolean enabled;
    field public int iconResId;
    field public java.lang.String intentAction;
    field public java.lang.String intentTargetClass;
    field public java.lang.String intentTargetPackage;
    field public java.lang.String key;
    field public java.util.Locale locale;
    field public java.lang.String packageName;
    field public int rank;
    field public int userId;
  }

  public class SearchIndexableResource extends android.provider.SearchIndexableData {
    ctor public SearchIndexableResource(int, int, java.lang.String, int);
    ctor public SearchIndexableResource(android.content.Context);
    field public int xmlResId;
  }

  public class SearchIndexablesContract {
    ctor public SearchIndexablesContract();
    field public static final int COLUMN_INDEX_NON_INDEXABLE_KEYS_KEY_VALUE = 0; // 0x0
    field public static final int COLUMN_INDEX_RAW_CLASS_NAME = 7; // 0x7
    field public static final int COLUMN_INDEX_RAW_ENTRIES = 4; // 0x4
    field public static final int COLUMN_INDEX_RAW_ICON_RESID = 8; // 0x8
    field public static final int COLUMN_INDEX_RAW_INTENT_ACTION = 9; // 0x9
    field public static final int COLUMN_INDEX_RAW_INTENT_TARGET_CLASS = 11; // 0xb
    field public static final int COLUMN_INDEX_RAW_INTENT_TARGET_PACKAGE = 10; // 0xa
    field public static final int COLUMN_INDEX_RAW_KEY = 12; // 0xc
    field public static final int COLUMN_INDEX_RAW_KEYWORDS = 5; // 0x5
    field public static final int COLUMN_INDEX_RAW_RANK = 0; // 0x0
    field public static final int COLUMN_INDEX_RAW_SCREEN_TITLE = 6; // 0x6
    field public static final int COLUMN_INDEX_RAW_SUMMARY_OFF = 3; // 0x3
    field public static final int COLUMN_INDEX_RAW_SUMMARY_ON = 2; // 0x2
    field public static final int COLUMN_INDEX_RAW_TITLE = 1; // 0x1
    field public static final int COLUMN_INDEX_RAW_USER_ID = 13; // 0xd
    field public static final int COLUMN_INDEX_XML_RES_CLASS_NAME = 2; // 0x2
    field public static final int COLUMN_INDEX_XML_RES_ICON_RESID = 3; // 0x3
    field public static final int COLUMN_INDEX_XML_RES_INTENT_ACTION = 4; // 0x4
    field public static final int COLUMN_INDEX_XML_RES_INTENT_TARGET_CLASS = 6; // 0x6
    field public static final int COLUMN_INDEX_XML_RES_INTENT_TARGET_PACKAGE = 5; // 0x5
    field public static final int COLUMN_INDEX_XML_RES_RANK = 0; // 0x0
    field public static final int COLUMN_INDEX_XML_RES_RESID = 1; // 0x1
    field public static final java.lang.String INDEXABLES_RAW = "indexables_raw";
    field public static final java.lang.String[] INDEXABLES_RAW_COLUMNS;
    field public static final java.lang.String INDEXABLES_RAW_PATH = "settings/indexables_raw";
    field public static final java.lang.String INDEXABLES_XML_RES = "indexables_xml_res";
    field public static final java.lang.String[] INDEXABLES_XML_RES_COLUMNS;
    field public static final java.lang.String INDEXABLES_XML_RES_PATH = "settings/indexables_xml_res";
    field public static final java.lang.String NON_INDEXABLES_KEYS = "non_indexables_key";
    field public static final java.lang.String[] NON_INDEXABLES_KEYS_COLUMNS;
    field public static final java.lang.String NON_INDEXABLES_KEYS_PATH = "settings/non_indexables_key";
    field public static final java.lang.String PROVIDER_INTERFACE = "android.content.action.SEARCH_INDEXABLES_PROVIDER";
  }

  public static class SearchIndexablesContract.BaseColumns {
    field public static final java.lang.String COLUMN_CLASS_NAME = "className";
    field public static final java.lang.String COLUMN_ICON_RESID = "iconResId";
    field public static final java.lang.String COLUMN_INTENT_ACTION = "intentAction";
    field public static final java.lang.String COLUMN_INTENT_TARGET_CLASS = "intentTargetClass";
    field public static final java.lang.String COLUMN_INTENT_TARGET_PACKAGE = "intentTargetPackage";
    field public static final java.lang.String COLUMN_RANK = "rank";
  }

  public static final class SearchIndexablesContract.NonIndexableKey extends android.provider.SearchIndexablesContract.BaseColumns {
    field public static final java.lang.String COLUMN_KEY_VALUE = "key";
    field public static final java.lang.String MIME_TYPE = "vnd.android.cursor.dir/non_indexables_key";
  }

  public static final class SearchIndexablesContract.RawData extends android.provider.SearchIndexablesContract.BaseColumns {
    field public static final java.lang.String COLUMN_ENTRIES = "entries";
    field public static final java.lang.String COLUMN_KEY = "key";
    field public static final java.lang.String COLUMN_KEYWORDS = "keywords";
    field public static final java.lang.String COLUMN_SCREEN_TITLE = "screenTitle";
    field public static final java.lang.String COLUMN_SUMMARY_OFF = "summaryOff";
    field public static final java.lang.String COLUMN_SUMMARY_ON = "summaryOn";
    field public static final java.lang.String COLUMN_TITLE = "title";
    field public static final java.lang.String COLUMN_USER_ID = "user_id";
    field public static final java.lang.String MIME_TYPE = "vnd.android.cursor.dir/indexables_raw";
  }

  public static final class SearchIndexablesContract.XmlResource extends android.provider.SearchIndexablesContract.BaseColumns {
    field public static final java.lang.String COLUMN_XML_RESID = "xmlResId";
    field public static final java.lang.String MIME_TYPE = "vnd.android.cursor.dir/indexables_xml_res";
  }

  public abstract class SearchIndexablesProvider extends android.content.ContentProvider {
    ctor public SearchIndexablesProvider();
    method public final int delete(android.net.Uri, java.lang.String, java.lang.String[]);
    method public java.lang.String getType(android.net.Uri);
    method public final android.net.Uri insert(android.net.Uri, android.content.ContentValues);
    method public android.database.Cursor query(android.net.Uri, java.lang.String[], java.lang.String, java.lang.String[], java.lang.String);
    method public abstract android.database.Cursor queryNonIndexableKeys(java.lang.String[]);
    method public abstract android.database.Cursor queryRawData(java.lang.String[]);
    method public abstract android.database.Cursor queryXmlResources(java.lang.String[]);
    method public final int update(android.net.Uri, android.content.ContentValues, java.lang.String, java.lang.String[]);
  }

  public final class Settings {
    field public static final java.lang.String ACTION_ENTERPRISE_PRIVACY_SETTINGS = "android.settings.ENTERPRISE_PRIVACY_SETTINGS";
  }

  public static final class Settings.Global extends android.provider.Settings.NameValueTable {
    method public static boolean putString(android.content.ContentResolver, java.lang.String, java.lang.String, java.lang.String, boolean);
    method public static void resetToDefaults(android.content.ContentResolver, java.lang.String);
    field public static final java.lang.String AUTOFILL_COMPAT_MODE_ALLOWED_PACKAGES = "autofill_compat_mode_allowed_packages";
    field public static final java.lang.String CARRIER_APP_NAMES = "carrier_app_names";
    field public static final java.lang.String CARRIER_APP_WHITELIST = "carrier_app_whitelist";
    field public static final java.lang.String DEFAULT_SM_DP_PLUS = "default_sm_dp_plus";
    field public static final java.lang.String EUICC_PROVISIONED = "euicc_provisioned";
    field public static final java.lang.String INSTALL_CARRIER_APP_NOTIFICATION_PERSISTENT = "install_carrier_app_notification_persistent";
    field public static final java.lang.String INSTALL_CARRIER_APP_NOTIFICATION_SLEEP_MILLIS = "install_carrier_app_notification_sleep_millis";
    field public static final java.lang.String OTA_DISABLE_AUTOMATIC_UPDATE = "ota_disable_automatic_update";
    field public static final java.lang.String THEATER_MODE_ON = "theater_mode_on";
    field public static final java.lang.String WEBVIEW_MULTIPROCESS = "webview_multiprocess";
    field public static final java.lang.String WIFI_BADGING_THRESHOLDS = "wifi_badging_thresholds";
    field public static final java.lang.String WIFI_WAKEUP_ENABLED = "wifi_wakeup_enabled";
  }

  public static final class Settings.Secure extends android.provider.Settings.NameValueTable {
    method public static boolean putString(android.content.ContentResolver, java.lang.String, java.lang.String, java.lang.String, boolean);
    method public static void resetToDefaults(android.content.ContentResolver, java.lang.String);
    field public static final java.lang.String AUTOFILL_FEATURE_FIELD_CLASSIFICATION = "autofill_field_classification";
    field public static final java.lang.String AUTOFILL_USER_DATA_MAX_CATEGORY_COUNT = "autofill_user_data_max_category_count";
    field public static final java.lang.String AUTOFILL_USER_DATA_MAX_FIELD_CLASSIFICATION_IDS_SIZE = "autofill_user_data_max_field_classification_size";
    field public static final java.lang.String AUTOFILL_USER_DATA_MAX_USER_DATA_SIZE = "autofill_user_data_max_user_data_size";
    field public static final java.lang.String AUTOFILL_USER_DATA_MAX_VALUE_LENGTH = "autofill_user_data_max_value_length";
    field public static final java.lang.String AUTOFILL_USER_DATA_MIN_VALUE_LENGTH = "autofill_user_data_min_value_length";
    field public static final java.lang.String INSTANT_APPS_ENABLED = "instant_apps_enabled";
  }

  public static final class Telephony.Carriers implements android.provider.BaseColumns {
    field public static final java.lang.String APN_SET_ID = "apn_set_id";
    field public static final int CARRIER_EDITED = 4; // 0x4
    field public static final java.lang.String EDITED = "edited";
    field public static final java.lang.String MAX_CONNS = "max_conns";
    field public static final java.lang.String MAX_CONNS_TIME = "max_conns_time";
    field public static final java.lang.String MODEM_COGNITIVE = "modem_cognitive";
    field public static final java.lang.String MTU = "mtu";
    field public static final int NO_SET_SET = 0; // 0x0
    field public static final int UNEDITED = 0; // 0x0
    field public static final int USER_DELETED = 2; // 0x2
    field public static final java.lang.String USER_EDITABLE = "user_editable";
    field public static final int USER_EDITED = 1; // 0x1
    field public static final java.lang.String USER_VISIBLE = "user_visible";
    field public static final java.lang.String WAIT_TIME = "wait_time";
  }

  public final class TimeZoneRulesDataContract {
    field public static final java.lang.String AUTHORITY = "com.android.timezone";
  }

  public static final class TimeZoneRulesDataContract.Operation {
    field public static final java.lang.String COLUMN_DISTRO_MAJOR_VERSION = "distro_major_version";
    field public static final java.lang.String COLUMN_DISTRO_MINOR_VERSION = "distro_minor_version";
    field public static final java.lang.String COLUMN_REVISION = "revision";
    field public static final java.lang.String COLUMN_RULES_VERSION = "rules_version";
    field public static final java.lang.String COLUMN_TYPE = "type";
    field public static final android.net.Uri CONTENT_URI;
    field public static final java.lang.String TYPE_INSTALL = "INSTALL";
    field public static final java.lang.String TYPE_NO_OP = "NOOP";
    field public static final java.lang.String TYPE_UNINSTALL = "UNINSTALL";
  }

}

package android.security.keystore {

  public abstract class AttestationUtils {
    method public static java.security.cert.X509Certificate[] attestDeviceIds(android.content.Context, int[], byte[]) throws android.security.keystore.DeviceIdAttestationException;
    field public static final int ID_TYPE_IMEI = 2; // 0x2
    field public static final int ID_TYPE_MEID = 3; // 0x3
    field public static final int ID_TYPE_SERIAL = 1; // 0x1
  }

  public class DeviceIdAttestationException extends java.lang.Exception {
    ctor public DeviceIdAttestationException(java.lang.String);
    ctor public DeviceIdAttestationException(java.lang.String, java.lang.Throwable);
  }

}

package android.security.keystore.recovery {

  public class DecryptionFailedException extends java.security.GeneralSecurityException {
    ctor public DecryptionFailedException(java.lang.String);
  }

  public class InternalRecoveryServiceException extends java.security.GeneralSecurityException {
    ctor public InternalRecoveryServiceException(java.lang.String);
    ctor public InternalRecoveryServiceException(java.lang.String, java.lang.Throwable);
  }

  public final class KeyChainProtectionParams implements android.os.Parcelable {
    method public void clearSecret();
    method public int describeContents();
    method public android.security.keystore.recovery.KeyDerivationParams getKeyDerivationParams();
    method public int getLockScreenUiFormat();
    method public byte[] getSecret();
    method public int getUserSecretType();
    method public void writeToParcel(android.os.Parcel, int);
    field public static final android.os.Parcelable.Creator<android.security.keystore.recovery.KeyChainProtectionParams> CREATOR;
    field public static final int TYPE_LOCKSCREEN = 100; // 0x64
    field public static final int UI_FORMAT_PASSWORD = 2; // 0x2
    field public static final int UI_FORMAT_PATTERN = 3; // 0x3
    field public static final int UI_FORMAT_PIN = 1; // 0x1
  }

  public static class KeyChainProtectionParams.Builder {
    ctor public KeyChainProtectionParams.Builder();
    method public android.security.keystore.recovery.KeyChainProtectionParams build();
    method public android.security.keystore.recovery.KeyChainProtectionParams.Builder setKeyDerivationParams(android.security.keystore.recovery.KeyDerivationParams);
    method public android.security.keystore.recovery.KeyChainProtectionParams.Builder setLockScreenUiFormat(int);
    method public android.security.keystore.recovery.KeyChainProtectionParams.Builder setSecret(byte[]);
    method public android.security.keystore.recovery.KeyChainProtectionParams.Builder setUserSecretType(int);
  }

  public final class KeyChainSnapshot implements android.os.Parcelable {
    method public int describeContents();
    method public long getCounterId();
    method public byte[] getEncryptedRecoveryKeyBlob();
    method public java.util.List<android.security.keystore.recovery.KeyChainProtectionParams> getKeyChainProtectionParams();
    method public int getMaxAttempts();
    method public byte[] getServerParams();
    method public int getSnapshotVersion();
    method public java.security.cert.CertPath getTrustedHardwareCertPath();
    method public java.util.List<android.security.keystore.recovery.WrappedApplicationKey> getWrappedApplicationKeys();
    method public void writeToParcel(android.os.Parcel, int);
    field public static final android.os.Parcelable.Creator<android.security.keystore.recovery.KeyChainSnapshot> CREATOR;
  }

  public final class KeyDerivationParams implements android.os.Parcelable {
    method public static android.security.keystore.recovery.KeyDerivationParams createScryptParams(byte[], int);
    method public static android.security.keystore.recovery.KeyDerivationParams createSha256Params(byte[]);
    method public int describeContents();
    method public int getAlgorithm();
    method public int getMemoryDifficulty();
    method public byte[] getSalt();
    method public void writeToParcel(android.os.Parcel, int);
    field public static final int ALGORITHM_SCRYPT = 2; // 0x2
    field public static final int ALGORITHM_SHA256 = 1; // 0x1
    field public static final android.os.Parcelable.Creator<android.security.keystore.recovery.KeyDerivationParams> CREATOR;
  }

  public class LockScreenRequiredException extends java.security.GeneralSecurityException {
    ctor public LockScreenRequiredException(java.lang.String);
  }

  public class RecoveryController {
    method public android.security.keystore.recovery.RecoverySession createRecoverySession();
    method public java.security.Key generateKey(java.lang.String) throws android.security.keystore.recovery.InternalRecoveryServiceException, android.security.keystore.recovery.LockScreenRequiredException;
    method public java.util.List<java.lang.String> getAliases() throws android.security.keystore.recovery.InternalRecoveryServiceException;
    method public static android.security.keystore.recovery.RecoveryController getInstance(android.content.Context);
    method public java.security.Key getKey(java.lang.String) throws android.security.keystore.recovery.InternalRecoveryServiceException, java.security.UnrecoverableKeyException;
    method public android.security.keystore.recovery.KeyChainSnapshot getKeyChainSnapshot() throws android.security.keystore.recovery.InternalRecoveryServiceException;
    method public int[] getRecoverySecretTypes() throws android.security.keystore.recovery.InternalRecoveryServiceException;
    method public int getRecoveryStatus(java.lang.String) throws android.security.keystore.recovery.InternalRecoveryServiceException;
    method public java.util.Map<java.lang.String, java.security.cert.X509Certificate> getRootCertificates();
    method public java.security.Key importKey(java.lang.String, byte[]) throws android.security.keystore.recovery.InternalRecoveryServiceException, android.security.keystore.recovery.LockScreenRequiredException;
    method public void initRecoveryService(java.lang.String, byte[], byte[]) throws java.security.cert.CertificateException, android.security.keystore.recovery.InternalRecoveryServiceException;
    method public static boolean isRecoverableKeyStoreEnabled(android.content.Context);
    method public void removeKey(java.lang.String) throws android.security.keystore.recovery.InternalRecoveryServiceException;
    method public void setRecoverySecretTypes(int[]) throws android.security.keystore.recovery.InternalRecoveryServiceException;
    method public void setRecoveryStatus(java.lang.String, int) throws android.security.keystore.recovery.InternalRecoveryServiceException;
    method public void setServerParams(byte[]) throws android.security.keystore.recovery.InternalRecoveryServiceException;
    method public void setSnapshotCreatedPendingIntent(android.app.PendingIntent) throws android.security.keystore.recovery.InternalRecoveryServiceException;
    field public static final int RECOVERY_STATUS_PERMANENT_FAILURE = 3; // 0x3
    field public static final int RECOVERY_STATUS_SYNCED = 0; // 0x0
    field public static final int RECOVERY_STATUS_SYNC_IN_PROGRESS = 1; // 0x1
  }

  public class RecoverySession implements java.lang.AutoCloseable {
    method public void close();
    method public java.util.Map<java.lang.String, java.security.Key> recoverKeyChainSnapshot(byte[], java.util.List<android.security.keystore.recovery.WrappedApplicationKey>) throws android.security.keystore.recovery.DecryptionFailedException, android.security.keystore.recovery.InternalRecoveryServiceException, android.security.keystore.recovery.SessionExpiredException;
    method public byte[] start(java.lang.String, java.security.cert.CertPath, byte[], byte[], java.util.List<android.security.keystore.recovery.KeyChainProtectionParams>) throws java.security.cert.CertificateException, android.security.keystore.recovery.InternalRecoveryServiceException;
  }

  public class SessionExpiredException extends java.security.GeneralSecurityException {
    ctor public SessionExpiredException(java.lang.String);
  }

  public final class WrappedApplicationKey implements android.os.Parcelable {
    method public int describeContents();
    method public java.lang.String getAlias();
    method public byte[] getEncryptedKeyMaterial();
    method public void writeToParcel(android.os.Parcel, int);
    field public static final android.os.Parcelable.Creator<android.security.keystore.recovery.WrappedApplicationKey> CREATOR;
  }

  public static class WrappedApplicationKey.Builder {
    ctor public WrappedApplicationKey.Builder();
    method public android.security.keystore.recovery.WrappedApplicationKey build();
    method public android.security.keystore.recovery.WrappedApplicationKey.Builder setAlias(java.lang.String);
    method public android.security.keystore.recovery.WrappedApplicationKey.Builder setEncryptedKeyMaterial(byte[]);
  }

}

package android.service.autofill {

  public abstract class AutofillFieldClassificationService extends android.app.Service {
    method public android.os.IBinder onBind(android.content.Intent);
    method public float[][] onGetScores(java.lang.String, android.os.Bundle, java.util.List<android.view.autofill.AutofillValue>, java.util.List<java.lang.String>);
    field public static final java.lang.String SERVICE_INTERFACE = "android.service.autofill.AutofillFieldClassificationService";
    field public static final java.lang.String SERVICE_META_DATA_KEY_AVAILABLE_ALGORITHMS = "android.autofill.field_classification.available_algorithms";
    field public static final java.lang.String SERVICE_META_DATA_KEY_DEFAULT_ALGORITHM = "android.autofill.field_classification.default_algorithm";
  }

}

package android.service.carrier {

  public abstract class ApnService extends android.app.Service {
    ctor public ApnService();
    method public android.os.IBinder onBind(android.content.Intent);
    method public abstract java.util.List<android.content.ContentValues> onRestoreApns(int);
  }

}

package android.service.euicc {

  public final class EuiccProfileInfo implements android.os.Parcelable {
    method public int describeContents();
    method public android.service.carrier.CarrierIdentifier getCarrierIdentifier();
    method public java.lang.String getIccid();
    method public java.lang.String getNickname();
    method public int getPolicyRules();
    method public int getProfileClass();
    method public java.lang.String getProfileName();
    method public java.lang.String getServiceProviderName();
    method public int getState();
    method public java.util.List<android.telephony.UiccAccessRule> getUiccAccessRules();
    method public boolean hasPolicyRule(int);
    method public boolean hasPolicyRules();
    method public void writeToParcel(android.os.Parcel, int);
    field public static final android.os.Parcelable.Creator<android.service.euicc.EuiccProfileInfo> CREATOR;
    field public static final int POLICY_RULE_DELETE_AFTER_DISABLING = 4; // 0x4
    field public static final int POLICY_RULE_DO_NOT_DELETE = 2; // 0x2
    field public static final int POLICY_RULE_DO_NOT_DISABLE = 1; // 0x1
    field public static final int PROFILE_CLASS_OPERATIONAL = 2; // 0x2
    field public static final int PROFILE_CLASS_PROVISIONING = 1; // 0x1
    field public static final int PROFILE_CLASS_TESTING = 0; // 0x0
    field public static final int PROFILE_STATE_DISABLED = 0; // 0x0
    field public static final int PROFILE_STATE_ENABLED = 1; // 0x1
  }

  public static final class EuiccProfileInfo.Builder {
    ctor public EuiccProfileInfo.Builder(java.lang.String);
    ctor public EuiccProfileInfo.Builder(android.service.euicc.EuiccProfileInfo);
    method public android.service.euicc.EuiccProfileInfo build();
    method public android.service.euicc.EuiccProfileInfo.Builder setCarrierIdentifier(android.service.carrier.CarrierIdentifier);
    method public android.service.euicc.EuiccProfileInfo.Builder setIccid(java.lang.String);
    method public android.service.euicc.EuiccProfileInfo.Builder setNickname(java.lang.String);
    method public android.service.euicc.EuiccProfileInfo.Builder setPolicyRules(int);
    method public android.service.euicc.EuiccProfileInfo.Builder setProfileClass(int);
    method public android.service.euicc.EuiccProfileInfo.Builder setProfileName(java.lang.String);
    method public android.service.euicc.EuiccProfileInfo.Builder setServiceProviderName(java.lang.String);
    method public android.service.euicc.EuiccProfileInfo.Builder setState(int);
    method public android.service.euicc.EuiccProfileInfo.Builder setUiccAccessRule(java.util.List<android.telephony.UiccAccessRule>);
  }

  public static abstract class EuiccProfileInfo.PolicyRule implements java.lang.annotation.Annotation {
  }

  public static abstract class EuiccProfileInfo.ProfileClass implements java.lang.annotation.Annotation {
  }

  public static abstract class EuiccProfileInfo.ProfileState implements java.lang.annotation.Annotation {
  }

  public abstract class EuiccService extends android.app.Service {
    ctor public EuiccService();
    method public android.os.IBinder onBind(android.content.Intent);
    method public abstract int onDeleteSubscription(int, java.lang.String);
    method public abstract int onDownloadSubscription(int, android.telephony.euicc.DownloadableSubscription, boolean, boolean);
    method public abstract int onEraseSubscriptions(int);
    method public abstract android.service.euicc.GetDefaultDownloadableSubscriptionListResult onGetDefaultDownloadableSubscriptionList(int, boolean);
    method public abstract android.service.euicc.GetDownloadableSubscriptionMetadataResult onGetDownloadableSubscriptionMetadata(int, android.telephony.euicc.DownloadableSubscription, boolean);
    method public abstract java.lang.String onGetEid(int);
    method public abstract android.telephony.euicc.EuiccInfo onGetEuiccInfo(int);
    method public abstract android.service.euicc.GetEuiccProfileInfoListResult onGetEuiccProfileInfoList(int);
    method public abstract int onGetOtaStatus(int);
    method public abstract int onRetainSubscriptionsForFactoryReset(int);
    method public abstract void onStartOtaIfNecessary(int, android.service.euicc.EuiccService.OtaStatusChangedCallback);
    method public abstract int onSwitchToSubscription(int, java.lang.String, boolean);
    method public abstract int onUpdateSubscriptionNickname(int, java.lang.String, java.lang.String);
    field public static final java.lang.String ACTION_MANAGE_EMBEDDED_SUBSCRIPTIONS = "android.service.euicc.action.MANAGE_EMBEDDED_SUBSCRIPTIONS";
    field public static final java.lang.String ACTION_PROVISION_EMBEDDED_SUBSCRIPTION = "android.service.euicc.action.PROVISION_EMBEDDED_SUBSCRIPTION";
    field public static final java.lang.String ACTION_RESOLVE_CONFIRMATION_CODE = "android.service.euicc.action.RESOLVE_CONFIRMATION_CODE";
    field public static final java.lang.String ACTION_RESOLVE_DEACTIVATE_SIM = "android.service.euicc.action.RESOLVE_DEACTIVATE_SIM";
    field public static final java.lang.String ACTION_RESOLVE_NO_PRIVILEGES = "android.service.euicc.action.RESOLVE_NO_PRIVILEGES";
    field public static final java.lang.String CATEGORY_EUICC_UI = "android.service.euicc.category.EUICC_UI";
    field public static final java.lang.String EUICC_SERVICE_INTERFACE = "android.service.euicc.EuiccService";
    field public static final java.lang.String EXTRA_RESOLUTION_CALLING_PACKAGE = "android.service.euicc.extra.RESOLUTION_CALLING_PACKAGE";
    field public static final java.lang.String EXTRA_RESOLUTION_CONFIRMATION_CODE = "android.service.euicc.extra.RESOLUTION_CONFIRMATION_CODE";
    field public static final java.lang.String EXTRA_RESOLUTION_CONFIRMATION_CODE_RETRIED = "android.service.euicc.extra.RESOLUTION_CONFIRMATION_CODE_RETRIED";
    field public static final java.lang.String EXTRA_RESOLUTION_CONSENT = "android.service.euicc.extra.RESOLUTION_CONSENT";
    field public static final int RESULT_FIRST_USER = 1; // 0x1
    field public static final int RESULT_MUST_DEACTIVATE_SIM = -1; // 0xffffffff
    field public static final int RESULT_NEED_CONFIRMATION_CODE = -2; // 0xfffffffe
    field public static final int RESULT_OK = 0; // 0x0
  }

  public static abstract class EuiccService.OtaStatusChangedCallback {
    ctor public EuiccService.OtaStatusChangedCallback();
    method public abstract void onOtaStatusChanged(int);
  }

  public final class GetDefaultDownloadableSubscriptionListResult implements android.os.Parcelable {
    ctor public GetDefaultDownloadableSubscriptionListResult(int, android.telephony.euicc.DownloadableSubscription[]);
    method public int describeContents();
    method public java.util.List<android.telephony.euicc.DownloadableSubscription> getDownloadableSubscriptions();
    method public int getResult();
    method public void writeToParcel(android.os.Parcel, int);
    field public static final android.os.Parcelable.Creator<android.service.euicc.GetDefaultDownloadableSubscriptionListResult> CREATOR;
  }

  public final class GetDownloadableSubscriptionMetadataResult implements android.os.Parcelable {
    ctor public GetDownloadableSubscriptionMetadataResult(int, android.telephony.euicc.DownloadableSubscription);
    method public int describeContents();
    method public android.telephony.euicc.DownloadableSubscription getDownloadableSubscription();
    method public int getResult();
    method public void writeToParcel(android.os.Parcel, int);
    field public static final android.os.Parcelable.Creator<android.service.euicc.GetDownloadableSubscriptionMetadataResult> CREATOR;
  }

  public final class GetEuiccProfileInfoListResult implements android.os.Parcelable {
    ctor public GetEuiccProfileInfoListResult(int, android.service.euicc.EuiccProfileInfo[], boolean);
    method public int describeContents();
    method public boolean getIsRemovable();
    method public java.util.List<android.service.euicc.EuiccProfileInfo> getProfiles();
    method public int getResult();
    method public void writeToParcel(android.os.Parcel, int);
    field public static final android.os.Parcelable.Creator<android.service.euicc.GetEuiccProfileInfoListResult> CREATOR;
  }

}

package android.service.notification {

  public final class Adjustment implements android.os.Parcelable {
    ctor public Adjustment(java.lang.String, java.lang.String, android.os.Bundle, java.lang.CharSequence, int);
    ctor protected Adjustment(android.os.Parcel);
    method public int describeContents();
    method public java.lang.CharSequence getExplanation();
    method public java.lang.String getKey();
    method public java.lang.String getPackage();
    method public android.os.Bundle getSignals();
    method public int getUser();
    method public void writeToParcel(android.os.Parcel, int);
    field public static final android.os.Parcelable.Creator<android.service.notification.Adjustment> CREATOR;
    field public static final java.lang.String KEY_PEOPLE = "key_people";
    field public static final java.lang.String KEY_SNOOZE_CRITERIA = "key_snooze_criteria";
    field public static final java.lang.String KEY_USER_SENTIMENT = "key_user_sentiment";
  }

  public final class Condition implements android.os.Parcelable {
    ctor public Condition(android.net.Uri, java.lang.String, java.lang.String, java.lang.String, int, int, int);
    method public android.service.notification.Condition copy();
    method public static boolean isValidId(android.net.Uri, java.lang.String);
    method public static android.net.Uri.Builder newId(android.content.Context);
    method public static java.lang.String relevanceToString(int);
    method public static java.lang.String stateToString(int);
    field public static final int FLAG_RELEVANT_ALWAYS = 2; // 0x2
    field public static final int FLAG_RELEVANT_NOW = 1; // 0x1
    field public static final java.lang.String SCHEME = "condition";
    field public static final int STATE_ERROR = 3; // 0x3
    field public static final int STATE_UNKNOWN = 2; // 0x2
    field public final int flags;
    field public final int icon;
    field public final java.lang.String line1;
    field public final java.lang.String line2;
  }

  public abstract class ConditionProviderService extends android.app.Service {
    method public void onRequestConditions(int);
  }

  public abstract class NotificationAssistantService extends android.service.notification.NotificationListenerService {
    ctor public NotificationAssistantService();
    method public final void adjustNotification(android.service.notification.Adjustment);
    method public final void adjustNotifications(java.util.List<android.service.notification.Adjustment>);
    method public final android.os.IBinder onBind(android.content.Intent);
    method public abstract android.service.notification.Adjustment onNotificationEnqueued(android.service.notification.StatusBarNotification);
    method public void onNotificationRemoved(android.service.notification.StatusBarNotification, android.service.notification.NotificationListenerService.RankingMap, android.service.notification.NotificationStats, int);
    method public abstract void onNotificationSnoozedUntilContext(android.service.notification.StatusBarNotification, java.lang.String);
    method public final void unsnoozeNotification(java.lang.String);
    field public static final java.lang.String SERVICE_INTERFACE = "android.service.notification.NotificationAssistantService";
  }

  public final class NotificationStats implements android.os.Parcelable {
    ctor public NotificationStats();
    ctor protected NotificationStats(android.os.Parcel);
    method public int describeContents();
    method public int getDismissalSurface();
    method public boolean hasDirectReplied();
    method public boolean hasExpanded();
    method public boolean hasInteracted();
    method public boolean hasSeen();
    method public boolean hasSnoozed();
    method public boolean hasViewedSettings();
    method public void setDirectReplied();
    method public void setDismissalSurface(int);
    method public void setExpanded();
    method public void setSeen();
    method public void setSnoozed();
    method public void setViewedSettings();
    method public void writeToParcel(android.os.Parcel, int);
    field public static final android.os.Parcelable.Creator<android.service.notification.NotificationStats> CREATOR;
    field public static final int DISMISSAL_AOD = 2; // 0x2
    field public static final int DISMISSAL_NOT_DISMISSED = -1; // 0xffffffff
    field public static final int DISMISSAL_OTHER = 0; // 0x0
    field public static final int DISMISSAL_PEEK = 1; // 0x1
    field public static final int DISMISSAL_SHADE = 3; // 0x3
  }

  public final class SnoozeCriterion implements android.os.Parcelable {
    ctor public SnoozeCriterion(java.lang.String, java.lang.CharSequence, java.lang.CharSequence);
    ctor protected SnoozeCriterion(android.os.Parcel);
    method public int describeContents();
    method public java.lang.CharSequence getConfirmation();
    method public java.lang.CharSequence getExplanation();
    method public java.lang.String getId();
    method public void writeToParcel(android.os.Parcel, int);
    field public static final android.os.Parcelable.Creator<android.service.notification.SnoozeCriterion> CREATOR;
  }

}

package android.service.oemlock {

  public class OemLockManager {
    method public boolean isOemUnlockAllowedByCarrier();
    method public boolean isOemUnlockAllowedByUser();
    method public void setOemUnlockAllowedByCarrier(boolean, byte[]);
    method public void setOemUnlockAllowedByUser(boolean);
  }

}

package android.service.persistentdata {

  public class PersistentDataBlockManager {
    method public int getDataBlockSize();
    method public int getFlashLockState();
    method public long getMaximumDataBlockSize();
    method public deprecated boolean getOemUnlockEnabled();
    method public byte[] read();
    method public deprecated void setOemUnlockEnabled(boolean);
    method public void wipe();
    method public int write(byte[]);
    field public static final int FLASH_LOCK_LOCKED = 1; // 0x1
    field public static final int FLASH_LOCK_UNKNOWN = -1; // 0xffffffff
    field public static final int FLASH_LOCK_UNLOCKED = 0; // 0x0
  }

  public static abstract class PersistentDataBlockManager.FlashLockState implements java.lang.annotation.Annotation {
  }

}

package android.service.quicksettings {

  public class TileService extends android.app.Service {
    method public final void setStatusIcon(android.graphics.drawable.Icon, java.lang.String);
  }

}

package android.service.resolver {

  public abstract class ResolverRankerService extends android.app.Service {
    ctor public ResolverRankerService();
    method public android.os.IBinder onBind(android.content.Intent);
    method public void onPredictSharingProbabilities(java.util.List<android.service.resolver.ResolverTarget>);
    method public void onTrainRankingModel(java.util.List<android.service.resolver.ResolverTarget>, int);
    field public static final java.lang.String BIND_PERMISSION = "android.permission.BIND_RESOLVER_RANKER_SERVICE";
    field public static final java.lang.String HOLD_PERMISSION = "android.permission.PROVIDE_RESOLVER_RANKER_SERVICE";
    field public static final java.lang.String SERVICE_INTERFACE = "android.service.resolver.ResolverRankerService";
  }

  public final class ResolverTarget implements android.os.Parcelable {
    ctor public ResolverTarget();
    method public int describeContents();
    method public float getChooserScore();
    method public float getLaunchScore();
    method public float getRecencyScore();
    method public float getSelectProbability();
    method public float getTimeSpentScore();
    method public void setChooserScore(float);
    method public void setLaunchScore(float);
    method public void setRecencyScore(float);
    method public void setSelectProbability(float);
    method public void setTimeSpentScore(float);
    method public void writeToParcel(android.os.Parcel, int);
    field public static final android.os.Parcelable.Creator<android.service.resolver.ResolverTarget> CREATOR;
  }

}

package android.service.settings.suggestions {

  public final class Suggestion implements android.os.Parcelable {
    method public int describeContents();
    method public int getFlags();
    method public android.graphics.drawable.Icon getIcon();
    method public java.lang.String getId();
    method public android.app.PendingIntent getPendingIntent();
    method public java.lang.CharSequence getSummary();
    method public java.lang.CharSequence getTitle();
    method public void writeToParcel(android.os.Parcel, int);
    field public static final android.os.Parcelable.Creator<android.service.settings.suggestions.Suggestion> CREATOR;
    field public static final int FLAG_HAS_BUTTON = 1; // 0x1
  }

  public static class Suggestion.Builder {
    ctor public Suggestion.Builder(java.lang.String);
    method public android.service.settings.suggestions.Suggestion build();
    method public android.service.settings.suggestions.Suggestion.Builder setFlags(int);
    method public android.service.settings.suggestions.Suggestion.Builder setIcon(android.graphics.drawable.Icon);
    method public android.service.settings.suggestions.Suggestion.Builder setPendingIntent(android.app.PendingIntent);
    method public android.service.settings.suggestions.Suggestion.Builder setSummary(java.lang.CharSequence);
    method public android.service.settings.suggestions.Suggestion.Builder setTitle(java.lang.CharSequence);
  }

  public abstract class SuggestionService extends android.app.Service {
    ctor public SuggestionService();
    method public android.os.IBinder onBind(android.content.Intent);
    method public abstract java.util.List<android.service.settings.suggestions.Suggestion> onGetSuggestions();
    method public abstract void onSuggestionDismissed(android.service.settings.suggestions.Suggestion);
    method public abstract void onSuggestionLaunched(android.service.settings.suggestions.Suggestion);
  }

}

package android.service.textclassifier {

  public abstract class TextClassifierService extends android.app.Service {
    ctor public TextClassifierService();
    method public final android.view.textclassifier.TextClassifier getLocalTextClassifier();
    method public final android.os.IBinder onBind(android.content.Intent);
    method public abstract void onClassifyText(android.view.textclassifier.TextClassificationSessionId, android.view.textclassifier.TextClassification.Request, android.os.CancellationSignal, android.service.textclassifier.TextClassifierService.Callback<android.view.textclassifier.TextClassification>);
    method public void onCreateTextClassificationSession(android.view.textclassifier.TextClassificationContext, android.view.textclassifier.TextClassificationSessionId);
    method public void onDestroyTextClassificationSession(android.view.textclassifier.TextClassificationSessionId);
    method public abstract void onGenerateLinks(android.view.textclassifier.TextClassificationSessionId, android.view.textclassifier.TextLinks.Request, android.os.CancellationSignal, android.service.textclassifier.TextClassifierService.Callback<android.view.textclassifier.TextLinks>);
    method public void onSelectionEvent(android.view.textclassifier.TextClassificationSessionId, android.view.textclassifier.SelectionEvent);
    method public abstract void onSuggestSelection(android.view.textclassifier.TextClassificationSessionId, android.view.textclassifier.TextSelection.Request, android.os.CancellationSignal, android.service.textclassifier.TextClassifierService.Callback<android.view.textclassifier.TextSelection>);
    field public static final java.lang.String SERVICE_INTERFACE = "android.service.textclassifier.TextClassifierService";
  }

  public static abstract interface TextClassifierService.Callback<T> {
    method public abstract void onFailure(java.lang.CharSequence);
    method public abstract void onSuccess(T);
  }

}

package android.service.trust {

  public class TrustAgentService extends android.app.Service {
    ctor public TrustAgentService();
    method public final void addEscrowToken(byte[], android.os.UserHandle);
    method public final deprecated void grantTrust(java.lang.CharSequence, long, boolean);
    method public final void grantTrust(java.lang.CharSequence, long, int);
    method public final void isEscrowTokenActive(long, android.os.UserHandle);
    method public final android.os.IBinder onBind(android.content.Intent);
    method public boolean onConfigure(java.util.List<android.os.PersistableBundle>);
    method public void onDeviceLocked();
    method public void onDeviceUnlockLockout(long);
    method public void onDeviceUnlocked();
    method public void onEscrowTokenAdded(byte[], long, android.os.UserHandle);
    method public void onEscrowTokenRemoved(long, boolean);
    method public void onEscrowTokenStateReceived(long, int);
    method public void onTrustTimeout();
    method public void onUnlockAttempt(boolean);
    method public final void removeEscrowToken(long, android.os.UserHandle);
    method public final void revokeTrust();
    method public final void setManagingTrust(boolean);
    method public final void showKeyguardErrorMessage(java.lang.CharSequence);
    method public final void unlockUserWithToken(long, byte[], android.os.UserHandle);
    field public static final int FLAG_GRANT_TRUST_DISMISS_KEYGUARD = 2; // 0x2
    field public static final int FLAG_GRANT_TRUST_INITIATED_BY_USER = 1; // 0x1
    field public static final java.lang.String SERVICE_INTERFACE = "android.service.trust.TrustAgentService";
    field public static final int TOKEN_STATE_ACTIVE = 1; // 0x1
    field public static final int TOKEN_STATE_INACTIVE = 0; // 0x0
    field public static final java.lang.String TRUST_AGENT_META_DATA = "android.service.trust.trustagent";
  }

}

package android.telecom {

  public deprecated class AudioState implements android.os.Parcelable {
    ctor public AudioState(boolean, int, int);
    ctor public AudioState(android.telecom.AudioState);
    ctor public AudioState(android.telecom.CallAudioState);
    method public static java.lang.String audioRouteToString(int);
    method public int describeContents();
    method public int getRoute();
    method public int getSupportedRouteMask();
    method public boolean isMuted();
    method public void writeToParcel(android.os.Parcel, int);
    field public static final android.os.Parcelable.Creator<android.telecom.AudioState> CREATOR;
    field public static final int ROUTE_BLUETOOTH = 2; // 0x2
    field public static final int ROUTE_EARPIECE = 1; // 0x1
    field public static final int ROUTE_SPEAKER = 8; // 0x8
    field public static final int ROUTE_WIRED_HEADSET = 4; // 0x4
    field public static final int ROUTE_WIRED_OR_EARPIECE = 5; // 0x5
  }

  public final class Call {
    method public deprecated void addListener(android.telecom.Call.Listener);
    method public deprecated void removeListener(android.telecom.Call.Listener);
    field public static final deprecated int STATE_PRE_DIAL_WAIT = 8; // 0x8
  }

  public static abstract deprecated class Call.Listener extends android.telecom.Call.Callback {
    ctor public Call.Listener();
  }

  public abstract class Conference extends android.telecom.Conferenceable {
    method public final deprecated android.telecom.AudioState getAudioState();
    method public final deprecated long getConnectTimeMillis();
    method public android.telecom.Connection getPrimaryConnection();
    method public deprecated void onAudioStateChanged(android.telecom.AudioState);
    method public final deprecated void setConnectTimeMillis(long);
  }

  public abstract class Connection extends android.telecom.Conferenceable {
    method public final deprecated android.telecom.AudioState getAudioState();
    method public deprecated void onAudioStateChanged(android.telecom.AudioState);
  }

  public abstract class InCallService extends android.app.Service {
    method public deprecated android.telecom.Phone getPhone();
    method public deprecated void onPhoneCreated(android.telecom.Phone);
    method public deprecated void onPhoneDestroyed(android.telecom.Phone);
  }

  public class ParcelableCallAnalytics implements android.os.Parcelable {
    ctor public ParcelableCallAnalytics(long, long, int, boolean, boolean, int, int, boolean, java.lang.String, boolean, java.util.List<android.telecom.ParcelableCallAnalytics.AnalyticsEvent>, java.util.List<android.telecom.ParcelableCallAnalytics.EventTiming>);
    ctor public ParcelableCallAnalytics(android.os.Parcel);
    method public java.util.List<android.telecom.ParcelableCallAnalytics.AnalyticsEvent> analyticsEvents();
    method public int describeContents();
    method public long getCallDurationMillis();
    method public int getCallTechnologies();
    method public int getCallTerminationCode();
    method public int getCallType();
    method public java.lang.String getConnectionService();
    method public java.util.List<android.telecom.ParcelableCallAnalytics.EventTiming> getEventTimings();
    method public long getStartTimeMillis();
    method public boolean isAdditionalCall();
    method public boolean isCreatedFromExistingConnection();
    method public boolean isEmergencyCall();
    method public boolean isInterrupted();
    method public void writeToParcel(android.os.Parcel, int);
    field public static final int CALLTYPE_INCOMING = 1; // 0x1
    field public static final int CALLTYPE_OUTGOING = 2; // 0x2
    field public static final int CALLTYPE_UNKNOWN = 0; // 0x0
    field public static final int CDMA_PHONE = 1; // 0x1
    field public static final android.os.Parcelable.Creator<android.telecom.ParcelableCallAnalytics> CREATOR;
    field public static final int GSM_PHONE = 2; // 0x2
    field public static final int IMS_PHONE = 4; // 0x4
    field public static final long MILLIS_IN_1_SECOND = 1000L; // 0x3e8L
    field public static final long MILLIS_IN_5_MINUTES = 300000L; // 0x493e0L
    field public static final int SIP_PHONE = 8; // 0x8
    field public static final int STILL_CONNECTED = -1; // 0xffffffff
    field public static final int THIRD_PARTY_PHONE = 16; // 0x10
  }

  public static final class ParcelableCallAnalytics.AnalyticsEvent implements android.os.Parcelable {
    ctor public ParcelableCallAnalytics.AnalyticsEvent(int, long);
    method public int describeContents();
    method public int getEventName();
    method public long getTimeSinceLastEvent();
    method public void writeToParcel(android.os.Parcel, int);
    field public static final int AUDIO_ROUTE_BT = 204; // 0xcc
    field public static final int AUDIO_ROUTE_EARPIECE = 205; // 0xcd
    field public static final int AUDIO_ROUTE_HEADSET = 206; // 0xce
    field public static final int AUDIO_ROUTE_SPEAKER = 207; // 0xcf
    field public static final int BIND_CS = 5; // 0x5
    field public static final int BLOCK_CHECK_FINISHED = 105; // 0x69
    field public static final int BLOCK_CHECK_INITIATED = 104; // 0x68
    field public static final int CONFERENCE_WITH = 300; // 0x12c
    field public static final android.os.Parcelable.Creator<android.telecom.ParcelableCallAnalytics.AnalyticsEvent> CREATOR;
    field public static final int CS_BOUND = 6; // 0x6
    field public static final int DIRECT_TO_VM_FINISHED = 103; // 0x67
    field public static final int DIRECT_TO_VM_INITIATED = 102; // 0x66
    field public static final int FILTERING_COMPLETED = 107; // 0x6b
    field public static final int FILTERING_INITIATED = 106; // 0x6a
    field public static final int FILTERING_TIMED_OUT = 108; // 0x6c
    field public static final int MUTE = 202; // 0xca
    field public static final int REMOTELY_HELD = 402; // 0x192
    field public static final int REMOTELY_UNHELD = 403; // 0x193
    field public static final int REQUEST_ACCEPT = 7; // 0x7
    field public static final int REQUEST_HOLD = 400; // 0x190
    field public static final int REQUEST_PULL = 500; // 0x1f4
    field public static final int REQUEST_REJECT = 8; // 0x8
    field public static final int REQUEST_UNHOLD = 401; // 0x191
    field public static final int SCREENING_COMPLETED = 101; // 0x65
    field public static final int SCREENING_SENT = 100; // 0x64
    field public static final int SET_ACTIVE = 1; // 0x1
    field public static final int SET_DIALING = 4; // 0x4
    field public static final int SET_DISCONNECTED = 2; // 0x2
    field public static final int SET_HOLD = 404; // 0x194
    field public static final int SET_PARENT = 302; // 0x12e
    field public static final int SET_SELECT_PHONE_ACCOUNT = 0; // 0x0
    field public static final int SILENCE = 201; // 0xc9
    field public static final int SKIP_RINGING = 200; // 0xc8
    field public static final int SPLIT_CONFERENCE = 301; // 0x12d
    field public static final int START_CONNECTION = 3; // 0x3
    field public static final int SWAP = 405; // 0x195
    field public static final int UNMUTE = 203; // 0xcb
  }

  public static final class ParcelableCallAnalytics.EventTiming implements android.os.Parcelable {
    ctor public ParcelableCallAnalytics.EventTiming(int, long);
    method public int describeContents();
    method public int getName();
    method public long getTime();
    method public void writeToParcel(android.os.Parcel, int);
    field public static final int ACCEPT_TIMING = 0; // 0x0
    field public static final int BIND_CS_TIMING = 6; // 0x6
    field public static final int BLOCK_CHECK_FINISHED_TIMING = 9; // 0x9
    field public static final android.os.Parcelable.Creator<android.telecom.ParcelableCallAnalytics.EventTiming> CREATOR;
    field public static final int DIRECT_TO_VM_FINISHED_TIMING = 8; // 0x8
    field public static final int DISCONNECT_TIMING = 2; // 0x2
    field public static final int FILTERING_COMPLETED_TIMING = 10; // 0xa
    field public static final int FILTERING_TIMED_OUT_TIMING = 11; // 0xb
    field public static final int HOLD_TIMING = 3; // 0x3
    field public static final int INVALID = 999999; // 0xf423f
    field public static final int OUTGOING_TIME_TO_DIALING_TIMING = 5; // 0x5
    field public static final int REJECT_TIMING = 1; // 0x1
    field public static final int SCREENING_COMPLETED_TIMING = 7; // 0x7
    field public static final int UNHOLD_TIMING = 4; // 0x4
  }

  public final deprecated class Phone {
    method public void addListener(android.telecom.Phone.Listener);
    method public boolean canAddCall();
    method public deprecated android.telecom.AudioState getAudioState();
    method public android.telecom.CallAudioState getCallAudioState();
    method public java.util.List<android.telecom.Call> getCalls();
    method public void removeListener(android.telecom.Phone.Listener);
    method public void requestBluetoothAudio(java.lang.String);
    method public void setAudioRoute(int);
    method public void setMuted(boolean);
  }

  public static abstract class Phone.Listener {
    ctor public Phone.Listener();
    method public deprecated void onAudioStateChanged(android.telecom.Phone, android.telecom.AudioState);
    method public void onBringToForeground(android.telecom.Phone, boolean);
    method public void onCallAdded(android.telecom.Phone, android.telecom.Call);
    method public void onCallAudioStateChanged(android.telecom.Phone, android.telecom.CallAudioState);
    method public void onCallRemoved(android.telecom.Phone, android.telecom.Call);
    method public void onCanAddCallChanged(android.telecom.Phone, boolean);
    method public void onSilenceRinger(android.telecom.Phone);
  }

  public final class PhoneAccount implements android.os.Parcelable {
    field public static final int CAPABILITY_MULTI_USER = 32; // 0x20
  }

  public final class RemoteConference {
    method public deprecated void setAudioState(android.telecom.AudioState);
  }

  public final class RemoteConnection {
    method public deprecated void setAudioState(android.telecom.AudioState);
  }

  public final class StatusHints implements android.os.Parcelable {
    ctor public deprecated StatusHints(android.content.ComponentName, java.lang.CharSequence, int, android.os.Bundle);
    method public deprecated android.graphics.drawable.Drawable getIcon(android.content.Context);
    method public deprecated int getIconResId();
    method public deprecated android.content.ComponentName getPackageName();
  }

  public final class TelecomAnalytics implements android.os.Parcelable {
    ctor public TelecomAnalytics(java.util.List<android.telecom.TelecomAnalytics.SessionTiming>, java.util.List<android.telecom.ParcelableCallAnalytics>);
    method public int describeContents();
    method public java.util.List<android.telecom.ParcelableCallAnalytics> getCallAnalytics();
    method public java.util.List<android.telecom.TelecomAnalytics.SessionTiming> getSessionTimings();
    method public void writeToParcel(android.os.Parcel, int);
    field public static final android.os.Parcelable.Creator<android.telecom.TelecomAnalytics> CREATOR;
  }

  public static final class TelecomAnalytics.SessionTiming implements android.os.Parcelable {
    ctor public TelecomAnalytics.SessionTiming(int, long);
    method public int describeContents();
    method public java.lang.Integer getKey();
    method public long getTime();
    method public void writeToParcel(android.os.Parcel, int);
    field public static final android.os.Parcelable.Creator<android.telecom.TelecomAnalytics.SessionTiming> CREATOR;
    field public static final int CSW_ADD_CONFERENCE_CALL = 108; // 0x6c
    field public static final int CSW_HANDLE_CREATE_CONNECTION_COMPLETE = 100; // 0x64
    field public static final int CSW_REMOVE_CALL = 106; // 0x6a
    field public static final int CSW_SET_ACTIVE = 101; // 0x65
    field public static final int CSW_SET_DIALING = 103; // 0x67
    field public static final int CSW_SET_DISCONNECTED = 104; // 0x68
    field public static final int CSW_SET_IS_CONFERENCED = 107; // 0x6b
    field public static final int CSW_SET_ON_HOLD = 105; // 0x69
    field public static final int CSW_SET_RINGING = 102; // 0x66
    field public static final int ICA_ANSWER_CALL = 1; // 0x1
    field public static final int ICA_CONFERENCE = 8; // 0x8
    field public static final int ICA_DISCONNECT_CALL = 3; // 0x3
    field public static final int ICA_HOLD_CALL = 4; // 0x4
    field public static final int ICA_MUTE = 6; // 0x6
    field public static final int ICA_REJECT_CALL = 2; // 0x2
    field public static final int ICA_SET_AUDIO_ROUTE = 7; // 0x7
    field public static final int ICA_UNHOLD_CALL = 5; // 0x5
  }

  public class TelecomManager {
    method public void addNewUnknownCall(android.telecom.PhoneAccountHandle, android.os.Bundle);
    method public deprecated void clearAccounts();
    method public void clearPhoneAccounts();
    method public android.telecom.TelecomAnalytics dumpAnalytics();
    method public void enablePhoneAccount(android.telecom.PhoneAccountHandle, boolean);
    method public boolean endCall();
    method public java.util.List<android.telecom.PhoneAccountHandle> getAllPhoneAccountHandles();
    method public java.util.List<android.telecom.PhoneAccount> getAllPhoneAccounts();
    method public int getAllPhoneAccountsCount();
    method public int getCallState();
    method public android.telecom.PhoneAccountHandle getConnectionManager();
    method public int getCurrentTtyMode();
    method public deprecated android.content.ComponentName getDefaultPhoneApp();
    method public java.util.List<android.telecom.PhoneAccountHandle> getPhoneAccountsForPackage();
    method public java.util.List<android.telecom.PhoneAccountHandle> getPhoneAccountsSupportingScheme(java.lang.String);
    method public boolean isInEmergencyCall();
    method public boolean isRinging();
    method public boolean isTtySupported();
    method public boolean setDefaultDialer(java.lang.String);
    field public static final java.lang.String EXTRA_CALL_BACK_INTENT = "android.telecom.extra.CALL_BACK_INTENT";
    field public static final java.lang.String EXTRA_CLEAR_MISSED_CALLS_INTENT = "android.telecom.extra.CLEAR_MISSED_CALLS_INTENT";
    field public static final java.lang.String EXTRA_CONNECTION_SERVICE = "android.telecom.extra.CONNECTION_SERVICE";
    field public static final int TTY_MODE_FULL = 1; // 0x1
    field public static final int TTY_MODE_HCO = 2; // 0x2
    field public static final int TTY_MODE_OFF = 0; // 0x0
    field public static final int TTY_MODE_VCO = 3; // 0x3
  }

}

package android.telephony {

  public static final class AccessNetworkConstants.TransportType {
    field public static final int WLAN = 2; // 0x2
    field public static final int WWAN = 1; // 0x1
  }

  public class CarrierConfigManager {
    method public static android.os.PersistableBundle getDefaultConfig();
    method public void overrideConfig(int, android.os.PersistableBundle);
    method public void updateConfigForPhoneId(int, java.lang.String);
    field public static final java.lang.String KEY_CARRIER_SETUP_APP_STRING = "carrier_setup_app_string";
    field public static final java.lang.String KEY_CONFIG_PLANS_PACKAGE_OVERRIDE_STRING = "config_plans_package_override_string";
  }

  public class MbmsDownloadSession implements java.lang.AutoCloseable {
    field public static final java.lang.String MBMS_DOWNLOAD_SERVICE_ACTION = "android.telephony.action.EmbmsDownload";
  }

  public class MbmsGroupCallSession implements java.lang.AutoCloseable {
    field public static final java.lang.String MBMS_GROUP_CALL_SERVICE_ACTION = "android.telephony.action.EmbmsGroupCall";
  }

  public class MbmsStreamingSession implements java.lang.AutoCloseable {
    field public static final java.lang.String MBMS_STREAMING_SERVICE_ACTION = "android.telephony.action.EmbmsStreaming";
  }

  public class NetworkRegistrationState implements android.os.Parcelable {
    ctor public NetworkRegistrationState(int, int, int, int, int, boolean, int[], android.telephony.CellIdentity);
    ctor protected NetworkRegistrationState(android.os.Parcel);
    method public int describeContents();
    method public int getAccessNetworkTechnology();
    method public int[] getAvailableServices();
    method public android.telephony.CellIdentity getCellIdentity();
    method public int getDomain();
    method public int getRegState();
    method public int getRejectCause();
    method public int getRoamingType();
    method public int getTransportType();
    method public boolean isEmergencyEnabled();
    method public boolean isRoaming();
    method public void writeToParcel(android.os.Parcel, int);
    field public static final android.os.Parcelable.Creator<android.telephony.NetworkRegistrationState> CREATOR;
    field public static final int DOMAIN_CS = 1; // 0x1
    field public static final int DOMAIN_PS = 2; // 0x2
    field public static final int REG_STATE_DENIED = 3; // 0x3
    field public static final int REG_STATE_HOME = 1; // 0x1
    field public static final int REG_STATE_NOT_REG_NOT_SEARCHING = 0; // 0x0
    field public static final int REG_STATE_NOT_REG_SEARCHING = 2; // 0x2
    field public static final int REG_STATE_ROAMING = 5; // 0x5
    field public static final int REG_STATE_UNKNOWN = 4; // 0x4
    field public static final int SERVICE_TYPE_DATA = 2; // 0x2
    field public static final int SERVICE_TYPE_EMERGENCY = 5; // 0x5
    field public static final int SERVICE_TYPE_SMS = 3; // 0x3
    field public static final int SERVICE_TYPE_VIDEO = 4; // 0x4
    field public static final int SERVICE_TYPE_VOICE = 1; // 0x1
  }

  public abstract class NetworkService extends android.app.Service {
    ctor public NetworkService();
    method protected abstract android.telephony.NetworkService.NetworkServiceProvider createNetworkServiceProvider(int);
    field public static final java.lang.String NETWORK_SERVICE_EXTRA_SLOT_ID = "android.telephony.extra.SLOT_ID";
    field public static final java.lang.String NETWORK_SERVICE_INTERFACE = "android.telephony.NetworkService";
  }

  public class NetworkService.NetworkServiceProvider {
    ctor public NetworkService.NetworkServiceProvider(int);
    method public void getNetworkRegistrationState(int, android.telephony.NetworkServiceCallback);
    method public final int getSlotId();
    method public final void notifyNetworkRegistrationStateChanged();
    method protected void onDestroy();
  }

  public class NetworkServiceCallback {
    method public void onGetNetworkRegistrationStateComplete(int, android.telephony.NetworkRegistrationState);
    field public static final int RESULT_ERROR_BUSY = 3; // 0x3
    field public static final int RESULT_ERROR_FAILED = 5; // 0x5
    field public static final int RESULT_ERROR_ILLEGAL_STATE = 4; // 0x4
    field public static final int RESULT_ERROR_INVALID_ARG = 2; // 0x2
    field public static final int RESULT_ERROR_UNSUPPORTED = 1; // 0x1
    field public static final int RESULT_SUCCESS = 0; // 0x0
  }

  public abstract interface NumberVerificationCallback {
    method public default void onCallReceived(java.lang.String);
    method public default void onVerificationFailed(int);
    field public static final int REASON_CONCURRENT_REQUESTS = 4; // 0x4
    field public static final int REASON_IN_ECBM = 5; // 0x5
    field public static final int REASON_IN_EMERGENCY_CALL = 6; // 0x6
    field public static final int REASON_NETWORK_NOT_AVAILABLE = 2; // 0x2
    field public static final int REASON_TIMED_OUT = 1; // 0x1
    field public static final int REASON_TOO_MANY_CALLS = 3; // 0x3
    field public static final int REASON_UNSPECIFIED = 0; // 0x0
  }

  public final class PhoneNumberRange implements android.os.Parcelable {
    ctor public PhoneNumberRange(java.lang.String, java.lang.String, java.lang.String, java.lang.String);
    method public int describeContents();
    method public boolean matches(java.lang.String);
    method public void writeToParcel(android.os.Parcel, int);
    field public static final android.os.Parcelable.Creator<android.telephony.PhoneNumberRange> CREATOR;
  }

  public class PhoneStateListener {
    method public void onRadioPowerStateChanged(int);
    method public void onSrvccStateChanged(int);
    method public void onVoiceActivationStateChanged(int);
    field public static final int LISTEN_RADIO_POWER_STATE_CHANGED = 8388608; // 0x800000
    field public static final int LISTEN_SRVCC_STATE_CHANGED = 16384; // 0x4000
    field public static final int LISTEN_VOICE_ACTIVATION_STATE = 131072; // 0x20000
  }

  public class ServiceState implements android.os.Parcelable {
    method public android.telephony.NetworkRegistrationState getNetworkRegistrationState(int, int);
    method public java.util.List<android.telephony.NetworkRegistrationState> getNetworkRegistrationStates();
    method public deprecated java.util.List<android.telephony.NetworkRegistrationState> getNetworkRegistrationStates(int);
    method public deprecated android.telephony.NetworkRegistrationState getNetworkRegistrationStates(int, int);
    method public java.util.List<android.telephony.NetworkRegistrationState> getNetworkRegistrationStatesForDomain(int);
    method public java.util.List<android.telephony.NetworkRegistrationState> getNetworkRegistrationStatesForTransportType(int);
    field public static final int ROAMING_TYPE_DOMESTIC = 2; // 0x2
    field public static final int ROAMING_TYPE_INTERNATIONAL = 3; // 0x3
    field public static final int ROAMING_TYPE_NOT_ROAMING = 0; // 0x0
    field public static final int ROAMING_TYPE_UNKNOWN = 1; // 0x1
  }

  public final class SmsManager {
    method public void sendMultipartTextMessageWithoutPersisting(java.lang.String, java.lang.String, java.util.List<java.lang.String>, java.util.List<android.app.PendingIntent>, java.util.List<android.app.PendingIntent>);
    method public void sendTextMessageWithoutPersisting(java.lang.String, java.lang.String, java.lang.String, android.app.PendingIntent, android.app.PendingIntent);
    field public static final int RESULT_CANCELLED = 23; // 0x17
    field public static final int RESULT_ENCODING_ERROR = 18; // 0x12
    field public static final int RESULT_ERROR_FDN_CHECK_FAILURE = 6; // 0x6
    field public static final int RESULT_ERROR_NONE = 0; // 0x0
    field public static final int RESULT_INTERNAL_ERROR = 21; // 0x15
    field public static final int RESULT_INVALID_ARGUMENTS = 11; // 0xb
    field public static final int RESULT_INVALID_SMSC_ADDRESS = 19; // 0x13
    field public static final int RESULT_INVALID_SMS_FORMAT = 14; // 0xe
    field public static final int RESULT_INVALID_STATE = 12; // 0xc
    field public static final int RESULT_MODEM_ERROR = 16; // 0x10
    field public static final int RESULT_NETWORK_ERROR = 17; // 0x11
    field public static final int RESULT_NETWORK_REJECT = 10; // 0xa
    field public static final int RESULT_NO_MEMORY = 13; // 0xd
    field public static final int RESULT_NO_RESOURCES = 22; // 0x16
    field public static final int RESULT_OPERATION_NOT_ALLOWED = 20; // 0x14
    field public static final int RESULT_RADIO_NOT_AVAILABLE = 9; // 0x9
    field public static final int RESULT_REQUEST_NOT_SUPPORTED = 24; // 0x18
    field public static final int RESULT_SYSTEM_ERROR = 15; // 0xf
  }

  public class SubscriptionInfo implements android.os.Parcelable {
    method public java.util.List<android.telephony.UiccAccessRule> getAccessRules();
  }

  public class SubscriptionManager {
    method public java.util.List<android.telephony.SubscriptionInfo> getAvailableSubscriptionInfoList();
    method public java.util.List<android.telephony.SubscriptionPlan> getSubscriptionPlans(int);
    method public void requestEmbeddedSubscriptionInfoListRefresh();
    method public void setSubscriptionOverrideCongested(int, boolean, long);
    method public void setSubscriptionOverrideUnmetered(int, boolean, long);
    method public void setSubscriptionPlans(int, java.util.List<android.telephony.SubscriptionPlan>);
    field public static final java.lang.String ACTION_MANAGE_SUBSCRIPTION_PLANS = "android.telephony.action.MANAGE_SUBSCRIPTION_PLANS";
    field public static final java.lang.String ACTION_REFRESH_SUBSCRIPTION_PLANS = "android.telephony.action.REFRESH_SUBSCRIPTION_PLANS";
    field public static final android.net.Uri ADVANCED_CALLING_ENABLED_CONTENT_URI;
    field public static final android.net.Uri VT_ENABLED_CONTENT_URI;
    field public static final android.net.Uri WFC_ENABLED_CONTENT_URI;
    field public static final android.net.Uri WFC_MODE_CONTENT_URI;
    field public static final android.net.Uri WFC_ROAMING_ENABLED_CONTENT_URI;
    field public static final android.net.Uri WFC_ROAMING_MODE_CONTENT_URI;
  }

  public final class SubscriptionPlan implements android.os.Parcelable {
    method public java.util.Iterator<android.util.Range<java.time.ZonedDateTime>> cycleIterator();
    method public int describeContents();
    method public int getDataLimitBehavior();
    method public long getDataLimitBytes();
    method public long getDataUsageBytes();
    method public long getDataUsageTime();
    method public java.lang.CharSequence getSummary();
    method public java.lang.CharSequence getTitle();
    method public void writeToParcel(android.os.Parcel, int);
    field public static final long BYTES_UNKNOWN = -1L; // 0xffffffffffffffffL
    field public static final long BYTES_UNLIMITED = 9223372036854775807L; // 0x7fffffffffffffffL
    field public static final android.os.Parcelable.Creator<android.telephony.SubscriptionPlan> CREATOR;
    field public static final int LIMIT_BEHAVIOR_BILLED = 1; // 0x1
    field public static final int LIMIT_BEHAVIOR_DISABLED = 0; // 0x0
    field public static final int LIMIT_BEHAVIOR_THROTTLED = 2; // 0x2
    field public static final int LIMIT_BEHAVIOR_UNKNOWN = -1; // 0xffffffff
    field public static final long TIME_UNKNOWN = -1L; // 0xffffffffffffffffL
  }

  public static class SubscriptionPlan.Builder {
    method public android.telephony.SubscriptionPlan build();
    method public static android.telephony.SubscriptionPlan.Builder createNonrecurring(java.time.ZonedDateTime, java.time.ZonedDateTime);
    method public static android.telephony.SubscriptionPlan.Builder createRecurring(java.time.ZonedDateTime, java.time.Period);
    method public static deprecated android.telephony.SubscriptionPlan.Builder createRecurringDaily(java.time.ZonedDateTime);
    method public static deprecated android.telephony.SubscriptionPlan.Builder createRecurringMonthly(java.time.ZonedDateTime);
    method public static deprecated android.telephony.SubscriptionPlan.Builder createRecurringWeekly(java.time.ZonedDateTime);
    method public android.telephony.SubscriptionPlan.Builder setDataLimit(long, int);
    method public android.telephony.SubscriptionPlan.Builder setDataUsage(long, long);
    method public android.telephony.SubscriptionPlan.Builder setSummary(java.lang.CharSequence);
    method public android.telephony.SubscriptionPlan.Builder setTitle(java.lang.CharSequence);
  }

  public final class TelephonyHistogram implements android.os.Parcelable {
    ctor public TelephonyHistogram(int, int, int);
    ctor public TelephonyHistogram(android.telephony.TelephonyHistogram);
    ctor public TelephonyHistogram(android.os.Parcel);
    method public void addTimeTaken(int);
    method public int describeContents();
    method public int getAverageTime();
    method public int getBucketCount();
    method public int[] getBucketCounters();
    method public int[] getBucketEndPoints();
    method public int getCategory();
    method public int getId();
    method public int getMaxTime();
    method public int getMinTime();
    method public int getSampleCount();
    method public void writeToParcel(android.os.Parcel, int);
    field public static final android.os.Parcelable.Creator<android.telephony.TelephonyHistogram> CREATOR;
    field public static final int TELEPHONY_CATEGORY_RIL = 1; // 0x1
  }

  public class TelephonyManager {
    method public deprecated void call(java.lang.String, java.lang.String);
    method public int checkCarrierPrivilegesForPackage(java.lang.String);
    method public int checkCarrierPrivilegesForPackageAnyPhone(java.lang.String);
    method public void dial(java.lang.String);
    method public boolean disableDataConnectivity();
    method public boolean enableDataConnectivity();
    method public void enableVideoCalling(boolean);
    method public java.lang.String getAidForAppType(int);
    method public java.util.List<android.service.carrier.CarrierIdentifier> getAllowedCarriers(int);
    method public java.util.List<java.lang.String> getCarrierPackageNamesForIntent(android.content.Intent);
    method public java.util.List<java.lang.String> getCarrierPackageNamesForIntentAndPhone(android.content.Intent, int);
    method public java.lang.String getCdmaMdn();
    method public java.lang.String getCdmaMdn(int);
    method public java.lang.String getCdmaMin();
    method public java.lang.String getCdmaMin(int);
    method public java.lang.String getCdmaPrlVersion();
    method public int getCurrentPhoneType();
    method public int getCurrentPhoneType(int);
    method public int getDataActivationState();
    method public deprecated boolean getDataEnabled();
    method public deprecated boolean getDataEnabled(int);
    method public boolean getEmergencyCallbackMode();
    method public java.lang.String getIsimDomain();
    method public int getRadioPowerState();
    method public int getSimApplicationState();
    method public int getSimCardState();
    method public int getSupportedRadioAccessFamily();
    method public java.util.List<android.telephony.TelephonyHistogram> getTelephonyHistograms();
    method public android.telephony.UiccSlotInfo[] getUiccSlotsInfo();
    method public android.os.Bundle getVisualVoicemailSettings();
    method public int getVoiceActivationState();
    method public boolean handlePinMmi(java.lang.String);
    method public boolean handlePinMmiForSubscriber(int, java.lang.String);
    method public boolean isDataConnectivityPossible();
    method public deprecated boolean isIdle();
    method public deprecated boolean isOffhook();
    method public deprecated boolean isRadioOn();
    method public deprecated boolean isRinging();
    method public boolean isVideoCallingEnabled();
    method public deprecated boolean isVisualVoicemailEnabled(android.telecom.PhoneAccountHandle);
    method public boolean needsOtaServiceProvisioning();
    method public boolean rebootRadio();
    method public void requestCellInfoUpdate(android.os.WorkSource, java.util.concurrent.Executor, android.telephony.TelephonyManager.CellInfoCallback);
    method public void requestNumberVerification(android.telephony.PhoneNumberRange, long, java.util.concurrent.Executor, android.telephony.NumberVerificationCallback);
    method public boolean resetRadioConfig();
    method public int setAllowedCarriers(int, java.util.List<android.service.carrier.CarrierIdentifier>);
    method public void setCarrierDataEnabled(boolean);
    method public void setDataActivationState(int);
    method public deprecated void setDataEnabled(int, boolean);
    method public void setDataRoamingEnabled(boolean);
    method public boolean setRadio(boolean);
    method public boolean setRadioPower(boolean);
    method public void setSimPowerState(int);
    method public void setSimPowerStateForSlot(int, int);
    method public deprecated void setVisualVoicemailEnabled(android.telecom.PhoneAccountHandle, boolean);
    method public void setVoiceActivationState(int);
    method public boolean supplyPin(java.lang.String);
    method public int[] supplyPinReportResult(java.lang.String);
    method public boolean supplyPuk(java.lang.String, java.lang.String);
    method public int[] supplyPukReportResult(java.lang.String, java.lang.String);
    method public boolean switchSlots(int[]);
    method public void toggleRadioOnOff();
    method public void updateServiceLocation();
    field public static final java.lang.String ACTION_SIM_APPLICATION_STATE_CHANGED = "android.telephony.action.SIM_APPLICATION_STATE_CHANGED";
    field public static final java.lang.String ACTION_SIM_CARD_STATE_CHANGED = "android.telephony.action.SIM_CARD_STATE_CHANGED";
    field public static final java.lang.String ACTION_SIM_SLOT_STATUS_CHANGED = "android.telephony.action.SIM_SLOT_STATUS_CHANGED";
    field public static final int CARRIER_PRIVILEGE_STATUS_ERROR_LOADING_RULES = -2; // 0xfffffffe
    field public static final int CARRIER_PRIVILEGE_STATUS_HAS_ACCESS = 1; // 0x1
    field public static final int CARRIER_PRIVILEGE_STATUS_NO_ACCESS = 0; // 0x0
    field public static final int CARRIER_PRIVILEGE_STATUS_RULES_NOT_LOADED = -1; // 0xffffffff
    field public static final java.lang.String EXTRA_SIM_STATE = "android.telephony.extra.SIM_STATE";
    field public static final java.lang.String EXTRA_VISUAL_VOICEMAIL_ENABLED_BY_USER_BOOL = "android.telephony.extra.VISUAL_VOICEMAIL_ENABLED_BY_USER_BOOL";
    field public static final java.lang.String EXTRA_VOICEMAIL_SCRAMBLED_PIN_STRING = "android.telephony.extra.VOICEMAIL_SCRAMBLED_PIN_STRING";
<<<<<<< HEAD
=======
    field public static final long MAX_NUMBER_VERIFICATION_TIMEOUT_MILLIS = 60000L; // 0xea60L
    field public static final int NETWORK_MODE_CDMA_EVDO = 4; // 0x4
    field public static final int NETWORK_MODE_CDMA_NO_EVDO = 5; // 0x5
    field public static final int NETWORK_MODE_EVDO_NO_CDMA = 6; // 0x6
    field public static final int NETWORK_MODE_GLOBAL = 7; // 0x7
    field public static final int NETWORK_MODE_GSM_ONLY = 1; // 0x1
    field public static final int NETWORK_MODE_GSM_UMTS = 3; // 0x3
    field public static final int NETWORK_MODE_LTE_CDMA_EVDO = 8; // 0x8
    field public static final int NETWORK_MODE_LTE_CDMA_EVDO_GSM_WCDMA = 10; // 0xa
    field public static final int NETWORK_MODE_LTE_GSM_WCDMA = 9; // 0x9
    field public static final int NETWORK_MODE_LTE_ONLY = 11; // 0xb
    field public static final int NETWORK_MODE_LTE_TDSCDMA = 15; // 0xf
    field public static final int NETWORK_MODE_LTE_TDSCDMA_CDMA_EVDO_GSM_WCDMA = 22; // 0x16
    field public static final int NETWORK_MODE_LTE_TDSCDMA_GSM = 17; // 0x11
    field public static final int NETWORK_MODE_LTE_TDSCDMA_GSM_WCDMA = 20; // 0x14
    field public static final int NETWORK_MODE_LTE_TDSCDMA_WCDMA = 19; // 0x13
    field public static final int NETWORK_MODE_LTE_WCDMA = 12; // 0xc
    field public static final int NETWORK_MODE_TDSCDMA_CDMA_EVDO_GSM_WCDMA = 21; // 0x15
    field public static final int NETWORK_MODE_TDSCDMA_GSM = 16; // 0x10
    field public static final int NETWORK_MODE_TDSCDMA_GSM_WCDMA = 18; // 0x12
    field public static final int NETWORK_MODE_TDSCDMA_ONLY = 13; // 0xd
    field public static final int NETWORK_MODE_TDSCDMA_WCDMA = 14; // 0xe
    field public static final int NETWORK_MODE_WCDMA_ONLY = 2; // 0x2
    field public static final int NETWORK_MODE_WCDMA_PREF = 0; // 0x0
>>>>>>> 57a6375a
    field public static final int NETWORK_TYPE_BITMASK_1xRTT = 128; // 0x80
    field public static final int NETWORK_TYPE_BITMASK_CDMA = 16; // 0x10
    field public static final int NETWORK_TYPE_BITMASK_EDGE = 4; // 0x4
    field public static final int NETWORK_TYPE_BITMASK_EHRPD = 16384; // 0x4000
    field public static final int NETWORK_TYPE_BITMASK_EVDO_0 = 32; // 0x20
    field public static final int NETWORK_TYPE_BITMASK_EVDO_A = 64; // 0x40
    field public static final int NETWORK_TYPE_BITMASK_EVDO_B = 4096; // 0x1000
    field public static final int NETWORK_TYPE_BITMASK_GPRS = 2; // 0x2
    field public static final int NETWORK_TYPE_BITMASK_GSM = 65536; // 0x10000
    field public static final int NETWORK_TYPE_BITMASK_HSDPA = 256; // 0x100
    field public static final int NETWORK_TYPE_BITMASK_HSPA = 1024; // 0x400
    field public static final int NETWORK_TYPE_BITMASK_HSPAP = 32768; // 0x8000
    field public static final int NETWORK_TYPE_BITMASK_HSUPA = 512; // 0x200
    field public static final int NETWORK_TYPE_BITMASK_LTE = 8192; // 0x2000
    field public static final int NETWORK_TYPE_BITMASK_LTE_CA = 524288; // 0x80000
    field public static final int NETWORK_TYPE_BITMASK_TD_SCDMA = 131072; // 0x20000
    field public static final int NETWORK_TYPE_BITMASK_UMTS = 8; // 0x8
    field public static final int NETWORK_TYPE_BITMASK_UNKNOWN = 1; // 0x1
    field public static final int RADIO_POWER_OFF = 0; // 0x0
    field public static final int RADIO_POWER_ON = 1; // 0x1
    field public static final int RADIO_POWER_UNAVAILABLE = 2; // 0x2
    field public static final int SIM_ACTIVATION_STATE_ACTIVATED = 2; // 0x2
    field public static final int SIM_ACTIVATION_STATE_ACTIVATING = 1; // 0x1
    field public static final int SIM_ACTIVATION_STATE_DEACTIVATED = 3; // 0x3
    field public static final int SIM_ACTIVATION_STATE_RESTRICTED = 4; // 0x4
    field public static final int SIM_ACTIVATION_STATE_UNKNOWN = 0; // 0x0
    field public static final int SIM_STATE_LOADED = 10; // 0xa
    field public static final int SIM_STATE_PRESENT = 11; // 0xb
    field public static final int SRVCC_STATE_HANDOVER_CANCELED = 3; // 0x3
    field public static final int SRVCC_STATE_HANDOVER_COMPLETED = 1; // 0x1
    field public static final int SRVCC_STATE_HANDOVER_FAILED = 2; // 0x2
    field public static final int SRVCC_STATE_HANDOVER_NONE = -1; // 0xffffffff
    field public static final int SRVCC_STATE_HANDOVER_STARTED = 0; // 0x0
  }

  public final class UiccAccessRule implements android.os.Parcelable {
    ctor public UiccAccessRule(byte[], java.lang.String, long);
    method public int describeContents();
    method public int getCarrierPrivilegeStatus(android.content.pm.PackageInfo);
    method public int getCarrierPrivilegeStatus(android.content.pm.Signature, java.lang.String);
    method public java.lang.String getCertificateHexString();
    method public java.lang.String getPackageName();
    method public void writeToParcel(android.os.Parcel, int);
    field public static final android.os.Parcelable.Creator<android.telephony.UiccAccessRule> CREATOR;
  }

  public class UiccSlotInfo implements android.os.Parcelable {
    ctor public UiccSlotInfo(boolean, boolean, java.lang.String, int, int, boolean);
    method public int describeContents();
    method public java.lang.String getCardId();
    method public int getCardStateInfo();
    method public boolean getIsActive();
    method public boolean getIsEuicc();
    method public boolean getIsExtendedApduSupported();
    method public int getLogicalSlotIdx();
    method public void writeToParcel(android.os.Parcel, int);
    field public static final int CARD_STATE_INFO_ABSENT = 1; // 0x1
    field public static final int CARD_STATE_INFO_ERROR = 3; // 0x3
    field public static final int CARD_STATE_INFO_PRESENT = 2; // 0x2
    field public static final int CARD_STATE_INFO_RESTRICTED = 4; // 0x4
    field public static final android.os.Parcelable.Creator<android.telephony.UiccSlotInfo> CREATOR;
  }

  public abstract class VisualVoicemailService extends android.app.Service {
    method public static final void sendVisualVoicemailSms(android.content.Context, android.telecom.PhoneAccountHandle, java.lang.String, short, java.lang.String, android.app.PendingIntent);
    method public static final void setSmsFilterSettings(android.content.Context, android.telecom.PhoneAccountHandle, android.telephony.VisualVoicemailSmsFilterSettings);
  }

}

package android.telephony.data {

  public final class DataCallResponse implements android.os.Parcelable {
    ctor public DataCallResponse(int, int, int, int, java.lang.String, java.lang.String, java.util.List<android.net.LinkAddress>, java.util.List<java.net.InetAddress>, java.util.List<java.net.InetAddress>, java.util.List<java.lang.String>, int);
    ctor public DataCallResponse(android.os.Parcel);
    method public int describeContents();
    method public int getActive();
    method public java.util.List<android.net.LinkAddress> getAddresses();
    method public int getCallId();
    method public java.util.List<java.net.InetAddress> getDnses();
    method public java.util.List<java.net.InetAddress> getGateways();
    method public java.lang.String getIfname();
    method public int getMtu();
    method public java.util.List<java.lang.String> getPcscfs();
    method public int getStatus();
    method public int getSuggestedRetryTime();
    method public java.lang.String getType();
    method public void writeToParcel(android.os.Parcel, int);
    field public static final android.os.Parcelable.Creator<android.telephony.data.DataCallResponse> CREATOR;
  }

  public final class DataProfile implements android.os.Parcelable {
    method public java.lang.String getApn();
    method public int getAuthType();
    method public int getBearerBitmap();
    method public int getMaxConns();
    method public int getMaxConnsTime();
    method public int getMtu();
    method public java.lang.String getPassword();
    method public int getProfileId();
    method public java.lang.String getProtocol();
    method public java.lang.String getRoamingProtocol();
    method public int getSupportedApnTypesBitmap();
    method public int getType();
    method public java.lang.String getUserName();
    method public int getWaitTime();
    method public boolean isEnabled();
    method public boolean isPersistent();
    method public boolean isPreferred();
    field public static final int TYPE_3GPP = 1; // 0x1
    field public static final int TYPE_3GPP2 = 2; // 0x2
    field public static final int TYPE_COMMON = 0; // 0x0
  }

  public abstract class DataService extends android.app.Service {
    ctor public DataService();
    method public abstract android.telephony.data.DataService.DataServiceProvider createDataServiceProvider(int);
    field public static final java.lang.String DATA_SERVICE_EXTRA_SLOT_ID = "android.telephony.data.extra.SLOT_ID";
    field public static final java.lang.String DATA_SERVICE_INTERFACE = "android.telephony.data.DataService";
    field public static final int REQUEST_REASON_HANDOVER = 3; // 0x3
    field public static final int REQUEST_REASON_NORMAL = 1; // 0x1
    field public static final int REQUEST_REASON_SHUTDOWN = 2; // 0x2
  }

  public class DataService.DataServiceProvider {
    ctor public DataService.DataServiceProvider(int);
    method public void deactivateDataCall(int, int, android.telephony.data.DataServiceCallback);
    method public void getDataCallList(android.telephony.data.DataServiceCallback);
    method public final int getSlotId();
    method public final void notifyDataCallListChanged(java.util.List<android.telephony.data.DataCallResponse>);
    method protected void onDestroy();
    method public void setDataProfile(java.util.List<android.telephony.data.DataProfile>, boolean, android.telephony.data.DataServiceCallback);
    method public void setInitialAttachApn(android.telephony.data.DataProfile, boolean, android.telephony.data.DataServiceCallback);
    method public void setupDataCall(int, android.telephony.data.DataProfile, boolean, boolean, int, android.net.LinkProperties, android.telephony.data.DataServiceCallback);
  }

  public class DataServiceCallback {
    method public void onDataCallListChanged(java.util.List<android.telephony.data.DataCallResponse>);
    method public void onDeactivateDataCallComplete(int);
    method public void onGetDataCallListComplete(int, java.util.List<android.telephony.data.DataCallResponse>);
    method public void onSetDataProfileComplete(int);
    method public void onSetInitialAttachApnComplete(int);
    method public void onSetupDataCallComplete(int, android.telephony.data.DataCallResponse);
    field public static final int RESULT_ERROR_BUSY = 3; // 0x3
    field public static final int RESULT_ERROR_ILLEGAL_STATE = 4; // 0x4
    field public static final int RESULT_ERROR_INVALID_ARG = 2; // 0x2
    field public static final int RESULT_ERROR_UNSUPPORTED = 1; // 0x1
    field public static final int RESULT_SUCCESS = 0; // 0x0
  }

  public abstract class QualifiedNetworksService extends android.app.Service {
    ctor public QualifiedNetworksService();
    method public abstract android.telephony.data.QualifiedNetworksService.NetworkAvailabilityUpdater createNetworkAvailabilityUpdater(int);
    field public static final java.lang.String QUALIFIED_NETWORKS_SERVICE_INTERFACE = "android.telephony.data.QualifiedNetworksService";
  }

  public abstract class QualifiedNetworksService.NetworkAvailabilityUpdater implements java.lang.AutoCloseable {
    ctor public QualifiedNetworksService.NetworkAvailabilityUpdater(int);
    method public abstract void close();
    method public final int getSlotIndex();
    method public final void updateQualifiedNetworkTypes(int, int[]);
  }

}

package android.telephony.euicc {

  public final class DownloadableSubscription implements android.os.Parcelable {
    method public java.util.List<android.telephony.UiccAccessRule> getAccessRules();
    method public java.lang.String getCarrierName();
  }

  public static final class DownloadableSubscription.Builder {
    ctor public DownloadableSubscription.Builder();
    ctor public DownloadableSubscription.Builder(android.telephony.euicc.DownloadableSubscription);
    method public android.telephony.euicc.DownloadableSubscription build();
    method public android.telephony.euicc.DownloadableSubscription.Builder setAccessRules(java.util.List<android.telephony.UiccAccessRule>);
    method public android.telephony.euicc.DownloadableSubscription.Builder setCarrierName(java.lang.String);
    method public android.telephony.euicc.DownloadableSubscription.Builder setConfirmationCode(java.lang.String);
    method public android.telephony.euicc.DownloadableSubscription.Builder setEncodedActivationCode(java.lang.String);
  }

  public class EuiccCardManager {
    method public void authenticateServer(java.lang.String, java.lang.String, byte[], byte[], byte[], byte[], java.util.concurrent.Executor, android.telephony.euicc.EuiccCardManager.ResultCallback<byte[]>);
    method public void cancelSession(java.lang.String, byte[], int, java.util.concurrent.Executor, android.telephony.euicc.EuiccCardManager.ResultCallback<byte[]>);
    method public void deleteProfile(java.lang.String, java.lang.String, java.util.concurrent.Executor, android.telephony.euicc.EuiccCardManager.ResultCallback<java.lang.Void>);
    method public void disableProfile(java.lang.String, java.lang.String, boolean, java.util.concurrent.Executor, android.telephony.euicc.EuiccCardManager.ResultCallback<java.lang.Void>);
    method public void listNotifications(java.lang.String, int, java.util.concurrent.Executor, android.telephony.euicc.EuiccCardManager.ResultCallback<android.telephony.euicc.EuiccNotification[]>);
    method public void loadBoundProfilePackage(java.lang.String, byte[], java.util.concurrent.Executor, android.telephony.euicc.EuiccCardManager.ResultCallback<byte[]>);
    method public void prepareDownload(java.lang.String, byte[], byte[], byte[], byte[], java.util.concurrent.Executor, android.telephony.euicc.EuiccCardManager.ResultCallback<byte[]>);
    method public void removeNotificationFromList(java.lang.String, int, java.util.concurrent.Executor, android.telephony.euicc.EuiccCardManager.ResultCallback<java.lang.Void>);
    method public void requestAllProfiles(java.lang.String, java.util.concurrent.Executor, android.telephony.euicc.EuiccCardManager.ResultCallback<android.service.euicc.EuiccProfileInfo[]>);
    method public void requestDefaultSmdpAddress(java.lang.String, java.util.concurrent.Executor, android.telephony.euicc.EuiccCardManager.ResultCallback<java.lang.String>);
    method public void requestEuiccChallenge(java.lang.String, java.util.concurrent.Executor, android.telephony.euicc.EuiccCardManager.ResultCallback<byte[]>);
    method public void requestEuiccInfo1(java.lang.String, java.util.concurrent.Executor, android.telephony.euicc.EuiccCardManager.ResultCallback<byte[]>);
    method public void requestEuiccInfo2(java.lang.String, java.util.concurrent.Executor, android.telephony.euicc.EuiccCardManager.ResultCallback<byte[]>);
    method public void requestProfile(java.lang.String, java.lang.String, java.util.concurrent.Executor, android.telephony.euicc.EuiccCardManager.ResultCallback<android.service.euicc.EuiccProfileInfo>);
    method public void requestRulesAuthTable(java.lang.String, java.util.concurrent.Executor, android.telephony.euicc.EuiccCardManager.ResultCallback<android.telephony.euicc.EuiccRulesAuthTable>);
    method public void requestSmdsAddress(java.lang.String, java.util.concurrent.Executor, android.telephony.euicc.EuiccCardManager.ResultCallback<java.lang.String>);
    method public void resetMemory(java.lang.String, int, java.util.concurrent.Executor, android.telephony.euicc.EuiccCardManager.ResultCallback<java.lang.Void>);
    method public void retrieveNotification(java.lang.String, int, java.util.concurrent.Executor, android.telephony.euicc.EuiccCardManager.ResultCallback<android.telephony.euicc.EuiccNotification>);
    method public void retrieveNotificationList(java.lang.String, int, java.util.concurrent.Executor, android.telephony.euicc.EuiccCardManager.ResultCallback<android.telephony.euicc.EuiccNotification[]>);
    method public void setDefaultSmdpAddress(java.lang.String, java.lang.String, java.util.concurrent.Executor, android.telephony.euicc.EuiccCardManager.ResultCallback<java.lang.Void>);
    method public void setNickname(java.lang.String, java.lang.String, java.lang.String, java.util.concurrent.Executor, android.telephony.euicc.EuiccCardManager.ResultCallback<java.lang.Void>);
    method public void switchToProfile(java.lang.String, java.lang.String, boolean, java.util.concurrent.Executor, android.telephony.euicc.EuiccCardManager.ResultCallback<android.service.euicc.EuiccProfileInfo>);
    field public static final int CANCEL_REASON_END_USER_REJECTED = 0; // 0x0
    field public static final int CANCEL_REASON_POSTPONED = 1; // 0x1
    field public static final int CANCEL_REASON_PPR_NOT_ALLOWED = 3; // 0x3
    field public static final int CANCEL_REASON_TIMEOUT = 2; // 0x2
    field public static final int RESET_OPTION_DELETE_FIELD_LOADED_TEST_PROFILES = 2; // 0x2
    field public static final int RESET_OPTION_DELETE_OPERATIONAL_PROFILES = 1; // 0x1
    field public static final int RESET_OPTION_RESET_DEFAULT_SMDP_ADDRESS = 4; // 0x4
    field public static final int RESULT_CALLER_NOT_ALLOWED = -3; // 0xfffffffd
    field public static final int RESULT_EUICC_NOT_FOUND = -2; // 0xfffffffe
    field public static final int RESULT_OK = 0; // 0x0
    field public static final int RESULT_UNKNOWN_ERROR = -1; // 0xffffffff
  }

  public static abstract class EuiccCardManager.CancelReason implements java.lang.annotation.Annotation {
  }

  public static abstract class EuiccCardManager.ResetOption implements java.lang.annotation.Annotation {
  }

  public static abstract interface EuiccCardManager.ResultCallback<T> {
    method public abstract void onComplete(int, T);
  }

  public class EuiccManager {
    method public void continueOperation(android.content.Intent, android.os.Bundle);
    method public void eraseSubscriptions(android.app.PendingIntent);
    method public void getDefaultDownloadableSubscriptionList(android.app.PendingIntent);
    method public void getDownloadableSubscriptionMetadata(android.telephony.euicc.DownloadableSubscription, android.app.PendingIntent);
    method public int getOtaStatus();
    field public static final java.lang.String ACTION_OTA_STATUS_CHANGED = "android.telephony.euicc.action.OTA_STATUS_CHANGED";
    field public static final java.lang.String ACTION_PROVISION_EMBEDDED_SUBSCRIPTION = "android.telephony.euicc.action.PROVISION_EMBEDDED_SUBSCRIPTION";
    field public static final int EUICC_OTA_FAILED = 2; // 0x2
    field public static final int EUICC_OTA_IN_PROGRESS = 1; // 0x1
    field public static final int EUICC_OTA_NOT_NEEDED = 4; // 0x4
    field public static final int EUICC_OTA_STATUS_UNAVAILABLE = 5; // 0x5
    field public static final int EUICC_OTA_SUCCEEDED = 3; // 0x3
    field public static final java.lang.String EXTRA_EMBEDDED_SUBSCRIPTION_DOWNLOADABLE_SUBSCRIPTIONS = "android.telephony.euicc.extra.EMBEDDED_SUBSCRIPTION_DOWNLOADABLE_SUBSCRIPTIONS";
  }

  public static abstract class EuiccManager.OtaStatus implements java.lang.annotation.Annotation {
  }

  public final class EuiccNotification implements android.os.Parcelable {
    ctor public EuiccNotification(int, java.lang.String, int, byte[]);
    method public int describeContents();
    method public byte[] getData();
    method public int getEvent();
    method public int getSeq();
    method public java.lang.String getTargetAddr();
    method public void writeToParcel(android.os.Parcel, int);
    field public static final int ALL_EVENTS = 15; // 0xf
    field public static final android.os.Parcelable.Creator<android.telephony.euicc.EuiccNotification> CREATOR;
    field public static final int EVENT_DELETE = 8; // 0x8
    field public static final int EVENT_DISABLE = 4; // 0x4
    field public static final int EVENT_ENABLE = 2; // 0x2
    field public static final int EVENT_INSTALL = 1; // 0x1
  }

  public static abstract class EuiccNotification.Event implements java.lang.annotation.Annotation {
  }

  public final class EuiccRulesAuthTable implements android.os.Parcelable {
    method public int describeContents();
    method public int findIndex(int, android.service.carrier.CarrierIdentifier);
    method public boolean hasPolicyRuleFlag(int, int);
    method public void writeToParcel(android.os.Parcel, int);
    field public static final android.os.Parcelable.Creator<android.telephony.euicc.EuiccRulesAuthTable> CREATOR;
    field public static final int POLICY_RULE_FLAG_CONSENT_REQUIRED = 1; // 0x1
  }

  public static final class EuiccRulesAuthTable.Builder {
    ctor public EuiccRulesAuthTable.Builder(int);
    method public android.telephony.euicc.EuiccRulesAuthTable.Builder add(int, java.util.List<android.service.carrier.CarrierIdentifier>, int);
    method public android.telephony.euicc.EuiccRulesAuthTable build();
  }

  public static abstract class EuiccRulesAuthTable.PolicyRuleFlag implements java.lang.annotation.Annotation {
  }

}

package android.telephony.ims {

  public final class ImsCallForwardInfo implements android.os.Parcelable {
    ctor public ImsCallForwardInfo(int, int, int, int, java.lang.String, int);
    method public int describeContents();
    method public int getCondition();
    method public java.lang.String getNumber();
    method public int getServiceClass();
    method public int getStatus();
    method public int getTimeSeconds();
    method public int getToA();
    method public void writeToParcel(android.os.Parcel, int);
    field public static final int CDIV_CF_REASON_ALL = 4; // 0x4
    field public static final int CDIV_CF_REASON_ALL_CONDITIONAL = 5; // 0x5
    field public static final int CDIV_CF_REASON_BUSY = 1; // 0x1
    field public static final int CDIV_CF_REASON_NOT_LOGGED_IN = 6; // 0x6
    field public static final int CDIV_CF_REASON_NOT_REACHABLE = 3; // 0x3
    field public static final int CDIV_CF_REASON_NO_REPLY = 2; // 0x2
    field public static final int CDIV_CF_REASON_UNCONDITIONAL = 0; // 0x0
    field public static final android.os.Parcelable.Creator<android.telephony.ims.ImsCallForwardInfo> CREATOR;
    field public static final int STATUS_ACTIVE = 1; // 0x1
    field public static final int STATUS_NOT_ACTIVE = 0; // 0x0
    field public static final int TYPE_OF_ADDRESS_INTERNATIONAL = 145; // 0x91
    field public static final int TYPE_OF_ADDRESS_UNKNOWN = 129; // 0x81
  }

  public final class ImsCallProfile implements android.os.Parcelable {
    ctor public ImsCallProfile();
    ctor public ImsCallProfile(int, int);
    ctor public ImsCallProfile(int, int, android.os.Bundle, android.telephony.ims.ImsStreamMediaProfile);
    method public int describeContents();
    method public java.lang.String getCallExtra(java.lang.String);
    method public java.lang.String getCallExtra(java.lang.String, java.lang.String);
    method public boolean getCallExtraBoolean(java.lang.String);
    method public boolean getCallExtraBoolean(java.lang.String, boolean);
    method public int getCallExtraInt(java.lang.String);
    method public int getCallExtraInt(java.lang.String, int);
    method public android.os.Bundle getCallExtras();
    method public int getCallType();
    method public static int getCallTypeFromVideoState(int);
    method public android.telephony.ims.ImsStreamMediaProfile getMediaProfile();
    method public int getRestrictCause();
    method public int getServiceType();
    method public static int getVideoStateFromCallType(int);
    method public static int getVideoStateFromImsCallProfile(android.telephony.ims.ImsCallProfile);
    method public boolean isVideoCall();
    method public boolean isVideoPaused();
    method public static int presentationToOir(int);
    method public void setCallExtra(java.lang.String, java.lang.String);
    method public void setCallExtraBoolean(java.lang.String, boolean);
    method public void setCallExtraInt(java.lang.String, int);
    method public void setCallRestrictCause(int);
    method public void updateCallExtras(android.telephony.ims.ImsCallProfile);
    method public void updateCallType(android.telephony.ims.ImsCallProfile);
    method public void updateMediaProfile(android.telephony.ims.ImsCallProfile);
    method public void writeToParcel(android.os.Parcel, int);
    field public static final int CALL_RESTRICT_CAUSE_DISABLED = 2; // 0x2
    field public static final int CALL_RESTRICT_CAUSE_HD = 3; // 0x3
    field public static final int CALL_RESTRICT_CAUSE_NONE = 0; // 0x0
    field public static final int CALL_RESTRICT_CAUSE_RAT = 1; // 0x1
    field public static final int CALL_TYPE_VIDEO_N_VOICE = 3; // 0x3
    field public static final int CALL_TYPE_VOICE = 2; // 0x2
    field public static final int CALL_TYPE_VOICE_N_VIDEO = 1; // 0x1
    field public static final int CALL_TYPE_VS = 8; // 0x8
    field public static final int CALL_TYPE_VS_RX = 10; // 0xa
    field public static final int CALL_TYPE_VS_TX = 9; // 0x9
    field public static final int CALL_TYPE_VT = 4; // 0x4
    field public static final int CALL_TYPE_VT_NODIR = 7; // 0x7
    field public static final int CALL_TYPE_VT_RX = 6; // 0x6
    field public static final int CALL_TYPE_VT_TX = 5; // 0x5
    field public static final android.os.Parcelable.Creator<android.telephony.ims.ImsCallProfile> CREATOR;
    field public static final int DIALSTRING_NORMAL = 0; // 0x0
    field public static final int DIALSTRING_SS_CONF = 1; // 0x1
    field public static final int DIALSTRING_USSD = 2; // 0x2
    field public static final java.lang.String EXTRA_ADDITIONAL_CALL_INFO = "AdditionalCallInfo";
    field public static final java.lang.String EXTRA_CALL_RAT_TYPE = "CallRadioTech";
    field public static final java.lang.String EXTRA_CHILD_NUMBER = "ChildNum";
    field public static final java.lang.String EXTRA_CNA = "cna";
    field public static final java.lang.String EXTRA_CNAP = "cnap";
    field public static final java.lang.String EXTRA_CODEC = "Codec";
    field public static final java.lang.String EXTRA_DIALSTRING = "dialstring";
    field public static final java.lang.String EXTRA_DISPLAY_TEXT = "DisplayText";
    field public static final java.lang.String EXTRA_EMERGENCY_CALL = "e_call";
    field public static final java.lang.String EXTRA_IS_CALL_PULL = "CallPull";
    field public static final java.lang.String EXTRA_OI = "oi";
    field public static final java.lang.String EXTRA_OIR = "oir";
    field public static final java.lang.String EXTRA_REMOTE_URI = "remote_uri";
    field public static final java.lang.String EXTRA_USSD = "ussd";
    field public static final int OIR_DEFAULT = 0; // 0x0
    field public static final int OIR_PRESENTATION_NOT_RESTRICTED = 2; // 0x2
    field public static final int OIR_PRESENTATION_PAYPHONE = 4; // 0x4
    field public static final int OIR_PRESENTATION_RESTRICTED = 1; // 0x1
    field public static final int OIR_PRESENTATION_UNKNOWN = 3; // 0x3
    field public static final int SERVICE_TYPE_EMERGENCY = 2; // 0x2
    field public static final int SERVICE_TYPE_NONE = 0; // 0x0
    field public static final int SERVICE_TYPE_NORMAL = 1; // 0x1
  }

  public class ImsCallSessionListener {
    method public void callSessionConferenceExtendFailed(android.telephony.ims.ImsReasonInfo);
    method public void callSessionConferenceExtendReceived(android.telephony.ims.stub.ImsCallSessionImplBase, android.telephony.ims.ImsCallProfile);
    method public void callSessionConferenceExtended(android.telephony.ims.stub.ImsCallSessionImplBase, android.telephony.ims.ImsCallProfile);
    method public void callSessionConferenceStateUpdated(android.telephony.ims.ImsConferenceState);
    method public void callSessionHandover(int, int, android.telephony.ims.ImsReasonInfo);
    method public void callSessionHandoverFailed(int, int, android.telephony.ims.ImsReasonInfo);
    method public void callSessionHeld(android.telephony.ims.ImsCallProfile);
    method public void callSessionHoldFailed(android.telephony.ims.ImsReasonInfo);
    method public void callSessionHoldReceived(android.telephony.ims.ImsCallProfile);
    method public void callSessionInitiated(android.telephony.ims.ImsCallProfile);
    method public void callSessionInitiatedFailed(android.telephony.ims.ImsReasonInfo);
    method public void callSessionInviteParticipantsRequestDelivered();
    method public void callSessionInviteParticipantsRequestFailed(android.telephony.ims.ImsReasonInfo);
    method public void callSessionMayHandover(int, int);
    method public void callSessionMergeComplete(android.telephony.ims.stub.ImsCallSessionImplBase);
    method public void callSessionMergeFailed(android.telephony.ims.ImsReasonInfo);
    method public void callSessionMergeStarted(android.telephony.ims.stub.ImsCallSessionImplBase, android.telephony.ims.ImsCallProfile);
    method public void callSessionMultipartyStateChanged(boolean);
    method public void callSessionProgressing(android.telephony.ims.ImsStreamMediaProfile);
    method public void callSessionRemoveParticipantsRequestDelivered();
    method public void callSessionRemoveParticipantsRequestFailed(android.telephony.ims.ImsReasonInfo);
    method public void callSessionResumeFailed(android.telephony.ims.ImsReasonInfo);
    method public void callSessionResumeReceived(android.telephony.ims.ImsCallProfile);
    method public void callSessionResumed(android.telephony.ims.ImsCallProfile);
    method public void callSessionRttMessageReceived(java.lang.String);
    method public void callSessionRttModifyRequestReceived(android.telephony.ims.ImsCallProfile);
    method public void callSessionRttModifyResponseReceived(int);
    method public void callSessionSuppServiceReceived(android.telephony.ims.ImsSuppServiceNotification);
    method public void callSessionTerminated(android.telephony.ims.ImsReasonInfo);
    method public void callSessionTtyModeReceived(int);
    method public void callSessionUpdateFailed(android.telephony.ims.ImsReasonInfo);
    method public void callSessionUpdateReceived(android.telephony.ims.ImsCallProfile);
    method public void callSessionUpdated(android.telephony.ims.ImsCallProfile);
    method public void callSessionUssdMessageReceived(int, java.lang.String);
  }

  public final class ImsConferenceState implements android.os.Parcelable {
    method public int describeContents();
    method public static int getConnectionStateForStatus(java.lang.String);
    method public void writeToParcel(android.os.Parcel, int);
    field public static final android.os.Parcelable.Creator<android.telephony.ims.ImsConferenceState> CREATOR;
    field public static final java.lang.String DISPLAY_TEXT = "display-text";
    field public static final java.lang.String ENDPOINT = "endpoint";
    field public static final java.lang.String SIP_STATUS_CODE = "sipstatuscode";
    field public static final java.lang.String STATUS = "status";
    field public static final java.lang.String STATUS_ALERTING = "alerting";
    field public static final java.lang.String STATUS_CONNECTED = "connected";
    field public static final java.lang.String STATUS_CONNECT_FAIL = "connect-fail";
    field public static final java.lang.String STATUS_DIALING_IN = "dialing-in";
    field public static final java.lang.String STATUS_DIALING_OUT = "dialing-out";
    field public static final java.lang.String STATUS_DISCONNECTED = "disconnected";
    field public static final java.lang.String STATUS_DISCONNECTING = "disconnecting";
    field public static final java.lang.String STATUS_MUTED_VIA_FOCUS = "muted-via-focus";
    field public static final java.lang.String STATUS_ON_HOLD = "on-hold";
    field public static final java.lang.String STATUS_PENDING = "pending";
    field public static final java.lang.String STATUS_SEND_ONLY = "sendonly";
    field public static final java.lang.String STATUS_SEND_RECV = "sendrecv";
    field public static final java.lang.String USER = "user";
    field public final java.util.HashMap<java.lang.String, android.os.Bundle> mParticipants;
  }

  public final class ImsExternalCallState implements android.os.Parcelable {
    ctor public ImsExternalCallState(java.lang.String, android.net.Uri, android.net.Uri, boolean, int, int, boolean);
    method public int describeContents();
    method public android.net.Uri getAddress();
    method public int getCallId();
    method public int getCallState();
    method public int getCallType();
    method public android.net.Uri getLocalAddress();
    method public boolean isCallHeld();
    method public boolean isCallPullable();
    method public void writeToParcel(android.os.Parcel, int);
    field public static final int CALL_STATE_CONFIRMED = 1; // 0x1
    field public static final int CALL_STATE_TERMINATED = 2; // 0x2
    field public static final android.os.Parcelable.Creator<android.telephony.ims.ImsExternalCallState> CREATOR;
  }

  public class ImsMmTelManager {
    method public static android.telephony.ims.ImsMmTelManager createForSubscriptionId(android.content.Context, int);
    method public int getVoWiFiModeSetting();
    method public boolean isAdvancedCallingSettingEnabled();
    method public boolean isAvailable(int, int);
    method public boolean isCapable(int, int);
    method public boolean isVoWiFiRoamingSettingEnabled();
    method public boolean isVoWiFiSettingEnabled();
    method public boolean isVtSettingEnabled();
    method public void registerImsRegistrationCallback(java.util.concurrent.Executor, android.telephony.ims.ImsMmTelManager.RegistrationCallback);
    method public void registerMmTelCapabilityCallback(java.util.concurrent.Executor, android.telephony.ims.ImsMmTelManager.CapabilityCallback);
    method public void setAdvancedCallingSetting(boolean);
    method public void setRttCapabilitySetting(boolean);
    method public void setVoWiFiModeSetting(int);
    method public void setVoWiFiNonPersistent(boolean, int);
    method public void setVoWiFiRoamingModeSetting(int);
    method public void setVoWiFiRoamingSetting(boolean);
    method public void setVoWiFiSetting(boolean);
    method public void setVtSetting(boolean);
    method public void unregisterImsRegistrationCallback(android.telephony.ims.ImsMmTelManager.RegistrationCallback);
    method public void unregisterMmTelCapabilityCallback(android.telephony.ims.ImsMmTelManager.CapabilityCallback);
    field public static final int WIFI_MODE_CELLULAR_PREFERRED = 1; // 0x1
    field public static final int WIFI_MODE_WIFI_ONLY = 0; // 0x0
    field public static final int WIFI_MODE_WIFI_PREFERRED = 2; // 0x2
  }

  public static class ImsMmTelManager.CapabilityCallback {
    ctor public ImsMmTelManager.CapabilityCallback();
    method public void onCapabilitiesStatusChanged(android.telephony.ims.feature.MmTelFeature.MmTelCapabilities);
  }

  public static class ImsMmTelManager.RegistrationCallback {
    ctor public ImsMmTelManager.RegistrationCallback();
    method public void onDeregistered(android.telephony.ims.ImsReasonInfo);
    method public void onRegistered(int);
    method public void onRegistering(int);
    method public void onTechnologyChangeFailed(int, android.telephony.ims.ImsReasonInfo);
  }

  public final class ImsReasonInfo implements android.os.Parcelable {
    ctor public ImsReasonInfo(int, int, java.lang.String);
    method public int describeContents();
    method public int getCode();
    method public int getExtraCode();
    method public java.lang.String getExtraMessage();
    method public void writeToParcel(android.os.Parcel, int);
    field public static final int CODE_ACCESS_CLASS_BLOCKED = 1512; // 0x5e8
    field public static final int CODE_ANSWERED_ELSEWHERE = 1014; // 0x3f6
    field public static final int CODE_BLACKLISTED_CALL_ID = 506; // 0x1fa
    field public static final int CODE_CALL_BARRED = 240; // 0xf0
    field public static final int CODE_CALL_DROP_IWLAN_TO_LTE_UNAVAILABLE = 1100; // 0x44c
    field public static final int CODE_CALL_END_CAUSE_CALL_PULL = 1016; // 0x3f8
    field public static final int CODE_CALL_PULL_OUT_OF_SYNC = 1015; // 0x3f7
    field public static final int CODE_DATA_DISABLED = 1406; // 0x57e
    field public static final int CODE_DATA_LIMIT_REACHED = 1405; // 0x57d
    field public static final int CODE_DIAL_MODIFIED_TO_DIAL = 246; // 0xf6
    field public static final int CODE_DIAL_MODIFIED_TO_DIAL_VIDEO = 247; // 0xf7
    field public static final int CODE_DIAL_MODIFIED_TO_SS = 245; // 0xf5
    field public static final int CODE_DIAL_MODIFIED_TO_USSD = 244; // 0xf4
    field public static final int CODE_DIAL_VIDEO_MODIFIED_TO_DIAL = 248; // 0xf8
    field public static final int CODE_DIAL_VIDEO_MODIFIED_TO_DIAL_VIDEO = 249; // 0xf9
    field public static final int CODE_DIAL_VIDEO_MODIFIED_TO_SS = 250; // 0xfa
    field public static final int CODE_DIAL_VIDEO_MODIFIED_TO_USSD = 251; // 0xfb
    field public static final int CODE_ECBM_NOT_SUPPORTED = 901; // 0x385
    field public static final int CODE_EMERGENCY_PERM_FAILURE = 364; // 0x16c
    field public static final int CODE_EMERGENCY_TEMP_FAILURE = 363; // 0x16b
    field public static final int CODE_EPDG_TUNNEL_ESTABLISH_FAILURE = 1400; // 0x578
    field public static final int CODE_EPDG_TUNNEL_LOST_CONNECTION = 1402; // 0x57a
    field public static final int CODE_EPDG_TUNNEL_REKEY_FAILURE = 1401; // 0x579
    field public static final int CODE_FDN_BLOCKED = 241; // 0xf1
    field public static final int CODE_IKEV2_AUTH_FAILURE = 1408; // 0x580
    field public static final int CODE_IMEI_NOT_ACCEPTED = 243; // 0xf3
    field public static final int CODE_IWLAN_DPD_FAILURE = 1300; // 0x514
    field public static final int CODE_LOCAL_CALL_BUSY = 142; // 0x8e
    field public static final int CODE_LOCAL_CALL_CS_RETRY_REQUIRED = 146; // 0x92
    field public static final int CODE_LOCAL_CALL_DECLINE = 143; // 0x8f
    field public static final int CODE_LOCAL_CALL_EXCEEDED = 141; // 0x8d
    field public static final int CODE_LOCAL_CALL_RESOURCE_RESERVATION_FAILED = 145; // 0x91
    field public static final int CODE_LOCAL_CALL_TERMINATED = 148; // 0x94
    field public static final int CODE_LOCAL_CALL_VCC_ON_PROGRESSING = 144; // 0x90
    field public static final int CODE_LOCAL_CALL_VOLTE_RETRY_REQUIRED = 147; // 0x93
    field public static final int CODE_LOCAL_ENDED_BY_CONFERENCE_MERGE = 108; // 0x6c
    field public static final int CODE_LOCAL_HO_NOT_FEASIBLE = 149; // 0x95
    field public static final int CODE_LOCAL_ILLEGAL_ARGUMENT = 101; // 0x65
    field public static final int CODE_LOCAL_ILLEGAL_STATE = 102; // 0x66
    field public static final int CODE_LOCAL_IMS_SERVICE_DOWN = 106; // 0x6a
    field public static final int CODE_LOCAL_INTERNAL_ERROR = 103; // 0x67
    field public static final int CODE_LOCAL_LOW_BATTERY = 112; // 0x70
    field public static final int CODE_LOCAL_NETWORK_IP_CHANGED = 124; // 0x7c
    field public static final int CODE_LOCAL_NETWORK_NO_LTE_COVERAGE = 122; // 0x7a
    field public static final int CODE_LOCAL_NETWORK_NO_SERVICE = 121; // 0x79
    field public static final int CODE_LOCAL_NETWORK_ROAMING = 123; // 0x7b
    field public static final int CODE_LOCAL_NOT_REGISTERED = 132; // 0x84
    field public static final int CODE_LOCAL_NO_PENDING_CALL = 107; // 0x6b
    field public static final int CODE_LOCAL_POWER_OFF = 111; // 0x6f
    field public static final int CODE_LOCAL_SERVICE_UNAVAILABLE = 131; // 0x83
    field public static final int CODE_LOW_BATTERY = 505; // 0x1f9
    field public static final int CODE_MAXIMUM_NUMBER_OF_CALLS_REACHED = 1403; // 0x57b
    field public static final int CODE_MEDIA_INIT_FAILED = 401; // 0x191
    field public static final int CODE_MEDIA_NOT_ACCEPTABLE = 403; // 0x193
    field public static final int CODE_MEDIA_NO_DATA = 402; // 0x192
    field public static final int CODE_MEDIA_UNSPECIFIED = 404; // 0x194
    field public static final int CODE_MULTIENDPOINT_NOT_SUPPORTED = 902; // 0x386
    field public static final int CODE_NETWORK_DETACH = 1513; // 0x5e9
    field public static final int CODE_NETWORK_REJECT = 1504; // 0x5e0
    field public static final int CODE_NETWORK_RESP_TIMEOUT = 1503; // 0x5df
    field public static final int CODE_NO_CSFB_IN_CS_ROAM = 1516; // 0x5ec
    field public static final int CODE_NO_VALID_SIM = 1501; // 0x5dd
    field public static final int CODE_OEM_CAUSE_1 = 61441; // 0xf001
    field public static final int CODE_OEM_CAUSE_10 = 61450; // 0xf00a
    field public static final int CODE_OEM_CAUSE_11 = 61451; // 0xf00b
    field public static final int CODE_OEM_CAUSE_12 = 61452; // 0xf00c
    field public static final int CODE_OEM_CAUSE_13 = 61453; // 0xf00d
    field public static final int CODE_OEM_CAUSE_14 = 61454; // 0xf00e
    field public static final int CODE_OEM_CAUSE_15 = 61455; // 0xf00f
    field public static final int CODE_OEM_CAUSE_2 = 61442; // 0xf002
    field public static final int CODE_OEM_CAUSE_3 = 61443; // 0xf003
    field public static final int CODE_OEM_CAUSE_4 = 61444; // 0xf004
    field public static final int CODE_OEM_CAUSE_5 = 61445; // 0xf005
    field public static final int CODE_OEM_CAUSE_6 = 61446; // 0xf006
    field public static final int CODE_OEM_CAUSE_7 = 61447; // 0xf007
    field public static final int CODE_OEM_CAUSE_8 = 61448; // 0xf008
    field public static final int CODE_OEM_CAUSE_9 = 61449; // 0xf009
    field public static final int CODE_RADIO_ACCESS_FAILURE = 1505; // 0x5e1
    field public static final int CODE_RADIO_INTERNAL_ERROR = 1502; // 0x5de
    field public static final int CODE_RADIO_LINK_FAILURE = 1506; // 0x5e2
    field public static final int CODE_RADIO_LINK_LOST = 1507; // 0x5e3
    field public static final int CODE_RADIO_OFF = 1500; // 0x5dc
    field public static final int CODE_RADIO_RELEASE_ABNORMAL = 1511; // 0x5e7
    field public static final int CODE_RADIO_RELEASE_NORMAL = 1510; // 0x5e6
    field public static final int CODE_RADIO_SETUP_FAILURE = 1509; // 0x5e5
    field public static final int CODE_RADIO_UPLINK_FAILURE = 1508; // 0x5e4
    field public static final int CODE_REGISTRATION_ERROR = 1000; // 0x3e8
    field public static final int CODE_REJECT_1X_COLLISION = 1603; // 0x643
    field public static final int CODE_REJECT_CALL_ON_OTHER_SUB = 1602; // 0x642
    field public static final int CODE_REJECT_CALL_TYPE_NOT_ALLOWED = 1605; // 0x645
    field public static final int CODE_REJECT_CONFERENCE_TTY_NOT_ALLOWED = 1617; // 0x651
    field public static final int CODE_REJECT_INTERNAL_ERROR = 1612; // 0x64c
    field public static final int CODE_REJECT_MAX_CALL_LIMIT_REACHED = 1608; // 0x648
    field public static final int CODE_REJECT_ONGOING_CALL_SETUP = 1607; // 0x647
    field public static final int CODE_REJECT_ONGOING_CALL_TRANSFER = 1611; // 0x64b
    field public static final int CODE_REJECT_ONGOING_CALL_UPGRADE = 1616; // 0x650
    field public static final int CODE_REJECT_ONGOING_CALL_WAITING_DISABLED = 1601; // 0x641
    field public static final int CODE_REJECT_ONGOING_CONFERENCE_CALL = 1618; // 0x652
    field public static final int CODE_REJECT_ONGOING_CS_CALL = 1621; // 0x655
    field public static final int CODE_REJECT_ONGOING_E911_CALL = 1606; // 0x646
    field public static final int CODE_REJECT_ONGOING_ENCRYPTED_CALL = 1620; // 0x654
    field public static final int CODE_REJECT_ONGOING_HANDOVER = 1614; // 0x64e
    field public static final int CODE_REJECT_QOS_FAILURE = 1613; // 0x64d
    field public static final int CODE_REJECT_SERVICE_NOT_REGISTERED = 1604; // 0x644
    field public static final int CODE_REJECT_UNKNOWN = 1600; // 0x640
    field public static final int CODE_REJECT_UNSUPPORTED_SDP_HEADERS = 1610; // 0x64a
    field public static final int CODE_REJECT_UNSUPPORTED_SIP_HEADERS = 1609; // 0x649
    field public static final int CODE_REJECT_VT_AVPF_NOT_ALLOWED = 1619; // 0x653
    field public static final int CODE_REJECT_VT_TTY_NOT_ALLOWED = 1615; // 0x64f
    field public static final int CODE_REMOTE_CALL_DECLINE = 1404; // 0x57c
    field public static final int CODE_SIP_ALTERNATE_EMERGENCY_CALL = 1514; // 0x5ea
    field public static final int CODE_SIP_BAD_ADDRESS = 337; // 0x151
    field public static final int CODE_SIP_BAD_REQUEST = 331; // 0x14b
    field public static final int CODE_SIP_BUSY = 338; // 0x152
    field public static final int CODE_SIP_CLIENT_ERROR = 342; // 0x156
    field public static final int CODE_SIP_FORBIDDEN = 332; // 0x14c
    field public static final int CODE_SIP_GLOBAL_ERROR = 362; // 0x16a
    field public static final int CODE_SIP_NOT_ACCEPTABLE = 340; // 0x154
    field public static final int CODE_SIP_NOT_FOUND = 333; // 0x14d
    field public static final int CODE_SIP_NOT_REACHABLE = 341; // 0x155
    field public static final int CODE_SIP_NOT_SUPPORTED = 334; // 0x14e
    field public static final int CODE_SIP_REDIRECTED = 321; // 0x141
    field public static final int CODE_SIP_REQUEST_CANCELLED = 339; // 0x153
    field public static final int CODE_SIP_REQUEST_TIMEOUT = 335; // 0x14f
    field public static final int CODE_SIP_SERVER_ERROR = 354; // 0x162
    field public static final int CODE_SIP_SERVER_INTERNAL_ERROR = 351; // 0x15f
    field public static final int CODE_SIP_SERVER_TIMEOUT = 353; // 0x161
    field public static final int CODE_SIP_SERVICE_UNAVAILABLE = 352; // 0x160
    field public static final int CODE_SIP_TEMPRARILY_UNAVAILABLE = 336; // 0x150
    field public static final int CODE_SIP_TRANSACTION_DOES_NOT_EXIST = 343; // 0x157
    field public static final int CODE_SIP_USER_MARKED_UNWANTED = 365; // 0x16d
    field public static final int CODE_SIP_USER_REJECTED = 361; // 0x169
    field public static final int CODE_SUPP_SVC_CANCELLED = 1202; // 0x4b2
    field public static final int CODE_SUPP_SVC_FAILED = 1201; // 0x4b1
    field public static final int CODE_SUPP_SVC_REINVITE_COLLISION = 1203; // 0x4b3
    field public static final int CODE_TIMEOUT_1XX_WAITING = 201; // 0xc9
    field public static final int CODE_TIMEOUT_NO_ANSWER = 202; // 0xca
    field public static final int CODE_TIMEOUT_NO_ANSWER_CALL_UPDATE = 203; // 0xcb
    field public static final int CODE_UNSPECIFIED = 0; // 0x0
    field public static final int CODE_USER_DECLINE = 504; // 0x1f8
    field public static final int CODE_USER_IGNORE = 503; // 0x1f7
    field public static final int CODE_USER_NOANSWER = 502; // 0x1f6
    field public static final int CODE_USER_TERMINATED = 501; // 0x1f5
    field public static final int CODE_USER_TERMINATED_BY_REMOTE = 510; // 0x1fe
    field public static final int CODE_UT_CB_PASSWORD_MISMATCH = 821; // 0x335
    field public static final int CODE_UT_NETWORK_ERROR = 804; // 0x324
    field public static final int CODE_UT_NOT_SUPPORTED = 801; // 0x321
    field public static final int CODE_UT_OPERATION_NOT_ALLOWED = 803; // 0x323
    field public static final int CODE_UT_SERVICE_UNAVAILABLE = 802; // 0x322
    field public static final int CODE_UT_SS_MODIFIED_TO_DIAL = 822; // 0x336
    field public static final int CODE_UT_SS_MODIFIED_TO_DIAL_VIDEO = 825; // 0x339
    field public static final int CODE_UT_SS_MODIFIED_TO_SS = 824; // 0x338
    field public static final int CODE_UT_SS_MODIFIED_TO_USSD = 823; // 0x337
    field public static final int CODE_WIFI_LOST = 1407; // 0x57f
    field public static final android.os.Parcelable.Creator<android.telephony.ims.ImsReasonInfo> CREATOR;
    field public static final int EXTRA_CODE_CALL_RETRY_BY_SETTINGS = 3; // 0x3
    field public static final int EXTRA_CODE_CALL_RETRY_NORMAL = 1; // 0x1
    field public static final int EXTRA_CODE_CALL_RETRY_SILENT_REDIAL = 2; // 0x2
    field public static final java.lang.String EXTRA_MSG_SERVICE_NOT_AUTHORIZED = "Forbidden. Not Authorized for Service";
  }

  public class ImsService extends android.app.Service {
    ctor public ImsService();
    method public android.telephony.ims.feature.MmTelFeature createMmTelFeature(int);
    method public android.telephony.ims.feature.RcsFeature createRcsFeature(int);
    method public void disableIms(int);
    method public void enableIms(int);
    method public android.telephony.ims.stub.ImsConfigImplBase getConfig(int);
    method public android.telephony.ims.stub.ImsRegistrationImplBase getRegistration(int);
    method public final void onUpdateSupportedImsFeatures(android.telephony.ims.stub.ImsFeatureConfiguration) throws android.os.RemoteException;
    method public android.telephony.ims.stub.ImsFeatureConfiguration querySupportedImsFeatures();
    method public void readyForFeatureCreation();
  }

  public final class ImsSsData implements android.os.Parcelable {
    ctor public ImsSsData(int, int, int, int, int);
    method public int describeContents();
    method public android.telephony.ims.ImsCallForwardInfo[] getCallForwardInfo();
    method public int getRequestType();
    method public int getResult();
    method public int getServiceClass();
    method public int getServiceType();
    method public android.telephony.ims.ImsSsInfo[] getSuppServiceInfo();
    method public int getTeleserviceType();
    method public boolean isTypeBarring();
    method public boolean isTypeCf();
    method public boolean isTypeClip();
    method public boolean isTypeClir();
    method public boolean isTypeColp();
    method public boolean isTypeColr();
    method public boolean isTypeCw();
    method public boolean isTypeIcb();
    method public boolean isTypeInterrogation();
    method public boolean isTypeUnConditional();
    method public void writeToParcel(android.os.Parcel, int);
    field public static final android.os.Parcelable.Creator<android.telephony.ims.ImsSsData> CREATOR;
    field public static final int RESULT_SUCCESS = 0; // 0x0
    field public static final int SERVICE_CLASS_DATA = 2; // 0x2
    field public static final int SERVICE_CLASS_DATA_CIRCUIT_ASYNC = 32; // 0x20
    field public static final int SERVICE_CLASS_DATA_CIRCUIT_SYNC = 16; // 0x10
    field public static final int SERVICE_CLASS_DATA_PACKET_ACCESS = 64; // 0x40
    field public static final int SERVICE_CLASS_DATA_PAD = 128; // 0x80
    field public static final int SERVICE_CLASS_FAX = 4; // 0x4
    field public static final int SERVICE_CLASS_NONE = 0; // 0x0
    field public static final int SERVICE_CLASS_SMS = 8; // 0x8
    field public static final int SERVICE_CLASS_VOICE = 1; // 0x1
    field public static final int SS_ACTIVATION = 0; // 0x0
    field public static final int SS_ALL_BARRING = 18; // 0x12
    field public static final int SS_ALL_DATA_TELESERVICES = 3; // 0x3
    field public static final int SS_ALL_TELESERVICES_EXCEPT_SMS = 5; // 0x5
    field public static final int SS_ALL_TELESEVICES = 1; // 0x1
    field public static final int SS_ALL_TELE_AND_BEARER_SERVICES = 0; // 0x0
    field public static final int SS_BAIC = 16; // 0x10
    field public static final int SS_BAIC_ROAMING = 17; // 0x11
    field public static final int SS_BAOC = 13; // 0xd
    field public static final int SS_BAOIC = 14; // 0xe
    field public static final int SS_BAOIC_EXC_HOME = 15; // 0xf
    field public static final int SS_CFU = 0; // 0x0
    field public static final int SS_CFUT = 6; // 0x6
    field public static final int SS_CF_ALL = 4; // 0x4
    field public static final int SS_CF_ALL_CONDITIONAL = 5; // 0x5
    field public static final int SS_CF_BUSY = 1; // 0x1
    field public static final int SS_CF_NOT_REACHABLE = 3; // 0x3
    field public static final int SS_CF_NO_REPLY = 2; // 0x2
    field public static final int SS_CLIP = 7; // 0x7
    field public static final int SS_CLIR = 8; // 0x8
    field public static final int SS_CNAP = 11; // 0xb
    field public static final int SS_COLP = 9; // 0x9
    field public static final int SS_COLR = 10; // 0xa
    field public static final int SS_DEACTIVATION = 1; // 0x1
    field public static final int SS_ERASURE = 4; // 0x4
    field public static final int SS_INCOMING_BARRING = 20; // 0x14
    field public static final int SS_INCOMING_BARRING_ANONYMOUS = 22; // 0x16
    field public static final int SS_INCOMING_BARRING_DN = 21; // 0x15
    field public static final int SS_INTERROGATION = 2; // 0x2
    field public static final int SS_OUTGOING_BARRING = 19; // 0x13
    field public static final int SS_REGISTRATION = 3; // 0x3
    field public static final int SS_SMS_SERVICES = 4; // 0x4
    field public static final int SS_TELEPHONY = 2; // 0x2
    field public static final int SS_WAIT = 12; // 0xc
  }

  public static class ImsSsData.Builder {
    ctor public ImsSsData.Builder(int, int, int, int, int);
    method public android.telephony.ims.ImsSsData build();
    method public android.telephony.ims.ImsSsData.Builder setCallForwardingInfo(android.telephony.ims.ImsCallForwardInfo[]);
    method public android.telephony.ims.ImsSsData.Builder setSuppServiceInfo(android.telephony.ims.ImsSsInfo[]);
  }

  public final class ImsSsInfo implements android.os.Parcelable {
    ctor public deprecated ImsSsInfo(int, java.lang.String);
    method public int describeContents();
    method public int getClirInterrogationStatus();
    method public int getClirOutgoingState();
    method public deprecated java.lang.String getIcbNum();
    method public java.lang.String getIncomingCommunicationBarringNumber();
    method public int getProvisionStatus();
    method public int getStatus();
    method public void writeToParcel(android.os.Parcel, int);
    field public static final int CLIR_OUTGOING_DEFAULT = 0; // 0x0
    field public static final int CLIR_OUTGOING_INVOCATION = 1; // 0x1
    field public static final int CLIR_OUTGOING_SUPPRESSION = 2; // 0x2
    field public static final int CLIR_STATUS_NOT_PROVISIONED = 0; // 0x0
    field public static final int CLIR_STATUS_PROVISIONED_PERMANENT = 1; // 0x1
    field public static final int CLIR_STATUS_TEMPORARILY_ALLOWED = 4; // 0x4
    field public static final int CLIR_STATUS_TEMPORARILY_RESTRICTED = 3; // 0x3
    field public static final int CLIR_STATUS_UNKNOWN = 2; // 0x2
    field public static final android.os.Parcelable.Creator<android.telephony.ims.ImsSsInfo> CREATOR;
    field public static final int DISABLED = 0; // 0x0
    field public static final int ENABLED = 1; // 0x1
    field public static final int NOT_REGISTERED = -1; // 0xffffffff
    field public static final int SERVICE_NOT_PROVISIONED = 0; // 0x0
    field public static final int SERVICE_PROVISIONED = 1; // 0x1
    field public static final int SERVICE_PROVISIONING_UNKNOWN = -1; // 0xffffffff
  }

  public static class ImsSsInfo.Builder {
    ctor public ImsSsInfo.Builder(int);
    method public android.telephony.ims.ImsSsInfo build();
    method public android.telephony.ims.ImsSsInfo.Builder setClirInterrogationStatus(int);
    method public android.telephony.ims.ImsSsInfo.Builder setClirOutgoingState(int);
    method public android.telephony.ims.ImsSsInfo.Builder setIncomingCommunicationBarringNumber(java.lang.String);
    method public android.telephony.ims.ImsSsInfo.Builder setProvisionStatus(int);
  }

  public static abstract class ImsSsInfo.ClirInterrogationStatus implements java.lang.annotation.Annotation {
  }

  public static abstract class ImsSsInfo.ClirOutgoingState implements java.lang.annotation.Annotation {
  }

  public final class ImsStreamMediaProfile implements android.os.Parcelable {
    ctor public ImsStreamMediaProfile(int, int, int, int, int);
    method public void copyFrom(android.telephony.ims.ImsStreamMediaProfile);
    method public int describeContents();
    method public int getAudioDirection();
    method public int getAudioQuality();
    method public int getRttMode();
    method public int getVideoDirection();
    method public int getVideoQuality();
    method public boolean isRttCall();
    method public void setRttMode(int);
    method public void writeToParcel(android.os.Parcel, int);
    field public static final int AUDIO_QUALITY_AMR = 1; // 0x1
    field public static final int AUDIO_QUALITY_AMR_WB = 2; // 0x2
    field public static final int AUDIO_QUALITY_EVRC = 4; // 0x4
    field public static final int AUDIO_QUALITY_EVRC_B = 5; // 0x5
    field public static final int AUDIO_QUALITY_EVRC_NW = 7; // 0x7
    field public static final int AUDIO_QUALITY_EVRC_WB = 6; // 0x6
    field public static final int AUDIO_QUALITY_EVS_FB = 20; // 0x14
    field public static final int AUDIO_QUALITY_EVS_NB = 17; // 0x11
    field public static final int AUDIO_QUALITY_EVS_SWB = 19; // 0x13
    field public static final int AUDIO_QUALITY_EVS_WB = 18; // 0x12
    field public static final int AUDIO_QUALITY_G711A = 13; // 0xd
    field public static final int AUDIO_QUALITY_G711AB = 15; // 0xf
    field public static final int AUDIO_QUALITY_G711U = 11; // 0xb
    field public static final int AUDIO_QUALITY_G722 = 14; // 0xe
    field public static final int AUDIO_QUALITY_G723 = 12; // 0xc
    field public static final int AUDIO_QUALITY_G729 = 16; // 0x10
    field public static final int AUDIO_QUALITY_GSM_EFR = 8; // 0x8
    field public static final int AUDIO_QUALITY_GSM_FR = 9; // 0x9
    field public static final int AUDIO_QUALITY_GSM_HR = 10; // 0xa
    field public static final int AUDIO_QUALITY_NONE = 0; // 0x0
    field public static final int AUDIO_QUALITY_QCELP13K = 3; // 0x3
    field public static final android.os.Parcelable.Creator<android.telephony.ims.ImsStreamMediaProfile> CREATOR;
    field public static final int DIRECTION_INACTIVE = 0; // 0x0
    field public static final int DIRECTION_INVALID = -1; // 0xffffffff
    field public static final int DIRECTION_RECEIVE = 1; // 0x1
    field public static final int DIRECTION_SEND = 2; // 0x2
    field public static final int DIRECTION_SEND_RECEIVE = 3; // 0x3
    field public static final int RTT_MODE_DISABLED = 0; // 0x0
    field public static final int RTT_MODE_FULL = 1; // 0x1
    field public static final int VIDEO_QUALITY_NONE = 0; // 0x0
    field public static final int VIDEO_QUALITY_QCIF = 1; // 0x1
    field public static final int VIDEO_QUALITY_QVGA_LANDSCAPE = 2; // 0x2
    field public static final int VIDEO_QUALITY_QVGA_PORTRAIT = 4; // 0x4
    field public static final int VIDEO_QUALITY_VGA_LANDSCAPE = 8; // 0x8
    field public static final int VIDEO_QUALITY_VGA_PORTRAIT = 16; // 0x10
  }

  public final class ImsSuppServiceNotification implements android.os.Parcelable {
    ctor public ImsSuppServiceNotification(int, int, int, int, java.lang.String, java.lang.String[]);
    method public int describeContents();
    method public void writeToParcel(android.os.Parcel, int);
    field public static final android.os.Parcelable.Creator<android.telephony.ims.ImsSuppServiceNotification> CREATOR;
    field public final int code;
    field public final java.lang.String[] history;
    field public final int index;
    field public final int notificationType;
    field public final java.lang.String number;
    field public final int type;
  }

  public class ImsUtListener {
    method public void onSupplementaryServiceIndication(android.telephony.ims.ImsSsData);
    method public void onUtConfigurationCallBarringQueried(int, android.telephony.ims.ImsSsInfo[]);
    method public void onUtConfigurationCallForwardQueried(int, android.telephony.ims.ImsCallForwardInfo[]);
    method public void onUtConfigurationCallWaitingQueried(int, android.telephony.ims.ImsSsInfo[]);
    method public void onUtConfigurationQueried(int, android.os.Bundle);
    method public void onUtConfigurationQueryFailed(int, android.telephony.ims.ImsReasonInfo);
    method public void onUtConfigurationUpdateFailed(int, android.telephony.ims.ImsReasonInfo);
    method public void onUtConfigurationUpdated(int);
  }

  public abstract class ImsVideoCallProvider {
    ctor public ImsVideoCallProvider();
    method public void changeCallDataUsage(long);
    method public void changeCameraCapabilities(android.telecom.VideoProfile.CameraCapabilities);
    method public void changePeerDimensions(int, int);
    method public void changeVideoQuality(int);
    method public void handleCallSessionEvent(int);
    method public abstract void onRequestCallDataUsage();
    method public abstract void onRequestCameraCapabilities();
    method public abstract void onSendSessionModifyRequest(android.telecom.VideoProfile, android.telecom.VideoProfile);
    method public abstract void onSendSessionModifyResponse(android.telecom.VideoProfile);
    method public abstract void onSetCamera(java.lang.String);
    method public void onSetCamera(java.lang.String, int);
    method public abstract void onSetDeviceOrientation(int);
    method public abstract void onSetDisplaySurface(android.view.Surface);
    method public abstract void onSetPauseImage(android.net.Uri);
    method public abstract void onSetPreviewSurface(android.view.Surface);
    method public abstract void onSetZoom(float);
    method public void receiveSessionModifyRequest(android.telecom.VideoProfile);
    method public void receiveSessionModifyResponse(int, android.telecom.VideoProfile, android.telecom.VideoProfile);
  }

  public class ProvisioningManager {
    method public static android.telephony.ims.ProvisioningManager createForSubscriptionId(android.content.Context, int);
    method public int getProvisioningIntValue(int);
    method public java.lang.String getProvisioningStringValue(int);
    method public void registerProvisioningChangedCallback(java.util.concurrent.Executor, android.telephony.ims.ProvisioningManager.Callback);
    method public int setProvisioningIntValue(int, int);
    method public int setProvisioningStringValue(int, java.lang.String);
    method public void unregisterProvisioningChangedCallback(android.telephony.ims.ProvisioningManager.Callback);
  }

  public static class ProvisioningManager.Callback {
    ctor public ProvisioningManager.Callback();
    method public void onProvisioningIntChanged(int, int);
    method public void onProvisioningStringChanged(int, java.lang.String);
  }

}

package android.telephony.ims.feature {

  public final class CapabilityChangeRequest implements android.os.Parcelable {
    method public void addCapabilitiesToDisableForTech(int, int);
    method public void addCapabilitiesToEnableForTech(int, int);
    method public int describeContents();
    method public java.util.List<android.telephony.ims.feature.CapabilityChangeRequest.CapabilityPair> getCapabilitiesToDisable();
    method public java.util.List<android.telephony.ims.feature.CapabilityChangeRequest.CapabilityPair> getCapabilitiesToEnable();
    method public void writeToParcel(android.os.Parcel, int);
    field public static final android.os.Parcelable.Creator<android.telephony.ims.feature.CapabilityChangeRequest> CREATOR;
  }

  public static class CapabilityChangeRequest.CapabilityPair {
    ctor public CapabilityChangeRequest.CapabilityPair(int, int);
    method public int getCapability();
    method public int getRadioTech();
  }

  public abstract class ImsFeature {
    ctor public ImsFeature();
    method public abstract void changeEnabledCapabilities(android.telephony.ims.feature.CapabilityChangeRequest, android.telephony.ims.feature.ImsFeature.CapabilityCallbackProxy);
    method public abstract void onFeatureReady();
    method public abstract void onFeatureRemoved();
    method public final void setFeatureState(int);
    field public static final int CAPABILITY_ERROR_GENERIC = -1; // 0xffffffff
    field public static final int CAPABILITY_SUCCESS = 0; // 0x0
    field public static final int FEATURE_EMERGENCY_MMTEL = 0; // 0x0
    field public static final int FEATURE_MMTEL = 1; // 0x1
    field public static final int FEATURE_RCS = 2; // 0x2
    field public static final int STATE_INITIALIZING = 1; // 0x1
    field public static final int STATE_READY = 2; // 0x2
    field public static final int STATE_UNAVAILABLE = 0; // 0x0
  }

  public static class ImsFeature.Capabilities {
    field protected int mCapabilities;
  }

  protected static class ImsFeature.CapabilityCallbackProxy {
    method public void onChangeCapabilityConfigurationError(int, int, int);
  }

  public class MmTelFeature extends android.telephony.ims.feature.ImsFeature {
    ctor public MmTelFeature();
    method public void changeEnabledCapabilities(android.telephony.ims.feature.CapabilityChangeRequest, android.telephony.ims.feature.ImsFeature.CapabilityCallbackProxy);
    method public android.telephony.ims.ImsCallProfile createCallProfile(int, int);
    method public android.telephony.ims.stub.ImsCallSessionImplBase createCallSession(android.telephony.ims.ImsCallProfile);
    method public android.telephony.ims.stub.ImsEcbmImplBase getEcbm();
    method public android.telephony.ims.stub.ImsMultiEndpointImplBase getMultiEndpoint();
    method public android.telephony.ims.stub.ImsSmsImplBase getSmsImplementation();
    method public android.telephony.ims.stub.ImsUtImplBase getUt();
    method public final void notifyCapabilitiesStatusChanged(android.telephony.ims.feature.MmTelFeature.MmTelCapabilities);
    method public final void notifyIncomingCall(android.telephony.ims.stub.ImsCallSessionImplBase, android.os.Bundle);
    method public final void notifyRejectedCall(android.telephony.ims.ImsCallProfile, android.telephony.ims.ImsReasonInfo);
    method public final void notifyVoiceMessageCountUpdate(int);
    method public void onFeatureReady();
    method public void onFeatureRemoved();
    method public boolean queryCapabilityConfiguration(int, int);
    method public final android.telephony.ims.feature.MmTelFeature.MmTelCapabilities queryCapabilityStatus();
    method public void setUiTtyMode(int, android.os.Message);
    method public int shouldProcessCall(java.lang.String[]);
    field public static final int PROCESS_CALL_CSFB = 1; // 0x1
    field public static final int PROCESS_CALL_IMS = 0; // 0x0
  }

  public static class MmTelFeature.MmTelCapabilities extends android.telephony.ims.feature.ImsFeature.Capabilities {
    ctor public MmTelFeature.MmTelCapabilities();
    ctor public deprecated MmTelFeature.MmTelCapabilities(android.telephony.ims.feature.ImsFeature.Capabilities);
    ctor public MmTelFeature.MmTelCapabilities(int);
    method public final void addCapabilities(int);
    method public final boolean isCapable(int);
    method public final void removeCapabilities(int);
    field public static final int CAPABILITY_TYPE_SMS = 8; // 0x8
    field public static final int CAPABILITY_TYPE_UT = 4; // 0x4
    field public static final int CAPABILITY_TYPE_VIDEO = 2; // 0x2
    field public static final int CAPABILITY_TYPE_VOICE = 1; // 0x1
  }

  public static abstract class MmTelFeature.MmTelCapabilities.MmTelCapability implements java.lang.annotation.Annotation {
  }

  public static abstract class MmTelFeature.ProcessCallResult implements java.lang.annotation.Annotation {
  }

  public class RcsFeature extends android.telephony.ims.feature.ImsFeature {
    ctor public RcsFeature();
    method public void changeEnabledCapabilities(android.telephony.ims.feature.CapabilityChangeRequest, android.telephony.ims.feature.ImsFeature.CapabilityCallbackProxy);
    method public void onFeatureReady();
    method public void onFeatureRemoved();
  }

}

package android.telephony.ims.stub {

  public class ImsCallSessionImplBase implements java.lang.AutoCloseable {
    ctor public ImsCallSessionImplBase();
    method public void accept(int, android.telephony.ims.ImsStreamMediaProfile);
    method public void close();
    method public void deflect(java.lang.String);
    method public void extendToConference(java.lang.String[]);
    method public java.lang.String getCallId();
    method public android.telephony.ims.ImsCallProfile getCallProfile();
    method public android.telephony.ims.ImsVideoCallProvider getImsVideoCallProvider();
    method public android.telephony.ims.ImsCallProfile getLocalCallProfile();
    method public java.lang.String getProperty(java.lang.String);
    method public android.telephony.ims.ImsCallProfile getRemoteCallProfile();
    method public int getState();
    method public void hold(android.telephony.ims.ImsStreamMediaProfile);
    method public void inviteParticipants(java.lang.String[]);
    method public boolean isInCall();
    method public boolean isMultiparty();
    method public void merge();
    method public void reject(int);
    method public void removeParticipants(java.lang.String[]);
    method public void resume(android.telephony.ims.ImsStreamMediaProfile);
    method public void sendDtmf(char, android.os.Message);
    method public void sendRttMessage(java.lang.String);
    method public void sendRttModifyRequest(android.telephony.ims.ImsCallProfile);
    method public void sendRttModifyResponse(boolean);
    method public void sendUssd(java.lang.String);
    method public void setListener(android.telephony.ims.ImsCallSessionListener);
    method public void setMute(boolean);
    method public void start(java.lang.String, android.telephony.ims.ImsCallProfile);
    method public void startConference(java.lang.String[], android.telephony.ims.ImsCallProfile);
    method public void startDtmf(char);
    method public void stopDtmf();
    method public void terminate(int);
    method public void update(int, android.telephony.ims.ImsStreamMediaProfile);
    field public static final int USSD_MODE_NOTIFY = 0; // 0x0
    field public static final int USSD_MODE_REQUEST = 1; // 0x1
  }

  public static class ImsCallSessionImplBase.State {
    method public static java.lang.String toString(int);
    field public static final int ESTABLISHED = 4; // 0x4
    field public static final int ESTABLISHING = 3; // 0x3
    field public static final int IDLE = 0; // 0x0
    field public static final int INITIATED = 1; // 0x1
    field public static final int INVALID = -1; // 0xffffffff
    field public static final int NEGOTIATING = 2; // 0x2
    field public static final int REESTABLISHING = 6; // 0x6
    field public static final int RENEGOTIATING = 5; // 0x5
    field public static final int TERMINATED = 8; // 0x8
    field public static final int TERMINATING = 7; // 0x7
  }

  public class ImsConfigImplBase {
    ctor public ImsConfigImplBase();
    method public int getConfigInt(int);
    method public java.lang.String getConfigString(int);
    method public final void notifyProvisionedValueChanged(int, int);
    method public final void notifyProvisionedValueChanged(int, java.lang.String);
    method public int setConfig(int, int);
    method public int setConfig(int, java.lang.String);
    field public static final int CONFIG_RESULT_FAILED = 1; // 0x1
    field public static final int CONFIG_RESULT_SUCCESS = 0; // 0x0
    field public static final int CONFIG_RESULT_UNKNOWN = -1; // 0xffffffff
  }

  public class ImsEcbmImplBase {
    ctor public ImsEcbmImplBase();
    method public final void enteredEcbm();
    method public void exitEmergencyCallbackMode();
    method public final void exitedEcbm();
  }

  public final class ImsFeatureConfiguration implements android.os.Parcelable {
    method public int describeContents();
    method public java.util.Set<android.telephony.ims.stub.ImsFeatureConfiguration.FeatureSlotPair> getServiceFeatures();
    method public void writeToParcel(android.os.Parcel, int);
    field public static final android.os.Parcelable.Creator<android.telephony.ims.stub.ImsFeatureConfiguration> CREATOR;
  }

  public static class ImsFeatureConfiguration.Builder {
    ctor public ImsFeatureConfiguration.Builder();
    method public android.telephony.ims.stub.ImsFeatureConfiguration.Builder addFeature(int, int);
    method public android.telephony.ims.stub.ImsFeatureConfiguration build();
  }

  public static final class ImsFeatureConfiguration.FeatureSlotPair {
    ctor public ImsFeatureConfiguration.FeatureSlotPair(int, int);
    field public final int featureType;
    field public final int slotId;
  }

  public class ImsMultiEndpointImplBase {
    ctor public ImsMultiEndpointImplBase();
    method public final void onImsExternalCallStateUpdate(java.util.List<android.telephony.ims.ImsExternalCallState>);
    method public void requestImsExternalCallStateInfo();
  }

  public class ImsRegistrationImplBase {
    ctor public ImsRegistrationImplBase();
    method public final void onDeregistered(android.telephony.ims.ImsReasonInfo);
    method public final void onRegistered(int);
    method public final void onRegistering(int);
    method public final void onSubscriberAssociatedUriChanged(android.net.Uri[]);
    method public final void onTechnologyChangeFailed(int, android.telephony.ims.ImsReasonInfo);
    field public static final int REGISTRATION_TECH_IWLAN = 1; // 0x1
    field public static final int REGISTRATION_TECH_LTE = 0; // 0x0
    field public static final int REGISTRATION_TECH_NONE = -1; // 0xffffffff
  }

  public class ImsSmsImplBase {
    ctor public ImsSmsImplBase();
    method public void acknowledgeSms(int, int, int);
    method public void acknowledgeSmsReport(int, int, int);
    method public java.lang.String getSmsFormat();
    method public void onReady();
    method public final void onSendSmsResult(int, int, int, int) throws java.lang.RuntimeException;
    method public final void onSmsReceived(int, java.lang.String, byte[]) throws java.lang.RuntimeException;
    method public final void onSmsStatusReportReceived(int, int, java.lang.String, byte[]) throws java.lang.RuntimeException;
    method public void sendSms(int, int, java.lang.String, java.lang.String, boolean, byte[]);
    field public static final int DELIVER_STATUS_ERROR_GENERIC = 2; // 0x2
    field public static final int DELIVER_STATUS_ERROR_NO_MEMORY = 3; // 0x3
    field public static final int DELIVER_STATUS_ERROR_REQUEST_NOT_SUPPORTED = 4; // 0x4
    field public static final int DELIVER_STATUS_OK = 1; // 0x1
    field public static final int SEND_STATUS_ERROR = 2; // 0x2
    field public static final int SEND_STATUS_ERROR_FALLBACK = 4; // 0x4
    field public static final int SEND_STATUS_ERROR_RETRY = 3; // 0x3
    field public static final int SEND_STATUS_OK = 1; // 0x1
    field public static final int STATUS_REPORT_STATUS_ERROR = 2; // 0x2
    field public static final int STATUS_REPORT_STATUS_OK = 1; // 0x1
  }

  public class ImsUtImplBase {
    ctor public ImsUtImplBase();
    method public void close();
    method public int queryCallBarring(int);
    method public int queryCallBarringForServiceClass(int, int);
    method public int queryCallForward(int, java.lang.String);
    method public int queryCallWaiting();
    method public int queryClip();
    method public int queryClir();
    method public int queryColp();
    method public int queryColr();
    method public void setListener(android.telephony.ims.ImsUtListener);
    method public int transact(android.os.Bundle);
    method public int updateCallBarring(int, int, java.lang.String[]);
    method public int updateCallBarringForServiceClass(int, int, java.lang.String[], int);
    method public int updateCallForward(int, int, java.lang.String, int, int);
    method public int updateCallWaiting(boolean, int);
    method public int updateClip(boolean);
    method public int updateClir(int);
    method public int updateColp(boolean);
    method public int updateColr(int);
  }

}

package android.telephony.mbms {

  public static class DownloadRequest.Builder {
    method public android.telephony.mbms.DownloadRequest.Builder setServiceId(java.lang.String);
  }

  public final class FileInfo implements android.os.Parcelable {
    ctor public FileInfo(android.net.Uri, java.lang.String);
  }

  public final class FileServiceInfo extends android.telephony.mbms.ServiceInfo implements android.os.Parcelable {
    ctor public FileServiceInfo(java.util.Map<java.util.Locale, java.lang.String>, java.lang.String, java.util.List<java.util.Locale>, java.lang.String, java.util.Date, java.util.Date, java.util.List<android.telephony.mbms.FileInfo>);
  }

  public class MbmsDownloadReceiver extends android.content.BroadcastReceiver {
    field public static final int RESULT_APP_NOTIFICATION_ERROR = 6; // 0x6
    field public static final int RESULT_BAD_TEMP_FILE_ROOT = 3; // 0x3
    field public static final int RESULT_DOWNLOAD_FINALIZATION_ERROR = 4; // 0x4
    field public static final int RESULT_INVALID_ACTION = 1; // 0x1
    field public static final int RESULT_MALFORMED_INTENT = 2; // 0x2
    field public static final int RESULT_OK = 0; // 0x0
    field public static final int RESULT_TEMP_FILE_GENERATION_ERROR = 5; // 0x5
  }

  public final class StreamingServiceInfo extends android.telephony.mbms.ServiceInfo implements android.os.Parcelable {
    ctor public StreamingServiceInfo(java.util.Map<java.util.Locale, java.lang.String>, java.lang.String, java.util.List<java.util.Locale>, java.lang.String, java.util.Date, java.util.Date);
  }

  public final class UriPathPair implements android.os.Parcelable {
    method public int describeContents();
    method public android.net.Uri getContentUri();
    method public android.net.Uri getFilePathUri();
    method public void writeToParcel(android.os.Parcel, int);
    field public static final android.os.Parcelable.Creator<android.telephony.mbms.UriPathPair> CREATOR;
  }

}

package android.telephony.mbms.vendor {

  public class MbmsDownloadServiceBase extends android.os.Binder {
    ctor public MbmsDownloadServiceBase();
    method public int addProgressListener(android.telephony.mbms.DownloadRequest, android.telephony.mbms.DownloadProgressListener) throws android.os.RemoteException;
    method public int addStatusListener(android.telephony.mbms.DownloadRequest, android.telephony.mbms.DownloadStatusListener) throws android.os.RemoteException;
    method public int cancelDownload(android.telephony.mbms.DownloadRequest) throws android.os.RemoteException;
    method public void dispose(int) throws android.os.RemoteException;
    method public int download(android.telephony.mbms.DownloadRequest) throws android.os.RemoteException;
    method public int initialize(int, android.telephony.mbms.MbmsDownloadSessionCallback) throws android.os.RemoteException;
    method public java.util.List<android.telephony.mbms.DownloadRequest> listPendingDownloads(int) throws android.os.RemoteException;
    method public void onAppCallbackDied(int, int);
    method public int removeProgressListener(android.telephony.mbms.DownloadRequest, android.telephony.mbms.DownloadProgressListener) throws android.os.RemoteException;
    method public int removeStatusListener(android.telephony.mbms.DownloadRequest, android.telephony.mbms.DownloadStatusListener) throws android.os.RemoteException;
    method public int requestDownloadState(android.telephony.mbms.DownloadRequest, android.telephony.mbms.FileInfo) throws android.os.RemoteException;
    method public int requestUpdateFileServices(int, java.util.List<java.lang.String>) throws android.os.RemoteException;
    method public int resetDownloadKnowledge(android.telephony.mbms.DownloadRequest) throws android.os.RemoteException;
    method public int setTempFileRootDirectory(int, java.lang.String) throws android.os.RemoteException;
  }

  public class MbmsGroupCallServiceBase extends android.app.Service {
    ctor public MbmsGroupCallServiceBase();
    method public void dispose(int) throws android.os.RemoteException;
    method public int initialize(android.telephony.mbms.MbmsGroupCallSessionCallback, int) throws android.os.RemoteException;
    method public void onAppCallbackDied(int, int);
    method public android.os.IBinder onBind(android.content.Intent);
    method public int startGroupCall(int, long, java.util.List<java.lang.Integer>, java.util.List<java.lang.Integer>, android.telephony.mbms.GroupCallCallback);
    method public void stopGroupCall(int, long);
    method public void updateGroupCall(int, long, java.util.List<java.lang.Integer>, java.util.List<java.lang.Integer>);
  }

  public class MbmsStreamingServiceBase extends android.os.Binder {
    ctor public MbmsStreamingServiceBase();
    method public void dispose(int) throws android.os.RemoteException;
    method public android.net.Uri getPlaybackUri(int, java.lang.String) throws android.os.RemoteException;
    method public int initialize(android.telephony.mbms.MbmsStreamingSessionCallback, int) throws android.os.RemoteException;
    method public void onAppCallbackDied(int, int);
    method public int requestUpdateStreamingServices(int, java.util.List<java.lang.String>) throws android.os.RemoteException;
    method public int startStreaming(int, java.lang.String, android.telephony.mbms.StreamingServiceCallback) throws android.os.RemoteException;
    method public void stopStreaming(int, java.lang.String) throws android.os.RemoteException;
  }

  public class VendorUtils {
    ctor public VendorUtils();
    method public static android.content.ComponentName getAppReceiverFromPackageName(android.content.Context, java.lang.String);
    field public static final java.lang.String ACTION_CLEANUP = "android.telephony.mbms.action.CLEANUP";
    field public static final java.lang.String ACTION_DOWNLOAD_RESULT_INTERNAL = "android.telephony.mbms.action.DOWNLOAD_RESULT_INTERNAL";
    field public static final java.lang.String ACTION_FILE_DESCRIPTOR_REQUEST = "android.telephony.mbms.action.FILE_DESCRIPTOR_REQUEST";
    field public static final java.lang.String EXTRA_FD_COUNT = "android.telephony.mbms.extra.FD_COUNT";
    field public static final java.lang.String EXTRA_FINAL_URI = "android.telephony.mbms.extra.FINAL_URI";
    field public static final java.lang.String EXTRA_FREE_URI_LIST = "android.telephony.mbms.extra.FREE_URI_LIST";
    field public static final java.lang.String EXTRA_PAUSED_LIST = "android.telephony.mbms.extra.PAUSED_LIST";
    field public static final java.lang.String EXTRA_PAUSED_URI_LIST = "android.telephony.mbms.extra.PAUSED_URI_LIST";
    field public static final java.lang.String EXTRA_SERVICE_ID = "android.telephony.mbms.extra.SERVICE_ID";
    field public static final java.lang.String EXTRA_TEMP_FILES_IN_USE = "android.telephony.mbms.extra.TEMP_FILES_IN_USE";
    field public static final java.lang.String EXTRA_TEMP_FILE_ROOT = "android.telephony.mbms.extra.TEMP_FILE_ROOT";
    field public static final java.lang.String EXTRA_TEMP_LIST = "android.telephony.mbms.extra.TEMP_LIST";
  }

}

package android.util {

  public class EventLog {
    method public static void readEventsOnWrapping(int[], long, java.util.Collection<android.util.EventLog.Event>) throws java.io.IOException;
  }

  public static final class EventLog.Event {
    method public int getUid();
  }

}

package android.view {

  public abstract interface WindowManager implements android.view.ViewManager {
    method public abstract android.graphics.Region getCurrentImeTouchRegion();
  }

  public static class WindowManager.LayoutParams extends android.view.ViewGroup.LayoutParams implements android.os.Parcelable {
    method public final long getUserActivityTimeout();
    method public final void setUserActivityTimeout(long);
  }

}

package android.webkit {

  public abstract class CookieManager {
    method protected abstract boolean allowFileSchemeCookiesImpl();
    method public abstract java.lang.String getCookie(java.lang.String, boolean);
    method public synchronized java.lang.String getCookie(android.net.WebAddress);
    method public abstract boolean hasCookies(boolean);
    method protected abstract void setAcceptFileSchemeCookiesImpl(boolean);
  }

  public class FindActionModeCallback implements android.view.ActionMode.Callback android.text.TextWatcher android.view.View.OnClickListener android.webkit.WebView.FindListener {
    ctor public FindActionModeCallback(android.content.Context);
    method public void afterTextChanged(android.text.Editable);
    method public void beforeTextChanged(java.lang.CharSequence, int, int, int);
    method public void findAll();
    method public void finish();
    method public int getActionModeGlobalBottom();
    method public boolean onActionItemClicked(android.view.ActionMode, android.view.MenuItem);
    method public void onClick(android.view.View);
    method public boolean onCreateActionMode(android.view.ActionMode, android.view.Menu);
    method public void onDestroyActionMode(android.view.ActionMode);
    method public void onFindResultReceived(int, int, boolean);
    method public boolean onPrepareActionMode(android.view.ActionMode, android.view.Menu);
    method public void onTextChanged(java.lang.CharSequence, int, int, int);
    method public void setText(java.lang.String);
    method public void setWebView(android.webkit.WebView);
    method public void showSoftInput();
    method public void updateMatchCount(int, int, boolean);
  }

  public static class FindActionModeCallback.NoAction implements android.view.ActionMode.Callback {
    ctor public FindActionModeCallback.NoAction();
    method public boolean onActionItemClicked(android.view.ActionMode, android.view.MenuItem);
    method public boolean onCreateActionMode(android.view.ActionMode, android.view.Menu);
    method public void onDestroyActionMode(android.view.ActionMode);
    method public boolean onPrepareActionMode(android.view.ActionMode, android.view.Menu);
  }

  public class GeolocationPermissions {
    ctor public GeolocationPermissions();
  }

  public class HttpAuthHandler extends android.os.Handler {
    ctor public HttpAuthHandler();
  }

  public class JsDialogHelper {
    ctor public JsDialogHelper(android.webkit.JsPromptResult, int, java.lang.String, java.lang.String, java.lang.String);
    ctor public JsDialogHelper(android.webkit.JsPromptResult, android.os.Message);
    method public boolean invokeCallback(android.webkit.WebChromeClient, android.webkit.WebView);
    method public void showDialog(android.content.Context);
    field public static final int ALERT = 1; // 0x1
    field public static final int CONFIRM = 2; // 0x2
    field public static final int PROMPT = 3; // 0x3
    field public static final int UNLOAD = 4; // 0x4
  }

  public class JsPromptResult extends android.webkit.JsResult {
    ctor public JsPromptResult(android.webkit.JsResult.ResultReceiver);
    method public java.lang.String getStringResult();
  }

  public class JsResult {
    ctor public JsResult(android.webkit.JsResult.ResultReceiver);
    method public final boolean getResult();
  }

  public static abstract interface JsResult.ResultReceiver {
    method public abstract void onJsResultComplete(android.webkit.JsResult);
  }

  public class SslErrorHandler extends android.os.Handler {
    ctor public SslErrorHandler();
  }

  public abstract class TokenBindingService {
    ctor public TokenBindingService();
    method public abstract void deleteAllKeys(android.webkit.ValueCallback<java.lang.Boolean>);
    method public abstract void deleteKey(android.net.Uri, android.webkit.ValueCallback<java.lang.Boolean>);
    method public abstract void enableTokenBinding();
    method public static android.webkit.TokenBindingService getInstance();
    method public abstract void getKey(android.net.Uri, java.lang.String[], android.webkit.ValueCallback<android.webkit.TokenBindingService.TokenBindingKey>);
    field public static final java.lang.String KEY_ALGORITHM_ECDSAP256 = "ECDSAP256";
    field public static final java.lang.String KEY_ALGORITHM_RSA2048_PKCS_1_5 = "RSA2048_PKCS_1.5";
    field public static final java.lang.String KEY_ALGORITHM_RSA2048_PSS = "RSA2048PSS";
  }

  public static abstract class TokenBindingService.TokenBindingKey {
    ctor public TokenBindingService.TokenBindingKey();
    method public abstract java.lang.String getAlgorithm();
    method public abstract java.security.KeyPair getKeyPair();
  }

  public class WebChromeClient {
    method public deprecated void openFileChooser(android.webkit.ValueCallback<android.net.Uri>, java.lang.String, java.lang.String);
  }

  public abstract class WebHistoryItem implements java.lang.Cloneable {
    method public abstract deprecated int getId();
  }

  public abstract deprecated class WebIconDatabase {
    method public abstract void bulkRequestIconForPageUrl(android.content.ContentResolver, java.lang.String, android.webkit.WebIconDatabase.IconListener);
  }

  public abstract class WebMessagePort {
    ctor public WebMessagePort();
  }

  public abstract class WebResourceError {
    ctor public WebResourceError();
  }

  public class WebResourceResponse {
    ctor public WebResourceResponse(boolean, java.lang.String, java.lang.String, int, java.lang.String, java.util.Map<java.lang.String, java.lang.String>, java.io.InputStream);
  }

  public abstract class WebSettings {
    method public abstract boolean getAcceptThirdPartyCookies();
    method public abstract deprecated boolean getNavDump();
    method public abstract deprecated boolean getPluginsEnabled();
    method public abstract deprecated boolean getUseWebViewBackgroundForOverscrollBackground();
    method public abstract deprecated int getUserAgent();
    method public abstract boolean getVideoOverlayForEmbeddedEncryptedVideoEnabled();
    method public abstract void setAcceptThirdPartyCookies(boolean);
    method public abstract deprecated void setNavDump(boolean);
    method public abstract deprecated void setPluginsEnabled(boolean);
    method public abstract deprecated void setUseWebViewBackgroundForOverscrollBackground(boolean);
    method public abstract deprecated void setUserAgent(int);
    method public abstract void setVideoOverlayForEmbeddedEncryptedVideoEnabled(boolean);
  }

  public class WebStorage {
    ctor public WebStorage();
  }

  public static class WebStorage.Origin {
    ctor protected WebStorage.Origin(java.lang.String, long, long);
  }

  public class WebView extends android.widget.AbsoluteLayout implements android.view.ViewGroup.OnHierarchyChangeListener android.view.ViewTreeObserver.OnGlobalFocusChangeListener {
    method public android.webkit.WebViewProvider getWebViewProvider();
  }

  public static class WebView.HitTestResult {
    ctor public WebView.HitTestResult();
    method public void setExtra(java.lang.String);
    method public void setType(int);
  }

  public class WebView.PrivateAccess {
    ctor public WebView.PrivateAccess();
    method public void awakenScrollBars(int);
    method public void awakenScrollBars(int, boolean);
    method public float getHorizontalScrollFactor();
    method public int getHorizontalScrollbarHeight();
    method public float getVerticalScrollFactor();
    method public void onScrollChanged(int, int, int, int);
    method public void overScrollBy(int, int, int, int, int, int, int, int, boolean);
    method public void setMeasuredDimension(int, int);
    method public void setScrollXRaw(int);
    method public void setScrollYRaw(int);
    method public void super_computeScroll();
    method public boolean super_dispatchKeyEvent(android.view.KeyEvent);
    method public int super_getScrollBarStyle();
    method public void super_onDrawVerticalScrollBar(android.graphics.Canvas, android.graphics.drawable.Drawable, int, int, int, int);
    method public boolean super_onGenericMotionEvent(android.view.MotionEvent);
    method public boolean super_onHoverEvent(android.view.MotionEvent);
    method public boolean super_performAccessibilityAction(int, android.os.Bundle);
    method public boolean super_performLongClick();
    method public boolean super_requestFocus(int, android.graphics.Rect);
    method public void super_scrollTo(int, int);
    method public boolean super_setFrame(int, int, int, int);
    method public void super_setLayoutParams(android.view.ViewGroup.LayoutParams);
    method public void super_startActivityForResult(android.content.Intent, int);
  }

  public final class WebViewDelegate {
    method public void addWebViewAssetPath(android.content.Context);
    method public void callDrawGlFunction(android.graphics.Canvas, long);
    method public void callDrawGlFunction(android.graphics.Canvas, long, java.lang.Runnable);
    method public boolean canInvokeDrawGlFunctor(android.view.View);
    method public void detachDrawGlFunctor(android.view.View, long);
    method public android.app.Application getApplication();
    method public java.lang.String getDataDirectorySuffix();
    method public java.lang.String getErrorString(android.content.Context, int);
    method public int getPackageId(android.content.res.Resources, java.lang.String);
    method public void invokeDrawGlFunctor(android.view.View, long, boolean);
    method public boolean isMultiProcessEnabled();
    method public boolean isTraceTagEnabled();
    method public void setOnTraceEnabledChangeListener(android.webkit.WebViewDelegate.OnTraceEnabledChangeListener);
  }

  public static abstract interface WebViewDelegate.OnTraceEnabledChangeListener {
    method public abstract void onTraceEnabledChange(boolean);
  }

  public final class WebViewFactory {
    ctor public WebViewFactory();
    method public static android.content.pm.PackageInfo getLoadedPackageInfo();
    method public static int loadWebViewNativeLibraryFromPackage(java.lang.String, java.lang.ClassLoader);
    method public static void prepareWebViewInZygote();
    field public static final java.lang.String CHROMIUM_WEBVIEW_VMSIZE_SIZE_PROPERTY = "persist.sys.webview.vmsize";
    field public static final int LIBLOAD_ADDRESS_SPACE_NOT_RESERVED = 2; // 0x2
    field public static final int LIBLOAD_FAILED_JNI_CALL = 7; // 0x7
    field public static final int LIBLOAD_FAILED_LISTING_WEBVIEW_PACKAGES = 4; // 0x4
    field public static final int LIBLOAD_FAILED_TO_FIND_NAMESPACE = 10; // 0xa
    field public static final int LIBLOAD_FAILED_TO_LOAD_LIBRARY = 6; // 0x6
    field public static final int LIBLOAD_FAILED_TO_OPEN_RELRO_FILE = 5; // 0x5
    field public static final int LIBLOAD_FAILED_WAITING_FOR_RELRO = 3; // 0x3
    field public static final int LIBLOAD_FAILED_WAITING_FOR_WEBVIEW_REASON_UNKNOWN = 8; // 0x8
    field public static final int LIBLOAD_SUCCESS = 0; // 0x0
    field public static final int LIBLOAD_WRONG_PACKAGE_NAME = 1; // 0x1
  }

  public abstract interface WebViewFactoryProvider {
    method public abstract android.webkit.WebViewProvider createWebView(android.webkit.WebView, android.webkit.WebView.PrivateAccess);
    method public abstract android.webkit.CookieManager getCookieManager();
    method public abstract android.webkit.GeolocationPermissions getGeolocationPermissions();
    method public abstract android.webkit.ServiceWorkerController getServiceWorkerController();
    method public abstract android.webkit.WebViewFactoryProvider.Statics getStatics();
    method public abstract android.webkit.TokenBindingService getTokenBindingService();
    method public abstract android.webkit.TracingController getTracingController();
    method public abstract android.webkit.WebIconDatabase getWebIconDatabase();
    method public abstract android.webkit.WebStorage getWebStorage();
    method public abstract java.lang.ClassLoader getWebViewClassLoader();
    method public abstract android.webkit.WebViewDatabase getWebViewDatabase(android.content.Context);
  }

  public static abstract interface WebViewFactoryProvider.Statics {
    method public abstract void clearClientCertPreferences(java.lang.Runnable);
    method public abstract void enableSlowWholeDocumentDraw();
    method public abstract java.lang.String findAddress(java.lang.String);
    method public abstract void freeMemoryForTests();
    method public abstract java.lang.String getDefaultUserAgent(android.content.Context);
    method public abstract android.net.Uri getSafeBrowsingPrivacyPolicyUrl();
    method public abstract void initSafeBrowsing(android.content.Context, android.webkit.ValueCallback<java.lang.Boolean>);
    method public abstract android.net.Uri[] parseFileChooserResult(int, android.content.Intent);
    method public abstract void setSafeBrowsingWhitelist(java.util.List<java.lang.String>, android.webkit.ValueCallback<java.lang.Boolean>);
    method public abstract void setWebContentsDebuggingEnabled(boolean);
  }

  public abstract interface WebViewProvider {
    method public abstract void addJavascriptInterface(java.lang.Object, java.lang.String);
    method public abstract boolean canGoBack();
    method public abstract boolean canGoBackOrForward(int);
    method public abstract boolean canGoForward();
    method public abstract boolean canZoomIn();
    method public abstract boolean canZoomOut();
    method public abstract android.graphics.Picture capturePicture();
    method public abstract void clearCache(boolean);
    method public abstract void clearFormData();
    method public abstract void clearHistory();
    method public abstract void clearMatches();
    method public abstract void clearSslPreferences();
    method public abstract void clearView();
    method public abstract android.webkit.WebBackForwardList copyBackForwardList();
    method public abstract android.print.PrintDocumentAdapter createPrintDocumentAdapter(java.lang.String);
    method public abstract android.webkit.WebMessagePort[] createWebMessageChannel();
    method public abstract void destroy();
    method public abstract void documentHasImages(android.os.Message);
    method public abstract void dumpViewHierarchyWithProperties(java.io.BufferedWriter, int);
    method public abstract void evaluateJavaScript(java.lang.String, android.webkit.ValueCallback<java.lang.String>);
    method public abstract int findAll(java.lang.String);
    method public abstract void findAllAsync(java.lang.String);
    method public abstract android.view.View findHierarchyView(java.lang.String, int);
    method public abstract void findNext(boolean);
    method public abstract void flingScroll(int, int);
    method public abstract void freeMemory();
    method public abstract android.net.http.SslCertificate getCertificate();
    method public abstract int getContentHeight();
    method public abstract int getContentWidth();
    method public abstract android.graphics.Bitmap getFavicon();
    method public abstract android.webkit.WebView.HitTestResult getHitTestResult();
    method public abstract java.lang.String[] getHttpAuthUsernamePassword(java.lang.String, java.lang.String);
    method public abstract java.lang.String getOriginalUrl();
    method public abstract int getProgress();
    method public abstract boolean getRendererPriorityWaivedWhenNotVisible();
    method public abstract int getRendererRequestedPriority();
    method public abstract float getScale();
    method public abstract android.webkit.WebViewProvider.ScrollDelegate getScrollDelegate();
    method public abstract android.webkit.WebSettings getSettings();
    method public default android.view.textclassifier.TextClassifier getTextClassifier();
    method public abstract java.lang.String getTitle();
    method public abstract java.lang.String getTouchIconUrl();
    method public abstract java.lang.String getUrl();
    method public abstract android.webkit.WebViewProvider.ViewDelegate getViewDelegate();
    method public abstract int getVisibleTitleHeight();
    method public abstract android.webkit.WebChromeClient getWebChromeClient();
    method public abstract android.webkit.WebViewClient getWebViewClient();
    method public abstract android.view.View getZoomControls();
    method public abstract void goBack();
    method public abstract void goBackOrForward(int);
    method public abstract void goForward();
    method public abstract void init(java.util.Map<java.lang.String, java.lang.Object>, boolean);
    method public abstract void insertVisualStateCallback(long, android.webkit.WebView.VisualStateCallback);
    method public abstract void invokeZoomPicker();
    method public abstract boolean isPaused();
    method public abstract boolean isPrivateBrowsingEnabled();
    method public abstract void loadData(java.lang.String, java.lang.String, java.lang.String);
    method public abstract void loadDataWithBaseURL(java.lang.String, java.lang.String, java.lang.String, java.lang.String, java.lang.String);
    method public abstract void loadUrl(java.lang.String, java.util.Map<java.lang.String, java.lang.String>);
    method public abstract void loadUrl(java.lang.String);
    method public abstract void notifyFindDialogDismissed();
    method public abstract void onPause();
    method public abstract void onResume();
    method public abstract boolean overlayHorizontalScrollbar();
    method public abstract boolean overlayVerticalScrollbar();
    method public abstract boolean pageDown(boolean);
    method public abstract boolean pageUp(boolean);
    method public abstract void pauseTimers();
    method public abstract void postMessageToMainFrame(android.webkit.WebMessage, android.net.Uri);
    method public abstract void postUrl(java.lang.String, byte[]);
    method public abstract void reload();
    method public abstract void removeJavascriptInterface(java.lang.String);
    method public abstract void requestFocusNodeHref(android.os.Message);
    method public abstract void requestImageRef(android.os.Message);
    method public abstract boolean restorePicture(android.os.Bundle, java.io.File);
    method public abstract android.webkit.WebBackForwardList restoreState(android.os.Bundle);
    method public abstract void resumeTimers();
    method public abstract void savePassword(java.lang.String, java.lang.String, java.lang.String);
    method public abstract boolean savePicture(android.os.Bundle, java.io.File);
    method public abstract android.webkit.WebBackForwardList saveState(android.os.Bundle);
    method public abstract void saveWebArchive(java.lang.String);
    method public abstract void saveWebArchive(java.lang.String, boolean, android.webkit.ValueCallback<java.lang.String>);
    method public abstract void setCertificate(android.net.http.SslCertificate);
    method public abstract void setDownloadListener(android.webkit.DownloadListener);
    method public abstract void setFindListener(android.webkit.WebView.FindListener);
    method public abstract void setHorizontalScrollbarOverlay(boolean);
    method public abstract void setHttpAuthUsernamePassword(java.lang.String, java.lang.String, java.lang.String, java.lang.String);
    method public abstract void setInitialScale(int);
    method public abstract void setMapTrackballToArrowKeys(boolean);
    method public abstract void setNetworkAvailable(boolean);
    method public abstract void setPictureListener(android.webkit.WebView.PictureListener);
    method public abstract void setRendererPriorityPolicy(int, boolean);
    method public default void setTextClassifier(android.view.textclassifier.TextClassifier);
    method public abstract void setVerticalScrollbarOverlay(boolean);
    method public abstract void setWebChromeClient(android.webkit.WebChromeClient);
    method public abstract void setWebViewClient(android.webkit.WebViewClient);
    method public abstract boolean showFindDialog(java.lang.String, boolean);
    method public abstract void stopLoading();
    method public abstract boolean zoomBy(float);
    method public abstract boolean zoomIn();
    method public abstract boolean zoomOut();
  }

  public static abstract interface WebViewProvider.ScrollDelegate {
    method public abstract int computeHorizontalScrollOffset();
    method public abstract int computeHorizontalScrollRange();
    method public abstract void computeScroll();
    method public abstract int computeVerticalScrollExtent();
    method public abstract int computeVerticalScrollOffset();
    method public abstract int computeVerticalScrollRange();
  }

  public static abstract interface WebViewProvider.ViewDelegate {
    method public default void autofill(android.util.SparseArray<android.view.autofill.AutofillValue>);
    method public abstract boolean dispatchKeyEvent(android.view.KeyEvent);
    method public abstract android.view.View findFocus(android.view.View);
    method public abstract android.view.accessibility.AccessibilityNodeProvider getAccessibilityNodeProvider();
    method public abstract android.os.Handler getHandler(android.os.Handler);
    method public default boolean isVisibleToUserForAutofill(int);
    method public abstract void onActivityResult(int, int, android.content.Intent);
    method public abstract void onAttachedToWindow();
    method public default boolean onCheckIsTextEditor();
    method public abstract void onConfigurationChanged(android.content.res.Configuration);
    method public abstract android.view.inputmethod.InputConnection onCreateInputConnection(android.view.inputmethod.EditorInfo);
    method public abstract void onDetachedFromWindow();
    method public abstract boolean onDragEvent(android.view.DragEvent);
    method public abstract void onDraw(android.graphics.Canvas);
    method public abstract void onDrawVerticalScrollBar(android.graphics.Canvas, android.graphics.drawable.Drawable, int, int, int, int);
    method public abstract void onFinishTemporaryDetach();
    method public abstract void onFocusChanged(boolean, int, android.graphics.Rect);
    method public abstract boolean onGenericMotionEvent(android.view.MotionEvent);
    method public abstract boolean onHoverEvent(android.view.MotionEvent);
    method public abstract void onInitializeAccessibilityEvent(android.view.accessibility.AccessibilityEvent);
    method public abstract void onInitializeAccessibilityNodeInfo(android.view.accessibility.AccessibilityNodeInfo);
    method public abstract boolean onKeyDown(int, android.view.KeyEvent);
    method public abstract boolean onKeyMultiple(int, int, android.view.KeyEvent);
    method public abstract boolean onKeyUp(int, android.view.KeyEvent);
    method public abstract void onMeasure(int, int);
    method public default void onMovedToDisplay(int, android.content.res.Configuration);
    method public abstract void onOverScrolled(int, int, boolean, boolean);
    method public default void onProvideAutofillVirtualStructure(android.view.ViewStructure, int);
    method public abstract void onProvideVirtualStructure(android.view.ViewStructure);
    method public abstract void onScrollChanged(int, int, int, int);
    method public abstract void onSizeChanged(int, int, int, int);
    method public abstract void onStartTemporaryDetach();
    method public abstract boolean onTouchEvent(android.view.MotionEvent);
    method public abstract boolean onTrackballEvent(android.view.MotionEvent);
    method public abstract void onVisibilityChanged(android.view.View, int);
    method public abstract void onWindowFocusChanged(boolean);
    method public abstract void onWindowVisibilityChanged(int);
    method public abstract boolean performAccessibilityAction(int, android.os.Bundle);
    method public abstract boolean performLongClick();
    method public abstract void preDispatchDraw(android.graphics.Canvas);
    method public abstract boolean requestChildRectangleOnScreen(android.view.View, android.graphics.Rect, boolean);
    method public abstract boolean requestFocus(int, android.graphics.Rect);
    method public abstract void setBackgroundColor(int);
    method public abstract boolean setFrame(int, int, int, int);
    method public abstract void setLayerType(int, android.graphics.Paint);
    method public abstract void setLayoutParams(android.view.ViewGroup.LayoutParams);
    method public abstract void setOverScrollMode(int);
    method public abstract void setScrollBarStyle(int);
    method public abstract boolean shouldDelayChildPressedState();
  }

  public final class WebViewProviderInfo implements android.os.Parcelable {
    ctor public WebViewProviderInfo(java.lang.String, java.lang.String, boolean, boolean, java.lang.String[]);
    method public int describeContents();
    method public void writeToParcel(android.os.Parcel, int);
    field public static final android.os.Parcelable.Creator<android.webkit.WebViewProviderInfo> CREATOR;
    field public final boolean availableByDefault;
    field public final java.lang.String description;
    field public final boolean isFallback;
    field public final java.lang.String packageName;
    field public final android.content.pm.Signature[] signatures;
  }

  public final class WebViewUpdateService {
    method public static android.webkit.WebViewProviderInfo[] getAllWebViewPackages();
    method public static java.lang.String getCurrentWebViewPackageName();
    method public static android.webkit.WebViewProviderInfo[] getValidWebViewPackages();
  }

}
<|MERGE_RESOLUTION|>--- conflicted
+++ resolved
@@ -5399,8 +5399,6 @@
     field public static final java.lang.String EXTRA_SIM_STATE = "android.telephony.extra.SIM_STATE";
     field public static final java.lang.String EXTRA_VISUAL_VOICEMAIL_ENABLED_BY_USER_BOOL = "android.telephony.extra.VISUAL_VOICEMAIL_ENABLED_BY_USER_BOOL";
     field public static final java.lang.String EXTRA_VOICEMAIL_SCRAMBLED_PIN_STRING = "android.telephony.extra.VOICEMAIL_SCRAMBLED_PIN_STRING";
-<<<<<<< HEAD
-=======
     field public static final long MAX_NUMBER_VERIFICATION_TIMEOUT_MILLIS = 60000L; // 0xea60L
     field public static final int NETWORK_MODE_CDMA_EVDO = 4; // 0x4
     field public static final int NETWORK_MODE_CDMA_NO_EVDO = 5; // 0x5
@@ -5425,7 +5423,6 @@
     field public static final int NETWORK_MODE_TDSCDMA_WCDMA = 14; // 0xe
     field public static final int NETWORK_MODE_WCDMA_ONLY = 2; // 0x2
     field public static final int NETWORK_MODE_WCDMA_PREF = 0; // 0x0
->>>>>>> 57a6375a
     field public static final int NETWORK_TYPE_BITMASK_1xRTT = 128; // 0x80
     field public static final int NETWORK_TYPE_BITMASK_CDMA = 16; // 0x10
     field public static final int NETWORK_TYPE_BITMASK_EDGE = 4; // 0x4
