/*
 * Copyright (C) 2011-2012 The Android Open Source Project
 *
 * Licensed under the Apache License, Version 2.0 (the "License");
 * you may not use this file except in compliance with the License.
 * You may obtain a copy of the License at
 *
 *      http://www.apache.org/licenses/LICENSE-2.0
 *
 * Unless required by applicable law or agreed to in writing, software
 * distributed under the License is distributed on an "AS IS" BASIS,
 * WITHOUT WARRANTIES OR CONDITIONS OF ANY KIND, either express or implied.
 * See the License for the specific language governing permissions and
 * limitations under the License.
 */

#define LOG_TAG "libRS_jni"

#include <stdlib.h>
#include <stdio.h>
#include <fcntl.h>
#include <unistd.h>
#include <math.h>
#include <utils/misc.h>

#include <SkBitmap.h>

#include <androidfw/Asset.h>
#include <androidfw/AssetManager.h>
#include <androidfw/ResourceTypes.h>

#include "jni.h"
#include "JNIHelp.h"
#include "android_runtime/AndroidRuntime.h"
#include "android_runtime/android_view_Surface.h"
#include "android_runtime/android_util_AssetManager.h"

#include <rs.h>
#include <rsEnv.h>
#include <gui/Surface.h>
#include <gui/GLConsumer.h>
#include <gui/Surface.h>
#include <android_runtime/android_graphics_SurfaceTexture.h>

//#define LOG_API ALOGE
#define LOG_API(...)

using namespace android;

#define PER_ARRAY_TYPE(flag, fnc, readonly, ...) {                                      \
    jint len = 0;                                                                       \
    void *ptr = nullptr;                                                                \
    size_t typeBytes = 0;                                                               \
    jint relFlag = 0;                                                                   \
    if (readonly) {                                                                     \
        /* The on-release mode should only be JNI_ABORT for read-only accesses. */      \
        relFlag = JNI_ABORT;                                                            \
    }                                                                                   \
    switch(dataType) {                                                                  \
    case RS_TYPE_FLOAT_32:                                                              \
        len = _env->GetArrayLength((jfloatArray)data);                                  \
        ptr = _env->GetFloatArrayElements((jfloatArray)data, flag);                     \
        typeBytes = 4;                                                                  \
        fnc(__VA_ARGS__);                                                               \
        _env->ReleaseFloatArrayElements((jfloatArray)data, (jfloat *)ptr, relFlag);     \
        return;                                                                         \
    case RS_TYPE_FLOAT_64:                                                              \
        len = _env->GetArrayLength((jdoubleArray)data);                                 \
        ptr = _env->GetDoubleArrayElements((jdoubleArray)data, flag);                   \
        typeBytes = 8;                                                                  \
        fnc(__VA_ARGS__);                                                               \
        _env->ReleaseDoubleArrayElements((jdoubleArray)data, (jdouble *)ptr, relFlag);  \
        return;                                                                         \
    case RS_TYPE_SIGNED_8:                                                              \
    case RS_TYPE_UNSIGNED_8:                                                            \
        len = _env->GetArrayLength((jbyteArray)data);                                   \
        ptr = _env->GetByteArrayElements((jbyteArray)data, flag);                       \
        typeBytes = 1;                                                                  \
        fnc(__VA_ARGS__);                                                               \
        _env->ReleaseByteArrayElements((jbyteArray)data, (jbyte*)ptr, relFlag);         \
        return;                                                                         \
    case RS_TYPE_SIGNED_16:                                                             \
    case RS_TYPE_UNSIGNED_16:                                                           \
        len = _env->GetArrayLength((jshortArray)data);                                  \
        ptr = _env->GetShortArrayElements((jshortArray)data, flag);                     \
        typeBytes = 2;                                                                  \
        fnc(__VA_ARGS__);                                                               \
        _env->ReleaseShortArrayElements((jshortArray)data, (jshort *)ptr, relFlag);     \
        return;                                                                         \
    case RS_TYPE_SIGNED_32:                                                             \
    case RS_TYPE_UNSIGNED_32:                                                           \
        len = _env->GetArrayLength((jintArray)data);                                    \
        ptr = _env->GetIntArrayElements((jintArray)data, flag);                         \
        typeBytes = 4;                                                                  \
        fnc(__VA_ARGS__);                                                               \
        _env->ReleaseIntArrayElements((jintArray)data, (jint *)ptr, relFlag);           \
        return;                                                                         \
    case RS_TYPE_SIGNED_64:                                                             \
    case RS_TYPE_UNSIGNED_64:                                                           \
        len = _env->GetArrayLength((jlongArray)data);                                   \
        ptr = _env->GetLongArrayElements((jlongArray)data, flag);                       \
        typeBytes = 8;                                                                  \
        fnc(__VA_ARGS__);                                                               \
        _env->ReleaseLongArrayElements((jlongArray)data, (jlong *)ptr, relFlag);        \
        return;                                                                         \
    default:                                                                            \
        break;                                                                          \
    }                                                                                   \
}


class AutoJavaStringToUTF8 {
public:
    AutoJavaStringToUTF8(JNIEnv* env, jstring str) : fEnv(env), fJStr(str) {
        fCStr = env->GetStringUTFChars(str, nullptr);
        fLength = env->GetStringUTFLength(str);
    }
    ~AutoJavaStringToUTF8() {
        fEnv->ReleaseStringUTFChars(fJStr, fCStr);
    }
    const char* c_str() const { return fCStr; }
    jsize length() const { return fLength; }

private:
    JNIEnv*     fEnv;
    jstring     fJStr;
    const char* fCStr;
    jsize       fLength;
};

class AutoJavaStringArrayToUTF8 {
public:
    AutoJavaStringArrayToUTF8(JNIEnv* env, jobjectArray strings, jsize stringsLength)
    : mEnv(env), mStrings(strings), mStringsLength(stringsLength) {
        mCStrings = nullptr;
        mSizeArray = nullptr;
        if (stringsLength > 0) {
            mCStrings = (const char **)calloc(stringsLength, sizeof(char *));
            mSizeArray = (size_t*)calloc(stringsLength, sizeof(size_t));
            for (jsize ct = 0; ct < stringsLength; ct ++) {
                jstring s = (jstring)mEnv->GetObjectArrayElement(mStrings, ct);
                mCStrings[ct] = mEnv->GetStringUTFChars(s, nullptr);
                mSizeArray[ct] = mEnv->GetStringUTFLength(s);
            }
        }
    }
    ~AutoJavaStringArrayToUTF8() {
        for (jsize ct=0; ct < mStringsLength; ct++) {
            jstring s = (jstring)mEnv->GetObjectArrayElement(mStrings, ct);
            mEnv->ReleaseStringUTFChars(s, mCStrings[ct]);
        }
        free(mCStrings);
        free(mSizeArray);
    }
    const char **c_str() const { return mCStrings; }
    size_t *c_str_len() const { return mSizeArray; }
    jsize length() const { return mStringsLength; }

private:
    JNIEnv      *mEnv;
    jobjectArray mStrings;
    const char **mCStrings;
    size_t      *mSizeArray;
    jsize        mStringsLength;
};

// ---------------------------------------------------------------------------

static jfieldID gContextId = 0;
static jfieldID gNativeBitmapID = 0;
static jfieldID gTypeNativeCache = 0;

static void _nInit(JNIEnv *_env, jclass _this)
{
    gContextId             = _env->GetFieldID(_this, "mContext", "J");

    jclass bitmapClass = _env->FindClass("android/graphics/Bitmap");
    gNativeBitmapID = _env->GetFieldID(bitmapClass, "mNativeBitmap", "J");
}

// ---------------------------------------------------------------------------

static void
nContextFinish(JNIEnv *_env, jobject _this, jlong con)
{
    LOG_API("nContextFinish, con(%p)", (RsContext)con);
    rsContextFinish((RsContext)con);
}

static void
nAssignName(JNIEnv *_env, jobject _this, jlong con, jlong obj, jbyteArray str)
{
    LOG_API("nAssignName, con(%p), obj(%p)", (RsContext)con, (void *)obj);
    jint len = _env->GetArrayLength(str);
    jbyte * cptr = (jbyte *) _env->GetPrimitiveArrayCritical(str, 0);
    rsAssignName((RsContext)con, (void *)obj, (const char *)cptr, len);
    _env->ReleasePrimitiveArrayCritical(str, cptr, JNI_ABORT);
}

static jstring
nGetName(JNIEnv *_env, jobject _this, jlong con, jlong obj)
{
    LOG_API("nGetName, con(%p), obj(%p)", (RsContext)con, (void *)obj);
    const char *name = nullptr;
    rsaGetName((RsContext)con, (void *)obj, &name);
    if(name == nullptr || strlen(name) == 0) {
        return nullptr;
    }
    return _env->NewStringUTF(name);
}

static void
nObjDestroy(JNIEnv *_env, jobject _this, jlong con, jlong obj)
{
    LOG_API("nObjDestroy, con(%p) obj(%p)", (RsContext)con, (void *)obj);
    rsObjDestroy((RsContext)con, (void *)obj);
}

// ---------------------------------------------------------------------------

static jlong
nDeviceCreate(JNIEnv *_env, jobject _this)
{
    LOG_API("nDeviceCreate");
    return (jlong)(uintptr_t)rsDeviceCreate();
}

static void
nDeviceDestroy(JNIEnv *_env, jobject _this, jlong dev)
{
    LOG_API("nDeviceDestroy");
    return rsDeviceDestroy((RsDevice)dev);
}

static void
nDeviceSetConfig(JNIEnv *_env, jobject _this, jlong dev, jint p, jint value)
{
    LOG_API("nDeviceSetConfig  dev(%p), param(%i), value(%i)", (void *)dev, p, value);
    return rsDeviceSetConfig((RsDevice)dev, (RsDeviceParam)p, value);
}

static jlong
nContextCreate(JNIEnv *_env, jobject _this, jlong dev, jint ver, jint sdkVer, jint ct)
{
    LOG_API("nContextCreate");
    return (jlong)(uintptr_t)rsContextCreate((RsDevice)dev, ver, sdkVer, (RsContextType)ct, 0);
}

static jlong
nContextCreateGL(JNIEnv *_env, jobject _this, jlong dev, jint ver, jint sdkVer,
                 jint colorMin, jint colorPref,
                 jint alphaMin, jint alphaPref,
                 jint depthMin, jint depthPref,
                 jint stencilMin, jint stencilPref,
                 jint samplesMin, jint samplesPref, jfloat samplesQ,
                 jint dpi)
{
    RsSurfaceConfig sc;
    sc.alphaMin = alphaMin;
    sc.alphaPref = alphaPref;
    sc.colorMin = colorMin;
    sc.colorPref = colorPref;
    sc.depthMin = depthMin;
    sc.depthPref = depthPref;
    sc.samplesMin = samplesMin;
    sc.samplesPref = samplesPref;
    sc.samplesQ = samplesQ;

    LOG_API("nContextCreateGL");
    return (jlong)(uintptr_t)rsContextCreateGL((RsDevice)dev, ver, sdkVer, sc, dpi);
}

static void
nContextSetPriority(JNIEnv *_env, jobject _this, jlong con, jint p)
{
    LOG_API("ContextSetPriority, con(%p), priority(%i)", (RsContext)con, p);
    rsContextSetPriority((RsContext)con, p);
}



static void
nContextSetSurface(JNIEnv *_env, jobject _this, jlong con, jint width, jint height, jobject wnd)
{
    LOG_API("nContextSetSurface, con(%p), width(%i), height(%i), surface(%p)", (RsContext)con, width, height, (Surface *)wnd);

    ANativeWindow * window = nullptr;
    if (wnd == nullptr) {

    } else {
        window = android_view_Surface_getNativeWindow(_env, wnd).get();
    }

    rsContextSetSurface((RsContext)con, width, height, window);
}

static void
nContextDestroy(JNIEnv *_env, jobject _this, jlong con)
{
    LOG_API("nContextDestroy, con(%p)", (RsContext)con);
    rsContextDestroy((RsContext)con);
}

static void
nContextDump(JNIEnv *_env, jobject _this, jlong con, jint bits)
{
    LOG_API("nContextDump, con(%p)  bits(%i)", (RsContext)con, bits);
    rsContextDump((RsContext)con, bits);
}

static void
nContextPause(JNIEnv *_env, jobject _this, jlong con)
{
    LOG_API("nContextPause, con(%p)", (RsContext)con);
    rsContextPause((RsContext)con);
}

static void
nContextResume(JNIEnv *_env, jobject _this, jlong con)
{
    LOG_API("nContextResume, con(%p)", (RsContext)con);
    rsContextResume((RsContext)con);
}


static jstring
nContextGetErrorMessage(JNIEnv *_env, jobject _this, jlong con)
{
    LOG_API("nContextGetErrorMessage, con(%p)", (RsContext)con);
    char buf[1024];

    size_t receiveLen;
    uint32_t subID;
    int id = rsContextGetMessage((RsContext)con,
                                 buf, sizeof(buf),
                                 &receiveLen, sizeof(receiveLen),
                                 &subID, sizeof(subID));
    if (!id && receiveLen) {
        ALOGV("message receive buffer too small.  %i", receiveLen);
    }
    return _env->NewStringUTF(buf);
}

static jint
nContextGetUserMessage(JNIEnv *_env, jobject _this, jlong con, jintArray data)
{
    jint len = _env->GetArrayLength(data);
    LOG_API("nContextGetMessage, con(%p), len(%i)", (RsContext)con, len);
    jint *ptr = _env->GetIntArrayElements(data, nullptr);
    size_t receiveLen;
    uint32_t subID;
    int id = rsContextGetMessage((RsContext)con,
                                 ptr, len * 4,
                                 &receiveLen, sizeof(receiveLen),
                                 &subID, sizeof(subID));
    if (!id && receiveLen) {
        ALOGV("message receive buffer too small.  %i", receiveLen);
    }
    _env->ReleaseIntArrayElements(data, ptr, 0);
    return (jint)id;
}

static jint
nContextPeekMessage(JNIEnv *_env, jobject _this, jlong con, jintArray auxData)
{
    LOG_API("nContextPeekMessage, con(%p)", (RsContext)con);
    jint *auxDataPtr = _env->GetIntArrayElements(auxData, nullptr);
    size_t receiveLen;
    uint32_t subID;
    int id = rsContextPeekMessage((RsContext)con, &receiveLen, sizeof(receiveLen),
                                  &subID, sizeof(subID));
    auxDataPtr[0] = (jint)subID;
    auxDataPtr[1] = (jint)receiveLen;
    _env->ReleaseIntArrayElements(auxData, auxDataPtr, 0);
    return (jint)id;
}

static void nContextInitToClient(JNIEnv *_env, jobject _this, jlong con)
{
    LOG_API("nContextInitToClient, con(%p)", (RsContext)con);
    rsContextInitToClient((RsContext)con);
}

static void nContextDeinitToClient(JNIEnv *_env, jobject _this, jlong con)
{
    LOG_API("nContextDeinitToClient, con(%p)", (RsContext)con);
    rsContextDeinitToClient((RsContext)con);
}

static void
nContextSendMessage(JNIEnv *_env, jobject _this, jlong con, jint id, jintArray data)
{
    jint *ptr = nullptr;
    jint len = 0;
    if (data) {
        len = _env->GetArrayLength(data);
<<<<<<< HEAD
        ptr = _env->GetIntArrayElements(data, NULL);
=======
        jint *ptr = _env->GetIntArrayElements(data, nullptr);
>>>>>>> 5a2d0432
    }
    LOG_API("nContextSendMessage, con(%p), id(%i), len(%i)", (RsContext)con, id, len);
    rsContextSendMessage((RsContext)con, id, (const uint8_t *)ptr, len * sizeof(int));
    if (data) {
        _env->ReleaseIntArrayElements(data, ptr, JNI_ABORT);
    }
}



static jlong
nElementCreate(JNIEnv *_env, jobject _this, jlong con, jlong type, jint kind, jboolean norm, jint size)
{
    LOG_API("nElementCreate, con(%p), type(%i), kind(%i), norm(%i), size(%i)", (RsContext)con, type, kind, norm, size);
    return (jlong)(uintptr_t)rsElementCreate((RsContext)con, (RsDataType)type, (RsDataKind)kind, norm, size);
}

static jlong
nElementCreate2(JNIEnv *_env, jobject _this, jlong con,
                jlongArray _ids, jobjectArray _names, jintArray _arraySizes)
{
    int fieldCount = _env->GetArrayLength(_ids);
    LOG_API("nElementCreate2, con(%p)", (RsContext)con);

    jlong *jIds = _env->GetLongArrayElements(_ids, nullptr);
    jint *jArraySizes = _env->GetIntArrayElements(_arraySizes, nullptr);

    RsElement *ids = (RsElement*)malloc(fieldCount * sizeof(RsElement));
    uint32_t *arraySizes = (uint32_t *)malloc(fieldCount * sizeof(uint32_t));

    for(int i = 0; i < fieldCount; i ++) {
        ids[i] = (RsElement)jIds[i];
        arraySizes[i] = (uint32_t)jArraySizes[i];
    }

    AutoJavaStringArrayToUTF8 names(_env, _names, fieldCount);

    const char **nameArray = names.c_str();
    size_t *sizeArray = names.c_str_len();

    jlong id = (jlong)(uintptr_t)rsElementCreate2((RsContext)con,
                                     (const RsElement *)ids, fieldCount,
                                     nameArray, fieldCount * sizeof(size_t),  sizeArray,
                                     (const uint32_t *)arraySizes, fieldCount);

    free(ids);
    free(arraySizes);
    _env->ReleaseLongArrayElements(_ids, jIds, JNI_ABORT);
    _env->ReleaseIntArrayElements(_arraySizes, jArraySizes, JNI_ABORT);

    return (jlong)(uintptr_t)id;
}

static void
nElementGetNativeData(JNIEnv *_env, jobject _this, jlong con, jlong id, jintArray _elementData)
{
    int dataSize = _env->GetArrayLength(_elementData);
    LOG_API("nElementGetNativeData, con(%p)", (RsContext)con);

    // we will pack mType; mKind; mNormalized; mVectorSize; NumSubElements
    assert(dataSize == 5);

    uintptr_t elementData[5];
    rsaElementGetNativeData((RsContext)con, (RsElement)id, elementData, dataSize);

    for(jint i = 0; i < dataSize; i ++) {
        const jint data = (jint)elementData[i];
        _env->SetIntArrayRegion(_elementData, i, 1, &data);
    }
}


static void
nElementGetSubElements(JNIEnv *_env, jobject _this, jlong con, jlong id,
                       jlongArray _IDs,
                       jobjectArray _names,
                       jintArray _arraySizes)
{
    uint32_t dataSize = _env->GetArrayLength(_IDs);
    LOG_API("nElementGetSubElements, con(%p)", (RsContext)con);

    uintptr_t *ids = (uintptr_t*)malloc(dataSize * sizeof(uintptr_t));
    const char **names = (const char **)malloc(dataSize * sizeof(const char *));
    uint32_t *arraySizes = (uint32_t *)malloc(dataSize * sizeof(uint32_t));

    rsaElementGetSubElements((RsContext)con, (RsElement)id, ids, names, arraySizes, (uint32_t)dataSize);

    for(uint32_t i = 0; i < dataSize; i++) {
        const jlong id = (jlong)(uintptr_t)ids[i];
        const jint arraySize = (jint)arraySizes[i];
        _env->SetObjectArrayElement(_names, i, _env->NewStringUTF(names[i]));
        _env->SetLongArrayRegion(_IDs, i, 1, &id);
        _env->SetIntArrayRegion(_arraySizes, i, 1, &arraySize);
    }

    free(ids);
    free(names);
    free(arraySizes);
}

// -----------------------------------

static jlong
nTypeCreate(JNIEnv *_env, jobject _this, jlong con, jlong eid,
            jint dimx, jint dimy, jint dimz, jboolean mips, jboolean faces, jint yuv)
{
    LOG_API("nTypeCreate, con(%p) eid(%p), x(%i), y(%i), z(%i), mips(%i), faces(%i), yuv(%i)",
            (RsContext)con, eid, dimx, dimy, dimz, mips, faces, yuv);

    return (jlong)(uintptr_t)rsTypeCreate((RsContext)con, (RsElement)eid, dimx, dimy, dimz, mips, faces, yuv);
}

static void
nTypeGetNativeData(JNIEnv *_env, jobject _this, jlong con, jlong id, jlongArray _typeData)
{
    // We are packing 6 items: mDimX; mDimY; mDimZ;
    // mDimLOD; mDimFaces; mElement; into typeData
    int elementCount = _env->GetArrayLength(_typeData);

    assert(elementCount == 6);
    LOG_API("nTypeGetNativeData, con(%p)", (RsContext)con);

    uintptr_t typeData[6];
    rsaTypeGetNativeData((RsContext)con, (RsType)id, typeData, 6);

    for(jint i = 0; i < elementCount; i ++) {
        const jlong data = (jlong)(uintptr_t)typeData[i];
        _env->SetLongArrayRegion(_typeData, i, 1, &data);
    }
}

// -----------------------------------

static jlong
nAllocationCreateTyped(JNIEnv *_env, jobject _this, jlong con, jlong type, jint mips, jint usage, jlong pointer)
{
    LOG_API("nAllocationCreateTyped, con(%p), type(%p), mip(%i), usage(%i), ptr(%p)", (RsContext)con, (RsElement)type, mips, usage, (void *)pointer);
    return (jlong)(uintptr_t) rsAllocationCreateTyped((RsContext)con, (RsType)type, (RsAllocationMipmapControl)mips, (uint32_t)usage, (uintptr_t)pointer);
}

static void
nAllocationSyncAll(JNIEnv *_env, jobject _this, jlong con, jlong a, jint bits)
{
    LOG_API("nAllocationSyncAll, con(%p), a(%p), bits(0x%08x)", (RsContext)con, (RsAllocation)a, bits);
    rsAllocationSyncAll((RsContext)con, (RsAllocation)a, (RsAllocationUsageType)bits);
}

static jobject
nAllocationGetSurface(JNIEnv *_env, jobject _this, jlong con, jlong a)
{
    LOG_API("nAllocationGetSurface, con(%p), a(%p)", (RsContext)con, (RsAllocation)a);

    IGraphicBufferProducer *v = (IGraphicBufferProducer *)rsAllocationGetSurface((RsContext)con, (RsAllocation)a);
    sp<IGraphicBufferProducer> bp = v;
    v->decStrong(nullptr);

    jobject o = android_view_Surface_createFromIGraphicBufferProducer(_env, bp);
    return o;
}

static void
nAllocationSetSurface(JNIEnv *_env, jobject _this, jlong con, jlong alloc, jobject sur)
{
    LOG_API("nAllocationSetSurface, con(%p), alloc(%p), surface(%p)",
            (RsContext)con, (RsAllocation)alloc, (Surface *)sur);

    sp<Surface> s;
    if (sur != 0) {
        s = android_view_Surface_getSurface(_env, sur);
    }

    rsAllocationSetSurface((RsContext)con, (RsAllocation)alloc, static_cast<ANativeWindow *>(s.get()));
}

static void
nAllocationIoSend(JNIEnv *_env, jobject _this, jlong con, jlong alloc)
{
    LOG_API("nAllocationIoSend, con(%p), alloc(%p)", (RsContext)con, alloc);
    rsAllocationIoSend((RsContext)con, (RsAllocation)alloc);
}

static void
nAllocationIoReceive(JNIEnv *_env, jobject _this, jlong con, jlong alloc)
{
    LOG_API("nAllocationIoReceive, con(%p), alloc(%p)", (RsContext)con, alloc);
    rsAllocationIoReceive((RsContext)con, (RsAllocation)alloc);
}


static void
nAllocationGenerateMipmaps(JNIEnv *_env, jobject _this, jlong con, jlong alloc)
{
    LOG_API("nAllocationGenerateMipmaps, con(%p), a(%p)", (RsContext)con, (RsAllocation)alloc);
    rsAllocationGenerateMipmaps((RsContext)con, (RsAllocation)alloc);
}

static jlong
nAllocationCreateFromBitmap(JNIEnv *_env, jobject _this, jlong con, jlong type, jint mip, jobject jbitmap, jint usage)
{
    SkBitmap const * nativeBitmap =
            (SkBitmap const *)_env->GetLongField(jbitmap, gNativeBitmapID);
    const SkBitmap& bitmap(*nativeBitmap);

    bitmap.lockPixels();
    const void* ptr = bitmap.getPixels();
    jlong id = (jlong)(uintptr_t)rsAllocationCreateFromBitmap((RsContext)con,
                                                  (RsType)type, (RsAllocationMipmapControl)mip,
                                                  ptr, bitmap.getSize(), usage);
    bitmap.unlockPixels();
    return id;
}

static jlong
nAllocationCreateBitmapBackedAllocation(JNIEnv *_env, jobject _this, jlong con, jlong type, jint mip, jobject jbitmap, jint usage)
{
    SkBitmap const * nativeBitmap =
            (SkBitmap const *)_env->GetLongField(jbitmap, gNativeBitmapID);
    const SkBitmap& bitmap(*nativeBitmap);

    bitmap.lockPixels();
    const void* ptr = bitmap.getPixels();
    jlong id = (jlong)(uintptr_t)rsAllocationCreateTyped((RsContext)con,
                                            (RsType)type, (RsAllocationMipmapControl)mip,
                                            (uint32_t)usage, (uintptr_t)ptr);
    bitmap.unlockPixels();
    return id;
}

static jlong
nAllocationCubeCreateFromBitmap(JNIEnv *_env, jobject _this, jlong con, jlong type, jint mip, jobject jbitmap, jint usage)
{
    SkBitmap const * nativeBitmap =
            (SkBitmap const *)_env->GetLongField(jbitmap, gNativeBitmapID);
    const SkBitmap& bitmap(*nativeBitmap);

    bitmap.lockPixels();
    const void* ptr = bitmap.getPixels();
    jlong id = (jlong)(uintptr_t)rsAllocationCubeCreateFromBitmap((RsContext)con,
                                                      (RsType)type, (RsAllocationMipmapControl)mip,
                                                      ptr, bitmap.getSize(), usage);
    bitmap.unlockPixels();
    return id;
}

static void
nAllocationCopyFromBitmap(JNIEnv *_env, jobject _this, jlong con, jlong alloc, jobject jbitmap)
{
    SkBitmap const * nativeBitmap =
            (SkBitmap const *)_env->GetLongField(jbitmap, gNativeBitmapID);
    const SkBitmap& bitmap(*nativeBitmap);
    int w = bitmap.width();
    int h = bitmap.height();

    bitmap.lockPixels();
    const void* ptr = bitmap.getPixels();
    rsAllocation2DData((RsContext)con, (RsAllocation)alloc, 0, 0,
                       0, RS_ALLOCATION_CUBEMAP_FACE_POSITIVE_X,
                       w, h, ptr, bitmap.getSize(), 0);
    bitmap.unlockPixels();
}

static void
nAllocationCopyToBitmap(JNIEnv *_env, jobject _this, jlong con, jlong alloc, jobject jbitmap)
{
    SkBitmap const * nativeBitmap =
            (SkBitmap const *)_env->GetLongField(jbitmap, gNativeBitmapID);
    const SkBitmap& bitmap(*nativeBitmap);

    bitmap.lockPixels();
    void* ptr = bitmap.getPixels();
    rsAllocationCopyToBitmap((RsContext)con, (RsAllocation)alloc, ptr, bitmap.getSize());
    bitmap.unlockPixels();
    bitmap.notifyPixelsChanged();
}

static void ReleaseBitmapCallback(void *bmp)
{
    SkBitmap const * nativeBitmap = (SkBitmap const *)bmp;
    nativeBitmap->unlockPixels();
}


// Copies from the Java object data into the Allocation pointed to by _alloc.
static void
nAllocationData1D(JNIEnv *_env, jobject _this, jlong con, jlong _alloc, jint offset, jint lod,
                  jint count, jobject data, jint sizeBytes, jint dataType)
{
    RsAllocation *alloc = (RsAllocation *)_alloc;
    LOG_API("nAllocation1DData, con(%p), adapter(%p), offset(%i), count(%i), sizeBytes(%i), dataType(%i)",
            (RsContext)con, (RsAllocation)alloc, offset, count, sizeBytes, dataType);
    PER_ARRAY_TYPE(nullptr, rsAllocation1DData, true, (RsContext)con, alloc, offset, lod, count, ptr, sizeBytes);
}

// Copies from the Java array data into the Allocation pointed to by alloc.
static void
//    native void rsnAllocationElementData1D(long con, long id, int xoff, int compIdx, byte[] d, int sizeBytes);
nAllocationElementData1D(JNIEnv *_env, jobject _this, jlong con, jlong alloc, jint offset, jint lod, jint compIdx, jbyteArray data, jint sizeBytes)
{
    jint len = _env->GetArrayLength(data);
    LOG_API("nAllocationElementData1D, con(%p), alloc(%p), offset(%i), comp(%i), len(%i), sizeBytes(%i)", (RsContext)con, (RsAllocation)alloc, offset, compIdx, len, sizeBytes);
    jbyte *ptr = _env->GetByteArrayElements(data, nullptr);
    rsAllocation1DElementData((RsContext)con, (RsAllocation)alloc, offset, lod, ptr, sizeBytes, compIdx);
    _env->ReleaseByteArrayElements(data, ptr, JNI_ABORT);
}

// Copies from the Java object data into the Allocation pointed to by _alloc.
static void
nAllocationData2D(JNIEnv *_env, jobject _this, jlong con, jlong _alloc, jint xoff, jint yoff, jint lod, jint _face,
                  jint w, jint h, jobject data, jint sizeBytes, jint dataType)
{
    RsAllocation *alloc = (RsAllocation *)_alloc;
    RsAllocationCubemapFace face = (RsAllocationCubemapFace)_face;
    LOG_API("nAllocation2DData, con(%p), adapter(%p), xoff(%i), yoff(%i), w(%i), h(%i), len(%i) type(%i)",
            (RsContext)con, alloc, xoff, yoff, w, h, sizeBytes, dataType);
    PER_ARRAY_TYPE(nullptr, rsAllocation2DData, true, (RsContext)con, alloc, xoff, yoff, lod, face, w, h, ptr, sizeBytes, 0);
}

// Copies from the Allocation pointed to by srcAlloc into the Allocation
// pointed to by dstAlloc.
static void
nAllocationData2D_alloc(JNIEnv *_env, jobject _this, jlong con,
                        jlong dstAlloc, jint dstXoff, jint dstYoff,
                        jint dstMip, jint dstFace,
                        jint width, jint height,
                        jlong srcAlloc, jint srcXoff, jint srcYoff,
                        jint srcMip, jint srcFace)
{
    LOG_API("nAllocation2DData_s, con(%p), dstAlloc(%p), dstXoff(%i), dstYoff(%i),"
            " dstMip(%i), dstFace(%i), width(%i), height(%i),"
            " srcAlloc(%p), srcXoff(%i), srcYoff(%i), srcMip(%i), srcFace(%i)",
            (RsContext)con, (RsAllocation)dstAlloc, dstXoff, dstYoff, dstMip, dstFace,
            width, height, (RsAllocation)srcAlloc, srcXoff, srcYoff, srcMip, srcFace);

    rsAllocationCopy2DRange((RsContext)con,
                            (RsAllocation)dstAlloc,
                            dstXoff, dstYoff,
                            dstMip, dstFace,
                            width, height,
                            (RsAllocation)srcAlloc,
                            srcXoff, srcYoff,
                            srcMip, srcFace);
}

// Copies from the Java object data into the Allocation pointed to by _alloc.
static void
nAllocationData3D(JNIEnv *_env, jobject _this, jlong con, jlong _alloc, jint xoff, jint yoff, jint zoff, jint lod,
                    jint w, jint h, jint d, jobject data, int sizeBytes, int dataType)
{
    RsAllocation *alloc = (RsAllocation *)_alloc;
    LOG_API("nAllocation3DData, con(%p), alloc(%p), xoff(%i), yoff(%i), zoff(%i), lod(%i), w(%i), h(%i), d(%i), sizeBytes(%i)",
            (RsContext)con, (RsAllocation)alloc, xoff, yoff, zoff, lod, w, h, d, sizeBytes);
    PER_ARRAY_TYPE(nullptr, rsAllocation3DData, true, (RsContext)con, alloc, xoff, yoff, zoff, lod, w, h, d, ptr, sizeBytes, 0);
}

// Copies from the Allocation pointed to by srcAlloc into the Allocation
// pointed to by dstAlloc.
static void
nAllocationData3D_alloc(JNIEnv *_env, jobject _this, jlong con,
                        jlong dstAlloc, jint dstXoff, jint dstYoff, jint dstZoff,
                        jint dstMip,
                        jint width, jint height, jint depth,
                        jlong srcAlloc, jint srcXoff, jint srcYoff, jint srcZoff,
                        jint srcMip)
{
    LOG_API("nAllocationData3D_alloc, con(%p), dstAlloc(%p), dstXoff(%i), dstYoff(%i),"
            " dstMip(%i), width(%i), height(%i),"
            " srcAlloc(%p), srcXoff(%i), srcYoff(%i), srcMip(%i)",
            (RsContext)con, (RsAllocation)dstAlloc, dstXoff, dstYoff, dstMip,
            width, height, (RsAllocation)srcAlloc, srcXoff, srcYoff, srcMip);

    rsAllocationCopy3DRange((RsContext)con,
                            (RsAllocation)dstAlloc,
                            dstXoff, dstYoff, dstZoff, dstMip,
                            width, height, depth,
                            (RsAllocation)srcAlloc,
                            srcXoff, srcYoff, srcZoff, srcMip);
}


// Copies from the Allocation pointed to by _alloc into the Java object data.
static void
nAllocationRead(JNIEnv *_env, jobject _this, jlong con, jlong _alloc, jobject data, int dataType)
{
    RsAllocation *alloc = (RsAllocation *)_alloc;
    LOG_API("nAllocationRead, con(%p), alloc(%p)", (RsContext)con, (RsAllocation)alloc);
    PER_ARRAY_TYPE(0, rsAllocationRead, false, (RsContext)con, alloc, ptr, len * typeBytes);
}

// Copies from the Allocation pointed to by _alloc into the Java object data.
static void
nAllocationRead1D(JNIEnv *_env, jobject _this, jlong con, jlong _alloc, jint offset, jint lod,
                  jint count, jobject data, int sizeBytes, int dataType)
{
    RsAllocation *alloc = (RsAllocation *)_alloc;
    LOG_API("nAllocation1DRead, con(%p), adapter(%p), offset(%i), count(%i), sizeBytes(%i), dataType(%i)",
            (RsContext)con, alloc, offset, count, sizeBytes, dataType);
    PER_ARRAY_TYPE(0, rsAllocation1DRead, false, (RsContext)con, alloc, offset, lod, count, ptr, sizeBytes);
}

// Copies from the Allocation pointed to by _alloc into the Java object data.
static void
nAllocationRead2D(JNIEnv *_env, jobject _this, jlong con, jlong _alloc, jint xoff, jint yoff, jint lod, jint _face,
                  jint w, jint h, jobject data, int sizeBytes, int dataType)
{
    RsAllocation *alloc = (RsAllocation *)_alloc;
    RsAllocationCubemapFace face = (RsAllocationCubemapFace)_face;
    LOG_API("nAllocation2DRead, con(%p), adapter(%p), xoff(%i), yoff(%i), w(%i), h(%i), len(%i) type(%i)",
            (RsContext)con, alloc, xoff, yoff, w, h, sizeBytes, dataType);
    PER_ARRAY_TYPE(0, rsAllocation2DRead, false, (RsContext)con, alloc, xoff, yoff, lod, face, w, h, ptr, sizeBytes, 0);
}

static jlong
nAllocationGetType(JNIEnv *_env, jobject _this, jlong con, jlong a)
{
    LOG_API("nAllocationGetType, con(%p), a(%p)", (RsContext)con, (RsAllocation)a);
    return (jlong)(uintptr_t) rsaAllocationGetType((RsContext)con, (RsAllocation)a);
}

static void
nAllocationResize1D(JNIEnv *_env, jobject _this, jlong con, jlong alloc, jint dimX)
{
    LOG_API("nAllocationResize1D, con(%p), alloc(%p), sizeX(%i)", (RsContext)con, (RsAllocation)alloc, dimX);
    rsAllocationResize1D((RsContext)con, (RsAllocation)alloc, dimX);
}

// -----------------------------------

static jlong
nFileA3DCreateFromAssetStream(JNIEnv *_env, jobject _this, jlong con, jlong native_asset)
{
    Asset* asset = reinterpret_cast<Asset*>(native_asset);
    ALOGV("______nFileA3D %p", asset);

    jlong id = (jlong)(uintptr_t)rsaFileA3DCreateFromMemory((RsContext)con, asset->getBuffer(false), asset->getLength());
    return id;
}

static jlong
nFileA3DCreateFromAsset(JNIEnv *_env, jobject _this, jlong con, jobject _assetMgr, jstring _path)
{
    AssetManager* mgr = assetManagerForJavaObject(_env, _assetMgr);
    if (mgr == nullptr) {
        return 0;
    }

    AutoJavaStringToUTF8 str(_env, _path);
    Asset* asset = mgr->open(str.c_str(), Asset::ACCESS_BUFFER);
    if (asset == nullptr) {
        return 0;
    }

    jlong id = (jlong)(uintptr_t)rsaFileA3DCreateFromAsset((RsContext)con, asset);
    return id;
}

static jlong
nFileA3DCreateFromFile(JNIEnv *_env, jobject _this, jlong con, jstring fileName)
{
    AutoJavaStringToUTF8 fileNameUTF(_env, fileName);
    jlong id = (jlong)(uintptr_t)rsaFileA3DCreateFromFile((RsContext)con, fileNameUTF.c_str());

    return id;
}

static jint
nFileA3DGetNumIndexEntries(JNIEnv *_env, jobject _this, jlong con, jlong fileA3D)
{
    int32_t numEntries = 0;
    rsaFileA3DGetNumIndexEntries((RsContext)con, &numEntries, (RsFile)fileA3D);
    return (jint)numEntries;
}

static void
nFileA3DGetIndexEntries(JNIEnv *_env, jobject _this, jlong con, jlong fileA3D, jint numEntries, jintArray _ids, jobjectArray _entries)
{
    ALOGV("______nFileA3D %p", (RsFile) fileA3D);
    RsFileIndexEntry *fileEntries = (RsFileIndexEntry*)malloc((uint32_t)numEntries * sizeof(RsFileIndexEntry));

    rsaFileA3DGetIndexEntries((RsContext)con, fileEntries, (uint32_t)numEntries, (RsFile)fileA3D);

    for(jint i = 0; i < numEntries; i ++) {
        _env->SetObjectArrayElement(_entries, i, _env->NewStringUTF(fileEntries[i].objectName));
        _env->SetIntArrayRegion(_ids, i, 1, (const jint*)&fileEntries[i].classID);
    }

    free(fileEntries);
}

static jlong
nFileA3DGetEntryByIndex(JNIEnv *_env, jobject _this, jlong con, jlong fileA3D, jint index)
{
    ALOGV("______nFileA3D %p", (RsFile) fileA3D);
    jlong id = (jlong)(uintptr_t)rsaFileA3DGetEntryByIndex((RsContext)con, (uint32_t)index, (RsFile)fileA3D);
    return id;
}

// -----------------------------------

static jlong
nFontCreateFromFile(JNIEnv *_env, jobject _this, jlong con,
                    jstring fileName, jfloat fontSize, jint dpi)
{
    AutoJavaStringToUTF8 fileNameUTF(_env, fileName);
    jlong id = (jlong)(uintptr_t)rsFontCreateFromFile((RsContext)con,
                                         fileNameUTF.c_str(), fileNameUTF.length(),
                                         fontSize, dpi);

    return id;
}

static jlong
nFontCreateFromAssetStream(JNIEnv *_env, jobject _this, jlong con,
                           jstring name, jfloat fontSize, jint dpi, jlong native_asset)
{
    Asset* asset = reinterpret_cast<Asset*>(native_asset);
    AutoJavaStringToUTF8 nameUTF(_env, name);

    jlong id = (jlong)(uintptr_t)rsFontCreateFromMemory((RsContext)con,
                                           nameUTF.c_str(), nameUTF.length(),
                                           fontSize, dpi,
                                           asset->getBuffer(false), asset->getLength());
    return id;
}

static jlong
nFontCreateFromAsset(JNIEnv *_env, jobject _this, jlong con, jobject _assetMgr, jstring _path,
                     jfloat fontSize, jint dpi)
{
    AssetManager* mgr = assetManagerForJavaObject(_env, _assetMgr);
    if (mgr == nullptr) {
        return 0;
    }

    AutoJavaStringToUTF8 str(_env, _path);
    Asset* asset = mgr->open(str.c_str(), Asset::ACCESS_BUFFER);
    if (asset == nullptr) {
        return 0;
    }

    jlong id = (jlong)(uintptr_t)rsFontCreateFromMemory((RsContext)con,
                                           str.c_str(), str.length(),
                                           fontSize, dpi,
                                           asset->getBuffer(false), asset->getLength());
    delete asset;
    return id;
}

// -----------------------------------

static void
nScriptBindAllocation(JNIEnv *_env, jobject _this, jlong con, jlong script, jlong alloc, jint slot)
{
    LOG_API("nScriptBindAllocation, con(%p), script(%p), alloc(%p), slot(%i)", (RsContext)con, (RsScript)script, (RsAllocation)alloc, slot);
    rsScriptBindAllocation((RsContext)con, (RsScript)script, (RsAllocation)alloc, slot);
}

static void
nScriptSetVarI(JNIEnv *_env, jobject _this, jlong con, jlong script, jint slot, jint val)
{
    LOG_API("nScriptSetVarI, con(%p), s(%p), slot(%i), val(%i)", (RsContext)con, (void *)script, slot, val);
    rsScriptSetVarI((RsContext)con, (RsScript)script, slot, val);
}

static jint
nScriptGetVarI(JNIEnv *_env, jobject _this, jlong con, jlong script, jint slot)
{
    LOG_API("nScriptGetVarI, con(%p), s(%p), slot(%i)", (RsContext)con, (void *)script, slot);
    int value = 0;
    rsScriptGetVarV((RsContext)con, (RsScript)script, slot, &value, sizeof(value));
    return value;
}

static void
nScriptSetVarObj(JNIEnv *_env, jobject _this, jlong con, jlong script, jint slot, jlong val)
{
    LOG_API("nScriptSetVarObj, con(%p), s(%p), slot(%i), val(%i)", (RsContext)con, (void *)script, slot, val);
    rsScriptSetVarObj((RsContext)con, (RsScript)script, slot, (RsObjectBase)val);
}

static void
nScriptSetVarJ(JNIEnv *_env, jobject _this, jlong con, jlong script, jint slot, jlong val)
{
    LOG_API("nScriptSetVarJ, con(%p), s(%p), slot(%i), val(%lli)", (RsContext)con, (void *)script, slot, val);
    rsScriptSetVarJ((RsContext)con, (RsScript)script, slot, val);
}

static jlong
nScriptGetVarJ(JNIEnv *_env, jobject _this, jlong con, jlong script, jint slot)
{
    LOG_API("nScriptGetVarJ, con(%p), s(%p), slot(%i)", (RsContext)con, (void *)script, slot);
    jlong value = 0;
    rsScriptGetVarV((RsContext)con, (RsScript)script, slot, &value, sizeof(value));
    return value;
}

static void
nScriptSetVarF(JNIEnv *_env, jobject _this, jlong con, jlong script, jint slot, float val)
{
    LOG_API("nScriptSetVarF, con(%p), s(%p), slot(%i), val(%f)", (RsContext)con, (void *)script, slot, val);
    rsScriptSetVarF((RsContext)con, (RsScript)script, slot, val);
}

static jfloat
nScriptGetVarF(JNIEnv *_env, jobject _this, jlong con, jlong script, jint slot)
{
    LOG_API("nScriptGetVarF, con(%p), s(%p), slot(%i)", (RsContext)con, (void *)script, slot);
    jfloat value = 0;
    rsScriptGetVarV((RsContext)con, (RsScript)script, slot, &value, sizeof(value));
    return value;
}

static void
nScriptSetVarD(JNIEnv *_env, jobject _this, jlong con, jlong script, jint slot, double val)
{
    LOG_API("nScriptSetVarD, con(%p), s(%p), slot(%i), val(%lf)", (RsContext)con, (void *)script, slot, val);
    rsScriptSetVarD((RsContext)con, (RsScript)script, slot, val);
}

static jdouble
nScriptGetVarD(JNIEnv *_env, jobject _this, jlong con, jlong script, jint slot)
{
    LOG_API("nScriptGetVarD, con(%p), s(%p), slot(%i)", (RsContext)con, (void *)script, slot);
    jdouble value = 0;
    rsScriptGetVarV((RsContext)con, (RsScript)script, slot, &value, sizeof(value));
    return value;
}

static void
nScriptSetVarV(JNIEnv *_env, jobject _this, jlong con, jlong script, jint slot, jbyteArray data)
{
    LOG_API("nScriptSetVarV, con(%p), s(%p), slot(%i)", (RsContext)con, (void *)script, slot);
    jint len = _env->GetArrayLength(data);
    jbyte *ptr = _env->GetByteArrayElements(data, nullptr);
    rsScriptSetVarV((RsContext)con, (RsScript)script, slot, ptr, len);
    _env->ReleaseByteArrayElements(data, ptr, JNI_ABORT);
}

static void
nScriptGetVarV(JNIEnv *_env, jobject _this, jlong con, jlong script, jint slot, jbyteArray data)
{
    LOG_API("nScriptSetVarV, con(%p), s(%p), slot(%i)", (RsContext)con, (void *)script, slot);
    jint len = _env->GetArrayLength(data);
    jbyte *ptr = _env->GetByteArrayElements(data, nullptr);
    rsScriptGetVarV((RsContext)con, (RsScript)script, slot, ptr, len);
    _env->ReleaseByteArrayElements(data, ptr, 0);
}

static void
nScriptSetVarVE(JNIEnv *_env, jobject _this, jlong con, jlong script, jint slot, jbyteArray data, jlong elem, jintArray dims)
{
    LOG_API("nScriptSetVarVE, con(%p), s(%p), slot(%i)", (RsContext)con, (void *)script, slot);
    jint len = _env->GetArrayLength(data);
    jbyte *ptr = _env->GetByteArrayElements(data, nullptr);
    jint dimsLen = _env->GetArrayLength(dims) * sizeof(int);
    jint *dimsPtr = _env->GetIntArrayElements(dims, nullptr);
    rsScriptSetVarVE((RsContext)con, (RsScript)script, slot, ptr, len, (RsElement)elem,
                     (const uint32_t*) dimsPtr, dimsLen);
    _env->ReleaseByteArrayElements(data, ptr, JNI_ABORT);
    _env->ReleaseIntArrayElements(dims, dimsPtr, JNI_ABORT);
}


static void
nScriptSetTimeZone(JNIEnv *_env, jobject _this, jlong con, jlong script, jbyteArray timeZone)
{
    LOG_API("nScriptCSetTimeZone, con(%p), s(%p)", (RsContext)con, (void *)script);

    jint length = _env->GetArrayLength(timeZone);
    jbyte* timeZone_ptr;
    timeZone_ptr = (jbyte *) _env->GetPrimitiveArrayCritical(timeZone, (jboolean *)0);

    rsScriptSetTimeZone((RsContext)con, (RsScript)script, (const char *)timeZone_ptr, length);

    if (timeZone_ptr) {
        _env->ReleasePrimitiveArrayCritical(timeZone, timeZone_ptr, 0);
    }
}

static void
nScriptInvoke(JNIEnv *_env, jobject _this, jlong con, jlong obj, jint slot)
{
    LOG_API("nScriptInvoke, con(%p), script(%p)", (RsContext)con, (void *)obj);
    rsScriptInvoke((RsContext)con, (RsScript)obj, slot);
}

static void
nScriptInvokeV(JNIEnv *_env, jobject _this, jlong con, jlong script, jint slot, jbyteArray data)
{
    LOG_API("nScriptInvokeV, con(%p), s(%p), slot(%i)", (RsContext)con, (void *)script, slot);
    jint len = _env->GetArrayLength(data);
    jbyte *ptr = _env->GetByteArrayElements(data, nullptr);
    rsScriptInvokeV((RsContext)con, (RsScript)script, slot, ptr, len);
    _env->ReleaseByteArrayElements(data, ptr, JNI_ABORT);
}

static void
nScriptForEach(JNIEnv *_env, jobject _this, jlong con, jlong script, jint slot,
               jlongArray ains, jlong aout, jbyteArray params,
               jintArray limits)
{
    LOG_API("nScriptForEach, con(%p), s(%p), slot(%i)", (RsContext)con,
            (void *)script, slot);

    jint   in_len = 0;
    jlong *in_ptr = nullptr;

    RsAllocation *in_allocs = nullptr;

    if (ains != nullptr) {
        in_len = _env->GetArrayLength(ains);
        in_ptr = _env->GetLongArrayElements(ains, nullptr);

        if (sizeof(RsAllocation) == sizeof(jlong)) {
            in_allocs = (RsAllocation*)in_ptr;

        } else {
            // Convert from 64-bit jlong types to the native pointer type.

            in_allocs = (RsAllocation*)alloca(in_len * sizeof(RsAllocation));

            for (int index = in_len; --index >= 0;) {
                in_allocs[index] = (RsAllocation)in_ptr[index];
            }
        }
    }

    jint   param_len = 0;
    jbyte *param_ptr = nullptr;

    if (params != nullptr) {
        param_len = _env->GetArrayLength(params);
        param_ptr = _env->GetByteArrayElements(params, nullptr);
    }

    RsScriptCall sc, *sca = nullptr;
    uint32_t sc_size = 0;

    jint  limit_len = 0;
    jint *limit_ptr = nullptr;

    if (limits != nullptr) {
        limit_len = _env->GetArrayLength(limits);
        limit_ptr = _env->GetIntArrayElements(limits, nullptr);

        assert(limit_len == 6);

        sc.xStart     = limit_ptr[0];
        sc.xEnd       = limit_ptr[1];
        sc.yStart     = limit_ptr[2];
        sc.yEnd       = limit_ptr[3];
        sc.zStart     = limit_ptr[4];
        sc.zEnd       = limit_ptr[5];
        sc.strategy   = RS_FOR_EACH_STRATEGY_DONT_CARE;

        sca = &sc;
    }

    rsScriptForEachMulti((RsContext)con, (RsScript)script, slot,
                         in_allocs, in_len, (RsAllocation)aout,
                         param_ptr, param_len, sca, sc_size);

    if (ains != nullptr) {
        _env->ReleaseLongArrayElements(ains, in_ptr, JNI_ABORT);
    }

    if (params != nullptr) {
        _env->ReleaseByteArrayElements(params, param_ptr, JNI_ABORT);
    }

    if (limits != nullptr) {
        _env->ReleaseIntArrayElements(limits, limit_ptr, JNI_ABORT);
    }
}

// -----------------------------------

static jlong
nScriptCCreate(JNIEnv *_env, jobject _this, jlong con,
               jstring resName, jstring cacheDir,
               jbyteArray scriptRef, jint length)
{
    LOG_API("nScriptCCreate, con(%p)", (RsContext)con);

    AutoJavaStringToUTF8 resNameUTF(_env, resName);
    AutoJavaStringToUTF8 cacheDirUTF(_env, cacheDir);
    jlong ret = 0;
    jbyte* script_ptr = nullptr;
    jint _exception = 0;
    jint remaining;
    if (!scriptRef) {
        _exception = 1;
        //jniThrowException(_env, "java/lang/IllegalArgumentException", "script == null");
        goto exit;
    }
    if (length < 0) {
        _exception = 1;
        //jniThrowException(_env, "java/lang/IllegalArgumentException", "length < 0");
        goto exit;
    }
    remaining = _env->GetArrayLength(scriptRef);
    if (remaining < length) {
        _exception = 1;
        //jniThrowException(_env, "java/lang/IllegalArgumentException",
        //        "length > script.length - offset");
        goto exit;
    }
    script_ptr = (jbyte *)
        _env->GetPrimitiveArrayCritical(scriptRef, (jboolean *)0);

    //rsScriptCSetText((RsContext)con, (const char *)script_ptr, length);

    ret = (jlong)(uintptr_t)rsScriptCCreate((RsContext)con,
                                resNameUTF.c_str(), resNameUTF.length(),
                                cacheDirUTF.c_str(), cacheDirUTF.length(),
                                (const char *)script_ptr, length);

exit:
    if (script_ptr) {
        _env->ReleasePrimitiveArrayCritical(scriptRef, script_ptr,
                _exception ? JNI_ABORT: 0);
    }

    return (jlong)(uintptr_t)ret;
}

static jlong
nScriptIntrinsicCreate(JNIEnv *_env, jobject _this, jlong con, jint id, jlong eid)
{
    LOG_API("nScriptIntrinsicCreate, con(%p) id(%i) element(%p)", (RsContext)con, id, (void *)eid);
    return (jlong)(uintptr_t)rsScriptIntrinsicCreate((RsContext)con, id, (RsElement)eid);
}

static jlong
nScriptKernelIDCreate(JNIEnv *_env, jobject _this, jlong con, jlong sid, jint slot, jint sig)
{
    LOG_API("nScriptKernelIDCreate, con(%p) script(%p), slot(%i), sig(%i)", (RsContext)con, (void *)sid, slot, sig);
    return (jlong)(uintptr_t)rsScriptKernelIDCreate((RsContext)con, (RsScript)sid, slot, sig);
}

static jlong
nScriptFieldIDCreate(JNIEnv *_env, jobject _this, jlong con, jlong sid, jint slot)
{
    LOG_API("nScriptFieldIDCreate, con(%p) script(%p), slot(%i)", (RsContext)con, (void *)sid, slot);
    return (jlong)(uintptr_t)rsScriptFieldIDCreate((RsContext)con, (RsScript)sid, slot);
}

static jlong
nScriptGroupCreate(JNIEnv *_env, jobject _this, jlong con, jlongArray _kernels, jlongArray _src,
    jlongArray _dstk, jlongArray _dstf, jlongArray _types)
{
    LOG_API("nScriptGroupCreate, con(%p)", (RsContext)con);

    jint kernelsLen = _env->GetArrayLength(_kernels);
    jlong *jKernelsPtr = _env->GetLongArrayElements(_kernels, nullptr);
    RsScriptKernelID* kernelsPtr = (RsScriptKernelID*) malloc(sizeof(RsScriptKernelID) * kernelsLen);
    for(int i = 0; i < kernelsLen; ++i) {
        kernelsPtr[i] = (RsScriptKernelID)jKernelsPtr[i];
    }

    jint srcLen = _env->GetArrayLength(_src);
    jlong *jSrcPtr = _env->GetLongArrayElements(_src, nullptr);
    RsScriptKernelID* srcPtr = (RsScriptKernelID*) malloc(sizeof(RsScriptKernelID) * srcLen);
    for(int i = 0; i < srcLen; ++i) {
        srcPtr[i] = (RsScriptKernelID)jSrcPtr[i];
    }

    jint dstkLen = _env->GetArrayLength(_dstk);
    jlong *jDstkPtr = _env->GetLongArrayElements(_dstk, nullptr);
    RsScriptKernelID* dstkPtr = (RsScriptKernelID*) malloc(sizeof(RsScriptKernelID) * dstkLen);
    for(int i = 0; i < dstkLen; ++i) {
        dstkPtr[i] = (RsScriptKernelID)jDstkPtr[i];
    }

    jint dstfLen = _env->GetArrayLength(_dstf);
    jlong *jDstfPtr = _env->GetLongArrayElements(_dstf, nullptr);
    RsScriptKernelID* dstfPtr = (RsScriptKernelID*) malloc(sizeof(RsScriptKernelID) * dstfLen);
    for(int i = 0; i < dstfLen; ++i) {
        dstfPtr[i] = (RsScriptKernelID)jDstfPtr[i];
    }

    jint typesLen = _env->GetArrayLength(_types);
    jlong *jTypesPtr = _env->GetLongArrayElements(_types, nullptr);
    RsType* typesPtr = (RsType*) malloc(sizeof(RsType) * typesLen);
    for(int i = 0; i < typesLen; ++i) {
        typesPtr[i] = (RsType)jTypesPtr[i];
    }

    jlong id = (jlong)(uintptr_t)rsScriptGroupCreate((RsContext)con,
                               (RsScriptKernelID *)kernelsPtr, kernelsLen * sizeof(RsScriptKernelID),
                               (RsScriptKernelID *)srcPtr, srcLen * sizeof(RsScriptKernelID),
                               (RsScriptKernelID *)dstkPtr, dstkLen * sizeof(RsScriptKernelID),
                               (RsScriptFieldID *)dstfPtr, dstfLen * sizeof(RsScriptKernelID),
                               (RsType *)typesPtr, typesLen * sizeof(RsType));

    free(kernelsPtr);
    free(srcPtr);
    free(dstkPtr);
    free(dstfPtr);
    free(typesPtr);
    _env->ReleaseLongArrayElements(_kernels, jKernelsPtr, 0);
    _env->ReleaseLongArrayElements(_src, jSrcPtr, 0);
    _env->ReleaseLongArrayElements(_dstk, jDstkPtr, 0);
    _env->ReleaseLongArrayElements(_dstf, jDstfPtr, 0);
    _env->ReleaseLongArrayElements(_types, jTypesPtr, 0);
    return id;
}

static void
nScriptGroupSetInput(JNIEnv *_env, jobject _this, jlong con, jlong gid, jlong kid, jlong alloc)
{
    LOG_API("nScriptGroupSetInput, con(%p) group(%p), kernelId(%p), alloc(%p)", (RsContext)con,
        (void *)gid, (void *)kid, (void *)alloc);
    rsScriptGroupSetInput((RsContext)con, (RsScriptGroup)gid, (RsScriptKernelID)kid, (RsAllocation)alloc);
}

static void
nScriptGroupSetOutput(JNIEnv *_env, jobject _this, jlong con, jlong gid, jlong kid, jlong alloc)
{
    LOG_API("nScriptGroupSetOutput, con(%p) group(%p), kernelId(%p), alloc(%p)", (RsContext)con,
        (void *)gid, (void *)kid, (void *)alloc);
    rsScriptGroupSetOutput((RsContext)con, (RsScriptGroup)gid, (RsScriptKernelID)kid, (RsAllocation)alloc);
}

static void
nScriptGroupExecute(JNIEnv *_env, jobject _this, jlong con, jlong gid)
{
    LOG_API("nScriptGroupSetOutput, con(%p) group(%p)", (RsContext)con, (void *)gid);
    rsScriptGroupExecute((RsContext)con, (RsScriptGroup)gid);
}

// ---------------------------------------------------------------------------

static jlong
nProgramStoreCreate(JNIEnv *_env, jobject _this, jlong con,
                    jboolean colorMaskR, jboolean colorMaskG, jboolean colorMaskB, jboolean colorMaskA,
                    jboolean depthMask, jboolean ditherEnable,
                    jint srcFunc, jint destFunc,
                    jint depthFunc)
{
    LOG_API("nProgramStoreCreate, con(%p)", (RsContext)con);
    return (jlong)(uintptr_t)rsProgramStoreCreate((RsContext)con, colorMaskR, colorMaskG, colorMaskB, colorMaskA,
                                      depthMask, ditherEnable, (RsBlendSrcFunc)srcFunc,
                                      (RsBlendDstFunc)destFunc, (RsDepthFunc)depthFunc);
}

// ---------------------------------------------------------------------------

static void
nProgramBindConstants(JNIEnv *_env, jobject _this, jlong con, jlong vpv, jint slot, jlong a)
{
    LOG_API("nProgramBindConstants, con(%p), vpf(%p), sloat(%i), a(%p)", (RsContext)con, (RsProgramVertex)vpv, slot, (RsAllocation)a);
    rsProgramBindConstants((RsContext)con, (RsProgram)vpv, slot, (RsAllocation)a);
}

static void
nProgramBindTexture(JNIEnv *_env, jobject _this, jlong con, jlong vpf, jint slot, jlong a)
{
    LOG_API("nProgramBindTexture, con(%p), vpf(%p), slot(%i), a(%p)", (RsContext)con, (RsProgramFragment)vpf, slot, (RsAllocation)a);
    rsProgramBindTexture((RsContext)con, (RsProgramFragment)vpf, slot, (RsAllocation)a);
}

static void
nProgramBindSampler(JNIEnv *_env, jobject _this, jlong con, jlong vpf, jint slot, jlong a)
{
    LOG_API("nProgramBindSampler, con(%p), vpf(%p), slot(%i), a(%p)", (RsContext)con, (RsProgramFragment)vpf, slot, (RsSampler)a);
    rsProgramBindSampler((RsContext)con, (RsProgramFragment)vpf, slot, (RsSampler)a);
}

// ---------------------------------------------------------------------------

static jlong
nProgramFragmentCreate(JNIEnv *_env, jobject _this, jlong con, jstring shader,
                       jobjectArray texNames, jlongArray params)
{
    AutoJavaStringToUTF8 shaderUTF(_env, shader);
    jlong *jParamPtr = _env->GetLongArrayElements(params, nullptr);
    jint paramLen = _env->GetArrayLength(params);

    int texCount = _env->GetArrayLength(texNames);
    AutoJavaStringArrayToUTF8 names(_env, texNames, texCount);
    const char ** nameArray = names.c_str();
    size_t* sizeArray = names.c_str_len();

    LOG_API("nProgramFragmentCreate, con(%p), paramLen(%i)", (RsContext)con, paramLen);

    uintptr_t * paramPtr = (uintptr_t*) malloc(sizeof(uintptr_t) * paramLen);
    for(int i = 0; i < paramLen; ++i) {
        paramPtr[i] = (uintptr_t)jParamPtr[i];
    }
    jlong ret = (jlong)(uintptr_t)rsProgramFragmentCreate((RsContext)con, shaderUTF.c_str(), shaderUTF.length(),
                                             nameArray, texCount, sizeArray,
                                             paramPtr, paramLen);

    free(paramPtr);
    _env->ReleaseLongArrayElements(params, jParamPtr, JNI_ABORT);
    return ret;
}


// ---------------------------------------------------------------------------

static jlong
nProgramVertexCreate(JNIEnv *_env, jobject _this, jlong con, jstring shader,
                     jobjectArray texNames, jlongArray params)
{
    AutoJavaStringToUTF8 shaderUTF(_env, shader);
    jlong *jParamPtr = _env->GetLongArrayElements(params, nullptr);
    jint paramLen = _env->GetArrayLength(params);

    LOG_API("nProgramVertexCreate, con(%p), paramLen(%i)", (RsContext)con, paramLen);

    int texCount = _env->GetArrayLength(texNames);
    AutoJavaStringArrayToUTF8 names(_env, texNames, texCount);
    const char ** nameArray = names.c_str();
    size_t* sizeArray = names.c_str_len();

    uintptr_t * paramPtr = (uintptr_t*) malloc(sizeof(uintptr_t) * paramLen);
    for(int i = 0; i < paramLen; ++i) {
        paramPtr[i] = (uintptr_t)jParamPtr[i];
    }

    jlong ret = (jlong)(uintptr_t)rsProgramVertexCreate((RsContext)con, shaderUTF.c_str(), shaderUTF.length(),
                                           nameArray, texCount, sizeArray,
                                           paramPtr, paramLen);

    free(paramPtr);
    _env->ReleaseLongArrayElements(params, jParamPtr, JNI_ABORT);
    return ret;
}

// ---------------------------------------------------------------------------

static jlong
nProgramRasterCreate(JNIEnv *_env, jobject _this, jlong con, jboolean pointSprite, jint cull)
{
    LOG_API("nProgramRasterCreate, con(%p), pointSprite(%i), cull(%i)", (RsContext)con, pointSprite, cull);
    return (jlong)(uintptr_t)rsProgramRasterCreate((RsContext)con, pointSprite, (RsCullMode)cull);
}


// ---------------------------------------------------------------------------

static void
nContextBindRootScript(JNIEnv *_env, jobject _this, jlong con, jlong script)
{
    LOG_API("nContextBindRootScript, con(%p), script(%p)", (RsContext)con, (RsScript)script);
    rsContextBindRootScript((RsContext)con, (RsScript)script);
}

static void
nContextBindProgramStore(JNIEnv *_env, jobject _this, jlong con, jlong pfs)
{
    LOG_API("nContextBindProgramStore, con(%p), pfs(%p)", (RsContext)con, (RsProgramStore)pfs);
    rsContextBindProgramStore((RsContext)con, (RsProgramStore)pfs);
}

static void
nContextBindProgramFragment(JNIEnv *_env, jobject _this, jlong con, jlong pf)
{
    LOG_API("nContextBindProgramFragment, con(%p), pf(%p)", (RsContext)con, (RsProgramFragment)pf);
    rsContextBindProgramFragment((RsContext)con, (RsProgramFragment)pf);
}

static void
nContextBindProgramVertex(JNIEnv *_env, jobject _this, jlong con, jlong pf)
{
    LOG_API("nContextBindProgramVertex, con(%p), pf(%p)", (RsContext)con, (RsProgramVertex)pf);
    rsContextBindProgramVertex((RsContext)con, (RsProgramVertex)pf);
}

static void
nContextBindProgramRaster(JNIEnv *_env, jobject _this, jlong con, jlong pf)
{
    LOG_API("nContextBindProgramRaster, con(%p), pf(%p)", (RsContext)con, (RsProgramRaster)pf);
    rsContextBindProgramRaster((RsContext)con, (RsProgramRaster)pf);
}


// ---------------------------------------------------------------------------

static jlong
nSamplerCreate(JNIEnv *_env, jobject _this, jlong con, jint magFilter, jint minFilter,
               jint wrapS, jint wrapT, jint wrapR, jfloat aniso)
{
    LOG_API("nSamplerCreate, con(%p)", (RsContext)con);
    return (jlong)(uintptr_t)rsSamplerCreate((RsContext)con,
                                 (RsSamplerValue)magFilter,
                                 (RsSamplerValue)minFilter,
                                 (RsSamplerValue)wrapS,
                                 (RsSamplerValue)wrapT,
                                 (RsSamplerValue)wrapR,
                                 aniso);
}

// ---------------------------------------------------------------------------

static jlong
nPathCreate(JNIEnv *_env, jobject _this, jlong con, jint prim, jboolean isStatic, jlong _vtx, jlong _loop, jfloat q) {
    LOG_API("nPathCreate, con(%p)", (RsContext)con);

    jlong id = (jlong)(uintptr_t)rsPathCreate((RsContext)con, (RsPathPrimitive)prim, isStatic,
                                   (RsAllocation)_vtx,
                                   (RsAllocation)_loop, q);
    return id;
}

static jlong
nMeshCreate(JNIEnv *_env, jobject _this, jlong con, jlongArray _vtx, jlongArray _idx, jintArray _prim)
{
    LOG_API("nMeshCreate, con(%p)", (RsContext)con);

    jint vtxLen = _env->GetArrayLength(_vtx);
    jlong *jVtxPtr = _env->GetLongArrayElements(_vtx, nullptr);
    RsAllocation* vtxPtr = (RsAllocation*) malloc(sizeof(RsAllocation) * vtxLen);
    for(int i = 0; i < vtxLen; ++i) {
        vtxPtr[i] = (RsAllocation)(uintptr_t)jVtxPtr[i];
    }

    jint idxLen = _env->GetArrayLength(_idx);
    jlong *jIdxPtr = _env->GetLongArrayElements(_idx, nullptr);
    RsAllocation* idxPtr = (RsAllocation*) malloc(sizeof(RsAllocation) * idxLen);
    for(int i = 0; i < idxLen; ++i) {
        idxPtr[i] = (RsAllocation)(uintptr_t)jIdxPtr[i];
    }

    jint primLen = _env->GetArrayLength(_prim);
    jint *primPtr = _env->GetIntArrayElements(_prim, nullptr);

    jlong id = (jlong)(uintptr_t)rsMeshCreate((RsContext)con,
                               (RsAllocation *)vtxPtr, vtxLen,
                               (RsAllocation *)idxPtr, idxLen,
                               (uint32_t *)primPtr, primLen);

    free(vtxPtr);
    free(idxPtr);
    _env->ReleaseLongArrayElements(_vtx, jVtxPtr, 0);
    _env->ReleaseLongArrayElements(_idx, jIdxPtr, 0);
    _env->ReleaseIntArrayElements(_prim, primPtr, 0);
    return id;
}

static jint
nMeshGetVertexBufferCount(JNIEnv *_env, jobject _this, jlong con, jlong mesh)
{
    LOG_API("nMeshGetVertexBufferCount, con(%p), Mesh(%p)", (RsContext)con, (RsMesh)mesh);
    jint vtxCount = 0;
    rsaMeshGetVertexBufferCount((RsContext)con, (RsMesh)mesh, &vtxCount);
    return vtxCount;
}

static jint
nMeshGetIndexCount(JNIEnv *_env, jobject _this, jlong con, jlong mesh)
{
    LOG_API("nMeshGetIndexCount, con(%p), Mesh(%p)", (RsContext)con, (RsMesh)mesh);
    jint idxCount = 0;
    rsaMeshGetIndexCount((RsContext)con, (RsMesh)mesh, &idxCount);
    return idxCount;
}

static void
nMeshGetVertices(JNIEnv *_env, jobject _this, jlong con, jlong mesh, jlongArray _ids, jint numVtxIDs)
{
    LOG_API("nMeshGetVertices, con(%p), Mesh(%p)", (RsContext)con, (RsMesh)mesh);

    RsAllocation *allocs = (RsAllocation*)malloc((uint32_t)numVtxIDs * sizeof(RsAllocation));
    rsaMeshGetVertices((RsContext)con, (RsMesh)mesh, allocs, (uint32_t)numVtxIDs);

    for(jint i = 0; i < numVtxIDs; i ++) {
        const jlong alloc = (jlong)(uintptr_t)allocs[i];
        _env->SetLongArrayRegion(_ids, i, 1, &alloc);
    }

    free(allocs);
}

static void
nMeshGetIndices(JNIEnv *_env, jobject _this, jlong con, jlong mesh, jlongArray _idxIds, jintArray _primitives, jint numIndices)
{
    LOG_API("nMeshGetVertices, con(%p), Mesh(%p)", (RsContext)con, (RsMesh)mesh);

    RsAllocation *allocs = (RsAllocation*)malloc((uint32_t)numIndices * sizeof(RsAllocation));
    uint32_t *prims= (uint32_t*)malloc((uint32_t)numIndices * sizeof(uint32_t));

    rsaMeshGetIndices((RsContext)con, (RsMesh)mesh, allocs, prims, (uint32_t)numIndices);

    for(jint i = 0; i < numIndices; i ++) {
        const jlong alloc = (jlong)(uintptr_t)allocs[i];
        const jint prim = (jint)prims[i];
        _env->SetLongArrayRegion(_idxIds, i, 1, &alloc);
        _env->SetIntArrayRegion(_primitives, i, 1, &prim);
    }

    free(allocs);
    free(prims);
}

static jint
nSystemGetPointerSize(JNIEnv *_env, jobject _this) {
    return (jint)sizeof(void*);
}


// ---------------------------------------------------------------------------


static const char *classPathName = "android/renderscript/RenderScript";

static JNINativeMethod methods[] = {
{"_nInit",                         "()V",                                     (void*)_nInit },

{"nDeviceCreate",                  "()J",                                     (void*)nDeviceCreate },
{"nDeviceDestroy",                 "(J)V",                                    (void*)nDeviceDestroy },
{"nDeviceSetConfig",               "(JII)V",                                  (void*)nDeviceSetConfig },
{"nContextGetUserMessage",         "(J[I)I",                                  (void*)nContextGetUserMessage },
{"nContextGetErrorMessage",        "(J)Ljava/lang/String;",                   (void*)nContextGetErrorMessage },
{"nContextPeekMessage",            "(J[I)I",                                  (void*)nContextPeekMessage },

{"nContextInitToClient",           "(J)V",                                    (void*)nContextInitToClient },
{"nContextDeinitToClient",         "(J)V",                                    (void*)nContextDeinitToClient },


// All methods below are thread protected in java.
{"rsnContextCreate",                 "(JIII)J",                               (void*)nContextCreate },
{"rsnContextCreateGL",               "(JIIIIIIIIIIIIFI)J",                    (void*)nContextCreateGL },
{"rsnContextFinish",                 "(J)V",                                  (void*)nContextFinish },
{"rsnContextSetPriority",            "(JI)V",                                 (void*)nContextSetPriority },
{"rsnContextSetSurface",             "(JIILandroid/view/Surface;)V",          (void*)nContextSetSurface },
{"rsnContextDestroy",                "(J)V",                                  (void*)nContextDestroy },
{"rsnContextDump",                   "(JI)V",                                 (void*)nContextDump },
{"rsnContextPause",                  "(J)V",                                  (void*)nContextPause },
{"rsnContextResume",                 "(J)V",                                  (void*)nContextResume },
{"rsnContextSendMessage",            "(JI[I)V",                               (void*)nContextSendMessage },
{"rsnAssignName",                    "(JJ[B)V",                               (void*)nAssignName },
{"rsnGetName",                       "(JJ)Ljava/lang/String;",                (void*)nGetName },
{"rsnObjDestroy",                    "(JJ)V",                                 (void*)nObjDestroy },

{"rsnFileA3DCreateFromFile",         "(JLjava/lang/String;)J",                (void*)nFileA3DCreateFromFile },
{"rsnFileA3DCreateFromAssetStream",  "(JJ)J",                                 (void*)nFileA3DCreateFromAssetStream },
{"rsnFileA3DCreateFromAsset",        "(JLandroid/content/res/AssetManager;Ljava/lang/String;)J",            (void*)nFileA3DCreateFromAsset },
{"rsnFileA3DGetNumIndexEntries",     "(JJ)I",                                 (void*)nFileA3DGetNumIndexEntries },
{"rsnFileA3DGetIndexEntries",        "(JJI[I[Ljava/lang/String;)V",           (void*)nFileA3DGetIndexEntries },
{"rsnFileA3DGetEntryByIndex",        "(JJI)J",                                (void*)nFileA3DGetEntryByIndex },

{"rsnFontCreateFromFile",            "(JLjava/lang/String;FI)J",              (void*)nFontCreateFromFile },
{"rsnFontCreateFromAssetStream",     "(JLjava/lang/String;FIJ)J",             (void*)nFontCreateFromAssetStream },
{"rsnFontCreateFromAsset",        "(JLandroid/content/res/AssetManager;Ljava/lang/String;FI)J",            (void*)nFontCreateFromAsset },

{"rsnElementCreate",                 "(JJIZI)J",                              (void*)nElementCreate },
{"rsnElementCreate2",                "(J[J[Ljava/lang/String;[I)J",           (void*)nElementCreate2 },
{"rsnElementGetNativeData",          "(JJ[I)V",                               (void*)nElementGetNativeData },
{"rsnElementGetSubElements",         "(JJ[J[Ljava/lang/String;[I)V",          (void*)nElementGetSubElements },

{"rsnTypeCreate",                    "(JJIIIZZI)J",                           (void*)nTypeCreate },
{"rsnTypeGetNativeData",             "(JJ[J)V",                               (void*)nTypeGetNativeData },

{"rsnAllocationCreateTyped",         "(JJIIJ)J",                               (void*)nAllocationCreateTyped },
{"rsnAllocationCreateFromBitmap",    "(JJILandroid/graphics/Bitmap;I)J",      (void*)nAllocationCreateFromBitmap },
{"rsnAllocationCreateBitmapBackedAllocation",    "(JJILandroid/graphics/Bitmap;I)J",      (void*)nAllocationCreateBitmapBackedAllocation },
{"rsnAllocationCubeCreateFromBitmap","(JJILandroid/graphics/Bitmap;I)J",      (void*)nAllocationCubeCreateFromBitmap },

{"rsnAllocationCopyFromBitmap",      "(JJLandroid/graphics/Bitmap;)V",        (void*)nAllocationCopyFromBitmap },
{"rsnAllocationCopyToBitmap",        "(JJLandroid/graphics/Bitmap;)V",        (void*)nAllocationCopyToBitmap },

{"rsnAllocationSyncAll",             "(JJI)V",                                (void*)nAllocationSyncAll },
{"rsnAllocationGetSurface",          "(JJ)Landroid/view/Surface;",            (void*)nAllocationGetSurface },
{"rsnAllocationSetSurface",          "(JJLandroid/view/Surface;)V",           (void*)nAllocationSetSurface },
{"rsnAllocationIoSend",              "(JJ)V",                                 (void*)nAllocationIoSend },
{"rsnAllocationIoReceive",           "(JJ)V",                                 (void*)nAllocationIoReceive },
{"rsnAllocationData1D",              "(JJIIILjava/lang/Object;II)V",          (void*)nAllocationData1D },
{"rsnAllocationElementData1D",       "(JJIII[BI)V",                           (void*)nAllocationElementData1D },
{"rsnAllocationData2D",              "(JJIIIIIILjava/lang/Object;II)V",       (void*)nAllocationData2D },
{"rsnAllocationData2D",              "(JJIIIIIIJIIII)V",                      (void*)nAllocationData2D_alloc },
{"rsnAllocationData3D",              "(JJIIIIIIILjava/lang/Object;II)V",      (void*)nAllocationData3D },
{"rsnAllocationData3D",              "(JJIIIIIIIJIIII)V",                     (void*)nAllocationData3D_alloc },
{"rsnAllocationRead",                "(JJLjava/lang/Object;I)V",              (void*)nAllocationRead },
{"rsnAllocationRead1D",              "(JJIIILjava/lang/Object;II)V",          (void*)nAllocationRead1D },
{"rsnAllocationRead2D",              "(JJIIIIIILjava/lang/Object;II)V",       (void*)nAllocationRead2D },
{"rsnAllocationGetType",             "(JJ)J",                                 (void*)nAllocationGetType},
{"rsnAllocationResize1D",            "(JJI)V",                                (void*)nAllocationResize1D },
{"rsnAllocationGenerateMipmaps",     "(JJ)V",                                 (void*)nAllocationGenerateMipmaps },

{"rsnScriptBindAllocation",          "(JJJI)V",                               (void*)nScriptBindAllocation },
{"rsnScriptSetTimeZone",             "(JJ[B)V",                               (void*)nScriptSetTimeZone },
{"rsnScriptInvoke",                  "(JJI)V",                                (void*)nScriptInvoke },
{"rsnScriptInvokeV",                 "(JJI[B)V",                              (void*)nScriptInvokeV },

{"rsnScriptForEach",                 "(JJI[JJ[B[I)V",                         (void*)nScriptForEach },

{"rsnScriptSetVarI",                 "(JJII)V",                               (void*)nScriptSetVarI },
{"rsnScriptGetVarI",                 "(JJI)I",                                (void*)nScriptGetVarI },
{"rsnScriptSetVarJ",                 "(JJIJ)V",                               (void*)nScriptSetVarJ },
{"rsnScriptGetVarJ",                 "(JJI)J",                                (void*)nScriptGetVarJ },
{"rsnScriptSetVarF",                 "(JJIF)V",                               (void*)nScriptSetVarF },
{"rsnScriptGetVarF",                 "(JJI)F",                                (void*)nScriptGetVarF },
{"rsnScriptSetVarD",                 "(JJID)V",                               (void*)nScriptSetVarD },
{"rsnScriptGetVarD",                 "(JJI)D",                                (void*)nScriptGetVarD },
{"rsnScriptSetVarV",                 "(JJI[B)V",                              (void*)nScriptSetVarV },
{"rsnScriptGetVarV",                 "(JJI[B)V",                              (void*)nScriptGetVarV },
{"rsnScriptSetVarVE",                "(JJI[BJ[I)V",                           (void*)nScriptSetVarVE },
{"rsnScriptSetVarObj",               "(JJIJ)V",                               (void*)nScriptSetVarObj },

{"rsnScriptCCreate",                 "(JLjava/lang/String;Ljava/lang/String;[BI)J",  (void*)nScriptCCreate },
{"rsnScriptIntrinsicCreate",         "(JIJ)J",                                (void*)nScriptIntrinsicCreate },
{"rsnScriptKernelIDCreate",          "(JJII)J",                               (void*)nScriptKernelIDCreate },
{"rsnScriptFieldIDCreate",           "(JJI)J",                                (void*)nScriptFieldIDCreate },
{"rsnScriptGroupCreate",             "(J[J[J[J[J[J)J",                        (void*)nScriptGroupCreate },
{"rsnScriptGroupSetInput",           "(JJJJ)V",                               (void*)nScriptGroupSetInput },
{"rsnScriptGroupSetOutput",          "(JJJJ)V",                               (void*)nScriptGroupSetOutput },
{"rsnScriptGroupExecute",            "(JJ)V",                                 (void*)nScriptGroupExecute },

{"rsnProgramStoreCreate",            "(JZZZZZZIII)J",                         (void*)nProgramStoreCreate },

{"rsnProgramBindConstants",          "(JJIJ)V",                               (void*)nProgramBindConstants },
{"rsnProgramBindTexture",            "(JJIJ)V",                               (void*)nProgramBindTexture },
{"rsnProgramBindSampler",            "(JJIJ)V",                               (void*)nProgramBindSampler },

{"rsnProgramFragmentCreate",         "(JLjava/lang/String;[Ljava/lang/String;[J)J",              (void*)nProgramFragmentCreate },
{"rsnProgramRasterCreate",           "(JZI)J",                                (void*)nProgramRasterCreate },
{"rsnProgramVertexCreate",           "(JLjava/lang/String;[Ljava/lang/String;[J)J",              (void*)nProgramVertexCreate },

{"rsnContextBindRootScript",         "(JJ)V",                                 (void*)nContextBindRootScript },
{"rsnContextBindProgramStore",       "(JJ)V",                                 (void*)nContextBindProgramStore },
{"rsnContextBindProgramFragment",    "(JJ)V",                                 (void*)nContextBindProgramFragment },
{"rsnContextBindProgramVertex",      "(JJ)V",                                 (void*)nContextBindProgramVertex },
{"rsnContextBindProgramRaster",      "(JJ)V",                                 (void*)nContextBindProgramRaster },

{"rsnSamplerCreate",                 "(JIIIIIF)J",                            (void*)nSamplerCreate },

{"rsnPathCreate",                    "(JIZJJF)J",                             (void*)nPathCreate },
{"rsnMeshCreate",                    "(J[J[J[I)J",                            (void*)nMeshCreate },

{"rsnMeshGetVertexBufferCount",      "(JJ)I",                                 (void*)nMeshGetVertexBufferCount },
{"rsnMeshGetIndexCount",             "(JJ)I",                                 (void*)nMeshGetIndexCount },
{"rsnMeshGetVertices",               "(JJ[JI)V",                              (void*)nMeshGetVertices },
{"rsnMeshGetIndices",                "(JJ[J[II)V",                            (void*)nMeshGetIndices },

{"rsnSystemGetPointerSize",          "()I",                                   (void*)nSystemGetPointerSize },
};

static int registerFuncs(JNIEnv *_env)
{
    return android::AndroidRuntime::registerNativeMethods(
            _env, classPathName, methods, NELEM(methods));
}

// ---------------------------------------------------------------------------

jint JNI_OnLoad(JavaVM* vm, void* reserved)
{
    JNIEnv* env = nullptr;
    jint result = -1;

    if (vm->GetEnv((void**) &env, JNI_VERSION_1_4) != JNI_OK) {
        ALOGE("ERROR: GetEnv failed\n");
        goto bail;
    }
    assert(env != nullptr);

    if (registerFuncs(env) < 0) {
        ALOGE("ERROR: Renderscript native registration failed\n");
        goto bail;
    }

    /* success -- return valid version number */
    result = JNI_VERSION_1_4;

bail:
    return result;
}<|MERGE_RESOLUTION|>--- conflicted
+++ resolved
@@ -394,11 +394,7 @@
     jint len = 0;
     if (data) {
         len = _env->GetArrayLength(data);
-<<<<<<< HEAD
-        ptr = _env->GetIntArrayElements(data, NULL);
-=======
-        jint *ptr = _env->GetIntArrayElements(data, nullptr);
->>>>>>> 5a2d0432
+        ptr = _env->GetIntArrayElements(data, nullptr);
     }
     LOG_API("nContextSendMessage, con(%p), id(%i), len(%i)", (RsContext)con, id, len);
     rsContextSendMessage((RsContext)con, id, (const uint8_t *)ptr, len * sizeof(int));
