--- conflicted
+++ resolved
@@ -24,19 +24,11 @@
       <div class="col-7of16 col-push-9of16" style="padding-left:2em">
         <h1 class="dac-hero-title">Android N Developer Preview</h1>
         <p class="dac-hero-description">
-<<<<<<< HEAD
-          <strong>The official Android 6.0 SDK is now available!</strong>
-          Get your apps ready for the next version of Android. Test on Nexus 5, 6, 9, and
-          Player. Explore what's new &mdash; <strong>runtime permissions</strong>,
-          <strong>Doze</strong> and <strong>App Standby</strong> power-saving features, new
-          <strong>assist technology</strong>, and more.
-=======
           Get ready for Android N!
           <strong>Test your apps</strong> on Nexus and other devices. Support new system
           behaviors to <strong>save power and memory</strong>.
           Extend your apps with <strong>multi-window UI</strong>,
           <strong>direct reply notifications</strong> and more.
->>>>>>> 9577d31b
         </p>
 
         <a class="dac-hero-cta" href="{@docRoot}preview/overview.html">
@@ -45,10 +37,6 @@
         </a><!--<br>
         <a class="dac-hero-cta" href="{@docRoot}preview/support.html">
           <span class="dac-sprite dac-auto-chevron"></span>
-<<<<<<< HEAD
-          Update to Developer Preview 3 (final SDK)
-        </a><br>
-=======
           Update to Android N (final SDK)
         </a><br>-->
       </div>
@@ -56,7 +44,6 @@
         <img class="dac-hero-image" src="{@docRoot}images/home/n-preview-hero.png"
              srcset="{@docRoot}images/home/n-preview-hero.png 1x,
              {@docRoot}images/home/n-preview-hero_2x.png 2x">
->>>>>>> 9577d31b
       </div>
     </div>
     <div class="dac-section dac-small">
