--- conflicted
+++ resolved
@@ -92,7 +92,6 @@
 
     private static final String LOG_TAG = "MbmsDownloadReceiver";
     private static final String TEMP_FILE_SUFFIX = ".embms.temp";
-    public static final String DOWNLOAD_TOKEN_SUFFIX = ".download_token";
     private static final int MAX_TEMP_FILE_RETRIES = 5;
 
 
@@ -102,11 +101,7 @@
     @Override
     public void onReceive(Context context, Intent intent) {
         if (!verifyIntentContents(context, intent)) {
-<<<<<<< HEAD
-            setResultCode(1 /* TODO: define error constants */);
-=======
             setResultCode(RESULT_MALFORMED_INTENT);
->>>>>>> c2f33f18
             return;
         }
         if (!Objects.equals(intent.getStringExtra(MbmsDownloadManager.EXTRA_TEMP_FILE_ROOT),
@@ -154,29 +149,17 @@
             DownloadRequest request = intent.getParcelableExtra(MbmsDownloadManager.EXTRA_REQUEST);
             String expectedTokenFileName = request.getHash() + DOWNLOAD_TOKEN_SUFFIX;
             File expectedTokenFile = new File(
-<<<<<<< HEAD
-                    MbmsUtils.getEmbmsTempFileDirForRequest(context, request),
-=======
                     MbmsUtils.getEmbmsTempFileDirForService(context, request.getFileServiceInfo()),
->>>>>>> c2f33f18
                     expectedTokenFileName);
             if (!expectedTokenFile.exists()) {
                 Log.w(LOG_TAG, "Supplied download request does not match a token that we have. " +
                         "Expected " + expectedTokenFile);
                 return false;
             }
-<<<<<<< HEAD
-            return true;
-        } else if (MbmsDownloadManager.ACTION_FILE_DESCRIPTOR_REQUEST.equals(intent.getAction())) {
-            // TODO: get rid of the request argument for a file descriptor request.
-            if (!intent.hasExtra(MbmsDownloadManager.EXTRA_REQUEST)) {
-                Log.w(LOG_TAG, "Temp file request not include the associated request. Ignoring.");
-=======
         } else if (MbmsDownloadManager.ACTION_FILE_DESCRIPTOR_REQUEST.equals(intent.getAction())) {
             if (!intent.hasExtra(MbmsDownloadManager.EXTRA_SERVICE_INFO)) {
                 Log.w(LOG_TAG, "Temp file request did not include the associated service info." +
                         " Ignoring.");
->>>>>>> c2f33f18
                 return false;
             }
             if (!intent.hasExtra(MbmsDownloadManager.EXTRA_TEMP_FILE_ROOT)) {
@@ -293,11 +276,7 @@
     private ArrayList<UriPathPair> generateFreshTempFiles(Context context,
             FileServiceInfo serviceInfo,
             int freshFdCount) {
-<<<<<<< HEAD
-        File tempFileDir = MbmsUtils.getEmbmsTempFileDirForRequest(context, request);
-=======
         File tempFileDir = MbmsUtils.getEmbmsTempFileDirForService(context, serviceInfo);
->>>>>>> c2f33f18
         if (!tempFileDir.exists()) {
             tempFileDir.mkdirs();
         }
@@ -476,11 +455,7 @@
         }
 
         if (!MbmsUtils.isContainedIn(
-<<<<<<< HEAD
-                MbmsUtils.getEmbmsTempFileDirForRequest(context, request), tempFile)) {
-=======
                 MbmsUtils.getEmbmsTempFileDirForService(context, serviceInfo), tempFile)) {
->>>>>>> c2f33f18
             return false;
         }
 
