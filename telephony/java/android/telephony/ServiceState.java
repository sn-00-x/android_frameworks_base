--- conflicted
+++ resolved
@@ -987,11 +987,7 @@
                 rtString = "LTE_CA";
                 break;
             case RIL_RADIO_TECHNOLOGY_NR:
-<<<<<<< HEAD
-                rtString = "NR";
-=======
                 rtString = "LTE_NR";
->>>>>>> 2327d933
                 break;
             default:
                 rtString = "Unexpected";
