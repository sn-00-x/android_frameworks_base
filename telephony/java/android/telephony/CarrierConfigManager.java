/*
 * Copyright (C) 2015 The Android Open Source Project
 *
 * Licensed under the Apache License, Version 2.0 (the "License");
 * you may not use this file except in compliance with the License.
 * You may obtain a copy of the License at
 *
 *      http://www.apache.org/licenses/LICENSE-2.0
 *
 * Unless required by applicable law or agreed to in writing, software
 * distributed under the License is distributed on an "AS IS" BASIS,
 * WITHOUT WARRANTIES OR CONDITIONS OF ANY KIND, either express or implied.
 * See the License for the specific language governing permissions and
 * limitations under the License.
 */

package android.telephony;

import android.annotation.NonNull;
import android.annotation.Nullable;
import android.annotation.SystemApi;
import android.content.Context;
import android.os.PersistableBundle;
import android.os.RemoteException;
import android.os.ServiceManager;

import com.android.ims.ImsReasonInfo;
import com.android.internal.telephony.ICarrierConfigLoader;

/**
 * Provides access to telephony configuration values that are carrier-specific.
 * <p>
 * Users should obtain an instance of this class by calling
 * {@code mContext.getSystemService(Context.CARRIER_CONFIG_SERVICE);}
 * </p>
 *
 * @see Context#getSystemService
 * @see Context#CARRIER_CONFIG_SERVICE
 */
public class CarrierConfigManager {
    private final static String TAG = "CarrierConfigManager";

    /**
     * @hide
     */
    public CarrierConfigManager() {
    }

    /**
     * This intent is broadcast by the system when carrier config changes.
     */
    public static final String
            ACTION_CARRIER_CONFIG_CHANGED = "android.telephony.action.CARRIER_CONFIG_CHANGED";

    // Below are the keys used in carrier config bundles. To add a new variable, define the key and
    // give it a default value in sDefaults. If you need to ship a per-network override in the
    // system image, that can be added in packages/apps/CarrierConfig.

    /**
     * Flag indicating whether the Phone app should ignore EVENT_SIM_NETWORK_LOCKED
     * events from the Sim.
     * If true, this will prevent the IccNetworkDepersonalizationPanel from being shown, and
     * effectively disable the "Sim network lock" feature.
     */
    public static final String
            KEY_IGNORE_SIM_NETWORK_LOCKED_EVENTS_BOOL = "ignore_sim_network_locked_events_bool";

    /**
     * Flag indicating whether the Phone app should provide a "Dismiss" button on the SIM network
     * unlock screen. The default value is true. If set to false, there will be *no way* to dismiss
     * the SIM network unlock screen if you don't enter the correct unlock code. (One important
     * consequence: there will be no way to make an Emergency Call if your SIM is network-locked and
     * you don't know the PIN.)
     */
    public static final String
            KEY_SIM_NETWORK_UNLOCK_ALLOW_DISMISS_BOOL = "sim_network_unlock_allow_dismiss_bool";

    /** Flag indicating if the phone is a world phone */
    public static final String KEY_WORLD_PHONE_BOOL = "world_phone_bool";

    /**
     * Flag to require or skip entitlement checks.
     * If true, entitlement checks will be executed if device has been configured for it,
     * If false, entitlement checks will be skipped.
     */
    public static final String
            KEY_REQUIRE_ENTITLEMENT_CHECKS_BOOL = "require_entitlement_checks_bool";

    /**
     * Flag indicating whether radio is to be restarted on error PDP_FAIL_REGULAR_DEACTIVATION
     * This is false by default.
     * @hide
     */
    public static final String
            KEY_RESTART_RADIO_ON_PDP_FAIL_REGULAR_DEACTIVATION_BOOL =
                    "restart_radio_on_pdp_fail_regular_deactivation_bool";

    /**
     * If true, enable vibration (haptic feedback) for key presses in the EmergencyDialer activity.
     * The pattern is set on a per-platform basis using config_virtualKeyVibePattern. To be
     * consistent with the regular Dialer, this value should agree with the corresponding values
     * from config.xml under apps/Contacts.
     */
    public static final String
            KEY_ENABLE_DIALER_KEY_VIBRATION_BOOL = "enable_dialer_key_vibration_bool";

    /** Flag indicating if dtmf tone type is enabled */
    public static final String KEY_DTMF_TYPE_ENABLED_BOOL = "dtmf_type_enabled_bool";

    /** Flag indicating if auto retry is enabled */
    public static final String KEY_AUTO_RETRY_ENABLED_BOOL = "auto_retry_enabled_bool";

    /**
     * Determine whether we want to play local DTMF tones in a call, or just let the radio/BP handle
     * playing of the tones.
     */
    public static final String KEY_ALLOW_LOCAL_DTMF_TONES_BOOL = "allow_local_dtmf_tones_bool";

    /**
     * If true, show an onscreen "Dial" button in the dialer. In practice this is used on all
     * platforms, even the ones with hard SEND/END keys, but for maximum flexibility it's controlled
     * by a flag here (which can be overridden on a per-product basis.)
     */
    public static final String KEY_SHOW_ONSCREEN_DIAL_BUTTON_BOOL = "show_onscreen_dial_button_bool";

    /** Determines if device implements a noise suppression device for in call audio. */
    public static final String
            KEY_HAS_IN_CALL_NOISE_SUPPRESSION_BOOL = "has_in_call_noise_suppression_bool";

    /**
     * Determines if the current device should allow emergency numbers to be logged in the Call Log.
     * (Some carriers require that emergency calls *not* be logged, presumably to avoid the risk of
     * accidental redialing from the call log UI. This is a good idea, so the default here is
     * false.)
     */
    public static final String
            KEY_ALLOW_EMERGENCY_NUMBERS_IN_CALL_LOG_BOOL = "allow_emergency_numbers_in_call_log_bool";

    /** If true, removes the Voice Privacy option from Call Settings */
    public static final String KEY_VOICE_PRIVACY_DISABLE_UI_BOOL = "voice_privacy_disable_ui_bool";

    /** Control whether users can reach the carrier portions of Cellular Network Settings. */
    public static final String
            KEY_HIDE_CARRIER_NETWORK_SETTINGS_BOOL = "hide_carrier_network_settings_bool";

    /** Control whether users can reach the SIM lock settings. */
    public static final String
            KEY_HIDE_SIM_LOCK_SETTINGS_BOOL = "hide_sim_lock_settings_bool";

    /** Control whether users can edit APNs in Settings. */
    public static final String KEY_APN_EXPAND_BOOL = "apn_expand_bool";

    /** Control whether users can choose a network operator. */
    public static final String KEY_OPERATOR_SELECTION_EXPAND_BOOL = "operator_selection_expand_bool";

    /** Used in Cellular Network Settings for preferred network type. */
    public static final String KEY_PREFER_2G_BOOL = "prefer_2g_bool";

    /** Show cdma network mode choices 1x, 3G, global etc. */
    public static final String KEY_SHOW_CDMA_CHOICES_BOOL = "show_cdma_choices_bool";

    /** CDMA activation goes through HFA */
    public static final String KEY_USE_HFA_FOR_PROVISIONING_BOOL = "use_hfa_for_provisioning_bool";

    /**
     * CDMA activation goes through OTASP.
     * <p>
     * TODO: This should be combined with config_use_hfa_for_provisioning and implemented as an enum
     * (NONE, HFA, OTASP).
     */
    public static final String KEY_USE_OTASP_FOR_PROVISIONING_BOOL = "use_otasp_for_provisioning_bool";

    /** Display carrier settings menu if true */
    public static final String KEY_CARRIER_SETTINGS_ENABLE_BOOL = "carrier_settings_enable_bool";

    /** Does not display additional call seting for IMS phone based on GSM Phone */
    public static final String KEY_ADDITIONAL_CALL_SETTING_BOOL = "additional_call_setting_bool";

    /** Show APN Settings for some CDMA carriers */
    public static final String KEY_SHOW_APN_SETTING_CDMA_BOOL = "show_apn_setting_cdma_bool";

    /** After a CDMA conference call is merged, the swap button should be displayed. */
    public static final String KEY_SUPPORT_SWAP_AFTER_MERGE_BOOL = "support_swap_after_merge_bool";

    /**
     * Since the default voicemail number is empty, if a SIM card does not have a voicemail number
     * available the user cannot use voicemail. This flag allows the user to edit the voicemail
     * number in such cases, and is false by default.
     * @hide
     */
    public static final String KEY_EDITABLE_VOICEMAIL_NUMBER_BOOL= "editable_voicemail_number_bool";

    /**
     * Determine whether the voicemail notification is persistent in the notification bar. If true,
     * the voicemail notifications cannot be dismissed from the notification bar.
     */
    public static final String
            KEY_VOICEMAIL_NOTIFICATION_PERSISTENT_BOOL = "voicemail_notification_persistent_bool";

    /** For IMS video over LTE calls, determines whether video pause signalling is supported. */
    public static final String
            KEY_SUPPORT_PAUSE_IMS_VIDEO_CALLS_BOOL = "support_pause_ims_video_calls_bool";

    /**
     * Disables dialing "*228" (OTASP provisioning) on CDMA carriers where it is not supported or is
     * potentially harmful by locking the SIM to 3G.
     */
    public static final String
            KEY_DISABLE_CDMA_ACTIVATION_CODE_BOOL = "disable_cdma_activation_code_bool";

    /**
     * Override the platform's notion of a network operator being considered roaming.
     * Value is string array of MCCMNCs to be considered roaming for 3GPP RATs.
     */
    public static final String
            KEY_GSM_ROAMING_NETWORKS_STRING_ARRAY = "gsm_roaming_networks_string_array";

    /**
     * Override the platform's notion of a network operator being considered not roaming.
     * Value is string array of MCCMNCs to be considered not roaming for 3GPP RATs.
     */
    public static final String
            KEY_GSM_NONROAMING_NETWORKS_STRING_ARRAY = "gsm_nonroaming_networks_string_array";

    /**
     * Override the platform's notion of a network operator being considered roaming.
     * Value is string array of SIDs to be considered roaming for 3GPP2 RATs.
     */
    public static final String
            KEY_CDMA_ROAMING_NETWORKS_STRING_ARRAY = "cdma_roaming_networks_string_array";

    /**
     * Override the platform's notion of a network operator being considered non roaming.
     * Value is string array of SIDs to be considered not roaming for 3GPP2 RATs.
     */
    public static final String
            KEY_CDMA_NONROAMING_NETWORKS_STRING_ARRAY = "cdma_nonroaming_networks_string_array";

    /**
     * Override the platform's notion of a network operator being considered non roaming.
     * If true all networks are considered as home network a.k.a non-roaming.  When false,
     * the 2 pairs of CMDA and GSM roaming/non-roaming arrays are consulted.
     *
     * @see KEY_GSM_ROAMING_NETWORKS_STRING_ARRAY
     * @see KEY_GSM_NONROAMING_NETWORKS_STRING_ARRAY
     * @see KEY_CDMA_ROAMING_NETWORKS_STRING_ARRAY
     * @see KEY_CDMA_NONROAMING_NETWORKS_STRING_ARRAY
     */
    public static final String
            KEY_FORCE_HOME_NETWORK_BOOL = "force_home_network_bool";

    /**
     * Flag specifying whether VoLTE should be available for carrier, independent of carrier
     * provisioning. If false: hard disabled. If true: then depends on carrier provisioning,
     * availability, etc.
     */
    public static final String KEY_CARRIER_VOLTE_AVAILABLE_BOOL = "carrier_volte_available_bool";

    /**
     * Flag specifying whether video telephony is available for carrier. If false: hard disabled.
     * If true: then depends on carrier provisioning, availability, etc.
     */
    public static final String KEY_CARRIER_VT_AVAILABLE_BOOL = "carrier_vt_available_bool";

    /**
<<<<<<< HEAD
     * Flag specifying whether the carrier wants to notify the user when a VT call has been handed
     * over from WIFI to LTE.
     * <p>
     * The handover notification is sent as a
     * {@link TelephonyManager#EVENT_HANDOVER_VIDEO_FROM_WIFI_TO_LTE}
     * {@link android.telecom.Connection} event, which an {@link android.telecom.InCallService}
     * should use to trigger the display of a user-facing message.
     * <p>
     * The Connection event is sent to the InCallService only once, the first time it occurs.
     * @hide
     */
    public static final String KEY_NOTIFY_HANDOVER_VIDEO_FROM_WIFI_TO_LTE_BOOL =
            "notify_handover_video_from_wifi_to_lte_bool";

    /**
     * Flag specifying whether the carrier supports downgrading a video call (tx, rx or tx/rx)
     * directly to an audio call.
     * @hide
     */
    public static final String KEY_SUPPORT_DOWNGRADE_VT_TO_AUDIO_BOOL =
            "support_downgrade_vt_to_audio_bool";
=======
     * Where there is no preloaded voicemail number on a SIM card, specifies the carrier's default
     * voicemail number.
     * When empty string, no default voicemail number is specified.
     * @hide
     */
    public static final String KEY_DEFAULT_VM_NUMBER_STRING = "default_vm_number_string";

>>>>>>> ab005465

    /**
     * Flag specifying whether WFC over IMS should be available for carrier: independent of
     * carrier provisioning. If false: hard disabled. If true: then depends on carrier
     * provisioning, availability etc.
     */
    public static final String KEY_CARRIER_WFC_IMS_AVAILABLE_BOOL = "carrier_wfc_ims_available_bool";

    /**
     * Specifies a map from dialstrings to replacements for roaming network service numbers which
     * cannot be replaced on the carrier side.
     * <p>
     * Individual entries have the format:
     * [dialstring to replace]:[replacement]
     * @hide
     */
    public static final String KEY_DIAL_STRING_REPLACE_STRING_ARRAY =
            "dial_string_replace_string_array";

    /**
     * Flag specifying whether WFC over IMS supports the "wifi only" option.  If false, the wifi
     * calling settings will not include an option for "wifi only".  If true, the wifi calling
     * settings will include an option for "wifi only"
     * <p>
     * By default, it is assumed that WFC supports "wifi only".
     */
    public static final String KEY_CARRIER_WFC_SUPPORTS_WIFI_ONLY_BOOL =
            "carrier_wfc_supports_wifi_only_bool";

    /**
     * Default WFC_IMS_MODE for home network   0: WIFI_ONLY
     *                                         1: CELLULAR_PREFERRED
     *                                         2: WIFI_PREFERRED
     * @hide
     */
    public static final String KEY_CARRIER_DEFAULT_WFC_IMS_MODE_INT =
            "carrier_default_wfc_ims_mode_int";

    /**
     * Default WFC_IMS_MODE for roaming
     * See {@link KEY_CARRIER_DEFAULT_WFC_IMS_MODE_INT} for valid values.
     *
     * @hide
     */
    public static final String KEY_CARRIER_DEFAULT_WFC_IMS_ROAMING_MODE_INT =
            "carrier_default_wfc_ims_roaming_mode_int";

    /**
     * Default WFC_IMS_enabled: true VoWiFi by default is on
     *                          false VoWiFi by default is off
     * @hide
     */
    public static final String KEY_CARRIER_DEFAULT_WFC_IMS_ENABLED_BOOL =
            "carrier_default_wfc_ims_enabled_bool";

    /**
     * Default WFC_IMS_roaming_enabled: true VoWiFi roaming by default is on
     *                                  false VoWiFi roaming by default is off
     * @hide
     */
    public static final String KEY_CARRIER_DEFAULT_WFC_IMS_ROAMING_ENABLED_BOOL =
            "carrier_default_wfc_ims_roaming_enabled_bool";

    /**
     * Flag indicating whether failed calls due to no service should prompt the user to enable
     * WIFI calling.  When {@code true}, if the user attempts to establish a call when there is no
     * service available, they are connected to WIFI, and WIFI calling is disabled, a different
     * call failure message will be used to encourage the user to enable WIFI calling.
     * @hide
     */
    public static final String KEY_CARRIER_PROMOTE_WFC_ON_CALL_FAIL_BOOL =
            "carrier_promote_wfc_on_call_fail_bool";

    /** Flag specifying whether provisioning is required for VOLTE. */
    public static final String KEY_CARRIER_VOLTE_PROVISIONING_REQUIRED_BOOL
            = "carrier_volte_provisioning_required_bool";

    /** Flag specifying whether VoLTE TTY is supported. */
    public static final String KEY_CARRIER_VOLTE_TTY_SUPPORTED_BOOL
            = "carrier_volte_tty_supported_bool";

    /**
     * Flag specifying whether IMS service can be turned off. If false then the service will not be
     * turned-off completely, but individual features can be disabled.
     */
    public static final String KEY_CARRIER_ALLOW_TURNOFF_IMS_BOOL
            = "carrier_allow_turnoff_ims_bool";

    /**
     * Flag specifying whether Generic Bootstrapping Architecture capable SIM is required for IMS.
     */
    public static final String KEY_CARRIER_IMS_GBA_REQUIRED_BOOL
            = "carrier_ims_gba_required_bool";

    /**
     * Flag specifying whether IMS instant lettering is available for the carrier.  {@code True} if
     * instant lettering is available for the carrier, {@code false} otherwise.
     */
    public static final String KEY_CARRIER_INSTANT_LETTERING_AVAILABLE_BOOL =
            "carrier_instant_lettering_available_bool";

    /*
     * Flag specifying whether IMS should be the first phone attempted for E911 even if the
     * phone is not in service.
     */
    public static final String KEY_CARRIER_USE_IMS_FIRST_FOR_EMERGENCY_BOOL
            = "carrier_use_ims_first_for_emergency_bool";

    /**
     * When IMS instant lettering is available for a carrier (see
     * {@link #KEY_CARRIER_INSTANT_LETTERING_AVAILABLE_BOOL}), determines the list of characters
     * which may not be contained in messages.  Should be specified as a regular expression suitable
     * for use with {@link String#matches(String)}.
     */
    public static final String KEY_CARRIER_INSTANT_LETTERING_INVALID_CHARS_STRING =
            "carrier_instant_lettering_invalid_chars_string";

    /**
     * When IMS instant lettering is available for a carrier (see
     * {@link #KEY_CARRIER_INSTANT_LETTERING_AVAILABLE_BOOL}), determines a list of characters which
     * must be escaped with a backslash '\' character.  Should be specified as a string containing
     * the characters to be escaped.  For example to escape quote and backslash the string would be
     * a quote and a backslash.
     */
    public static final String KEY_CARRIER_INSTANT_LETTERING_ESCAPED_CHARS_STRING =
            "carrier_instant_lettering_escaped_chars_string";

    /**
     * When IMS instant lettering is available for a carrier (see
     * {@link #KEY_CARRIER_INSTANT_LETTERING_AVAILABLE_BOOL}), determines the character encoding
     * which will be used when determining the length of messages.  Used in the InCall UI to limit
     * the number of characters the user may type.  If empty-string, the instant lettering
     * message size limit will be enforced on a 1:1 basis.  That is, each character will count
     * towards the messages size limit as a single bye.  If a character encoding is specified, the
     * message size limit will be based on the number of bytes in the message per the specified
     * encoding.
     */
    public static final String KEY_CARRIER_INSTANT_LETTERING_ENCODING_STRING =
            "carrier_instant_lettering_encoding_string";

    /**
     * When IMS instant lettering is available for a carrier (see
     * {@link #KEY_CARRIER_INSTANT_LETTERING_AVAILABLE_BOOL}), the length limit for messages.  Used
     * in the InCall UI to ensure the user cannot enter more characters than allowed by the carrier.
     * See also {@link #KEY_CARRIER_INSTANT_LETTERING_ENCODING_STRING} for more information on how
     * the length of the message is calculated.
     */
    public static final String KEY_CARRIER_INSTANT_LETTERING_LENGTH_LIMIT_INT =
            "carrier_instant_lettering_length_limit_int";

    /**
     * If Voice Radio Technology is RIL_RADIO_TECHNOLOGY_LTE:14 or RIL_RADIO_TECHNOLOGY_UNKNOWN:0
     * this is the value that should be used instead. A configuration value of
     * RIL_RADIO_TECHNOLOGY_UNKNOWN:0 means there is no replacement value and that the default
     * assumption for phone type (GSM) should be used.
     */
    public static final String KEY_VOLTE_REPLACEMENT_RAT_INT = "volte_replacement_rat_int";

    /**
     * The default sim call manager to use when the default dialer doesn't implement one. A sim call
     * manager can control and route outgoing and incoming phone calls, even if they're placed
     * using another connection service (PSTN, for example).
     */
    public static final String KEY_DEFAULT_SIM_CALL_MANAGER_STRING = "default_sim_call_manager_string";

    /**
     * The default flag specifying whether ETWS/CMAS test setting is forcibly disabled in
     * Settings->More->Emergency broadcasts menu even though developer options is turned on.
     */
    public static final String KEY_CARRIER_FORCE_DISABLE_ETWS_CMAS_TEST_BOOL =
            "carrier_force_disable_etws_cmas_test_bool";

    /**
     * The default flag specifying whether "Turn on Notifications" option will be always shown in
     * Settings->More->Emergency broadcasts menu regardless developer options is turned on or not.
     */
    public static final String KEY_ALWAYS_SHOW_EMERGENCY_ALERT_ONOFF_BOOL =
            "always_show_emergency_alert_onoff_bool";

    /**
     * The flag to disable cell broadcast severe alert when extreme alert is disabled.
     * @hide
     */
    public static final String KEY_DISABLE_SEVERE_WHEN_EXTREME_DISABLED_BOOL =
            "disable_severe_when_extreme_disabled_bool";

    /**
     * The data call retry configuration for different types of APN.
     * @hide
     */
    public static final String KEY_CARRIER_DATA_CALL_RETRY_CONFIG_STRINGS =
            "carrier_data_call_retry_config_strings";

    /**
     * Delay between trying APN from the pool
     * @hide
     */
    public static final String KEY_CARRIER_DATA_CALL_APN_DELAY_DEFAULT_LONG =
            "carrier_data_call_apn_delay_default_long";

    /**
     * Faster delay between trying APN from the pool
     * @hide
     */
    public static final String KEY_CARRIER_DATA_CALL_APN_DELAY_FASTER_LONG =
            "carrier_data_call_apn_delay_faster_long";

    /**
     * Default APN types that are metered by the carrier
     * @hide
     */
    public static final String KEY_CARRIER_METERED_APN_TYPES_STRINGS =
            "carrier_metered_apn_types_strings";
    /**
     * Default APN types that are roamig-metered by the carrier
     * @hide
     */
    public static final String KEY_CARRIER_METERED_ROAMING_APN_TYPES_STRINGS =
            "carrier_metered_roaming_apn_types_strings";
    /**
     * CDMA carrier ERI (Enhanced Roaming Indicator) file name
     * @hide
     */
    public static final String KEY_CARRIER_ERI_FILE_NAME_STRING =
            "carrier_eri_file_name_string";

    /* The following 3 fields are related to carrier visual voicemail. */

    /**
     * The carrier number mobile outgoing (MO) sms messages are sent to.
     */
    public static final String KEY_VVM_DESTINATION_NUMBER_STRING = "vvm_destination_number_string";

    /**
     * The port through which the mobile outgoing (MO) sms messages are sent through.
     */
    public static final String KEY_VVM_PORT_NUMBER_INT = "vvm_port_number_int";

    /**
     * The type of visual voicemail protocol the carrier adheres to. See {@link TelephonyManager}
     * for possible values. For example {@link TelephonyManager#VVM_TYPE_OMTP}.
     */
    public static final String KEY_VVM_TYPE_STRING = "vvm_type_string";

    /**
     * Whether cellular data is required to access visual voicemail.
     */
    public static final String KEY_VVM_CELLULAR_DATA_REQUIRED_BOOL =
        "vvm_cellular_data_required_bool";

    /**
     * Whether to prefetch audio data on new voicemail arrival, defaulted to true.
     */
    public static final String KEY_VVM_PREFETCH_BOOL = "vvm_prefetch_bool";

    /**
     * The package name of the carrier's visual voicemail app to ensure that dialer visual voicemail
     * and carrier visual voicemail are not active at the same time.
     */
    public static final String KEY_CARRIER_VVM_PACKAGE_NAME_STRING = "carrier_vvm_package_name_string";

    /**
     * Flag specifying whether ICCID is showed in SIM Status screen, default to false.
     */
    public static final String KEY_SHOW_ICCID_IN_SIM_STATUS_BOOL = "show_iccid_in_sim_status_bool";

    /**
     * Flag specifying whether an additional (client initiated) intent needs to be sent on System
     * update
     */
    public static final String KEY_CI_ACTION_ON_SYS_UPDATE_BOOL = "ci_action_on_sys_update_bool";

    /**
     * Intent to be sent for the additional action on System update
     */
    public static final String KEY_CI_ACTION_ON_SYS_UPDATE_INTENT_STRING =
            "ci_action_on_sys_update_intent_string";

    /**
     * Extra to be included in the intent sent for additional action on System update
     */
    public static final String KEY_CI_ACTION_ON_SYS_UPDATE_EXTRA_STRING =
            "ci_action_on_sys_update_extra_string";

    /**
     * Value of extra included in intent sent for additional action on System update
     */
    public static final String KEY_CI_ACTION_ON_SYS_UPDATE_EXTRA_VAL_STRING =
            "ci_action_on_sys_update_extra_val_string";

    /**
     * Specifies the amount of gap to be added in millis between postdial DTMF tones. When a
     * non-zero value is specified, the UE shall wait for the specified amount of time before it
     * sends out successive DTMF tones on the network.
     */
    public static final String KEY_GSM_DTMF_TONE_DELAY_INT = "gsm_dtmf_tone_delay_int";

    /**
     * Specifies the amount of gap to be added in millis between DTMF tones. When a non-zero value
     * is specified, the UE shall wait for the specified amount of time before it sends out
     * successive DTMF tones on the network.
     */
    public static final String KEY_IMS_DTMF_TONE_DELAY_INT = "ims_dtmf_tone_delay_int";

    /**
     * Specifies the amount of gap to be added in millis between postdial DTMF tones. When a
     * non-zero value is specified, the UE shall wait for the specified amount of time before it
     * sends out successive DTMF tones on the network.
     */
    public static final String KEY_CDMA_DTMF_TONE_DELAY_INT = "cdma_dtmf_tone_delay_int";

    /**
     * Determines whether conference calls are supported by a carrier.  When {@code true},
     * conference calling is supported, {@code false otherwise}.
     */
    public static final String KEY_SUPPORT_CONFERENCE_CALL_BOOL = "support_conference_call_bool";

    /**
     * Determines whether video conference calls are supported by a carrier.  When {@code true},
     * video calls can be merged into conference calls, {@code false} otherwiwse.
     * <p>
     * Note: even if video conference calls are not supported, audio calls may be merged into a
     * conference if {@link #KEY_SUPPORT_CONFERENCE_CALL_BOOL} is {@code true}.
     * @hide
     */
    public static final String KEY_SUPPORT_VIDEO_CONFERENCE_CALL_BOOL =
            "support_video_conference_call_bool";

    /**
     * Determine whether user can toggle Enhanced 4G LTE Mode in Settings.
     */
    public static final String KEY_EDITABLE_ENHANCED_4G_LTE_BOOL = "editable_enhanced_4g_lte_bool";

    /**
     * Determine whether IMS apn can be shown.
     */
    public static final String KEY_HIDE_IMS_APN_BOOL = "hide_ims_apn_bool";

    /**
     * Determine whether preferred network type can be shown.
     */
    public static final String KEY_HIDE_PREFERRED_NETWORK_TYPE_BOOL = "hide_preferred_network_type_bool";

    /**
     * Determine whether user can switch Wi-Fi preferred or Cellular preferred in calling preference.
     * Some operators support Wi-Fi Calling only, not VoLTE.
     * They don't need "Cellular preferred" option.
     * In this case, set uneditalbe attribute for preferred preference.
     * @hide
     */
    public static final String KEY_EDITABLE_WFC_MODE_BOOL = "editable_wfc_mode_bool";

     /**
      * Flag to indicate if Wi-Fi needs to be disabled in ECBM
      * @hide
      **/
     public static final String
              KEY_CONFIG_WIFI_DISABLE_IN_ECBM = "config_wifi_disable_in_ecbm";

    /**
     * List operator-specific error codes and indices of corresponding error strings in
     * wfcOperatorErrorAlertMessages and wfcOperatorErrorNotificationMessages.
     *
     * Example: "REG09|0" specifies error code "REG09" and index "0". This index will be
     * used to find alert and notification messages in wfcOperatorErrorAlertMessages and
     * wfcOperatorErrorNotificationMessages.
     *
     * @hide
     */
    public static final String KEY_WFC_OPERATOR_ERROR_CODES_STRING_ARRAY =
            "wfc_operator_error_codes_string_array";

    /**
     * Indexes of SPN format strings in wfcSpnFormats and wfcDataSpnFormats.
     * @hide
     */
    public static final String KEY_WFC_SPN_FORMAT_IDX_INT = "wfc_spn_format_idx_int";
    /** @hide */
    public static final String KEY_WFC_DATA_SPN_FORMAT_IDX_INT = "wfc_data_spn_format_idx_int";

    /**
     * The Component Name of the activity that can setup the emergency addrees for WiFi Calling
     * as per carrier requirement.
     * @hide
     */
     public static final String KEY_WFC_EMERGENCY_ADDRESS_CARRIER_APP_STRING =
            "wfc_emergency_address_carrier_app_string";

    /**
     * Boolean to decide whether to use #KEY_CARRIER_NAME_STRING from CarrierConfig app.
     * @hide
     */
    public static final String KEY_CARRIER_NAME_OVERRIDE_BOOL = "carrier_name_override_bool";

    /**
     * String to identify carrier name in CarrierConfig app. This string is used only if
     * #KEY_CARRIER_NAME_OVERRIDE_BOOL is true
     * @hide
     */
    public static final String KEY_CARRIER_NAME_STRING = "carrier_name_string";

    /**
     * If this is true, the SIM card (through Customer Service Profile EF file) will be able to
     * prevent manual operator selection. If false, this SIM setting will be ignored and manual
     * operator selection will always be available. See CPHS4_2.WW6, CPHS B.4.7.1 for more
     * information
     */
    public static final String KEY_CSP_ENABLED_BOOL = "csp_enabled_bool";

    /**
     * Allow user to add APNs
     */
    public static final String KEY_ALLOW_ADDING_APNS_BOOL = "allow_adding_apns_bool";

    /**
     * APN types that user is not allowed to modify
     * @hide
     */
    public static final String KEY_READ_ONLY_APN_TYPES_STRING_ARRAY =
            "read_only_apn_types_string_array";

    /**
     * APN fields that user is not allowed to modify
     * @hide
     */
    public static final String KEY_READ_ONLY_APN_FIELDS_STRING_ARRAY =
            "read_only_apn_fields_string_array";

    /**
     * Boolean indicating if intent for emergency call state changes should be broadcast
     * @hide
     */
    public static final String KEY_BROADCAST_EMERGENCY_CALL_STATE_CHANGES_BOOL =
            "broadcast_emergency_call_state_changes_bool";

    /**
     * Cell broadcast additional channels enbled by the carrier
     * @hide
     */
    public static final String KEY_CARRIER_ADDITIONAL_CBS_CHANNELS_STRINGS =
            "carrier_additional_cbs_channels_strings";

    // These variables are used by the MMS service and exposed through another API, {@link
    // SmsManager}. The variable names and string values are copied from there.
    public static final String KEY_MMS_ALIAS_ENABLED_BOOL = "aliasEnabled";
    public static final String KEY_MMS_ALLOW_ATTACH_AUDIO_BOOL = "allowAttachAudio";
    public static final String KEY_MMS_APPEND_TRANSACTION_ID_BOOL = "enabledTransID";
    public static final String KEY_MMS_GROUP_MMS_ENABLED_BOOL = "enableGroupMms";
    public static final String KEY_MMS_MMS_DELIVERY_REPORT_ENABLED_BOOL = "enableMMSDeliveryReports";
    public static final String KEY_MMS_MMS_ENABLED_BOOL = "enabledMMS";
    public static final String KEY_MMS_MMS_READ_REPORT_ENABLED_BOOL = "enableMMSReadReports";
    public static final String KEY_MMS_MULTIPART_SMS_ENABLED_BOOL = "enableMultipartSMS";
    public static final String KEY_MMS_NOTIFY_WAP_MMSC_ENABLED_BOOL = "enabledNotifyWapMMSC";
    public static final String KEY_MMS_SEND_MULTIPART_SMS_AS_SEPARATE_MESSAGES_BOOL = "sendMultipartSmsAsSeparateMessages";
    public static final String KEY_MMS_SHOW_CELL_BROADCAST_APP_LINKS_BOOL = "config_cellBroadcastAppLinks";
    public static final String KEY_MMS_SMS_DELIVERY_REPORT_ENABLED_BOOL = "enableSMSDeliveryReports";
    public static final String KEY_MMS_SUPPORT_HTTP_CHARSET_HEADER_BOOL = "supportHttpCharsetHeader";
    public static final String KEY_MMS_SUPPORT_MMS_CONTENT_DISPOSITION_BOOL = "supportMmsContentDisposition";
    public static final String KEY_MMS_ALIAS_MAX_CHARS_INT = "aliasMaxChars";
    public static final String KEY_MMS_ALIAS_MIN_CHARS_INT = "aliasMinChars";
    public static final String KEY_MMS_HTTP_SOCKET_TIMEOUT_INT = "httpSocketTimeout";
    public static final String KEY_MMS_MAX_IMAGE_HEIGHT_INT = "maxImageHeight";
    public static final String KEY_MMS_MAX_IMAGE_WIDTH_INT = "maxImageWidth";
    public static final String KEY_MMS_MAX_MESSAGE_SIZE_INT = "maxMessageSize";
    public static final String KEY_MMS_MESSAGE_TEXT_MAX_SIZE_INT = "maxMessageTextSize";
    public static final String KEY_MMS_RECIPIENT_LIMIT_INT = "recipientLimit";
    public static final String KEY_MMS_SMS_TO_MMS_TEXT_LENGTH_THRESHOLD_INT = "smsToMmsTextLengthThreshold";
    public static final String KEY_MMS_SMS_TO_MMS_TEXT_THRESHOLD_INT = "smsToMmsTextThreshold";
    public static final String KEY_MMS_SUBJECT_MAX_LENGTH_INT = "maxSubjectLength";
    public static final String KEY_MMS_EMAIL_GATEWAY_NUMBER_STRING = "emailGatewayNumber";
    public static final String KEY_MMS_HTTP_PARAMS_STRING = "httpParams";
    public static final String KEY_MMS_NAI_SUFFIX_STRING = "naiSuffix";
    public static final String KEY_MMS_UA_PROF_TAG_NAME_STRING = "uaProfTagName";
    public static final String KEY_MMS_UA_PROF_URL_STRING = "uaProfUrl";
    public static final String KEY_MMS_USER_AGENT_STRING = "userAgent";
    /** @hide */
    public static final String KEY_MMS_CLOSE_CONNECTION_BOOL = "mmsCloseConnection";

    /**
     * If carriers require differentiate un-provisioned status: cold sim or out of credit sim
     * a package name and activity name can be provided to launch a supported carrier application
     * that check the sim provisioning status
     * The first element is the package name and the second element is the activity name
     * of the provisioning app
     * example:
     * <item>com.google.android.carrierPackageName</item>
     * <item>com.google.android.carrierPackageName.CarrierActivityName</item>
     * The ComponentName of the carrier activity that can setup the device and activate with the
     * network as part of the Setup Wizard flow.
     * @hide
     */
     public static final String KEY_CARRIER_SETUP_APP_STRING = "carrier_setup_app_string";

    /**
     * A list of component name of carrier signalling receivers which are interested in intent
     * android.intent.action.CARRIER_SIGNAL_REDIRECTED.
     * Example:
     * <item>com.google.android.carrierPackageName/.CarrierSignalReceiverNameA</item>
     * <item>com.google.android.carrierPackageName/.CarrierSignalReceiverNameB</item>
     * @hide
     */
    public static final String KEY_SIGNAL_REDIRECTION_RECEIVER_STRING_ARRAY =
            "signal_redirection_receiver_string_array";

    /**
     * A list of component name of carrier signalling receivers which are interested in intent
     * android.intent.action.CARRIER_SIGNAL_REQUEST_NETWORK_FAILED.
     * Example:
     * <item>com.google.android.carrierPackageName/.CarrierSignalReceiverNameA</item>
     * <item>com.google.android.carrierPackageName/.CarrierSignalReceiverNameB</item>
     * @hide
     */
    public static final String KEY_SIGNAL_DCFAILURE_RECEIVER_STRING_ARRAY =
            "signal_dcfailure_receiver_string_array";

    /**
     * A list of component name of carrier signalling receivers which are interested in intent
     * android.intent.action.CARRIER_SIGNAL_PCO_VALUE.
     * Example:
     * <item>com.google.android.carrierPackageName/.CarrierSignalReceiverNameA</item>
     * <item>com.google.android.carrierPackageName/.CarrierSignalReceiverNameB</item>
     * @hide
     */
    public static final String KEY_SIGNAL_PCO_RECEIVER_STRING_ARRAY =
            "signal_pco_receiver_string_array";

    /**
     * Determines whether the carrier supports making non-emergency phone calls while the phone is
     * in emergency callback mode.  Default value is {@code true}, meaning that non-emergency calls
     * are allowed in emergency callback mode.
     */
    public static final String KEY_ALLOW_NON_EMERGENCY_CALLS_IN_ECM_BOOL =
            "allow_non_emergency_calls_in_ecm_bool";

    /**
     * Flag indicating whether to allow carrier video calls to emergency numbers.
     * When {@code true}, video calls to emergency numbers will be allowed.  When {@code false},
     * video calls to emergency numbers will be initiated as audio-only calls instead.
     */
    public static final String KEY_ALLOW_EMERGENCY_VIDEO_CALLS_BOOL =
            "allow_emergency_video_calls_bool";

    /**
     * Flag indicating whether the carrier supports RCS presence indication for video calls.  When
     * {@code true}, the carrier supports RCS presence indication for video calls.  When presence
     * is supported, the device should use the
     * {@link android.provider.ContactsContract.Data#CARRIER_PRESENCE} bit mask and set the
     * {@link android.provider.ContactsContract.Data#CARRIER_PRESENCE_VT_CAPABLE} bit to indicate
     * whether each contact supports video calling.  The UI is made aware that presence is enabled
     * via {@link android.telecom.PhoneAccount#CAPABILITY_VIDEO_CALLING_RELIES_ON_PRESENCE}
     * and can choose to hide or show the video calling icon based on whether a contact supports
     * video.
     */
    public static final String KEY_USE_RCS_PRESENCE_BOOL = "use_rcs_presence_bool";

    /**
     * The duration in seconds that platform call and message blocking is disabled after the user
     * contacts emergency services. Platform considers values in the range 0 to 604800 (one week) as
     * valid. See {@link android.provider.BlockedNumberContract#isBlocked(Context, String)}).
     */
    public static final String KEY_DURATION_BLOCKING_DISABLED_AFTER_EMERGENCY_INT =
            "duration_blocking_disabled_after_emergency_int";

    /**
     * For carriers which require an empty flash to be sent before sending the normal 3-way calling
     * flash, the duration in milliseconds of the empty flash to send.  When {@code 0}, no empty
     * flash is sent.
     * @hide
     */
    public static final String KEY_CDMA_3WAYCALL_FLASH_DELAY_INT = "cdma_3waycall_flash_delay_int";


    /**
     * @hide
     * The default value for preferred CDMA roaming mode (aka CDMA system select.)
     *          CDMA_ROAMING_MODE_RADIO_DEFAULT = the default roaming mode from the radio
     *          CDMA_ROAMING_MODE_HOME = Home Networks
     *          CDMA_ROAMING_MODE_AFFILIATED = Roaming on Affiliated networks
     *          CDMA_ROAMING_MODE_ANY = Roaming on any networks
     */
    public static final String KEY_CDMA_ROAMING_MODE_INT = "cdma_roaming_mode_int";
    /** @hide */
    public static final int CDMA_ROAMING_MODE_RADIO_DEFAULT = -1;
    /** @hide */
    public static final int CDMA_ROAMING_MODE_HOME = 0;
    /** @hide */
    public static final int CDMA_ROAMING_MODE_AFFILIATED = 1;
    /** @hide */
    public static final int CDMA_ROAMING_MODE_ANY = 2;

    /**
     * Report IMEI as device id even if it's a CDMA/LTE phone.
     *
     * @hide
     */
    public static final String KEY_FORCE_IMEI_BOOL = "force_imei_bool";

    /**
     * The families of Radio Access Technologies that will get clustered and ratcheted,
     * ie, we will report transitions up within the family, but not down until we change
     * cells.  This prevents flapping between base technologies and higher techs that are
     * granted on demand within the cell.
     * @hide
     */
    public static final String KEY_RATCHET_RAT_FAMILIES =
            "ratchet_rat_families";

    /**
     * Flag indicating whether some telephony logic will treat a call which was formerly a video
     * call as if it is still a video call.  When {@code true}:
     * <p>
     * Logic which will automatically drop a video call which takes place over WIFI when a
     * voice call is answered (see {@link #KEY_DROP_VIDEO_CALL_WHEN_ANSWERING_AUDIO_CALL_BOOL}.
     * <p>
     * Logic which determines whether the user can use TTY calling.
     */
    public static final String KEY_TREAT_DOWNGRADED_VIDEO_CALLS_AS_VIDEO_CALLS_BOOL =
            "treat_downgraded_video_calls_as_video_calls_bool";

    /**
     * When {@code true}, if the user is in an ongoing video call over WIFI and answers an incoming
     * audio call, the video call will be disconnected before the audio call is answered.  This is
     * in contrast to the usual expected behavior where a foreground video call would be put into
     * the background and held when an incoming audio call is answered.
     */
    public static final String KEY_DROP_VIDEO_CALL_WHEN_ANSWERING_AUDIO_CALL_BOOL =
            "drop_video_call_when_answering_audio_call_bool";

    /**
     * Flag indicating whether the carrier supports merging wifi calls when VoWIFI is disabled.
     * This can happen in the case of a carrier which allows offloading video calls to WIFI
     * separately of whether voice over wifi is enabled.  In such a scenario when two video calls
     * are downgraded to voice, they remain over wifi.  However, if VoWIFI is disabled, these calls
     * cannot be merged.
     */
    public static final String KEY_ALLOW_MERGE_WIFI_CALLS_WHEN_VOWIFI_OFF_BOOL =
            "allow_merge_wifi_calls_when_vowifi_off_bool";

    /**
     * Flag indicating whether the carrier supports the Hold command while in an IMS call.
     * <p>
     * The device configuration value {@code config_device_respects_hold_carrier_config} ultimately
     * controls whether this carrier configuration option is used.  Where
     * {@code config_device_respects_hold_carrier_config} is false, the value of the
     * {@link #KEY_ALLOW_HOLD_IN_IMS_CALL_BOOL} carrier configuration option is ignored.
     * @hide
     */
    public static final String KEY_ALLOW_HOLD_IN_IMS_CALL_BOOL = "allow_hold_in_ims_call";

    /**
     * When true, indicates that adding a call is disabled when there is an ongoing video call
     * or when there is an ongoing call on wifi which was downgraded from video and VoWifi is
     * turned off.
     */
    public static final String KEY_ALLOW_ADD_CALL_DURING_VIDEO_CALL_BOOL =
            "allow_add_call_during_video_call";

    /**
     * When true, indicates that the HD audio icon in the in-call screen should not be shown for
     * VoWifi calls.
     * @hide
     */
    public static final String KEY_WIFI_CALLS_CAN_BE_HD_AUDIO = "wifi_calls_can_be_hd_audio";

    /**
     * When true, indicates that the HD audio icon in the in-call screen should not be shown for
     * video calls.
     * @hide
     */
    public static final String KEY_VIDEO_CALLS_CAN_BE_HD_AUDIO = "video_calls_can_be_hd_audio";

    /**
     * Defines operator-specific {@link com.android.ims.ImsReasonInfo} mappings.
     *
     * Format: "ORIGINAL_CODE|MESSAGE|NEW_CODE"
     * Where {@code ORIGINAL_CODE} corresponds to a {@link ImsReasonInfo#getCode()} code,
     * {@code MESSAGE} corresponds to an expected {@link ImsReasonInfo#getExtraMessage()} string,
     * and {@code NEW_CODE} is the new {@code ImsReasonInfo#CODE_*} which this combination of
     * original code and message shall be remapped to.
     *
     * Example: "501|call completion elsewhere|1014"
     * When the {@link ImsReasonInfo#getCode()} is {@link ImsReasonInfo#CODE_USER_TERMINATED} and
     * the {@link ImsReasonInfo#getExtraMessage()} is {@code "call completion elsewhere"},
     * {@link ImsReasonInfo#CODE_ANSWERED_ELSEWHERE} shall be used as the {@link ImsReasonInfo}
     * code instead.
     * @hide
     */
    public static final String KEY_IMS_REASONINFO_MAPPING_STRING_ARRAY =
            "ims_reasoninfo_mapping_string_array";

    /**
     * When {@code false}, use default title for Enhanced 4G LTE Mode settings.
     * When {@code true}, use the variant.
     * @hide
     */
    public static final String KEY_ENHANCED_4G_LTE_TITLE_VARIANT_BOOL =
            "enhanced_4g_lte_title_variant_bool";

    /**
     * Indicates whether the carrier wants to notify the user when handover of an LTE video call to
     * WIFI fails.
     * <p>
     * When {@code true}, if a video call starts on LTE and the modem reports a failure to handover
     * the call to WIFI or if no handover success is reported within 60 seconds of call initiation,
     * the {@link android.telephony.TelephonyManager#EVENT_HANDOVER_TO_WIFI_FAILED} event is raised
     * on the connection.
     * @hide
     */
    public static final String KEY_NOTIFY_VT_HANDOVER_TO_WIFI_FAILURE_BOOL =
            "notify_vt_handover_to_wifi_failure_bool";

    /**
     * A upper case list of CNAP names that are unhelpful to the user for distinguising calls and
     * should be filtered out of the CNAP information. This includes CNAP names such as "WIRELESS
     * CALLER" or "UNKNOWN NAME". By default, if there are no filtered names for this carrier, null
     * is returned.
     * @hide
     */
    public static final String FILTERED_CNAP_NAMES_STRING_ARRAY = "filtered_cnap_names_string_array";

    /**
     * Determine whether user can change Wi-Fi Calling preference in roaming.
     * {@code false} - roaming preference {@link KEY_CARRIER_DEFAULT_WFC_IMS_ROAMING_MODE_INT} is
     *                 the same as home preference {@link KEY_CARRIER_DEFAULT_WFC_IMS_MODE_INT}
     *                 and cannot be changed.
     * {@code true}  - roaming preference can be changed by user independently.
     *
     * @hide
     */
    public static final String KEY_EDITABLE_WFC_ROAMING_MODE_BOOL =
            "editable_wfc_roaming_mode_bool";

    /** The default value for every variable. */
    private final static PersistableBundle sDefaults;

    static {
        sDefaults = new PersistableBundle();
        sDefaults.putBoolean(KEY_ALLOW_HOLD_IN_IMS_CALL_BOOL, true);
        sDefaults.putBoolean(KEY_ADDITIONAL_CALL_SETTING_BOOL, true);
        sDefaults.putBoolean(KEY_ALLOW_EMERGENCY_NUMBERS_IN_CALL_LOG_BOOL, false);
        sDefaults.putBoolean(KEY_ALLOW_LOCAL_DTMF_TONES_BOOL, true);
        sDefaults.putBoolean(KEY_APN_EXPAND_BOOL, true);
        sDefaults.putBoolean(KEY_AUTO_RETRY_ENABLED_BOOL, false);
        sDefaults.putBoolean(KEY_CARRIER_SETTINGS_ENABLE_BOOL, false);
        sDefaults.putBoolean(KEY_CARRIER_VOLTE_AVAILABLE_BOOL, false);
        sDefaults.putBoolean(KEY_CARRIER_VT_AVAILABLE_BOOL, false);
<<<<<<< HEAD
        sDefaults.putBoolean(KEY_NOTIFY_HANDOVER_VIDEO_FROM_WIFI_TO_LTE_BOOL, false);
        sDefaults.putBoolean(KEY_SUPPORT_DOWNGRADE_VT_TO_AUDIO_BOOL, true);
=======
        sDefaults.putString(KEY_DEFAULT_VM_NUMBER_STRING, "");
>>>>>>> ab005465
        sDefaults.putBoolean(KEY_CARRIER_WFC_IMS_AVAILABLE_BOOL, false);
        sDefaults.putBoolean(KEY_CARRIER_WFC_SUPPORTS_WIFI_ONLY_BOOL, false);
        sDefaults.putBoolean(KEY_CARRIER_DEFAULT_WFC_IMS_ENABLED_BOOL, false);
        sDefaults.putBoolean(KEY_CARRIER_DEFAULT_WFC_IMS_ROAMING_ENABLED_BOOL, false);
        sDefaults.putBoolean(KEY_CARRIER_PROMOTE_WFC_ON_CALL_FAIL_BOOL, false);
        sDefaults.putInt(KEY_CARRIER_DEFAULT_WFC_IMS_MODE_INT, 2);
        sDefaults.putInt(KEY_CARRIER_DEFAULT_WFC_IMS_ROAMING_MODE_INT, 2);
        sDefaults.putBoolean(KEY_CARRIER_FORCE_DISABLE_ETWS_CMAS_TEST_BOOL, false);
        sDefaults.putBoolean(KEY_CARRIER_VOLTE_PROVISIONING_REQUIRED_BOOL, false);
        sDefaults.putBoolean(KEY_CARRIER_VOLTE_TTY_SUPPORTED_BOOL, true);
        sDefaults.putBoolean(KEY_CARRIER_ALLOW_TURNOFF_IMS_BOOL, true);
        sDefaults.putBoolean(KEY_CARRIER_IMS_GBA_REQUIRED_BOOL, false);
        sDefaults.putBoolean(KEY_CARRIER_INSTANT_LETTERING_AVAILABLE_BOOL, false);
        sDefaults.putBoolean(KEY_CARRIER_USE_IMS_FIRST_FOR_EMERGENCY_BOOL, true);
        sDefaults.putString(KEY_CARRIER_INSTANT_LETTERING_INVALID_CHARS_STRING, "");
        sDefaults.putString(KEY_CARRIER_INSTANT_LETTERING_ESCAPED_CHARS_STRING, "");
        sDefaults.putString(KEY_CARRIER_INSTANT_LETTERING_ENCODING_STRING, "");
        sDefaults.putInt(KEY_CARRIER_INSTANT_LETTERING_LENGTH_LIMIT_INT, 64);
        sDefaults.putBoolean(KEY_DISABLE_CDMA_ACTIVATION_CODE_BOOL, false);
        sDefaults.putBoolean(KEY_DTMF_TYPE_ENABLED_BOOL, false);
        sDefaults.putBoolean(KEY_ENABLE_DIALER_KEY_VIBRATION_BOOL, true);
        sDefaults.putBoolean(KEY_HAS_IN_CALL_NOISE_SUPPRESSION_BOOL, false);
        sDefaults.putBoolean(KEY_HIDE_CARRIER_NETWORK_SETTINGS_BOOL, false);
        sDefaults.putBoolean(KEY_HIDE_SIM_LOCK_SETTINGS_BOOL, false);
        sDefaults.putBoolean(KEY_IGNORE_SIM_NETWORK_LOCKED_EVENTS_BOOL, false);
        sDefaults.putBoolean(KEY_OPERATOR_SELECTION_EXPAND_BOOL, true);
        sDefaults.putBoolean(KEY_PREFER_2G_BOOL, true);
        sDefaults.putBoolean(KEY_SHOW_APN_SETTING_CDMA_BOOL, false);
        sDefaults.putBoolean(KEY_SHOW_CDMA_CHOICES_BOOL, false);
        sDefaults.putBoolean(KEY_SHOW_ONSCREEN_DIAL_BUTTON_BOOL, true);
        sDefaults.putBoolean(KEY_SIM_NETWORK_UNLOCK_ALLOW_DISMISS_BOOL, true);
        sDefaults.putBoolean(KEY_SUPPORT_PAUSE_IMS_VIDEO_CALLS_BOOL, false);
        sDefaults.putBoolean(KEY_SUPPORT_SWAP_AFTER_MERGE_BOOL, true);
        sDefaults.putBoolean(KEY_USE_HFA_FOR_PROVISIONING_BOOL, false);
        sDefaults.putBoolean(KEY_EDITABLE_VOICEMAIL_NUMBER_BOOL, false);
        sDefaults.putBoolean(KEY_USE_OTASP_FOR_PROVISIONING_BOOL, false);
        sDefaults.putBoolean(KEY_VOICEMAIL_NOTIFICATION_PERSISTENT_BOOL, false);
        sDefaults.putBoolean(KEY_VOICE_PRIVACY_DISABLE_UI_BOOL, false);
        sDefaults.putBoolean(KEY_WORLD_PHONE_BOOL, false);
        sDefaults.putBoolean(KEY_REQUIRE_ENTITLEMENT_CHECKS_BOOL, true);
        sDefaults.putBoolean(KEY_RESTART_RADIO_ON_PDP_FAIL_REGULAR_DEACTIVATION_BOOL, false);
        sDefaults.putInt(KEY_VOLTE_REPLACEMENT_RAT_INT, 0);
        sDefaults.putString(KEY_DEFAULT_SIM_CALL_MANAGER_STRING, "");
        sDefaults.putString(KEY_VVM_DESTINATION_NUMBER_STRING, "");
        sDefaults.putInt(KEY_VVM_PORT_NUMBER_INT, 0);
        sDefaults.putString(KEY_VVM_TYPE_STRING, "");
        sDefaults.putBoolean(KEY_VVM_CELLULAR_DATA_REQUIRED_BOOL, false);
        sDefaults.putBoolean(KEY_VVM_PREFETCH_BOOL, true);
        sDefaults.putString(KEY_CARRIER_VVM_PACKAGE_NAME_STRING, "");
        sDefaults.putBoolean(KEY_SHOW_ICCID_IN_SIM_STATUS_BOOL, false);
        sDefaults.putBoolean(KEY_CI_ACTION_ON_SYS_UPDATE_BOOL, false);
        sDefaults.putString(KEY_CI_ACTION_ON_SYS_UPDATE_INTENT_STRING, "");
        sDefaults.putString(KEY_CI_ACTION_ON_SYS_UPDATE_EXTRA_STRING, "");
        sDefaults.putString(KEY_CI_ACTION_ON_SYS_UPDATE_EXTRA_VAL_STRING, "");
        sDefaults.putBoolean(KEY_CSP_ENABLED_BOOL, false);
        sDefaults.putBoolean(KEY_ALLOW_ADDING_APNS_BOOL, true);
        sDefaults.putStringArray(KEY_READ_ONLY_APN_TYPES_STRING_ARRAY, null);
        sDefaults.putStringArray(KEY_READ_ONLY_APN_FIELDS_STRING_ARRAY, null);
        sDefaults.putBoolean(KEY_BROADCAST_EMERGENCY_CALL_STATE_CHANGES_BOOL, false);
        sDefaults.putBoolean(KEY_ALWAYS_SHOW_EMERGENCY_ALERT_ONOFF_BOOL, false);
        sDefaults.putBoolean(KEY_DISABLE_SEVERE_WHEN_EXTREME_DISABLED_BOOL, true);
        sDefaults.putStringArray(KEY_CARRIER_DATA_CALL_RETRY_CONFIG_STRINGS, new String[]{
                "default:default_randomization=2000,5000,10000,20000,40000,80000:5000,160000:5000,"
                        + "320000:5000,640000:5000,1280000:5000,1800000:5000",
                "mms:default_randomization=2000,5000,10000,20000,40000,80000:5000,160000:5000,"
                        + "320000:5000,640000:5000,1280000:5000,1800000:5000",
                "others:max_retries=3, 5000, 5000, 5000"});
        sDefaults.putLong(KEY_CARRIER_DATA_CALL_APN_DELAY_DEFAULT_LONG, 20000);
        sDefaults.putLong(KEY_CARRIER_DATA_CALL_APN_DELAY_FASTER_LONG, 3000);
        sDefaults.putString(KEY_CARRIER_ERI_FILE_NAME_STRING, "eri.xml");
        sDefaults.putInt(KEY_DURATION_BLOCKING_DISABLED_AFTER_EMERGENCY_INT, 7200);
        sDefaults.putStringArray(KEY_CARRIER_METERED_APN_TYPES_STRINGS,
                new String[]{"default", "mms", "dun", "supl"});
        sDefaults.putStringArray(KEY_CARRIER_METERED_ROAMING_APN_TYPES_STRINGS,
                new String[]{"default", "mms", "dun", "supl"});

        sDefaults.putStringArray(KEY_GSM_ROAMING_NETWORKS_STRING_ARRAY, null);
        sDefaults.putStringArray(KEY_GSM_NONROAMING_NETWORKS_STRING_ARRAY, null);
        sDefaults.putStringArray(KEY_CDMA_ROAMING_NETWORKS_STRING_ARRAY, null);
        sDefaults.putStringArray(KEY_CDMA_NONROAMING_NETWORKS_STRING_ARRAY, null);
        sDefaults.putStringArray(KEY_DIAL_STRING_REPLACE_STRING_ARRAY, null);
        sDefaults.putBoolean(KEY_FORCE_HOME_NETWORK_BOOL, false);
        sDefaults.putInt(KEY_GSM_DTMF_TONE_DELAY_INT, 0);
        sDefaults.putInt(KEY_IMS_DTMF_TONE_DELAY_INT, 0);
        sDefaults.putInt(KEY_CDMA_DTMF_TONE_DELAY_INT, 100);
        sDefaults.putInt(KEY_CDMA_3WAYCALL_FLASH_DELAY_INT , 0);
        sDefaults.putBoolean(KEY_SUPPORT_CONFERENCE_CALL_BOOL, true);
        sDefaults.putBoolean(KEY_SUPPORT_VIDEO_CONFERENCE_CALL_BOOL, false);
        sDefaults.putBoolean(KEY_EDITABLE_ENHANCED_4G_LTE_BOOL, true);
        sDefaults.putBoolean(KEY_HIDE_IMS_APN_BOOL, false);
        sDefaults.putBoolean(KEY_HIDE_PREFERRED_NETWORK_TYPE_BOOL, false);
        sDefaults.putBoolean(KEY_ALLOW_EMERGENCY_VIDEO_CALLS_BOOL, false);
        sDefaults.putBoolean(KEY_EDITABLE_WFC_MODE_BOOL, true);
        sDefaults.putStringArray(KEY_WFC_OPERATOR_ERROR_CODES_STRING_ARRAY, null);
        sDefaults.putInt(KEY_WFC_SPN_FORMAT_IDX_INT, 0);
        sDefaults.putInt(KEY_WFC_DATA_SPN_FORMAT_IDX_INT, 0);
        sDefaults.putString(KEY_WFC_EMERGENCY_ADDRESS_CARRIER_APP_STRING, "");
        sDefaults.putBoolean(KEY_CONFIG_WIFI_DISABLE_IN_ECBM, false);
        sDefaults.putBoolean(KEY_CARRIER_NAME_OVERRIDE_BOOL, false);
        sDefaults.putString(KEY_CARRIER_NAME_STRING, "");

        // MMS defaults
        sDefaults.putBoolean(KEY_MMS_ALIAS_ENABLED_BOOL, false);
        sDefaults.putBoolean(KEY_MMS_ALLOW_ATTACH_AUDIO_BOOL, true);
        sDefaults.putBoolean(KEY_MMS_APPEND_TRANSACTION_ID_BOOL, false);
        sDefaults.putBoolean(KEY_MMS_GROUP_MMS_ENABLED_BOOL, true);
        sDefaults.putBoolean(KEY_MMS_MMS_DELIVERY_REPORT_ENABLED_BOOL, false);
        sDefaults.putBoolean(KEY_MMS_MMS_ENABLED_BOOL, true);
        sDefaults.putBoolean(KEY_MMS_MMS_READ_REPORT_ENABLED_BOOL, false);
        sDefaults.putBoolean(KEY_MMS_MULTIPART_SMS_ENABLED_BOOL, true);
        sDefaults.putBoolean(KEY_MMS_NOTIFY_WAP_MMSC_ENABLED_BOOL, false);
        sDefaults.putBoolean(KEY_MMS_SEND_MULTIPART_SMS_AS_SEPARATE_MESSAGES_BOOL, false);
        sDefaults.putBoolean(KEY_MMS_SHOW_CELL_BROADCAST_APP_LINKS_BOOL, true);
        sDefaults.putBoolean(KEY_MMS_SMS_DELIVERY_REPORT_ENABLED_BOOL, true);
        sDefaults.putBoolean(KEY_MMS_SUPPORT_HTTP_CHARSET_HEADER_BOOL, false);
        sDefaults.putBoolean(KEY_MMS_SUPPORT_MMS_CONTENT_DISPOSITION_BOOL, true);
        sDefaults.putBoolean(KEY_MMS_CLOSE_CONNECTION_BOOL, false);
        sDefaults.putInt(KEY_MMS_ALIAS_MAX_CHARS_INT, 48);
        sDefaults.putInt(KEY_MMS_ALIAS_MIN_CHARS_INT, 2);
        sDefaults.putInt(KEY_MMS_HTTP_SOCKET_TIMEOUT_INT, 60 * 1000);
        sDefaults.putInt(KEY_MMS_MAX_IMAGE_HEIGHT_INT, 480);
        sDefaults.putInt(KEY_MMS_MAX_IMAGE_WIDTH_INT, 640);
        sDefaults.putInt(KEY_MMS_MAX_MESSAGE_SIZE_INT, 300 * 1024);
        sDefaults.putInt(KEY_MMS_MESSAGE_TEXT_MAX_SIZE_INT, -1);
        sDefaults.putInt(KEY_MMS_RECIPIENT_LIMIT_INT, Integer.MAX_VALUE);
        sDefaults.putInt(KEY_MMS_SMS_TO_MMS_TEXT_LENGTH_THRESHOLD_INT, -1);
        sDefaults.putInt(KEY_MMS_SMS_TO_MMS_TEXT_THRESHOLD_INT, -1);
        sDefaults.putInt(KEY_MMS_SUBJECT_MAX_LENGTH_INT, 40);
        sDefaults.putString(KEY_MMS_EMAIL_GATEWAY_NUMBER_STRING, "");
        sDefaults.putString(KEY_MMS_HTTP_PARAMS_STRING, "");
        sDefaults.putString(KEY_MMS_NAI_SUFFIX_STRING, "");
        sDefaults.putString(KEY_MMS_UA_PROF_TAG_NAME_STRING, "x-wap-profile");
        sDefaults.putString(KEY_MMS_UA_PROF_URL_STRING, "");
        sDefaults.putString(KEY_MMS_USER_AGENT_STRING, "");
        sDefaults.putBoolean(KEY_ALLOW_NON_EMERGENCY_CALLS_IN_ECM_BOOL, true);
        sDefaults.putBoolean(KEY_USE_RCS_PRESENCE_BOOL, false);
        sDefaults.putBoolean(KEY_FORCE_IMEI_BOOL, false);
        sDefaults.putInt(KEY_CDMA_ROAMING_MODE_INT, CDMA_ROAMING_MODE_RADIO_DEFAULT);

        // Carrier Signalling Receivers
        sDefaults.putStringArray(KEY_SIGNAL_REDIRECTION_RECEIVER_STRING_ARRAY, null);
        sDefaults.putStringArray(KEY_SIGNAL_DCFAILURE_RECEIVER_STRING_ARRAY, null);
        sDefaults.putStringArray(KEY_SIGNAL_PCO_RECEIVER_STRING_ARRAY, null);
        sDefaults.putString(KEY_CARRIER_SETUP_APP_STRING, "");

        // Rat families: {GPRS, EDGE}, {EVDO, EVDO_A, EVDO_B}, {UMTS, HSPA, HSDPA, HSUPA, HSPAP},
        // {LTE, LTE_CA}
        // Order is important - lowest precidence first
        sDefaults.putStringArray(KEY_RATCHET_RAT_FAMILIES,
                new String[]{"1,2","7,8,12","3,11,9,10,15","14,19"});
        sDefaults.putBoolean(KEY_TREAT_DOWNGRADED_VIDEO_CALLS_AS_VIDEO_CALLS_BOOL, false);
        sDefaults.putBoolean(KEY_DROP_VIDEO_CALL_WHEN_ANSWERING_AUDIO_CALL_BOOL, false);
        sDefaults.putBoolean(KEY_ALLOW_MERGE_WIFI_CALLS_WHEN_VOWIFI_OFF_BOOL, true);
        sDefaults.putBoolean(KEY_ALLOW_ADD_CALL_DURING_VIDEO_CALL_BOOL, true);
        sDefaults.putBoolean(KEY_WIFI_CALLS_CAN_BE_HD_AUDIO, true);
        sDefaults.putBoolean(KEY_VIDEO_CALLS_CAN_BE_HD_AUDIO, true);

        sDefaults.putStringArray(KEY_IMS_REASONINFO_MAPPING_STRING_ARRAY, null);
        sDefaults.putBoolean(KEY_ENHANCED_4G_LTE_TITLE_VARIANT_BOOL, false);
        sDefaults.putBoolean(KEY_NOTIFY_VT_HANDOVER_TO_WIFI_FAILURE_BOOL, false);
        sDefaults.putStringArray(FILTERED_CNAP_NAMES_STRING_ARRAY, null);
        sDefaults.putBoolean(KEY_EDITABLE_WFC_ROAMING_MODE_BOOL, false);
    }

    /**
     * Gets the configuration values for a particular subscription, which is associated with a
     * specific SIM card. If an invalid subId is used, the returned config will contain default
     * values.
     *
     * <p>Requires Permission:
     * {@link android.Manifest.permission#READ_PHONE_STATE READ_PHONE_STATE}
     *
     * @param subId the subscription ID, normally obtained from {@link SubscriptionManager}.
     * @return A {@link PersistableBundle} containing the config for the given subId, or default
     *         values for an invalid subId.
     */
    @Nullable
    public PersistableBundle getConfigForSubId(int subId) {
        try {
            ICarrierConfigLoader loader = getICarrierConfigLoader();
            if (loader == null) {
                Rlog.w(TAG, "Error getting config for subId " + subId
                        + " ICarrierConfigLoader is null");
                return null;
            }
            return loader.getConfigForSubId(subId);
        } catch (RemoteException ex) {
            Rlog.e(TAG, "Error getting config for subId " + subId + ": "
                    + ex.toString());
        }
        return null;
    }

    /**
     * Gets the configuration values for the default subscription.
     *
     * <p>Requires Permission:
     * {@link android.Manifest.permission#READ_PHONE_STATE READ_PHONE_STATE}
     *
     * @see #getConfigForSubId
     */
    @Nullable
    public PersistableBundle getConfig() {
        return getConfigForSubId(SubscriptionManager.getDefaultSubscriptionId());
    }

    /**
     * Calling this method triggers telephony services to fetch the current carrier configuration.
     * <p>
     * Normally this does not need to be called because the platform reloads config on its own.
     * This should be called by a carrier service app if it wants to update config at an arbitrary
     * moment.
     * </p>
     * <p>Requires that the calling app has carrier privileges.
     * @see #hasCarrierPrivileges
     * <p>
     * This method returns before the reload has completed, and
     * {@link android.service.carrier.CarrierService#onLoadConfig} will be called from an
     * arbitrary thread.
     * </p>
     */
    public void notifyConfigChangedForSubId(int subId) {
        try {
            ICarrierConfigLoader loader = getICarrierConfigLoader();
            if (loader == null) {
                Rlog.w(TAG, "Error reloading config for subId=" + subId
                        + " ICarrierConfigLoader is null");
                return;
            }
            loader.notifyConfigChangedForSubId(subId);
        } catch (RemoteException ex) {
            Rlog.e(TAG, "Error reloading config for subId=" + subId + ": " + ex.toString());
        }
    }

    /**
     * Request the carrier config loader to update the cofig for phoneId.
     * <p>
     * Depending on simState, the config may be cleared or loaded from config app. This is only used
     * by SubscriptionInfoUpdater.
     * </p>
     *
     * @hide
     */
    @SystemApi
    public void updateConfigForPhoneId(int phoneId, String simState) {
        try {
            ICarrierConfigLoader loader = getICarrierConfigLoader();
            if (loader == null) {
                Rlog.w(TAG, "Error updating config for phoneId=" + phoneId
                        + " ICarrierConfigLoader is null");
                return;
            }
            loader.updateConfigForPhoneId(phoneId, simState);
        } catch (RemoteException ex) {
            Rlog.e(TAG, "Error updating config for phoneId=" + phoneId + ": " + ex.toString());
        }
    }

    /**
     * Returns a new bundle with the default value for every supported configuration variable.
     *
     * @hide
     */
    @NonNull
    @SystemApi
    public static PersistableBundle getDefaultConfig() {
        return new PersistableBundle(sDefaults);
    }

    /** @hide */
    @Nullable
    private ICarrierConfigLoader getICarrierConfigLoader() {
        return ICarrierConfigLoader.Stub
                .asInterface(ServiceManager.getService(Context.CARRIER_CONFIG_SERVICE));
    }
}<|MERGE_RESOLUTION|>--- conflicted
+++ resolved
@@ -263,7 +263,6 @@
     public static final String KEY_CARRIER_VT_AVAILABLE_BOOL = "carrier_vt_available_bool";
 
     /**
-<<<<<<< HEAD
      * Flag specifying whether the carrier wants to notify the user when a VT call has been handed
      * over from WIFI to LTE.
      * <p>
@@ -285,15 +284,14 @@
      */
     public static final String KEY_SUPPORT_DOWNGRADE_VT_TO_AUDIO_BOOL =
             "support_downgrade_vt_to_audio_bool";
-=======
+
+    /**
      * Where there is no preloaded voicemail number on a SIM card, specifies the carrier's default
      * voicemail number.
      * When empty string, no default voicemail number is specified.
      * @hide
      */
     public static final String KEY_DEFAULT_VM_NUMBER_STRING = "default_vm_number_string";
-
->>>>>>> ab005465
 
     /**
      * Flag specifying whether WFC over IMS should be available for carrier: independent of
@@ -1040,12 +1038,9 @@
         sDefaults.putBoolean(KEY_CARRIER_SETTINGS_ENABLE_BOOL, false);
         sDefaults.putBoolean(KEY_CARRIER_VOLTE_AVAILABLE_BOOL, false);
         sDefaults.putBoolean(KEY_CARRIER_VT_AVAILABLE_BOOL, false);
-<<<<<<< HEAD
         sDefaults.putBoolean(KEY_NOTIFY_HANDOVER_VIDEO_FROM_WIFI_TO_LTE_BOOL, false);
         sDefaults.putBoolean(KEY_SUPPORT_DOWNGRADE_VT_TO_AUDIO_BOOL, true);
-=======
         sDefaults.putString(KEY_DEFAULT_VM_NUMBER_STRING, "");
->>>>>>> ab005465
         sDefaults.putBoolean(KEY_CARRIER_WFC_IMS_AVAILABLE_BOOL, false);
         sDefaults.putBoolean(KEY_CARRIER_WFC_SUPPORTS_WIFI_ONLY_BOOL, false);
         sDefaults.putBoolean(KEY_CARRIER_DEFAULT_WFC_IMS_ENABLED_BOOL, false);
