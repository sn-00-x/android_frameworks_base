--- conflicted
+++ resolved
@@ -839,7 +839,7 @@
         // Detect user pressing the power button in panic when an application has
         // taken over the whole screen.
         boolean panic = mImmersiveModeConfirmation.onPowerKeyDown(interactive,
-                event.getDownTime(), isImmersiveMode(mLastSystemUiFlags));
+                SystemClock.elapsedRealtime(), isImmersiveMode(mLastSystemUiFlags));
         if (panic) {
             mHandler.post(mRequestTransientNav);
         }
@@ -4639,39 +4639,7 @@
                 result &= ~ACTION_PASS_TO_USER;
                 isWakeKey = false; // wake-up will be handled separately
                 if (down) {
-<<<<<<< HEAD
                     interceptPowerKeyDown(event, interactive);
-=======
-                    boolean panic = mImmersiveModeConfirmation.onPowerKeyDown(interactive,
-                            SystemClock.elapsedRealtime(), isImmersiveMode(mLastSystemUiFlags));
-                    if (panic) {
-                        mHandler.post(mRequestTransientNav);
-                    }
-                    if (interactive && !mPowerKeyTriggered
-                            && (event.getFlags() & KeyEvent.FLAG_FALLBACK) == 0) {
-                        mPowerKeyTriggered = true;
-                        mPowerKeyTime = event.getDownTime();
-                        interceptScreenshotChord();
-                    }
-
-                    TelecomManager telecomManager = getTelecommService();
-                    boolean hungUp = false;
-                    if (telecomManager != null) {
-                        if (telecomManager.isRinging()) {
-                            // Pressing Power while there's a ringing incoming
-                            // call should silence the ringer.
-                            telecomManager.silenceRinger();
-                        } else if ((mIncallPowerBehavior
-                                & Settings.Secure.INCALL_POWER_BUTTON_BEHAVIOR_HANGUP) != 0
-                                && telecomManager.isInCall() && interactive) {
-                            // Otherwise, if "Power button ends call" is enabled,
-                            // the Power button will hang up any current active call.
-                            hungUp = telecomManager.endCall();
-                        }
-                    }
-                    interceptPowerKeyDown(!interactive || hungUp
-                            || mVolumeDownKeyTriggered || mVolumeUpKeyTriggered);
->>>>>>> 082c0540
                 } else {
                     interceptPowerKeyUp(event, interactive, canceled);
                 }
