--- conflicted
+++ resolved
@@ -47,11 +47,7 @@
             return mTestDevice.getProperty("persist.device_config.runtime_native_boot."
                     + property);
         } else {
-<<<<<<< HEAD
-            return mTestDevice.getProperty("dalvik.vm." + property);
-=======
             return mTestDevice.executeShellCommand("getprop dalvik.vm." + property).trim();
->>>>>>> f416c7f9
         }
     }
 
@@ -70,15 +66,9 @@
      */
     public void validateProperties() throws Exception {
         String res = getProperty("profilebootclasspath");
-<<<<<<< HEAD
-        assertTrue("profile boot class path not enabled", res != null && res.equals("true"));
-        res = getProperty("profilesystemserver");
-        assertTrue("profile system server not enabled", res != null && res.equals("true"));
-=======
         assertTrue("profile boot class path not enabled: " + res, "true".equals(res));
         res = getProperty("profilesystemserver");
         assertTrue("profile system server not enabled: " + res, "true".equals(res));
->>>>>>> f416c7f9
     }
 
     private boolean forceSaveProfile(String pkg) throws Exception {
@@ -98,17 +88,10 @@
         String res;
         // Set properties and wait for them to be readable.
         for (int i = 1; i <= numIterations; ++i) {
-<<<<<<< HEAD
-            res = getProperty("profilebootclasspath");
-            boolean profileBootClassPath = res != null && res.equals("true");
-            res = getProperty("profilesystemserver");
-            boolean profileSystemServer = res != null && res.equals("true");
-=======
             String pbcp = getProperty("profilebootclasspath");
             boolean profileBootClassPath = "true".equals(pbcp);
             String pss = getProperty("profilesystemserver");
             boolean profileSystemServer = "true".equals(pss);
->>>>>>> f416c7f9
             if (profileBootClassPath && profileSystemServer) {
                 break;
             }
@@ -117,13 +100,8 @@
                 assertTrue("profile boot class path not enabled: " + pbcp, profileBootClassPath);
             }
 
-<<<<<<< HEAD
-            res = setProperty("profilebootclasspath", "true");
-            res = setProperty("profilesystemserver", "true");
-=======
             setProperty("profilebootclasspath", "true");
             setProperty("profilesystemserver", "true");
->>>>>>> f416c7f9
             Thread.sleep(1000);
         }
 
@@ -133,28 +111,16 @@
         res = mTestDevice.executeShellCommand("start");
         assertTrue("start shell: " + res, res.length() == 0);
         for (int i = 1; i <= numIterations; ++i) {
-<<<<<<< HEAD
-            res = getProperty("profilebootclasspath");
-            boolean profileBootClassPath = res != null && res.equals("true");
-            res = getProperty("profilesystemserver");
-            boolean profileSystemServer = res != null && res.equals("true");
-=======
             String pbcp = getProperty("profilebootclasspath");
             boolean profileBootClassPath = "true".equals(pbcp);
             String pss = getProperty("profilesystemserver");
             boolean profileSystemServer = "true".equals(pss);
->>>>>>> f416c7f9
             if (profileBootClassPath && profileSystemServer) {
                 break;
             }
             if (i == numIterations) {
-<<<<<<< HEAD
-                assertTrue("profile system server not enabled", profileSystemServer);
-                assertTrue("profile boot class path not enabled", profileSystemServer);
-=======
                 assertTrue("profile system server not enabled: " + pss, profileSystemServer);
                 assertTrue("profile boot class path not enabled: " + pbcp, profileBootClassPath);
->>>>>>> f416c7f9
             }
             Thread.sleep(1000);
         }
