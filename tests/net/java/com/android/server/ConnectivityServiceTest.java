--- conflicted
+++ resolved
@@ -4109,10 +4109,6 @@
         assertTrue(lp.isPrivateDnsActive());
         assertEquals("strict.example.com", lp.getPrivateDnsServerName());
         cellNetworkCallback.assertNoCallback();
-<<<<<<< HEAD
-        assertTrue(((LinkProperties)cbi.arg).isPrivateDnsActive());
-        assertEquals("strict.example.com", ((LinkProperties)cbi.arg).getPrivateDnsServerName());
-=======
 
         // When the validation callback arrives, LinkProperties are updated.
         // We need to wait for this callback because the test thread races with the NetworkMonitor
@@ -4138,7 +4134,6 @@
         assertTrue(ArrayUtils.containsAll(tlsServers.getValue(),
                 new String[]{"2001:db8::66", "192.0.2.44"}));
         reset(mNetworkManagementService);
->>>>>>> 0929eb91
 
         // Send the same LinkProperties and expect getting the same result including private dns.
         // b/118518971
